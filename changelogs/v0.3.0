--- conflicted
+++ resolved
@@ -1,5 +1,10 @@
 ### Documentation ###
 * API Documentation will now link to the QueryString object in docstring text
+* Provide more information on data object from API Documentation page.
+* Add hyperlinked list of concepts covered in each example.
+* Open hyperlinks to API documentation in examples as a new tab.
+* Clarifications in examples and docstrings.
+* Removed cells specific to online examples from downloadable notebooks.
 
 ### Cheat Sheet ###
 * For html: now formatted as a browser-width sensitive vertical accordion.
@@ -38,14 +43,5 @@
 * The mlpy package, since it required python 3.6 , has been removed.
 * The shogun package, since it required python 3.6, has been removed.
 
-<<<<<<< HEAD
-### Documentation Changes ###
-* Provide more information on data object from API Documentation page
-* Add hyperlinked list of concepts covered in each example
-* Open hyperlinks to API documentation in examples as a new tab
-* Clarifications in examples and docstrings
-* Removed cells specific to online examples from downloadable notebooks
-=======
 ### Save ###
-* Combine writeFile() and save() into a single save() method
->>>>>>> c8829f89
+* Combine writeFile() and save() into a single save() method.