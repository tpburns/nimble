--- conflicted
+++ resolved
@@ -1,4 +1,3 @@
-import os
 from UML.applications.allowImports import boilerplate
 boilerplate()
 from UML import run
@@ -19,40 +18,25 @@
 	Try to test some full use cases: load data, split data, normalize data, run crossValidate or
 	crossValidateReturnBest, and get results.  Use the classic iris data set for classification.
 	"""
-<<<<<<< HEAD
 	pathOrig = os.path.join(os.path.dirname(__file__), "../example_data/iris.csv")
-=======
-	pathOrig = exampleDirPath + "iris.csv"
->>>>>>> 1950e6a6
 
 	# we specify that we want a DenseMatrixData object returned, and with just the path it will
 	# decide automaticallly the format of the file that is being loaded
 	processed = data("DenseMatrixData", pathOrig)
 
-<<<<<<< HEAD
 	assert processed.data is not None
-
-=======
->>>>>>> 1950e6a6
+    
 	partOne = processed.extractPointsByCoinToss(0.5)
 	partOneTest = partOne.extractPointsByCoinToss(0.1)
 	partTwoX = processed
 	partTwoY = processed.extractFeatures('Type')
 
-<<<<<<< HEAD
-	assert len(partOne.data) > 55
-	assert len(partOne.data) < 80
-	assert len(partTwoX.data) > 65
-	assert len(partTwoX.data) < 85
-	assert len(partOne.data) + len(partTwoX.data) + len(partOneTest.data) + len(partTwoX.data) == 150
-=======
 	assert partOne.points() > 55
 	assert partOne.points() < 80
 	assert partTwoX.points() > 65
 	assert partTwoX.points() < 85
 	assert partTwoY.points() == partTwoX.points()
 	assert partOne.points() + partTwoX.points() + partOneTest.points() == 150
->>>>>>> 1950e6a6
 
 	trainX = partOne
 	trainY = partOne.extractFeatures('Type')
@@ -92,13 +76,8 @@
 	"""
 
 	# string manipulation to get and make paths
-<<<<<<< HEAD
-	pathOrig = os.path.join(os.path.dirname(__file__), "../example_data/adult_income_classification_tiny.csv")
+    pathOrig = os.path.join(os.path.dirname(__file__), "../example_data/adult_income_classification_tiny.csv")
 	pathOut = os.path.join(os.path.dirname(__file__), "../example_data/adult_income_classification_tiny_numerical.csv")
-=======
-	pathOrig = exampleDirPath + "adult_income_classification_tiny.csv"
-	pathOut = exampleDirPath +  "adult_income_classification_tiny_numerical.csv"
->>>>>>> 1950e6a6
 
 	# we specify that we want a DenseMatrixData object returned, and with just the path it will
 	# decide automaticallly the format of the file that is being loaded
@@ -129,11 +108,7 @@
 		Functional test for load-data-to-classification-results example of crossvalidation
 	"""
 	# path to input specified by command line argument
-<<<<<<< HEAD
 	pathIn = os.path.join(os.path.dirname(__file__), "../example_data/adult_income_classification_tiny_numerical.csv")
-=======
-	pathIn = exampleDirPath +  "adult_income_classification_tiny_numerical.csv"
->>>>>>> 1950e6a6
 	trainX, trainY, testX, testY = loadTrainingAndTesting(pathIn, labelID='income', fractionForTestSet=.15, loadType="DenseMatrixData", fileType="csv")
 
 	# setup parameters we want to cross validate over, and the functions and metrics to evaluate
