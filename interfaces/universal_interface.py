"""




"""

from __future__ import absolute_import
import inspect
import copy
import abc
import functools
import numpy
import sys
import numbers

import UML
from UML.exceptions import ArgumentException
from UML.exceptions import prettyListString
from UML.exceptions import prettyDictString
from UML.interfaces.interface_helpers import generateBinaryScoresFromHigherSortedLabelScores
from UML.interfaces.interface_helpers import calculateSingleLabelScoresFromOneVsOneScores
from UML.interfaces.interface_helpers import ovaNotOvOFormatted
from UML.interfaces.interface_helpers import checkClassificationStrategy
from UML.interfaces.interface_helpers import cacheWrapper
from UML.logger import Stopwatch

from UML.helpers import _mergeArguments, generateAllPairs, countWins, inspectArguments
import six
from six.moves import range
import warnings

cloudpickle = UML.importModule('cloudpickle')

def captureOutput(toWrap):
    """Decorator which will safefly redirect standard error within the
    wrapped function to the temp file at UML.capturedErr

    """

    def wrapped(*args, **kwarguments):
        backupErr = sys.stderr
        sys.stderr = UML.capturedErr
        try:
            ret = toWrap(*args, **kwarguments)
        finally:
            sys.stderr = backupErr
        return ret

    return wrapped


class UniversalInterface(six.with_metaclass(abc.ABCMeta, object)):
    """

    """

    _listLearnersCached = None

    def __init__(self):
        """

        """
        ### Validate all the information from abstract functions ###
        # enforce a check that the underlying package is accessible at instantiation,
        # aborting the construction of the interface for this session of UML if
        # it is not.
        if not self.accessible():
            raise ImportError(
                "The underlying package for " + self.getCanonicalName() + " was not accessible, aborting instantiation.")

        # getCanonicalName
        if not isinstance(self.getCanonicalName(), str):
            raise TypeError("Improper implementation of getCanonicalName(), must return a string")

        # _configurableOptionNames and _optionDefaults
        optionNames = self._configurableOptionNames()
        if not isinstance(optionNames, list):
            raise TypeError("Improper implementation of _configurableOptionNames(), must return a list of strings")
        for optionName in optionNames:
            if not isinstance(optionName, str):
                raise TypeError("Improper implementation of _configurableOptionNames(), must return a list of strings")
            # make a call to _optionDefaults just to make sure it doesn't throw an exception
            self._optionDefaults(optionName)

        # _exposedFunctions
        exposedFunctions = self._exposedFunctions()
        if exposedFunctions is None or not isinstance(exposedFunctions, list):
            raise TypeError(
                "Improper implementation of _exposedFunctions(), must return a list of methods to be bundled with TrainedLearner")
        for exposed in exposedFunctions:
            # is callable
            if not hasattr(exposed, '__call__'):
                raise TypeError(
                    "Improper implementation of _exposedFunctions, each member of the return must have __call__ attribute")
            # has name attribute
            if not hasattr(exposed, '__name__'):
                raise TypeError(
                    "Improper implementation of _exposedFunctions, each member of the return must have __name__ attribute")
            # takes self as attribute
            (args, varargs, keywords, defaults) = inspectArguments(exposed)
            if args[0] != 'self':
                raise TypeError(
                    "Improper implementation of _exposedFunctions each member's first argument must be 'self', interpreted as a TrainedLearner")

    @property
    def optionNames(self):
        return copy.copy(self._configurableOptionNames())

    @captureOutput
    def trainAndApply(self, learnerName, trainX, trainY=None, testX=None, arguments={}, output=None, scoreMode='label',
                      timer=None):

        learner = self.train(learnerName, trainX, trainY, arguments, timer)
        if timer is not None:
            timer.start('apply')
        # call TrainedLearner's apply method (which is already wrapped to perform transformation)
        ret = learner.apply(testX, {}, output, scoreMode, useLog=False)
        if timer is not None:
            timer.stop('apply')

        return ret

    @captureOutput
    def trainAndTest(self, learnerName, trainX, trainY, testX, testY, performanceFunction, arguments={}, output='match',
                     scoreMode='label', timer=None, **kwarguments):
        learner = self.train(learnerName, trainX, trainY, arguments, timer)
        if timer is not None:
            timer.start('test')
        # call TrainedLearner's test method (which is already wrapped to perform transformation)
        ret = learner.test(testX, testY, performanceFunction, {}, output, scoreMode, useLog=False)
        if timer is not None:
            timer.stop('test')

        return ret

    @captureOutput
    def train(self, learnerName, trainX, trainY=None, multiClassStrategy='default', arguments={}, useLog=None, timer=None):
        """

        """
        if multiClassStrategy != 'default':
            #if we need to do multiclassification by ourselves
            trialResult = checkClassificationStrategy(self, learnerName, arguments)

            #1 VS All
            if multiClassStrategy == 'OneVsAll' and trialResult != 'OneVsAll':
                #Remove true labels from from training set, if not already separated
                if isinstance(trainY, (str, numbers.Integral)):
                    trainX = trainX.copy()
                    trainY = trainX.extractFeatures(trainY)

                # Get set of unique class labels
                labelVector = trainY.copy()
                labelVector.transpose()
                labelSet = list(set(labelVector.copyAs(format="python list")[0]))

                if useLog is None:
                    useLog = UML.settings.get("logger", "enabledByDefault")
                    useLog = True if useLog.lower() == 'true' else False
                deepLog = False
                if useLog:
                    deepLog = UML.settings.get('logger', 'enableMultiClassStrategyDeepLogging')
                    deepLog = True if deepLog.lower() == 'true' else False
                    useLog = deepLog

                #if we are logging this run, we need to start the timer
                if useLog:
                    if timer is None:
                        timer = Stopwatch()

                    timer.start('trainOVA')

                # For each class label in the set of labels:  convert the true
                # labels in trainY into boolean labels (1 if the point
                # has 'label', 0 otherwise.)  Train a classifier with the processed
                # labels and get predictions on the test set.
                trainedLearners = []
                for label in labelSet:
                    relabeler.func_defaults = (label,)
                    trainLabels = trainY.calculateForEachPoint(relabeler)
                    trainedLearner = self._train(learnerName, trainX, trainLabels, arguments=arguments, \
                                                       timer=timer)
                    trainedLearner.label = label
                    trainedLearners.append(trainedLearner)

                if useLog:
                    timer.stop('trainOVA')
                return TrainedLearners(trainedLearners, 'OneVsAll', labelSet)

            #1 VS 1
            if multiClassStrategy == 'OneVsOne' and trialResult != 'OneVsOne':
                # we want the data and the labels together in one object or this method
                if isinstance(trainY, UML.data.Base):
                    trainX = trainX.copy()
                    trainX.appendFeatures(trainY)
                    trainY = trainX.features - 1

                # Get set of unique class labels, then generate list of all 2-combinations of
                # class labels
                labelVector = trainX.copyFeatures([trainY])
                labelVector.transpose()
                labelSet = list(set(labelVector.copyAs(format="python list")[0]))
                labelPairs = generateAllPairs(labelSet)

                if useLog is None:
                    useLog = UML.settings.get("logger", "enabledByDefault")
                    useLog = True if useLog.lower() == 'true' else False
                deepLog = False
                if useLog:
                    deepLog = UML.settings.get('logger', 'enableMultiClassStrategyDeepLogging')
                    deepLog = True if deepLog.lower() == 'true' else False
                    useLog = deepLog

                #if we are logging this run, we need to start the timer
                if useLog:
                    if timer is None:
                        timer = Stopwatch()

                    timer.start('trainOVO')

                # For each pair of class labels: remove all points with one of those labels,
                # train a classifier on those points, get predictions based on that model,
                # and put the points back into the data object
                trainedLearners = []
                for pair in labelPairs:
                    #get all points that have one of the labels in pair
                    pairData = trainX.extractPoints(lambda point: (point[trainY] == pair[0]) or (point[trainY] == pair[1]))
                    pairTrueLabels = pairData.extractFeatures(trainY)
                    trainedLearners.append(self._train(learnerName, pairData.copy(), pairTrueLabels.copy(), arguments=arguments, \
                                                       timer=timer))
                    pairData.appendFeatures(pairTrueLabels)
                    trainX.appendPoints(pairData)
                if useLog:
                    timer.stop('trainOVO')
                return TrainedLearners(trainedLearners, 'OneVsOne', labelSet)

        return self._train(learnerName, trainX, trainY, arguments, timer)

    @captureOutput
    def _train(self, learnerName, trainX, trainY=None, arguments={}, timer=None):
        (trainedBackend, transformedInputs, customDict) = self._trainBackend(learnerName, trainX, trainY, arguments,
                                                                             timer)

        has2dOutput = False
        outputData = trainX if trainY is None else trainY
        if isinstance(outputData, UML.data.Base):
            has2dOutput = outputData.features > 1
        elif isinstance(outputData, (list, tuple)):
            has2dOutput = len(outputData) > 1

        # encapsulate into TrainedLearner object
        return TrainedLearner(learnerName, arguments, transformedInputs, customDict, trainedBackend, self,
                                   has2dOutput)

    def _confirmValidLearner(self, learnerName):
        allLearners = self.listLearners()
        if not learnerName in allLearners:
            raise ArgumentException("" + learnerName + " is not the name of a learner exposed by this interface")
        learnerCall = self.findCallable(learnerName)
        if learnerCall is None:
            raise ArgumentException("" + learnerName + " was not found in this package")


    def _trainBackend(self, learnerName, trainX, trainY, arguments, timer):
        ### PLANNING ###

        # verify the learner is available
        self._confirmValidLearner(learnerName)

        #validate argument distributions
        groupedArgsWithDefaults = self._validateArgumentDistribution(learnerName, arguments)

        ### INPUT TRANSFORMATION ###
        #recursively work through arguments, doing in-package object instantiation
        instantiatedInputs = self._instantiateArguments(learnerName, groupedArgsWithDefaults)

        # the scratch space dictionary that the package implementor may use to pass information
        # between I/O transformation, the trainer and applier
        customDict = {}

        # separate training data / labels if needed
        if isinstance(trainY, (six.string_types, int, numpy.int64)):
            trainX = trainX.copy()
            trainY = trainX.extractFeatures(toExtract=trainY)

        # execute interface implementor's input transformation.
        transformedInputs = self._inputTransformation(learnerName, trainX, trainY, None, instantiatedInputs, customDict)
        (transTrainX, transTrainY, transTestX, transArguments) = transformedInputs

        ### LEARNER CREATION / TRAINING ###

        # train the instantiated learner
        if timer is not None:
            timer.start('train')
        trainedBackend = self._trainer(learnerName, transTrainX, transTrainY, transArguments, customDict)
        if timer is not None:
            timer.stop('train')

        return (trainedBackend, transformedInputs, customDict)

    def setOption(self, option, value):
        if option not in self.optionNames:
            raise ArgumentException(str(option) + " is not one of the accepted configurable option names")

        UML.settings.set(self.getCanonicalName(), option, value)

    def getOption(self, option):
        if option not in self.optionNames:
            raise ArgumentException(str(option) + " is not one of the accepted configurable option names")

        # empty string is the sentinal value indicating that the configuration
        # file has an option of that name, but the UML user hasn't set a value
        # for it.
        ret = ''
        try:
            ret = UML.settings.get(self.getCanonicalName(), option)
        except:
            # it is possible that the config file doesn't have an option of
            # this name yet. Just pass through and grab the hardcoded default
            pass
        if ret == '':
            ret = self._optionDefaults(option)
        return ret


    def _validateArgumentDistribution(self, learnerName, arguments):
        """
        We check that each call has all the needed arguments, that in total we are
        using each argument only once, and that we use them all.

        return a copy of the arguments that has been arranged for easy instantiation

        """
        baseCallName = learnerName
        possibleParamSets = self.getLearnerParameterNames(learnerName)
        possibleDefaults = self.getLearnerDefaultValues(learnerName)
        bestIndex = self._chooseBestParameterSet(possibleParamSets, possibleDefaults, arguments)

        (neededParams, availableDefaults) = (possibleParamSets[bestIndex], possibleDefaults[bestIndex])
        available = copy.deepcopy(arguments)

        (ret, ignore) = self._validateArgumentDistributionHelper(baseCallName, neededParams, availableDefaults,
                                                                 available, False, arguments)
        return ret

    def _isInstantiable(self, val, hasDefault, defVal):
        if hasDefault and isinstance(defVal, six.string_types):
            return False

        if isinstance(val, six.string_types):
            tmpCallable = self.findCallable(val)

            # if tmpCallable returned something, so long as it isn't a function
            # or a method, it should be instantiable
            isNone = tmpCallable is None
            isMethod = inspect.ismethod(tmpCallable)
            isFunction = inspect.isfunction(tmpCallable)
            if not isNone and not isMethod and not isFunction:
                return True

        return False

    def _validateArgumentDistributionHelper(self, currCallName, currNeededParams, currDefaults, available, sharedPool,
                                            original):
        """
        Recursive function for actually performing _validateArgumentDistribution. Will recurse
        when encountering shorthand for making in package calls, where the desired arguments
        are in another dictionary.

        """
        ret = {}
        # key: key value in ret for accessing appropriate subargs set
        # value: list of key value pair to replace in that set
        delayedAllocations = {None: []}
        # dict where the key matches the param name of the thing that will be
        # instantiated, and the value is a triple, consisting of the the avaiable value,
        # the values consused from available, and the additions to dellayedAllocations
        delayedInstantiations = {}
        #work through this level's needed parameters
        for paramName in currNeededParams:
            # is the param actually there? Is there a default associated with it?
            present = paramName in available
            hasDefault = paramName in currDefaults

            # In each conditional, we have three main tasks: identifying what values will
            # be used, book keeping for that value (removal, delayed allocation / instantiation),
            # and adding values to ret
            if present and hasDefault:
                paramValue = available[paramName]
                paramDefault = currDefaults[paramName]
                addToDelayedIfNeeded = True
                if self._isInstantiable(paramValue, True, paramDefault) or self._isInstantiable(paramDefault, True,
                                                                                                paramDefault):
                    availableBackup = copy.deepcopy(available)
                    allocationsBackup = copy.deepcopy(delayedAllocations)

                if self._isInstantiable(paramDefault, True, paramDefault):
                    # try recursive call using default value
                    try:
                        self._setupValidationRecursiveCall(paramDefault, available, ret, delayedAllocations, original)
                    except:
                    # if fail, try recursive call using actual value and copied available
                        available = availableBackup
                        self._setupValidationRecursiveCall(paramValue, available, ret, delayedAllocations, original)
                        del available[paramName]
                        addToDelayedIfNeeded = False
                else:
                    ret[paramName] = paramDefault

                if not self._isInstantiable(paramValue, True, paramDefault):
                    # mark down to use the real value if it isn't allocated elsewhere
                    delayedAllocations[None].append((paramName, paramValue))
                else:
                    if addToDelayedIfNeeded:
                        availableChanges = {}
                        for keyBackup in availableBackup:
                            valueBackup = availableBackup[keyBackup]
                            if keyBackup not in available:
                                availableChanges[keyBackup] = valueBackup
                        delayedInstantiations[paramName] = (available[paramName], availableChanges, allocationsBackup)

            elif present and not hasDefault:
                paramValue = available[paramName]
                # is it something that needs to be instantiated and therefore needs params of its own?
                if self._isInstantiable(paramValue, False, None):
                    self._setupValidationRecursiveCall(paramValue, available, ret, delayedAllocations, original)
                del available[paramName]
                ret[paramName] = paramValue
            elif not present and hasDefault:
                paramValue = currDefaults[paramName]
                # is it something that needs to be instantiated and therefore needs params of its own?
                # TODO is findCallable really the most reliable trigger for this? maybe we should check
                # that you can get params from it too ....
                #if isInstantiable(paramValue, True, paramValue):
                #	self._setupValidationRecursiveCall(paramValue, available, ret, delayedAllocations, original)
                ret[paramName] = currDefaults[paramName]
            # not present and no default
            else:
                if currCallName in self.listLearners():
                    subParamGroup = self.getLearnerParameterNames(currCallName)
                else:
                    subParamGroup = self._getParameterNames(currCallName)

                msg = "MISSING LEARNERING PARAMETER! "
                msg += "When trying to validate arguments for "
                msg += currCallName + ", "
                msg += "we couldn't find a value for the parameter named "
                msg += "'" + str(paramName) + "'. "
                msg += "The allowed parameters were: "
                msg += prettyListString(currNeededParams, useAnd=True)
                msg += ". These were choosen as the best guess given the inputs"
                msg += " out of the following (numbered) list of possible parameter sets: "
                msg += prettyListString(subParamGroup, numberItems=True, itemStr=prettyListString)

                if len(currDefaults) == 0:
                    msg += ". Out of the allowed parameters, all required values "
                    msg += "specified by the user"
                else:
                    msg += ". Out of the allowed parameters, the following could be omited, "
                    msg += "which would result in the associated default value being used: "
                    msg += prettyDictString(currDefaults, useAnd=True)

                if len(original) == 0:
                    msg += ". However, no arguments were inputed."
                else:
                    msg += ". The full mapping of inputs actually provided was: "
                    msg += prettyDictString(original) + ". "

                raise ArgumentException(msg)

        # if this pool of arguments is not shared, then this is the last subcall,
        # and we can finalize the allocations
        if not sharedPool:
            # work through list of instantiable arguments which were tentatively called using
            # defaults
            for key in delayedInstantiations.keys():
                (value, used, allocations) = delayedInstantiations[key]
                # check to see if it is still in available
                if key in available:
                    # undo the changes made by the default call
                    used.update(available)
                    # make recursive call instead with the actual value
                    #try:
                    self._setupValidationRecursiveCall(value, used, ret, delayedAllocations, original)
                    available = used
                    ret[key] = value
                    del available[key]
                #except:
                # if fail, keep the results of the call with the default
                #	pass

            # work through a list of possible keys for the delayedAllocations dict,
            # if there are allocations associated with that key, perform them.
            for possibleKey in delayedAllocations.keys():
                changesList = delayedAllocations[possibleKey]
                for (k, v) in changesList:
                    if k in available:
                        if possibleKey is None:
                            ret[k] = v
                        else:
                            ret[possibleKey][k] = v
                        del available[k]

            # at this point, everything should have been used, and then removed.
            if len(available) != 0:
                if currCallName in self.listLearners():
                    subParamGroup = self.getLearnerParameterNames(currCallName)
                else:
                    subParamGroup = self._getParameterNames(currCallName)

                msg = "EXTRA LEARNER PARAMETER! "
                msg += "When trying to validate arguments for "
                msg += currCallName + ", "
                msg += "the following list of parameter names were not matched: "
                msg += prettyListString(list(available.keys()), useAnd=True)
                msg += ". The allowed parameters were: "
                msg += prettyListString(currNeededParams, useAnd=True)
                msg += ". These were choosen as the best guess given the inputs"
                msg += " out of the following (numbered) list of possible parameter sets: "
                msg += prettyListString(subParamGroup, numberItems=True, itemStr=prettyListString)
                msg += ". The full mapping of inputs actually provided was: "
                msg += prettyDictString(original) + ". "

                raise ArgumentException(msg)

            delayedAllocations = {}

        return (ret, delayedAllocations)

    def _setupValidationRecursiveCall(self, paramValue, available, callingRet, callingAllocations, original):
        # are the params for this value in a restricted argument pool?
        if paramValue in available:
            subSource = available[paramValue]
            subShared = False
            # We can and should do this here because if there is ever another key with paramVale
            # as the value, then it will be functionally equivalent to save these args for then
            # as it would be to use them here. So, we do the easy thing, and consume them now.
            del available[paramValue]
        # else, they're in the main, shared, pool
        else:
            subSource = available
            subShared = True

        # where we get the wanted parameter set from depends on the kind of thing that we
        # need to instantiate
        if paramValue in self.listLearners():
            subParamGroup = self.getLearnerParameterNames(paramValue)
            subDefaults = self.getLearnerDefaultValues(paramValue)
        else:
            subParamGroup = self._getParameterNames(paramValue)
            subDefaults = self._getDefaultValues(paramValue)

        bestIndex = self._chooseBestParameterSet(subParamGroup, subDefaults, subSource)
        (subParamGroup, subDefaults) = (subParamGroup[bestIndex], subDefaults[bestIndex])

        (ret, allocations) = self._validateArgumentDistributionHelper(paramValue, subParamGroup, subDefaults, subSource,
                                                                      subShared, original)

        # integrate the returned values into the state of the calling frame
        callingRet[paramValue] = ret
        if subShared:
            for pair in allocations[None]:
                if paramValue not in callingAllocations:
                    callingAllocations[paramValue] = []
                callingAllocations[paramValue].append(pair)


    def _instantiateArguments(self, learnerName, arguments):
        """
        Recursively consumes the contents of the arguments parameter, checking for ones
        that need to be instantiated using in-package calls, and performing that
        action if needed. Returns a new dictionary with the same contents as 'arguments',
        except with the replacement of in-package objects for their string names

        """
        baseCallName = learnerName
        baseNeededParams = self._getParameterNames(learnerName)
        toProcess = copy.deepcopy(arguments)
        return self._instantiateArgumentsHelper(toProcess)

    def _instantiateArgumentsHelper(self, toProcess):
        """
        Recursive function for actually performing _instantiateArguments. Will recurse
        when encountering shorthand for making in package calls, where the desired arguments
        are in another dictionary.

        """
        ignoreKeys = []
        ret = {}
        for paramName in toProcess:
            paramValue = toProcess[paramName]
            if isinstance(paramValue, six.string_types):
                ignoreKeys.append(paramValue)
                toCall = self.findCallable(paramValue)
                # if we can find an object for it, and we've prepped the arguments,
                # then we actually instantiate an object
                if toCall is not None and paramValue in toProcess:
                    subInitParams = toProcess[paramValue]
                    if subInitParams is None:
                        ret[paramName] = paramValue
                        continue
                    instantiatedParams = self._instantiateArgumentsHelper(subInitParams)
                    paramValue = toCall(**instantiatedParams)

            ret[paramName] = paramValue

        # for key in ignoreKeys:
        #     if key in ret:
        #         del ret[key]

        return ret

    def _chooseBestParameterSet(self, possibleParamsSets, matchingDefaults, arguments):
        success = False
        missing = []
        bestParams = []
        nonDefaults = []
        length = len(possibleParamsSets)
        if length == 1:
            return 0

        for i in range(length):
            missing.append([])
        bestIndex = None
        for i in range(length):
            currParams = possibleParamsSets[i]
            currDefaults = matchingDefaults[i]
            nonDefaults.append([])
            allIn = True
            for param in currParams:
                if param not in currDefaults:
                    nonDefaults[i].append(param)
                if param not in arguments and param not in currDefaults:
                    allIn = False
                    missing[i].append(param)
            if allIn and len(currParams) >= len(bestParams):
                bestIndex = i
                success = True
        if not success:
            msg = "MISSING LEARNERING PARAMETER(S)! "
            msg += "When trying to validate arguments, "
            msg += "we must pick the set of required parameters that best match "
            msg += "the given input. However, from each possible (numbered) parameter"
            msg += " set, the following parameter names were missing "
            msg += prettyListString(missing, numberItems=True, itemStr=prettyListString)
            msg += ". The following lists the required names in each of the possible "
            msg += "(numbered) parameter sets: "
            msg += prettyListString(nonDefaults, numberItems=True, itemStr=prettyListString)
            if len(arguments) == 0:
                msg += ". However, no arguments were inputed."
            else:
                msg += ". The full mapping of inputs actually provided was: "
                msg += prettyDictString(arguments) + ". "

            raise ArgumentException(msg)

            msg = "Missing required params in each possible set: " + str(missing)
            raise ArgumentException(msg)
        return bestIndex

    def _formatScoresToOvA(self, learnerName, learner, testX, applyResults, rawScores, arguments, customDict):
        """
        Helper that takes raw scores in any of the three accepted formats (binary case best score,
        one vs one pairwise tournament by natural label ordering, or one vs all by natural label
        ordering) and returns them in a one vs all accepted format.

        """
        order = self._getScoresOrder(learner)
        numLabels = len(order)
        if numLabels == 2 and rawScores.features == 1:
            ret = generateBinaryScoresFromHigherSortedLabelScores(rawScores)
            return UML.createData("Matrix", ret)

        if applyResults is None:
            applyResults = self._applier(learner, testX, arguments, customDict)
            applyResults = self._outputTransformation(learnerName, applyResults, arguments, "match", "label",
                                                      customDict)
        if rawScores.features != 3:
            strategy = ovaNotOvOFormatted(rawScores, applyResults, numLabels)
        else:
            strategy = checkClassificationStrategy(self, learnerName, arguments)
        # we want the scores to be per label, regardless of the original format, so we
        # check the strategy, and modify it if necessary
        if not strategy:
            scores = []
            for i in range(rawScores.points):
                combinedScores = calculateSingleLabelScoresFromOneVsOneScores(rawScores.pointView(i), numLabels)
                scores.append(combinedScores)
            scores = numpy.array(scores)
            return UML.createData("Matrix", scores)
        else:
            return rawScores

<<<<<<< HEAD
=======
    class TrainedLearner():

        def __init__(self, learnerName, arguments, transformedInputs, customDict, backend, interfaceObject,
                     has2dOutput):
            """
            Initialize the object wrapping the trained learner stored in backend, and setting up
            the object methods that may be used to modify or query the backend trained learner.

            learnerName: the name of the learner used in the backend
            arguments: reference to the original arguments parameter to the trainAndApply() function
            transformedArguments: a tuple containing the return value of _inputTransformation() that was called when training the learner in the backend
            customDict: reference to the customizable dictionary that is passed to I/O transformation, training and applying a learner
            backend: the return value from _trainer(), a reference to a some object that is to be used by the package implementor during application
            interfaceObject: a reference to the subclass of UniversalInterface from which this TrainedLearner is being instantiated.

            """
            self.learnerName = learnerName
            self.arguments = arguments
            self.transformedTrainX = transformedInputs[0]
            self.transformedTrainY = transformedInputs[1]
            self.transformedTestX = transformedInputs[2]
            self.transformedArguments = transformedInputs[3]
            self.customDict = customDict
            self.backend = backend
            self.interface = interfaceObject
            self.has2dOutput = has2dOutput

            exposedFunctions = self.interface._exposedFunctions()
            for exposed in exposedFunctions:
                methodName = getattr(exposed, '__name__')
                (args, varargs, keywords, defaults) = inspectArguments(exposed)
                if 'trainedLearner' in args:
                    wrapped = functools.partial(exposed, trainedLearner=self)
                    wrapped.__doc__ = 'Wrapped version of the ' + methodName + ' function where the "trainedLearner" parameter has been fixed as this object, and the "self" parameter has been fixed to be ' + str(
                        interfaceObject)
                else:
                    wrapped = functools.partial(exposed)
                    wrapped.__doc__ = 'Wrapped version of the ' + methodName + ' function where the "self" parameter has been fixed to be ' + str(
                        interfaceObject)
                setattr(self, methodName, wrapped)

        @captureOutput
        def test(
                self, testX, testY, performanceFunction, arguments={},
                output='match', scoreMode='label', useLog=None, **kwarguments):
            """
            Returns the evaluation of predictions of testX using the argument
            performanceFunction to do the evalutation. Equivalent to having called
            this interface's trainAndqTest method, as long as the data and parameter
            setup for training was the same.

            """
            if useLog is None:
                useLog = UML.settings.get("logger", "enabledByDefault")
                useLog = True if useLog.lower() == 'true' else False

            timer = None
            if useLog:
                timer = Stopwatch()
                timer.start("test")

            #UML.helpers._2dOutputFlagCheck(self.has2dOutput, None, scoreMode, multiClassStrategy)
            UML.helpers._2dOutputFlagCheck(self.has2dOutput, None, scoreMode, None)

            # need to do this here so we
            mergedArguments = self._mergeWithTrainArguments(arguments, kwarguments)

            pred = self.apply(testX, mergedArguments, output, scoreMode, useLog=False)
            performance = UML.helpers.computeMetrics(testY, None, pred, performanceFunction)

            if useLog:
                timer.stop('test')
                fullName = self.interface.getCanonicalName() + self.learnerName
                # Signature:
                # (self, trainData, trainLabels, testData, testLabels, function,
                # metrics, predictions, performance, timer, extraInfo=None,
                # numFolds=None)
                UML.logger.active.logRun(
                    trainData=None, trainLabels=None, testData=testX,
                    testLabels=testY, function=fullName,
                    metrics=[performanceFunction], predictions=pred,
                    performance=[performance], timer=timer,
                    extraInfo=mergedArguments, numFolds=None)

            return performance

        def _mergeWithTrainArguments(self, newArguments1, newArguments2):
            """
            When calling apply, merges our fixed arguments with our provided arguments,
            giving the new arguments precedence if needed.

            """
            ret = _mergeArguments(self.transformedArguments, newArguments1)
            ret = _mergeArguments(ret, newArguments2)
            return ret

        @captureOutput
        def apply(
                self, testX, arguments={}, output='match', scoreMode='label',
                useLog=None, **kwarguments):
            """
            Returns the application of this learner to the given test data (i.e. performing
            prediction, transformation, etc. as appropriate to the learner). Equivalent to
            having called trainAndApply with the same same setup as this learner was trained
            on.

            """
            UML.helpers._2dOutputFlagCheck(self.has2dOutput, None, scoreMode, None)

            if useLog is None:
                useLog = UML.settings.get("logger", "enabledByDefault")
                useLog = True if useLog.lower() == 'true' else False

            timer = None
            if useLog:
                timer = Stopwatch()
                timer.start("apply")

            #			self.interface._validateOutputFlag(output)
            #			self.interface._validateScoreModeFlag(scoreMode)
            mergedArguments = self._mergeWithTrainArguments(arguments, kwarguments)

            # input transformation
            (trainX, trainY, transTestX, usedArguments) = self.interface._inputTransformation(self.learnerName, None,
                                                                                              None, testX,
                                                                                              mergedArguments,
                                                                                              self.customDict)

            # depending on the mode, we need different information.
            labels = None
            if scoreMode != 'label':
                scores = self.getScores(testX, usedArguments)
            if scoreMode != 'allScores':
                labels = self.interface._applier(self.backend, transTestX, usedArguments, self.customDict)
                labels = self.interface._outputTransformation(self.learnerName, labels, usedArguments, output, "label",
                                                              self.customDict)

            if scoreMode == 'label':
                ret = labels
            elif scoreMode == 'allScores':
                ret = scores
            else:
                scoreOrder = self.interface._getScoresOrder(self.backend)
                scoreOrder = list(scoreOrder)
                # find scores matching predicted labels
                def grabValue(row):
                    pointIndex = scores.getPointIndex(row.getPointName(0))
                    rowIndex = scoreOrder.index(labels[pointIndex, 0])
                    return row[rowIndex]

                scoreVector = scores.calculateForEachPoint(grabValue)
                labels.appendFeatures(scoreVector)

                ret = labels

            if useLog:
                timer.stop('apply')
                fullName = self.interface.getCanonicalName() + self.learnerName
                # Signature:
                # (self, trainData, trainLabels, testData, testLabels, function,
                # metrics, predictions, performance, timer, extraInfo=None,
                # numFolds=None)
                UML.logger.active.logRun(
                    trainData=None, trainLabels=None, testData=testX,
                    testLabels=None, function=fullName, metrics=None,
                    predictions=ret, performance=None, timer=timer,
                    extraInfo=mergedArguments, numFolds=None)

            return ret

        def save(self, outputPath):
            """
            Save model to a file.

            outputPath: the location (including file name and extension) where
                we want to write the output file.

            If filename extension .umlm is not included in file name it would
            be added to the output file.

            Uses dill library to serialize it.
            """
            if not cloudpickle:
                msg = "To save UML models, cloudpickle must be installed"
                raise PackageException(msg)
            extension = '.umlm'
            if not outputPath.endswith(extension):
                outputPath = outputPath + extension

            with open(outputPath, 'wb') as file:
                try:
                    cloudpickle.dump(self, file)
                except Exception as e:
                    raise(e)
            # print('session_' + outputFilename)
            # print(globals())
            # dill.dump_session('session_' + outputFilename)

        @captureOutput
        def retrain(self, trainX, trainY=None):
            has2dOutput = False
            outputData = trainX if trainY is None else trainY
            if isinstance(outputData, UML.data.Base):
                has2dOutput = outputData.features > 1
            elif isinstance(outputData, (list, tuple)):
                has2dOutput = len(outputData) > 1

            #			(trainX, trainY, testX, arguments) = self.interface._inputTransformation(self.learnerName,trainX, trainY, None, self.arguments, self.customDict)
            (newBackend, transformedInputs, customDict) = self.interface._trainBackend(self.learnerName, trainX, trainY,
                                                                                       self.arguments, None)
            self.backend = newBackend
            self.transformedInputs = transformedInputs
            self.customDict = customDict
            self.has2dOutput = has2dOutput

        @captureOutput
        def incrementalTrain(self, trainX, trainY=None):
            (trainX, trainY, testX, arguments) = self.interface._inputTransformation(self.learnerName, trainX, trainY,
                                                                                     None, self.arguments,
                                                                                     self.customDict)
            self.backend = self.interface._incrementalTrainer(self.backend, trainX, trainY, arguments, self.customDict)

        @captureOutput
        def getAttributes(self):
            """ Returns the attributes of the trained learner (and sub objects).
            The returned value will be a dict, mapping names of attribtues to
            values of attributes. In the case of collisions (especially when getting
            attributes from nested objects) the attribute names may be prefaced with
            the name of the object from which they originate.

            The input learner params provided by the user for initilization and
            training will always be included in the output. If there is a collision
            between an input and an attribute of the same name discovered by the
            learner, and their values do not match, then the discovered attribute's
            name will be prefaced with the learner name. Similarly for nested objects
            such as sub-learners and kenerls.

            """
            discovered = self.interface._getAttributes(self.backend)
            inputs = self.arguments

            for key in inputs.keys():
                value = inputs[key]
                if key in list(discovered.keys()):
                    if value != discovered[key]:
                        newKey = self.learnerName + '.' + key
                        discovered[newKey] = discovered[key]
                    discovered[key] = value

            return discovered

        @captureOutput
        def getScores(self, testX, arguments={}, **kwarguments):
            """
            Returns the scores for all labels for each data point. If this TrainedLearner
            is named foo, this operation is equivalent to calling foo.apply with
            'scoreMode="allScores"'

            """
            usedArguments = self._mergeWithTrainArguments(arguments, kwarguments)
            (trainX, trainY, testX, usedArguments) = self.interface._inputTransformation(self.learnerName, None, None,
                                                                                         testX, usedArguments,
                                                                                         self.customDict)

            rawScores = self.interface._getScores(self.backend, testX, usedArguments, self.customDict)
            umlTypeRawScores = self.interface._outputTransformation(self.learnerName, rawScores, usedArguments,
                                                                    "Matrix", "allScores", self.customDict)
            formatedRawOrder = self.interface._formatScoresToOvA(self.learnerName, self.backend, testX, None,
                                                                 umlTypeRawScores, usedArguments, self.customDict)
            internalOrder = self.interface._getScoresOrder(self.backend)
            naturalOrder = sorted(internalOrder)
            if numpy.array_equal(naturalOrder, internalOrder):
                return formatedRawOrder
            desiredDict = {}
            for i in range(len(naturalOrder)):
                label = naturalOrder[i]
                desiredDict[label] = i

            def sortScorer(feature):
                index = formatedRawOrder.getFeatureIndex(feature.getFeatureName(0))
                label = internalOrder[index]
                return desiredDict[label]

            formatedRawOrder.sortFeatures(sortHelper=sortScorer)
            return formatedRawOrder

    class TrainedLearners(TrainedLearner):
        """

        """
        def __init__(self, trainedLearners, method, labelSet):
            """

            """
            self.trainedLearnersList = trainedLearners
            self.method = method
            self.labelSet = labelSet
            self.has2dOutput = trainedLearners[0].has2dOutput
            self.transformedArguments = trainedLearners[0].transformedArguments
            self.interface = trainedLearners[0].interface
            self.learnerName = trainedLearners[0].learnerName

        @captureOutput
        def apply(self, testX, arguments={}, output='match', scoreMode='label',
                useLog=None, **kwarguments):
            """

            """
            rawPredictions = None
            # import pdb; pdb.set_trace()
            #1 VS All
            if self.method == 'OneVsAll':
                for trainedLearner in self.trainedLearnersList:
                    oneLabelResults = trainedLearner.apply(testX, arguments, output, 'label', useLog)
                    label = trainedLearner.label
                    #put all results into one Base container, of the same type as trainX
                    if rawPredictions is None:
                        rawPredictions = oneLabelResults
                        #as it's added to results object, rename each column with its corresponding class label
                        rawPredictions.setFeatureName(0, str(label))
                    else:
                        #as it's added to results object, rename each column with its corresponding class label
                        oneLabelResults.setFeatureName(0, str(label))
                        rawPredictions.appendFeatures(oneLabelResults)

                if scoreMode.lower() == 'label'.lower():
                    winningPredictionIndices = rawPredictions.calculateForEachPoint(UML.helpers.extractWinningPredictionIndex).copyAs(
                        format="python list")
                    winningLabels = []
                    for [winningIndex] in winningPredictionIndices:
                        winningLabels.append([self.labelSet[int(winningIndex)]])
                    return UML.createData(rawPredictions.getTypeString(), winningLabels, featureNames=['winningLabel'])

                elif scoreMode.lower() == 'bestScore'.lower():
                    #construct a list of lists, with each row in the list containing the predicted
                    #label and score of that label for the corresponding row in rawPredictions
                    predictionMatrix = rawPredictions.copyAs(format="python list")
                    indexToLabel = rawPredictions.getFeatureNames()
                    tempResultsList = []
                    for row in predictionMatrix:
                        bestLabelAndScore = UML.helpers.extractWinningPredictionIndexAndScore(row, indexToLabel)
                        tempResultsList.append([bestLabelAndScore[0], bestLabelAndScore[1]])
                    #wrap the results data in a List container
                    featureNames = ['PredictedClassLabel', 'LabelScore']
                    resultsContainer = UML.createData("List", tempResultsList, featureNames=featureNames)
                    return resultsContainer

                elif scoreMode.lower() == 'allScores'.lower():
                    #create list of Feature Names/Column Headers for final return object
                    columnHeaders = sorted([str(i) for i in self.labelSet])
                    #create map between label and index in list, so we know where to put each value
                    labelIndexDict = {v: k for k, v in zip(list(range(len(columnHeaders))), columnHeaders)}
                    featureNamesItoN = rawPredictions.getFeatureNames()
                    predictionMatrix = rawPredictions.copyAs(format="python list")
                    resultsContainer = []
                    for row in predictionMatrix:
                        finalRow = [0] * len(columnHeaders)
                        scores = UML.helpers.extractConfidenceScores(row, featureNamesItoN)
                        for label, score in scores.items():
                            #get numerical index of label in return object
                            finalIndex = labelIndexDict[label]
                            #put score into proper place in its row
                            finalRow[finalIndex] = score
                        resultsContainer.append(finalRow)
                    #wrap data in Base container
                    return UML.createData(rawPredictions.getTypeString(), resultsContainer, featureNames=columnHeaders)

            #1 VS 1
            elif self.method == 'OneVsOne':
                predictionFeatureID = 0
                for trainedLearner in self.trainedLearnersList:
                    #train classifier on that data; apply it to the test set
                    partialResults = trainedLearner.apply(testX, arguments, output, 'label', useLog)
                    #put predictions into table of predictions
                    if rawPredictions is None:
                        rawPredictions = partialResults.copyAs(format="List")
                    else:
                        partialResults.setFeatureName(0, 'predictions-' + str(predictionFeatureID))
                        rawPredictions.appendFeatures(partialResults.copyAs(format="List"))
                    predictionFeatureID += 1
                #set up the return data based on which format has been requested
                if scoreMode.lower() == 'label'.lower():
                    ret = rawPredictions.calculateForEachPoint(UML.helpers.extractWinningPredictionLabel)
                    ret.setFeatureName(0, "winningLabel")
                    return ret
                elif scoreMode.lower() == 'bestScore'.lower():
                    #construct a list of lists, with each row in the list containing the predicted
                    #label and score of that label for the corresponding row in rawPredictions
                    predictionMatrix = rawPredictions.copyAs(format="python list")
                    tempResultsList = []
                    for row in predictionMatrix:
                        scores = countWins(row)
                        sortedScores = sorted(scores, key=scores.get, reverse=True)
                        bestLabel = sortedScores[0]
                        tempResultsList.append([bestLabel, scores[bestLabel]])

                    #wrap the results data in a List container
                    featureNames = ['PredictedClassLabel', 'LabelScore']
                    resultsContainer = UML.createData("List", tempResultsList, featureNames=featureNames)
                    return resultsContainer
                elif scoreMode.lower() == 'allScores'.lower():
                    columnHeaders = sorted([str(i) for i in self.labelSet])
                    labelIndexDict = {str(v): k for k, v in zip(list(range(len(columnHeaders))), columnHeaders)}
                    predictionMatrix = rawPredictions.copyAs(format="python list")
                    resultsContainer = []
                    for row in predictionMatrix:
                        finalRow = [0] * len(columnHeaders)
                        scores = countWins(row)
                        for label, score in scores.items():
                            finalIndex = labelIndexDict[str(label)]
                            finalRow[finalIndex] = score
                        resultsContainer.append(finalRow)

                    return UML.createData(rawPredictions.getTypeString(), resultsContainer, featureNames=columnHeaders)


            else:
                raise(ArgumentException('Wrong multiclassification method.'))


>>>>>>> 6d027a90
    ##############################################
    ### CACHING FRONTENDS FOR ABSTRACT METHODS ###
    ##############################################

    @captureOutput
    def listLearners(self):
        """
        Return a list of all learners callable through this interface.

        """
        isCustom = isinstance(self, UML.interfaces.CustomLearnerInterface)
        if self._listLearnersCached is None:
            ret = self._listLearnersBackend()
            if not isCustom:
                self._listLearnersCached = ret
        else:
            ret = self._listLearnersCached
        return ret

    @captureOutput
    @cacheWrapper
    def findCallable(self, name):
        """
        Find reference to the callable with the given name
        TAKES string name
        RETURNS reference to in-package function or constructor
        """
        return self._findCallableBackend(name)

    @cacheWrapper
    def _getParameterNames(self, name):
        """
        Find params for instantiation and function calls
        TAKES string name,
        RETURNS list of list of param names to make the chosen call
        """
        return self._getParameterNamesBackend(name)

    @captureOutput
    @cacheWrapper
    def getLearnerParameterNames(self, learnerName):
        """
        Find all parameters involved in a trainAndApply() call to the given learner
        TAKES string name of a learner,
        RETURNS list of list of param names
        """
        return self._getLearnerParameterNamesBackend(learnerName)

    @cacheWrapper
    def _getDefaultValues(self, name):
        """
        Find default values
        TAKES string name,
        RETURNS list of dict of param names to default values
        """
        return self._getDefaultValuesBackend(name)

    @captureOutput
    @cacheWrapper
    def getLearnerDefaultValues(self, learnerName):
        """
        Find all default values for parameters involved in a trainAndApply() call to the given learner
        TAKES string name of a learner,
        RETURNS list of dict of param names to default values
        """
        return self._getLearnerDefaultValuesBackend(learnerName)

    ########################
    ### ABSTRACT METHODS ###
    ########################

    @abc.abstractmethod
    def accessible(self):
        """
        Return true if the package underlying this interface is currently accessible,
        False otherwise.

        """
        pass

    @abc.abstractmethod
    def _listLearnersBackend(self):
        """
        Return a list of all learners callable through this interface.

        """
        pass

    @abc.abstractmethod
    def _findCallableBackend(self, name):
        """
        Find reference to the callable with the given name
        TAKES string name
        RETURNS reference to in-package function or constructor
        """
        pass

    @abc.abstractmethod
    def _getParameterNamesBackend(self, name):
        """
        Find params for instantiation and function calls
        TAKES string name,
        RETURNS list of list of param names to make the chosen call
        """
        pass

    @abc.abstractmethod
    def _getLearnerParameterNamesBackend(self, learnerName):
        """
        Find all parameters involved in a trainAndApply() call to the given learner
        TAKES string name of a learner,
        RETURNS list of list of param names
        """
        pass

    @abc.abstractmethod
    def _getDefaultValuesBackend(self, name):
        """
        Find default values
        TAKES string name,
        RETURNS list of dict of param names to default values
        """
        pass

    @abc.abstractmethod
    def _getLearnerDefaultValuesBackend(self, learnerName):
        """
        Find all default values for parameters involved in a trainAndApply() call to the given learner
        TAKES string name of a learner,
        RETURNS list of dict of param names to default values
        """
        pass

    @abc.abstractmethod
    def learnerType(self, name):
        """
        Returns a string referring to the action the learner takes out of the possibilities:
        classifier, regressor, featureSelection, dimensionalityReduction
        TODO

        """
        pass

    @abc.abstractmethod
    def _getScores(self, learner, testX, arguments, customDict):
        """
        If the learner is a classifier, then return the scores for each
        class on each data point, otherwise raise an exception.

        """
        pass

    @abc.abstractmethod
    def _getScoresOrder(self, learner):
        """
        If the learner is a classifier, then return a list of the the labels corresponding
        to each column of the return from getScores

        """
        pass

    @abc.abstractmethod
    def isAlias(self, name):
        """
        Returns true if the name is an accepted alias for this interface

        """
        pass


    @abc.abstractmethod
    def getCanonicalName(self):
        """
        Returns the string name that will uniquely identify this interface

        """
        pass

    @abc.abstractmethod
    def _inputTransformation(self, learnerName, trainX, trainY, testX, arguments, customDict):
        """
        Method called before any package level function which transforms all
        parameters provided by a UML user.

        trainX, trainY, and testX are filled with the values of the parameters of the same name
        to a call to trainAndApply() or train() and are sometimes empty when being called
        by other functions. For example, a call to apply() will have trainX and trainY be None.
        The arguments parameter is a dictionary mapping names to values of all other
        parameters associated with the learner, each of which may need to be processed.

        The return value of this function must be a tuple mirroring the structure of
        the inputs. Specifically, four values are required: the transformed versions of
        trainX, trainY, testX, and arguments in that specific order.

        """
        pass

    @abc.abstractmethod
    def _outputTransformation(self, learnerName, outputValue, transformedInputs, outputType, outputFormat, customDict):
        """
        Method called before any package level function which transforms the returned
        value into a format appropriate for a UML user.

        """
        pass

    @abc.abstractmethod
    def _trainer(self, learnerName, trainX, trainY, arguments, customDict):
        """
        build a learner and perform training with the given data
        TAKES name of learner, transformed arguments
        RETURNS an in package object to be wrapped by a TrainedLearner object
        """
        pass

    @abc.abstractmethod
    def _incrementalTrainer(self, learner, trainX, trainY, arguments, customDict):
        """
        Given an already trained online learner, extend it's training with the given data
        TAKES trained learner, transformed arguments,
        RETURNS the learner after this batch of training
        """
        pass


    @abc.abstractmethod
    def _applier(self, learner, testX, arguments, customDict):
        """
        use the given learner to do testing/prediction on the given test set
        TAKES a TrainedLearner object that can be tested on
        RETURNS UML friendly results
        """
        pass


    @abc.abstractmethod
    def _getAttributes(self, learnerBackend):
        """
        Returns whatever attributes might be available for the given learner. For
        example, in the case of linear regression, TODO

        """
        pass

    @abc.abstractmethod
    def _optionDefaults(self, option):
        """
        Define package default values that will be used for as long as a default
        value hasn't been registered in the UML configuration file. For example,
        these values will always be used the first time an interface is instantiated.

        """
        pass


    @abc.abstractmethod
    def _configurableOptionNames(self):
        """
        Returns a list of strings, where each string is the name of a configurable
        option of this interface whose value will be stored in UML's configuration
        file.

        """
        pass

    @abc.abstractmethod
    def _exposedFunctions(self):
        """
        Returns a list of references to functions which are to be wrapped
        in I/O transformation, and exposed as attributes of all TrainedLearner
        objects returned by this interface's train() function. If None, or an
        empty list is returned, no functions will be exposed. Each function
        in this list should be a python function, the inspect module will be
        used to retrieve argument names, and the value of the function's
        __name__ attribute will be its name in TrainedLearner.

        """
        pass

##################
# TrainedLearner #
##################

class TrainedLearner(object):

    def __init__(self, learnerName, arguments, transformedInputs, customDict, backend, interfaceObject,
                 has2dOutput):
        """
        Initialize the object wrapping the trained learner stored in backend, and setting up
        the object methods that may be used to modify or query the backend trained learner.

        learnerName: the name of the learner used in the backend
        arguments: reference to the original arguments parameter to the trainAndApply() function
        transformedArguments: a tuple containing the return value of _inputTransformation() that was called when training the learner in the backend
        customDict: reference to the customizable dictionary that is passed to I/O transformation, training and applying a learner
        backend: the return value from _trainer(), a reference to a some object that is to be used by the package implementor during application
        interfaceObject: a reference to the subclass of UniversalInterface from which this TrainedLearner is being instantiated.

        """
        self.learnerName = learnerName
        self.arguments = arguments
        self.transformedTrainX = transformedInputs[0]
        self.transformedTrainY = transformedInputs[1]
        self.transformedTestX = transformedInputs[2]
        self.transformedArguments = transformedInputs[3]
        self.customDict = customDict
        self.backend = backend
        self.interface = interfaceObject
        self.has2dOutput = has2dOutput

        exposedFunctions = self.interface._exposedFunctions()
        for exposed in exposedFunctions:
            methodName = getattr(exposed, '__name__')
            (args, varargs, keywords, defaults) = inspect.getargspec(exposed)
            if 'trainedLearner' in args:
                wrapped = functools.partial(exposed, trainedLearner=self)
                wrapped.__doc__ = 'Wrapped version of the ' + methodName + ' function where the "trainedLearner" parameter has been fixed as this object, and the "self" parameter has been fixed to be ' + str(
                    interfaceObject)
            else:
                wrapped = functools.partial(exposed)
                wrapped.__doc__ = 'Wrapped version of the ' + methodName + ' function where the "self" parameter has been fixed to be ' + str(
                    interfaceObject)
            setattr(self, methodName, wrapped)

    @captureOutput
    def test(
            self, testX, testY, performanceFunction, arguments={},
            output='match', scoreMode='label', useLog=None, **kwarguments):
        """
        Returns the evaluation of predictions of testX using the argument
        performanceFunction to do the evalutation. Equivalent to having called
        this interface's trainAndqTest method, as long as the data and parameter
        setup for training was the same.

        """
        if useLog is None:
            useLog = UML.settings.get("logger", "enabledByDefault")
            useLog = True if useLog.lower() == 'true' else False

        timer = None
        if useLog:
            timer = Stopwatch()
            timer.start("test")

        #UML.helpers._2dOutputFlagCheck(self.has2dOutput, None, scoreMode, multiClassStrategy)
        UML.helpers._2dOutputFlagCheck(self.has2dOutput, None, scoreMode, None)

        # need to do this here so we
        mergedArguments = self._mergeWithTrainArguments(arguments, kwarguments)

        pred = self.apply(testX, mergedArguments, output, scoreMode, useLog=False)
        performance = UML.helpers.computeMetrics(testY, None, pred, performanceFunction)

        if useLog:
            timer.stop('test')
            fullName = self.interface.getCanonicalName() + self.learnerName
            # Signature:
            # (self, trainData, trainLabels, testData, testLabels, function,
            # metrics, predictions, performance, timer, extraInfo=None,
            # numFolds=None)
            UML.logger.active.logRun(
                trainData=None, trainLabels=None, testData=testX,
                testLabels=testY, function=fullName,
                metrics=[performanceFunction], predictions=pred,
                performance=[performance], timer=timer,
                extraInfo=mergedArguments, numFolds=None)

        return performance

    def _mergeWithTrainArguments(self, newArguments1, newArguments2):
        """
        When calling apply, merges our fixed arguments with our provided arguments,
        giving the new arguments precedence if needed.

        """
        ret = _mergeArguments(self.transformedArguments, newArguments1)
        ret = _mergeArguments(ret, newArguments2)
        return ret

    @captureOutput
    def apply(
            self, testX, arguments={}, output='match', scoreMode='label',
            useLog=None, **kwarguments):
        """
        Returns the application of this learner to the given test data (i.e. performing
        prediction, transformation, etc. as appropriate to the learner). Equivalent to
        having called trainAndApply with the same same setup as this learner was trained
        on.

        """
        UML.helpers._2dOutputFlagCheck(self.has2dOutput, None, scoreMode, None)

        if useLog is None:
            useLog = UML.settings.get("logger", "enabledByDefault")
            useLog = True if useLog.lower() == 'true' else False

        timer = None
        if useLog:
            timer = Stopwatch()
            timer.start("apply")

        #			self.interface._validateOutputFlag(output)
        #			self.interface._validateScoreModeFlag(scoreMode)
        mergedArguments = self._mergeWithTrainArguments(arguments, kwarguments)

        # input transformation
        (trainX, trainY, transTestX, usedArguments) = self.interface._inputTransformation(self.learnerName, None,
                                                                                          None, testX,
                                                                                          mergedArguments,
                                                                                          self.customDict)

        # depending on the mode, we need different information.
        labels = None
        if scoreMode != 'label':
            scores = self.getScores(testX, usedArguments)
        if scoreMode != 'allScores':
            labels = self.interface._applier(self.backend, transTestX, usedArguments, self.customDict)
            labels = self.interface._outputTransformation(self.learnerName, labels, usedArguments, output, "label",
                                                          self.customDict)

        if scoreMode == 'label':
            ret = labels
        elif scoreMode == 'allScores':
            ret = scores
        else:
            scoreOrder = self.interface._getScoresOrder(self.backend)
            scoreOrder = list(scoreOrder)
            # find scores matching predicted labels
            def grabValue(row):
                pointIndex = scores.getPointIndex(row.getPointName(0))
                rowIndex = scoreOrder.index(labels[pointIndex, 0])
                return row[rowIndex]

            scoreVector = scores.calculateForEachPoint(grabValue)
            labels.appendFeatures(scoreVector)

            ret = labels

        if useLog:
            timer.stop('apply')
            fullName = self.interface.getCanonicalName() + self.learnerName
            # Signature:
            # (self, trainData, trainLabels, testData, testLabels, function,
            # metrics, predictions, performance, timer, extraInfo=None,
            # numFolds=None)
            UML.logger.active.logRun(
                trainData=None, trainLabels=None, testData=testX,
                testLabels=None, function=fullName, metrics=None,
                predictions=ret, performance=None, timer=timer,
                extraInfo=mergedArguments, numFolds=None)

        return ret

    def save(self, outputPath):
        """
        Save model to a file.

        outputPath: the location (including file name and extension) where
            we want to write the output file.

        If filename extension .umlm is not included in file name it would
        be added to the output file.

        Uses dill library to serialize it.
        """
        if not cloudpickle:
            msg = "To save UML models, cloudpickle must be installed"
            raise PackageException(msg)
        extension = '.umlm'
        if not outputPath.endswith(extension):
            outputPath = outputPath + extension

        with open(outputPath, 'wb') as file:
            try:
                cloudpickle.dump(self, file)
            except Exception as e:
                raise(e)
        # print('session_' + outputFilename)
        # print(globals())
        # dill.dump_session('session_' + outputFilename)

    @captureOutput
    def retrain(self, trainX, trainY=None):
        has2dOutput = False
        outputData = trainX if trainY is None else trainY
        if isinstance(outputData, UML.data.Base):
            has2dOutput = outputData.features > 1
        elif isinstance(outputData, (list, tuple)):
            has2dOutput = len(outputData) > 1

        #			(trainX, trainY, testX, arguments) = self.interface._inputTransformation(self.learnerName,trainX, trainY, None, self.arguments, self.customDict)
        (newBackend, transformedInputs, customDict) = self.interface._trainBackend(self.learnerName, trainX, trainY,
                                                                                   self.arguments, None)
        self.backend = newBackend
        self.transformedInputs = transformedInputs
        self.customDict = customDict
        self.has2dOutput = has2dOutput

    @captureOutput
    def incrementalTrain(self, trainX, trainY=None):
        (trainX, trainY, testX, arguments) = self.interface._inputTransformation(self.learnerName, trainX, trainY,
                                                                                 None, self.arguments,
                                                                                 self.customDict)
        self.backend = self.interface._incrementalTrainer(self.backend, trainX, trainY, arguments, self.customDict)

    @captureOutput
    def getAttributes(self):
        """ Returns the attributes of the trained learner (and sub objects).
        The returned value will be a dict, mapping names of attribtues to
        values of attributes. In the case of collisions (especially when getting
        attributes from nested objects) the attribute names may be prefaced with
        the name of the object from which they originate.

        The input learner params provided by the user for initilization and
        training will always be included in the output. If there is a collision
        between an input and an attribute of the same name discovered by the
        learner, and their values do not match, then the discovered attribute's
        name will be prefaced with the learner name. Similarly for nested objects
        such as sub-learners and kenerls.

        """
        discovered = self.interface._getAttributes(self.backend)
        inputs = self.arguments

        for key in inputs.keys():
            value = inputs[key]
            if key in list(discovered.keys()):
                if value != discovered[key]:
                    newKey = self.learnerName + '.' + key
                    discovered[newKey] = discovered[key]
                discovered[key] = value

        return discovered

    @captureOutput
    def getScores(self, testX, arguments={}, **kwarguments):
        """
        Returns the scores for all labels for each data point. If this TrainedLearner
        is named foo, this operation is equivalent to calling foo.apply with
        'scoreMode="allScores"'

        """
        usedArguments = self._mergeWithTrainArguments(arguments, kwarguments)
        (trainX, trainY, testX, usedArguments) = self.interface._inputTransformation(self.learnerName, None, None,
                                                                                     testX, usedArguments,
                                                                                     self.customDict)

        rawScores = self.interface._getScores(self.backend, testX, usedArguments, self.customDict)
        umlTypeRawScores = self.interface._outputTransformation(self.learnerName, rawScores, usedArguments,
                                                                "Matrix", "allScores", self.customDict)
        formatedRawOrder = self.interface._formatScoresToOvA(self.learnerName, self.backend, testX, None,
                                                             umlTypeRawScores, usedArguments, self.customDict)
        internalOrder = self.interface._getScoresOrder(self.backend)
        naturalOrder = sorted(internalOrder)
        if numpy.array_equal(naturalOrder, internalOrder):
            return formatedRawOrder
        desiredDict = {}
        for i in range(len(naturalOrder)):
            label = naturalOrder[i]
            desiredDict[label] = i

        def sortScorer(feature):
            index = formatedRawOrder.getFeatureIndex(feature.getFeatureName(0))
            label = internalOrder[index]
            return desiredDict[label]

        formatedRawOrder.sortFeatures(sortHelper=sortScorer)
        return formatedRawOrder

class TrainedLearners(TrainedLearner):
    """

    """
    def __init__(self, trainedLearners, method, labelSet):
        """

        """
        self.trainedLearnersList = trainedLearners
        self.method = method
        self.labelSet = labelSet
        self.has2dOutput = trainedLearners[0].has2dOutput
        self.transformedArguments = trainedLearners[0].transformedArguments
        self.interface = trainedLearners[0].interface
        self.learnerName = trainedLearners[0].learnerName

    @captureOutput
    def apply(self, testX, arguments={}, output='match', scoreMode='label',
            useLog=None, **kwarguments):
        """

        """
        rawPredictions = None
        # import pdb; pdb.set_trace()
        #1 VS All
        if self.method == 'OneVsAll':
            for trainedLearner in self.trainedLearnersList:
                oneLabelResults = trainedLearner.apply(testX, arguments, output, 'label', useLog)
                label = trainedLearner.label
                #put all results into one Base container, of the same type as trainX
                if rawPredictions is None:
                    rawPredictions = oneLabelResults
                    #as it's added to results object, rename each column with its corresponding class label
                    rawPredictions.setFeatureName(0, str(label))
                else:
                    #as it's added to results object, rename each column with its corresponding class label
                    oneLabelResults.setFeatureName(0, str(label))
                    rawPredictions.appendFeatures(oneLabelResults)

            if scoreMode.lower() == 'label'.lower():
                winningPredictionIndices = rawPredictions.calculateForEachPoint(UML.helpers.extractWinningPredictionIndex).copyAs(
                    format="python list")
                winningLabels = []
                for [winningIndex] in winningPredictionIndices:
                    winningLabels.append([self.labelSet[int(winningIndex)]])
                return UML.createData(rawPredictions.getTypeString(), winningLabels, featureNames=['winningLabel'])

            elif scoreMode.lower() == 'bestScore'.lower():
                #construct a list of lists, with each row in the list containing the predicted
                #label and score of that label for the corresponding row in rawPredictions
                predictionMatrix = rawPredictions.copyAs(format="python list")
                indexToLabel = rawPredictions.getFeatureNames()
                tempResultsList = []
                for row in predictionMatrix:
                    bestLabelAndScore = UML.helpers.extractWinningPredictionIndexAndScore(row, indexToLabel)
                    tempResultsList.append([bestLabelAndScore[0], bestLabelAndScore[1]])
                #wrap the results data in a List container
                featureNames = ['PredictedClassLabel', 'LabelScore']
                resultsContainer = UML.createData("List", tempResultsList, featureNames=featureNames)
                return resultsContainer

            elif scoreMode.lower() == 'allScores'.lower():
                #create list of Feature Names/Column Headers for final return object
                columnHeaders = sorted([str(i) for i in self.labelSet])
                #create map between label and index in list, so we know where to put each value
                labelIndexDict = {v: k for k, v in zip(list(range(len(columnHeaders))), columnHeaders)}
                featureNamesItoN = rawPredictions.getFeatureNames()
                predictionMatrix = rawPredictions.copyAs(format="python list")
                resultsContainer = []
                for row in predictionMatrix:
                    finalRow = [0] * len(columnHeaders)
                    scores = UML.helpers.extractConfidenceScores(row, featureNamesItoN)
                    for label, score in scores.items():
                        #get numerical index of label in return object
                        finalIndex = labelIndexDict[label]
                        #put score into proper place in its row
                        finalRow[finalIndex] = score
                    resultsContainer.append(finalRow)
                #wrap data in Base container
                return UML.createData(rawPredictions.getTypeString(), resultsContainer, featureNames=columnHeaders)

        #1 VS 1
        elif self.method == 'OneVsOne':
            predictionFeatureID = 0
            for trainedLearner in self.trainedLearnersList:
                #train classifier on that data; apply it to the test set
                partialResults = trainedLearner.apply(testX, arguments, output, 'label', useLog)
                #put predictions into table of predictions
                if rawPredictions is None:
                    rawPredictions = partialResults.copyAs(format="List")
                else:
                    partialResults.setFeatureName(0, 'predictions-' + str(predictionFeatureID))
                    rawPredictions.appendFeatures(partialResults.copyAs(format="List"))
                predictionFeatureID += 1
            #set up the return data based on which format has been requested
            if scoreMode.lower() == 'label'.lower():
                ret = rawPredictions.calculateForEachPoint(UML.helpers.extractWinningPredictionLabel)
                ret.setFeatureName(0, "winningLabel")
                return ret
            elif scoreMode.lower() == 'bestScore'.lower():
                #construct a list of lists, with each row in the list containing the predicted
                #label and score of that label for the corresponding row in rawPredictions
                predictionMatrix = rawPredictions.copyAs(format="python list")
                tempResultsList = []
                for row in predictionMatrix:
                    scores = countWins(row)
                    sortedScores = sorted(scores, key=scores.get, reverse=True)
                    bestLabel = sortedScores[0]
                    tempResultsList.append([bestLabel, scores[bestLabel]])

                #wrap the results data in a List container
                featureNames = ['PredictedClassLabel', 'LabelScore']
                resultsContainer = UML.createData("List", tempResultsList, featureNames=featureNames)
                return resultsContainer
            elif scoreMode.lower() == 'allScores'.lower():
                columnHeaders = sorted([str(i) for i in self.labelSet])
                labelIndexDict = {str(v): k for k, v in zip(list(range(len(columnHeaders))), columnHeaders)}
                predictionMatrix = rawPredictions.copyAs(format="python list")
                resultsContainer = []
                for row in predictionMatrix:
                    finalRow = [0] * len(columnHeaders)
                    scores = countWins(row)
                    for label, score in scores.items():
                        finalIndex = labelIndexDict[str(label)]
                        finalRow[finalIndex] = score
                    resultsContainer.append(finalRow)

                return UML.createData(rawPredictions.getTypeString(), resultsContainer, featureNames=columnHeaders)


        else:
            raise(ArgumentException('Wrong multiclassification method.'))


###########
# Helpers #
###########


def relabeler(point, label=None):
    if point[0] != label:
        return 0
    else:
        return 1<|MERGE_RESOLUTION|>--- conflicted
+++ resolved
@@ -692,429 +692,6 @@
         else:
             return rawScores
 
-<<<<<<< HEAD
-=======
-    class TrainedLearner():
-
-        def __init__(self, learnerName, arguments, transformedInputs, customDict, backend, interfaceObject,
-                     has2dOutput):
-            """
-            Initialize the object wrapping the trained learner stored in backend, and setting up
-            the object methods that may be used to modify or query the backend trained learner.
-
-            learnerName: the name of the learner used in the backend
-            arguments: reference to the original arguments parameter to the trainAndApply() function
-            transformedArguments: a tuple containing the return value of _inputTransformation() that was called when training the learner in the backend
-            customDict: reference to the customizable dictionary that is passed to I/O transformation, training and applying a learner
-            backend: the return value from _trainer(), a reference to a some object that is to be used by the package implementor during application
-            interfaceObject: a reference to the subclass of UniversalInterface from which this TrainedLearner is being instantiated.
-
-            """
-            self.learnerName = learnerName
-            self.arguments = arguments
-            self.transformedTrainX = transformedInputs[0]
-            self.transformedTrainY = transformedInputs[1]
-            self.transformedTestX = transformedInputs[2]
-            self.transformedArguments = transformedInputs[3]
-            self.customDict = customDict
-            self.backend = backend
-            self.interface = interfaceObject
-            self.has2dOutput = has2dOutput
-
-            exposedFunctions = self.interface._exposedFunctions()
-            for exposed in exposedFunctions:
-                methodName = getattr(exposed, '__name__')
-                (args, varargs, keywords, defaults) = inspectArguments(exposed)
-                if 'trainedLearner' in args:
-                    wrapped = functools.partial(exposed, trainedLearner=self)
-                    wrapped.__doc__ = 'Wrapped version of the ' + methodName + ' function where the "trainedLearner" parameter has been fixed as this object, and the "self" parameter has been fixed to be ' + str(
-                        interfaceObject)
-                else:
-                    wrapped = functools.partial(exposed)
-                    wrapped.__doc__ = 'Wrapped version of the ' + methodName + ' function where the "self" parameter has been fixed to be ' + str(
-                        interfaceObject)
-                setattr(self, methodName, wrapped)
-
-        @captureOutput
-        def test(
-                self, testX, testY, performanceFunction, arguments={},
-                output='match', scoreMode='label', useLog=None, **kwarguments):
-            """
-            Returns the evaluation of predictions of testX using the argument
-            performanceFunction to do the evalutation. Equivalent to having called
-            this interface's trainAndqTest method, as long as the data and parameter
-            setup for training was the same.
-
-            """
-            if useLog is None:
-                useLog = UML.settings.get("logger", "enabledByDefault")
-                useLog = True if useLog.lower() == 'true' else False
-
-            timer = None
-            if useLog:
-                timer = Stopwatch()
-                timer.start("test")
-
-            #UML.helpers._2dOutputFlagCheck(self.has2dOutput, None, scoreMode, multiClassStrategy)
-            UML.helpers._2dOutputFlagCheck(self.has2dOutput, None, scoreMode, None)
-
-            # need to do this here so we
-            mergedArguments = self._mergeWithTrainArguments(arguments, kwarguments)
-
-            pred = self.apply(testX, mergedArguments, output, scoreMode, useLog=False)
-            performance = UML.helpers.computeMetrics(testY, None, pred, performanceFunction)
-
-            if useLog:
-                timer.stop('test')
-                fullName = self.interface.getCanonicalName() + self.learnerName
-                # Signature:
-                # (self, trainData, trainLabels, testData, testLabels, function,
-                # metrics, predictions, performance, timer, extraInfo=None,
-                # numFolds=None)
-                UML.logger.active.logRun(
-                    trainData=None, trainLabels=None, testData=testX,
-                    testLabels=testY, function=fullName,
-                    metrics=[performanceFunction], predictions=pred,
-                    performance=[performance], timer=timer,
-                    extraInfo=mergedArguments, numFolds=None)
-
-            return performance
-
-        def _mergeWithTrainArguments(self, newArguments1, newArguments2):
-            """
-            When calling apply, merges our fixed arguments with our provided arguments,
-            giving the new arguments precedence if needed.
-
-            """
-            ret = _mergeArguments(self.transformedArguments, newArguments1)
-            ret = _mergeArguments(ret, newArguments2)
-            return ret
-
-        @captureOutput
-        def apply(
-                self, testX, arguments={}, output='match', scoreMode='label',
-                useLog=None, **kwarguments):
-            """
-            Returns the application of this learner to the given test data (i.e. performing
-            prediction, transformation, etc. as appropriate to the learner). Equivalent to
-            having called trainAndApply with the same same setup as this learner was trained
-            on.
-
-            """
-            UML.helpers._2dOutputFlagCheck(self.has2dOutput, None, scoreMode, None)
-
-            if useLog is None:
-                useLog = UML.settings.get("logger", "enabledByDefault")
-                useLog = True if useLog.lower() == 'true' else False
-
-            timer = None
-            if useLog:
-                timer = Stopwatch()
-                timer.start("apply")
-
-            #			self.interface._validateOutputFlag(output)
-            #			self.interface._validateScoreModeFlag(scoreMode)
-            mergedArguments = self._mergeWithTrainArguments(arguments, kwarguments)
-
-            # input transformation
-            (trainX, trainY, transTestX, usedArguments) = self.interface._inputTransformation(self.learnerName, None,
-                                                                                              None, testX,
-                                                                                              mergedArguments,
-                                                                                              self.customDict)
-
-            # depending on the mode, we need different information.
-            labels = None
-            if scoreMode != 'label':
-                scores = self.getScores(testX, usedArguments)
-            if scoreMode != 'allScores':
-                labels = self.interface._applier(self.backend, transTestX, usedArguments, self.customDict)
-                labels = self.interface._outputTransformation(self.learnerName, labels, usedArguments, output, "label",
-                                                              self.customDict)
-
-            if scoreMode == 'label':
-                ret = labels
-            elif scoreMode == 'allScores':
-                ret = scores
-            else:
-                scoreOrder = self.interface._getScoresOrder(self.backend)
-                scoreOrder = list(scoreOrder)
-                # find scores matching predicted labels
-                def grabValue(row):
-                    pointIndex = scores.getPointIndex(row.getPointName(0))
-                    rowIndex = scoreOrder.index(labels[pointIndex, 0])
-                    return row[rowIndex]
-
-                scoreVector = scores.calculateForEachPoint(grabValue)
-                labels.appendFeatures(scoreVector)
-
-                ret = labels
-
-            if useLog:
-                timer.stop('apply')
-                fullName = self.interface.getCanonicalName() + self.learnerName
-                # Signature:
-                # (self, trainData, trainLabels, testData, testLabels, function,
-                # metrics, predictions, performance, timer, extraInfo=None,
-                # numFolds=None)
-                UML.logger.active.logRun(
-                    trainData=None, trainLabels=None, testData=testX,
-                    testLabels=None, function=fullName, metrics=None,
-                    predictions=ret, performance=None, timer=timer,
-                    extraInfo=mergedArguments, numFolds=None)
-
-            return ret
-
-        def save(self, outputPath):
-            """
-            Save model to a file.
-
-            outputPath: the location (including file name and extension) where
-                we want to write the output file.
-
-            If filename extension .umlm is not included in file name it would
-            be added to the output file.
-
-            Uses dill library to serialize it.
-            """
-            if not cloudpickle:
-                msg = "To save UML models, cloudpickle must be installed"
-                raise PackageException(msg)
-            extension = '.umlm'
-            if not outputPath.endswith(extension):
-                outputPath = outputPath + extension
-
-            with open(outputPath, 'wb') as file:
-                try:
-                    cloudpickle.dump(self, file)
-                except Exception as e:
-                    raise(e)
-            # print('session_' + outputFilename)
-            # print(globals())
-            # dill.dump_session('session_' + outputFilename)
-
-        @captureOutput
-        def retrain(self, trainX, trainY=None):
-            has2dOutput = False
-            outputData = trainX if trainY is None else trainY
-            if isinstance(outputData, UML.data.Base):
-                has2dOutput = outputData.features > 1
-            elif isinstance(outputData, (list, tuple)):
-                has2dOutput = len(outputData) > 1
-
-            #			(trainX, trainY, testX, arguments) = self.interface._inputTransformation(self.learnerName,trainX, trainY, None, self.arguments, self.customDict)
-            (newBackend, transformedInputs, customDict) = self.interface._trainBackend(self.learnerName, trainX, trainY,
-                                                                                       self.arguments, None)
-            self.backend = newBackend
-            self.transformedInputs = transformedInputs
-            self.customDict = customDict
-            self.has2dOutput = has2dOutput
-
-        @captureOutput
-        def incrementalTrain(self, trainX, trainY=None):
-            (trainX, trainY, testX, arguments) = self.interface._inputTransformation(self.learnerName, trainX, trainY,
-                                                                                     None, self.arguments,
-                                                                                     self.customDict)
-            self.backend = self.interface._incrementalTrainer(self.backend, trainX, trainY, arguments, self.customDict)
-
-        @captureOutput
-        def getAttributes(self):
-            """ Returns the attributes of the trained learner (and sub objects).
-            The returned value will be a dict, mapping names of attribtues to
-            values of attributes. In the case of collisions (especially when getting
-            attributes from nested objects) the attribute names may be prefaced with
-            the name of the object from which they originate.
-
-            The input learner params provided by the user for initilization and
-            training will always be included in the output. If there is a collision
-            between an input and an attribute of the same name discovered by the
-            learner, and their values do not match, then the discovered attribute's
-            name will be prefaced with the learner name. Similarly for nested objects
-            such as sub-learners and kenerls.
-
-            """
-            discovered = self.interface._getAttributes(self.backend)
-            inputs = self.arguments
-
-            for key in inputs.keys():
-                value = inputs[key]
-                if key in list(discovered.keys()):
-                    if value != discovered[key]:
-                        newKey = self.learnerName + '.' + key
-                        discovered[newKey] = discovered[key]
-                    discovered[key] = value
-
-            return discovered
-
-        @captureOutput
-        def getScores(self, testX, arguments={}, **kwarguments):
-            """
-            Returns the scores for all labels for each data point. If this TrainedLearner
-            is named foo, this operation is equivalent to calling foo.apply with
-            'scoreMode="allScores"'
-
-            """
-            usedArguments = self._mergeWithTrainArguments(arguments, kwarguments)
-            (trainX, trainY, testX, usedArguments) = self.interface._inputTransformation(self.learnerName, None, None,
-                                                                                         testX, usedArguments,
-                                                                                         self.customDict)
-
-            rawScores = self.interface._getScores(self.backend, testX, usedArguments, self.customDict)
-            umlTypeRawScores = self.interface._outputTransformation(self.learnerName, rawScores, usedArguments,
-                                                                    "Matrix", "allScores", self.customDict)
-            formatedRawOrder = self.interface._formatScoresToOvA(self.learnerName, self.backend, testX, None,
-                                                                 umlTypeRawScores, usedArguments, self.customDict)
-            internalOrder = self.interface._getScoresOrder(self.backend)
-            naturalOrder = sorted(internalOrder)
-            if numpy.array_equal(naturalOrder, internalOrder):
-                return formatedRawOrder
-            desiredDict = {}
-            for i in range(len(naturalOrder)):
-                label = naturalOrder[i]
-                desiredDict[label] = i
-
-            def sortScorer(feature):
-                index = formatedRawOrder.getFeatureIndex(feature.getFeatureName(0))
-                label = internalOrder[index]
-                return desiredDict[label]
-
-            formatedRawOrder.sortFeatures(sortHelper=sortScorer)
-            return formatedRawOrder
-
-    class TrainedLearners(TrainedLearner):
-        """
-
-        """
-        def __init__(self, trainedLearners, method, labelSet):
-            """
-
-            """
-            self.trainedLearnersList = trainedLearners
-            self.method = method
-            self.labelSet = labelSet
-            self.has2dOutput = trainedLearners[0].has2dOutput
-            self.transformedArguments = trainedLearners[0].transformedArguments
-            self.interface = trainedLearners[0].interface
-            self.learnerName = trainedLearners[0].learnerName
-
-        @captureOutput
-        def apply(self, testX, arguments={}, output='match', scoreMode='label',
-                useLog=None, **kwarguments):
-            """
-
-            """
-            rawPredictions = None
-            # import pdb; pdb.set_trace()
-            #1 VS All
-            if self.method == 'OneVsAll':
-                for trainedLearner in self.trainedLearnersList:
-                    oneLabelResults = trainedLearner.apply(testX, arguments, output, 'label', useLog)
-                    label = trainedLearner.label
-                    #put all results into one Base container, of the same type as trainX
-                    if rawPredictions is None:
-                        rawPredictions = oneLabelResults
-                        #as it's added to results object, rename each column with its corresponding class label
-                        rawPredictions.setFeatureName(0, str(label))
-                    else:
-                        #as it's added to results object, rename each column with its corresponding class label
-                        oneLabelResults.setFeatureName(0, str(label))
-                        rawPredictions.appendFeatures(oneLabelResults)
-
-                if scoreMode.lower() == 'label'.lower():
-                    winningPredictionIndices = rawPredictions.calculateForEachPoint(UML.helpers.extractWinningPredictionIndex).copyAs(
-                        format="python list")
-                    winningLabels = []
-                    for [winningIndex] in winningPredictionIndices:
-                        winningLabels.append([self.labelSet[int(winningIndex)]])
-                    return UML.createData(rawPredictions.getTypeString(), winningLabels, featureNames=['winningLabel'])
-
-                elif scoreMode.lower() == 'bestScore'.lower():
-                    #construct a list of lists, with each row in the list containing the predicted
-                    #label and score of that label for the corresponding row in rawPredictions
-                    predictionMatrix = rawPredictions.copyAs(format="python list")
-                    indexToLabel = rawPredictions.getFeatureNames()
-                    tempResultsList = []
-                    for row in predictionMatrix:
-                        bestLabelAndScore = UML.helpers.extractWinningPredictionIndexAndScore(row, indexToLabel)
-                        tempResultsList.append([bestLabelAndScore[0], bestLabelAndScore[1]])
-                    #wrap the results data in a List container
-                    featureNames = ['PredictedClassLabel', 'LabelScore']
-                    resultsContainer = UML.createData("List", tempResultsList, featureNames=featureNames)
-                    return resultsContainer
-
-                elif scoreMode.lower() == 'allScores'.lower():
-                    #create list of Feature Names/Column Headers for final return object
-                    columnHeaders = sorted([str(i) for i in self.labelSet])
-                    #create map between label and index in list, so we know where to put each value
-                    labelIndexDict = {v: k for k, v in zip(list(range(len(columnHeaders))), columnHeaders)}
-                    featureNamesItoN = rawPredictions.getFeatureNames()
-                    predictionMatrix = rawPredictions.copyAs(format="python list")
-                    resultsContainer = []
-                    for row in predictionMatrix:
-                        finalRow = [0] * len(columnHeaders)
-                        scores = UML.helpers.extractConfidenceScores(row, featureNamesItoN)
-                        for label, score in scores.items():
-                            #get numerical index of label in return object
-                            finalIndex = labelIndexDict[label]
-                            #put score into proper place in its row
-                            finalRow[finalIndex] = score
-                        resultsContainer.append(finalRow)
-                    #wrap data in Base container
-                    return UML.createData(rawPredictions.getTypeString(), resultsContainer, featureNames=columnHeaders)
-
-            #1 VS 1
-            elif self.method == 'OneVsOne':
-                predictionFeatureID = 0
-                for trainedLearner in self.trainedLearnersList:
-                    #train classifier on that data; apply it to the test set
-                    partialResults = trainedLearner.apply(testX, arguments, output, 'label', useLog)
-                    #put predictions into table of predictions
-                    if rawPredictions is None:
-                        rawPredictions = partialResults.copyAs(format="List")
-                    else:
-                        partialResults.setFeatureName(0, 'predictions-' + str(predictionFeatureID))
-                        rawPredictions.appendFeatures(partialResults.copyAs(format="List"))
-                    predictionFeatureID += 1
-                #set up the return data based on which format has been requested
-                if scoreMode.lower() == 'label'.lower():
-                    ret = rawPredictions.calculateForEachPoint(UML.helpers.extractWinningPredictionLabel)
-                    ret.setFeatureName(0, "winningLabel")
-                    return ret
-                elif scoreMode.lower() == 'bestScore'.lower():
-                    #construct a list of lists, with each row in the list containing the predicted
-                    #label and score of that label for the corresponding row in rawPredictions
-                    predictionMatrix = rawPredictions.copyAs(format="python list")
-                    tempResultsList = []
-                    for row in predictionMatrix:
-                        scores = countWins(row)
-                        sortedScores = sorted(scores, key=scores.get, reverse=True)
-                        bestLabel = sortedScores[0]
-                        tempResultsList.append([bestLabel, scores[bestLabel]])
-
-                    #wrap the results data in a List container
-                    featureNames = ['PredictedClassLabel', 'LabelScore']
-                    resultsContainer = UML.createData("List", tempResultsList, featureNames=featureNames)
-                    return resultsContainer
-                elif scoreMode.lower() == 'allScores'.lower():
-                    columnHeaders = sorted([str(i) for i in self.labelSet])
-                    labelIndexDict = {str(v): k for k, v in zip(list(range(len(columnHeaders))), columnHeaders)}
-                    predictionMatrix = rawPredictions.copyAs(format="python list")
-                    resultsContainer = []
-                    for row in predictionMatrix:
-                        finalRow = [0] * len(columnHeaders)
-                        scores = countWins(row)
-                        for label, score in scores.items():
-                            finalIndex = labelIndexDict[str(label)]
-                            finalRow[finalIndex] = score
-                        resultsContainer.append(finalRow)
-
-                    return UML.createData(rawPredictions.getTypeString(), resultsContainer, featureNames=columnHeaders)
-
-
-            else:
-                raise(ArgumentException('Wrong multiclassification method.'))
-
-
->>>>>>> 6d027a90
     ##############################################
     ### CACHING FRONTENDS FOR ABSTRACT METHODS ###
     ##############################################
