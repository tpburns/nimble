"""
Anchors the hierarchy of data representation types, providing stubs and common functions.

"""

# TODO conversions
# TODO who sorts inputs to derived implementations?

from __future__ import division
from __future__ import absolute_import
from __future__ import print_function
import six
from six.moves import map
from six.moves import range
from six.moves import zip
import sys
import warnings

import __main__ as main
mplError = None
try:
    import matplotlib
    # for .show() to work in interactive sessions
    # a backend different than Agg needs to be use
    # The interactive session can choose by default e.g.,
    # in jupyter-notebook inline is the default.
    if hasattr(main, '__file__'):
        # It must be agg  for non-interactive sessions
        # otherwise the combination of matplotlib and multiprocessing
        # produces a segfault.
        # Open matplotlib issue here: https://github.com/matplotlib/matplotlib/issues/8795
        # It applies for both for python 2 and 3
        matplotlib.use('Agg')

except ImportError as e:
    mplError = e

#print('matplotlib backend: {}'.format(matplotlib.get_backend()))

import math
import numbers
import itertools
import copy
import numpy
import os.path
import inspect
import operator
from multiprocessing import Process

import UML

cython = UML.importModule('cython')
if cython is None or not cython.compiled:
    from math import sin, cos

from UML.exceptions import ArgumentException, PackageException
from UML.exceptions import ImproperActionException
from UML.logger import produceFeaturewiseReport
from UML.logger import produceAggregateReport
from UML.randomness import pythonRandom

from . import dataHelpers

# the prefix for default point and feature names
from .dataHelpers import DEFAULT_PREFIX, DEFAULT_PREFIX2, DEFAULT_PREFIX_LENGTH

from .dataHelpers import DEFAULT_NAME_PREFIX

from .dataHelpers import formatIfNeeded

from .dataHelpers import makeConsistentFNamesAndData

def to2args(f):
    """
    this function is for __pow__. In cython, __pow__ must have 3 arguments and default can't be used there.
    so this function is used to convert a function with 3 arguments to a function with 2 arguments when it is used
    in python environment.
    """
    def tmpF(x, y):
        return f(x, y, None)
    return tmpF

def hashCodeFunc(elementValue, pointNum, featureNum):
    return ((sin(pointNum) + cos(featureNum)) / 2.0) * elementValue

class Base(object):
    """
    Class defining important data manipulation operations and giving functionality
    for the naming the features of that data. A mapping from feature names to feature
    indices is given by the featureNames attribute, the inverse of that mapping is
    given by featureNamesInverse.

    """

    def __init__(self, shape, pointNames=None, featureNames=None, name=None,
                 paths=(None, None), **kwds):
        """
        Instantiates the book-keeping structures that are taken to be common
        across all data types. Specifically, this includes point and feature
        names, an object name, and originating pathes for the data in this
        object. Note: this method (as should all other __init__ methods in
        this hierarchy) makes use of super()

        pointNames: may be a list or dict mapping names to indices. None is
        given if default names are desired.

        featureNames: may be a list or dict mapping names to indices. None is
        given if default names are desired.

        name: the name to be associated with this object.

        pathes: a tuple, where the first entry is taken to be the string
        representing the absolute path to the source file of the data and
        the second entry is taken to be the relative path. Both may be
        None if these values are to be unspecified.

        **kwds: potentially full of arguments further up the class hierarchy,
        as following best practices for use of super(). Note however, that
        this class is the root of the object hierarchy as statically defined.

        """
        self._pointCount = shape[0]
        self._featureCount = shape[1]

        if pointNames is not None and len(pointNames) != shape[0]:
            msg = "The length of the pointNames (" + str(len(pointNames))
            msg += ") must match the points given in shape (" + str(shape[0])
            msg += ")"
            raise ArgumentException(msg)
        if featureNames is not None and len(featureNames) != shape[1]:
            msg = "The length of the featureNames (" + str(len(featureNames))
            msg += ") must match the features given in shape ("
            msg += str(shape[1]) + ")"
            raise ArgumentException(msg)

        # Set up point names
        self._nextDefaultValuePoint = 0
        self._setAllDefault('point')
        if isinstance(pointNames, list):
            self.setPointNames(pointNames)
        elif isinstance(pointNames, dict):
            self.setPointNames(pointNames)
        # could still be an ordered container, pass it on to the list helper
        elif hasattr(pointNames, '__len__') and hasattr(pointNames, '__getitem__'):
            self.setPointNames(pointNames)
        elif pointNames is None:
            pass
        else:
            raise ArgumentException(
                "pointNames may only be a list, an ordered container, or a dict, defining a mapping between integers and pointNames")

        # Set up feature names
        self._nextDefaultValueFeature = 0
        self._setAllDefault('feature')
        if isinstance(featureNames, list):
            self.setFeatureNames(featureNames)
        elif isinstance(featureNames, dict):
            self.setFeatureNames(featureNames)
        # could still be an ordered container, pass it on to the list helper
        elif hasattr(featureNames, '__len__') and hasattr(featureNames, '__getitem__'):
            self.setFeatureNames(featureNames)
        elif featureNames is None:
            pass
        else:
            raise ArgumentException(
                "featureNames may only be a list, an ordered container, or a dict, defining a mapping between integers and featureNames")

        # Set up object name
        if name is None:
            self._name = dataHelpers.nextDefaultObjectName()
        else:
            self._name = name

        # Set up paths
        if paths[0] is not None and not isinstance(paths[0], six.string_types):
            raise ArgumentException(
                "paths[0] must be None or an absolute path to the file from which the data originates")
        if paths[0] is not None and not os.path.isabs(paths[0]):
            raise ArgumentException("paths[0] must be an absolute path")
        self._absPath = paths[0]

        if paths[1] is not None and not isinstance(paths[1], six.string_types):
            raise ArgumentException(
                "paths[1] must be None or a relative path to the file from which the data originates")
        self._relPath = paths[1]

        # call for safety
        super(Base, self).__init__(**kwds)


    #######################
    # Property Attributes #
    #######################

    def _getpointCount(self):
        return self._pointCount

    points = property(_getpointCount, doc="The number of points in this object")

    def _getfeatureCount(self):
        return self._featureCount

    features = property(_getfeatureCount, doc="The number of features in this object")

    def _getObjName(self):
        return self._name

    def _setObjName(self, value):
        if value is None:
            self._name = dataHelpers.nextDefaultObjectName()
        else:
            if not isinstance(value, six.string_types):
                msg = "The name of an object may only be a string, or the value None"
                raise ValueError(msg)
            self._name = value

    name = property(_getObjName, _setObjName, doc="A name to be displayed when printing or logging this object")

    def _getAbsPath(self):
        return self._absPath

    absolutePath = property(_getAbsPath, doc="The path to the file this data originated from, in absolute form")

    def _getRelPath(self):
        return self._relPath

    relativePath = property(_getRelPath, doc="The path to the file this data originated from, in relative form")

    def _getPath(self):
        return self.absolutePath

    path = property(_getPath, doc="The path to the file this data originated from")

    ########################
    # Low Level Operations #
    ########################

    def __len__(self):
        # ordered such that the larger axis is always printed, even
        # if they are both in the range [0,1]
        if self.points == 0 or self.features == 0:
            return 0
        if self.points == 1:
            return self.features
        if self.features == 1:
            return self.points

        msg = "len() is undefined when the number of points ("
        msg += str(self.points)
        msg += ") and the number of features ("
        msg += str(self.features)
        msg += ") are both greater than 1"
        raise ImproperActionException(msg)


    def setPointName(self, oldIdentifier, newName):
        """
        Changes the pointName specified by previous to the supplied input name.

        oldIdentifier must be a non None string or integer, specifying either a current pointName
        or the index of a current pointName. newName may be either a string not currently
        in the pointName set, or None for an default pointName. newName cannot begin with the
        default prefix.

        None is always returned.

        """
        if self.points == 0:
            raise ArgumentException("Cannot set any point names; this object has no points ")
        self._setName_implementation(oldIdentifier, newName, 'point', False)

    def setFeatureName(self, oldIdentifier, newName):
        """
        Changes the featureName specified by previous to the supplied input name.

        oldIdentifier must be a non None string or integer, specifying either a current featureName
        or the index of a current featureName. newName may be either a string not currently
        in the featureName set, or None for an default featureName. newName cannot begin with the
        default prefix.

        None is always returned.

        """
        if self.features == 0:
            raise ArgumentException("Cannot set any feature names; this object has no features ")
        self._setName_implementation(oldIdentifier, newName, 'feature', False)


    def setPointNames(self, assignments=None):
        """
        Rename all of the point names of this object according to the values
        specified by the assignments parameter. If given a list, then we use
        the mapping between names and array indices to define the point
        names. If given a dict, then that mapping will be used to define the
        point names. If assignments is None, then all point names will be
        given new default values. If assignment is an unexpected type, the names
        are not strings, the names are not unique, or point indices are missing,
        then an ArgumentException will be raised. None is always returned.

        """
        if assignments is None or isinstance(assignments, list):
            self._setNamesFromList(assignments, self.points, 'point')
        elif isinstance(assignments, dict):
            self._setNamesFromDict(assignments, self.points, 'point')
        else:
            msg = "'assignments' parameter may only be a list, a dict, or None, "
            msg += "yet a value of type " + str(type(assignments)) + " was given"
            raise ArgumentException(msg)

    def setFeatureNames(self, assignments=None):
        """
        Rename all of the feature names of this object according to the values
        specified by the assignments parameter. If given a list, then we use
        the mapping between names and array indices to define the feature
        names. If given a dict, then that mapping will be used to define the
        feature names. If assignments is None, then all feature names will be
        given new default values. If assignment is an unexpected type, the names
        are not strings, the names are not unique, or feature indices are missing,
        then an ArgumentException will be raised. None is always returned.

        """
        if assignments is None or isinstance(assignments, list):
            self._setNamesFromList(assignments, self.features, 'feature')
        elif isinstance(assignments, dict):
            self._setNamesFromDict(assignments, self.features, 'feature')
        else:
            msg = "'assignments' parameter may only be a list, a dict, or None, "
            msg += "yet a value of type " + str(type(assignments)) + " was given"
            raise ArgumentException(msg)

    def nameIsDefault(self):
        """Returns True if self.name has a default value"""
        return self.name.startswith(UML.data.dataHelpers.DEFAULT_NAME_PREFIX)

    def getPointNames(self):
        """Returns a list containing all point names, where their index
        in the list is the same as the index of the point they correspond
        to.

        """
        return copy.copy(self.pointNamesInverse)

    def getFeatureNames(self):
        """Returns a list containing all feature names, where their index
        in the list is the same as the index of the feature they
        correspond to.

        """
        return copy.copy(self.featureNamesInverse)

    def getPointName(self, index):
        return self.pointNamesInverse[index]

    def getPointIndex(self, name):
        return self.pointNames[name]

    def hasPointName(self, name):
        try:
            self.getPointIndex(name)
            return True
        except KeyError:
            return False

    def getFeatureName(self, index):
        return self.featureNamesInverse[index]

    def getFeatureIndex(self, name):
        return self.featureNames[name]

    def hasFeatureName(self, name):
        try:
            self.getFeatureIndex(name)
            return True
        except KeyError:
            return False

    ###########################
    # Higher Order Operations #
    ###########################

    def dropFeaturesContainingType(self, typeToDrop):
        """
        Modify this object so that it no longer contains features which have the specified
        type as values. None is always returned.

        """
        if not isinstance(typeToDrop, (list, tuple)):
            if not isinstance(typeToDrop, type):
                raise ArgumentException(
                    "The only allowed inputs are a list of types or a single type, yet the input is neither a list or a type")
            typeToDrop = [typeToDrop]
        else:
            for value in typeToDrop:
                if not isinstance(value, type):
                    raise ArgumentException("When giving a list as input, every contained value must be a type")

        if self.points == 0 or self.features == 0:
            return

        def hasType(feature):
            for value in feature:
                for typeValue in typeToDrop:
                    if isinstance(value, typeValue):
                        return True
            return False

        removed = self.extractFeatures(hasType)
        return


    def replaceFeatureWithBinaryFeatures(self, featureToReplace):
        """
        Modify this object so that the chosen feature is removed, and binary valued
        features are added, one for each possible value seen in the original feature.
        None is always returned.

        """
        if self.points == 0:
            raise ImproperActionException("This action is impossible, the object has 0 points")

        index = self._getFeatureIndex(featureToReplace)
        # extract col.
        toConvert = self.extractFeatures([index])

        # MR to get list of values
        def getValue(point):
            return [(point[0], 1)]

        def simpleReducer(identifier, valuesList):
            return (identifier, 0)

        values = toConvert.mapReducePoints(getValue, simpleReducer)
        values.setFeatureName(0, 'values')
        values = values.extractFeatures([0])

        # Convert to List, so we can have easy access
        values = values.copyAs(format="List")

        # for each value run calculateForEachPoint to produce a category
        # point for each value
        def makeFunc(value):
            def equalTo(point):
                if point[0] == value:
                    return 1
                return 0

            return equalTo

        varName = toConvert.getFeatureName(0)

        for point in values.data:
            value = point[0]
            ret = toConvert.calculateForEachPoint(makeFunc(value))
            ret.setFeatureName(0, varName + "=" + str(value).strip())
            toConvert.appendFeatures(ret)

        # remove the original feature, and combine with self
        toConvert.extractFeatures([varName])
        self.appendFeatures(toConvert)


    def transformFeatureToIntegers(self, featureToConvert):
        """
        Modify this object so that the chosen feature in removed, and a new integer
        valued feature is added with values 0 to n-1, one for each of n values present
        in the original feature. None is always returned.

        """
        if self.points == 0:
            raise ImproperActionException("This action is impossible, the object has 0 points")

        index = self._getFeatureIndex(featureToConvert)

        # extract col.
        toConvert = self.extractFeatures([index])

        # MR to get list of values
        def getValue(point):
            return [(point[0], 1)]

        def simpleReducer(identifier, valuesList):
            return (identifier, 0)

        values = toConvert.mapReducePoints(getValue, simpleReducer)
        values.setFeatureName(0, 'values')
        values = values.extractFeatures([0])

        # Convert to List, so we can have easy access
        values = values.copyAs(format="List")

        mapping = {}
        index = 0
        for point in values.data:
            if point[0] not in mapping:
                mapping[point[0]] = index
                index = index + 1

        def lookup(point):
            return mapping[point[0]]

        converted = toConvert.calculateForEachPoint(lookup)
        converted.setPointNames(toConvert.getPointNames())
        converted.setFeatureName(0, toConvert.getFeatureName(0))

        self.appendFeatures(converted)

    def extractPointsByCoinToss(self, extractionProbability):
        """
        Return a new object containing a randomly selected sample of points
        from this object, where a random experiment is performed for each
        point, with the chance of selection equal to the extractionProbabilty
        parameter. Those selected values are also removed from this object.

        """
        #		if self.points == 0:
        #			raise ImproperActionException("Cannot extract points from an object with 0 points")

        if extractionProbability is None:
            raise ArgumentException("Must provide a extractionProbability")
        if extractionProbability <= 0:
            raise ArgumentException("extractionProbability must be greater than zero")
        if extractionProbability >= 1:
            raise ArgumentException("extractionProbability must be less than one")

        def experiment(point):
            return bool(pythonRandom.random() < extractionProbability)

        ret = self.extractPoints(experiment)

        return ret


    def calculateForEachPoint(self, function, points=None):
        """
        Calculates the results of the given function on the specified points
        in this object, with output values collected into a new object that
        is returned upon completion.

        function must not be none and accept the view of a point as an argument

        points may be None to indicate application to all points, a single point
        ID or a list of point IDs to limit application only to those specified.

        """
        if points is not None:
            points = copy.copy(points)
        if self.points == 0:
            raise ImproperActionException("We disallow this function when there are 0 points")
        if self.features == 0:
            raise ImproperActionException("We disallow this function when there are 0 features")
        if function is None:
            raise ArgumentException("function must not be None")

        if points is not None and not isinstance(points, list):
            if not isinstance(points, int):
                raise ArgumentException(
                    "Only allowable inputs to 'points' parameter is an int ID, a list of int ID's, or None")
            points = [points]

        if points is not None:
            for i in range(len(points)):
                points[i] = self._getPointIndex(points[i])

        self.validate()

        ret = self._calculateForEach_implementation(function, points, 'point')

        if points is not None:
            setNames = [self.getPointName(x) for x in sorted(points)]
            ret.setPointNames(setNames)
        else:
            ret.setPointNames(self.getPointNames())

        ret._absPath = self.absolutePath
        ret._relPath = self.relativePath

        return ret


    def calculateForEachFeature(self, function, features=None):
        """
        Calculates the results of the given function on the specified features
        in this object, with output values collected into a new object that is
        returned upon completion.

        function must not be none and accept the view of a point as an argument

        features may be None to indicate application to all features, a single
        feature ID or a list of feature IDs to limit application only to those
        specified.

        """
        if features is not None:
            features = copy.copy(features)
        if self.points == 0:
            raise ImproperActionException("We disallow this function when there are 0 points")
        if self.features == 0:
            raise ImproperActionException("We disallow this function when there are 0 features")
        if function is None:
            raise ArgumentException("function must not be None")

        if features is not None and not isinstance(features, list):
            if not (isinstance(features, int) or isinstance(features, six.string_types)):
                raise ArgumentException(
                    "Only allowable inputs to 'features' parameter is an ID, a list of int ID's, or None")
            features = [features]

        if features is not None:
            for i in range(len(features)):
                features[i] = self._getFeatureIndex(features[i])

        self.validate()

        ret = self._calculateForEach_implementation(function, features, 'feature')

        if features is not None:
            setNames = [self.getFeatureName(x) for x in sorted(features)]
            ret.setFeatureNames(setNames)
        else:
            ret.setFeatureNames(self.getFeatureNames())

        ret._absPath = self.absolutePath
        ret._relPath = self.relativePath
        return ret


    def _calculateForEach_implementation(self, function, included, axis):
        if axis == 'point':
            viewIterator = self.pointIterator()
        else:
            viewIterator = self.featureIterator()

        retData = []
        for viewID, view in enumerate(viewIterator):
            if included is not None and viewID not in included:
                continue
            currOut = function(view)
            # first we branch on whether the output has multiple values or is singular.
            if hasattr(currOut, '__iter__') and not isinstance(currOut, six.string_types):#in python3, string has __iter__ too.
                # if there are multiple values, they must be random accessible
                if not hasattr(currOut, '__getitem__'):
                    raise ArgumentException(
                        "function must return random accessible data (ie has a __getitem__ attribute)")

                toCopyInto = []
                for value in currOut:
                    toCopyInto.append(value)
                retData.append(toCopyInto)
            # singular return
            else:
                retData.append([currOut])

        ret = UML.createData(self.getTypeString(), retData)
        if axis != 'point':
            ret.transpose()

        return ret


    def mapReducePoints(self, mapper, reducer):
        """
        Return a new object containing the results of the given mapper and
        reducer functions

        mapper:  a function receiving a point as the input and outputting an
                 iterable containing two-tuple(s) of mapping identifier and
                 point values

        reducer: a function receiving the output of mapper as input and outputting
                 a two-tuple containing the identifier and the reduced value
        """
        return self._mapReduce_implementation('point', mapper, reducer)

    def mapReduceFeatures(self, mapper, reducer):
        """
        Return a new object containing the results of the given mapper and
        reducer functions

        mapper:  a function receiving a feature as the input and outputting an
                 iterable containing two-tuple(s) of mapping identifier and
                 feature values

        reducer: a function receiving the output of mapper as input and outputting
                 a two-tuple containing the identifier and the reduced value
        """
        return self._mapReduce_implementation('feature', mapper, reducer)

    def _mapReduce_implementation(self, axis, mapper, reducer):
        if axis == 'point':
            targetCount = self.points
            otherCount = self.features
            valueIterator = self.pointIterator
            otherAxis = 'feature'
        else:
            targetCount = self.features
            otherCount = self.points
            valueIterator = self.featureIterator
            otherAxis = 'point'

        if targetCount == 0:
            return UML.createData(self.getTypeString(), numpy.empty(shape=(0, 0)))
        if otherCount == 0:
            msg = "We do not allow operations over {0}s if there are 0 {1}s".format(axis, otherAxis)
            raise ImproperActionException(msg)

        if mapper is None or reducer is None:
            raise ArgumentException("The arguments must not be none")
        if not hasattr(mapper, '__call__'):
            raise ArgumentException("The mapper must be callable")
        if not hasattr(reducer, '__call__'):
            raise ArgumentException("The reducer must be callable")

        self.validate()

        mapResults = {}
        # apply the mapper to each point in the data
        for value in valueIterator():
            currResults = mapper(value)
            # the mapper will return a list of key value pairs
            for (k, v) in currResults:
                # if key is new, we must add an empty list
                if k not in mapResults:
                    mapResults[k] = []
                # append this value to the list of values associated with the key
                mapResults[k].append(v)

        # apply the reducer to the list of values associated with each key
        ret = []
        for mapKey in mapResults.keys():
            mapValues = mapResults[mapKey]
            # the reducer will return a tuple of a key to a value
            redRet = reducer(mapKey, mapValues)
            if redRet is not None:
                (redKey, redValue) = redRet
                ret.append([redKey, redValue])
        ret = UML.createData(self.getTypeString(), ret)

        ret._absPath = self.absolutePath
        ret._relPath = self.relativePath

        return ret

    def groupByFeature(self, by, countUniqueValueOnly=False):
        """
        Group data object by one or more features.
        Input:
        by: can be an int, string or a list of int or a list of string
        """
        def findKey1(point, by):#if by is a string or int
            return point[by]

        def findKey2(point, by):#if by is a list of string or a list of int
            return tuple([point[i] for i in by])

        if isinstance(by, (six.string_types, numbers.Number)):#if by is a list, then use findKey2; o.w. use findKey1
            findKey = findKey1
        else:
            findKey = findKey2

        res = {}
        if countUniqueValueOnly:
            for point in self.pointIterator():
                k = findKey(point, by)
                if k not in res:
                    res[k] = 1
                else:
                    res[k] += 1
        else:
            for point in self.pointIterator():
                k = findKey(point, by)
                if k not in res:
                    res[k] = point.getPointNames()
                else:
                    res[k].extend(point.getPointNames())

            for k in res:
                tmp = self.copyPoints(toCopy=res[k])
                tmp.extractFeatures(by)
                res[k] = tmp

        return res

    def countUniqueFeatureValues(self, feature):
        """
        Count unique values for one feature or multiple features combination.
        Input:
        feature: can be an int, string or a list of int or a list of string
        """
        return self.groupByFeature(feature, countUniqueValueOnly=True)

    def pointIterator(self):
    #		if self.features == 0:
    #			raise ImproperActionException("We do not allow iteration over points if there are 0 features")

        class pointIt():
            def __init__(self, outer):
                self._outer = outer
                self._position = 0

            def __iter__(self):
                return self

            def next(self):
                while (self._position < self._outer.points):
                    value = self._outer.pointView(self._position)
                    self._position += 1
                    return value
                raise StopIteration

            def __next__(self):
                return self.next()

        return pointIt(self)

    def featureIterator(self):
    #		if self.points == 0:
    #			raise ImproperActionException("We do not allow iteration over features if there are 0 points")

        class featureIt():
            def __init__(self, outer):
                self._outer = outer
                self._position = 0

            def __iter__(self):
                return self

            def next(self):
                while (self._position < self._outer.features):
                    value = self._outer.featureView(self._position)
                    self._position += 1
                    return value
                raise StopIteration

            def __next__(self):
                return self.next()

        return featureIt(self)


    def calculateForEachElement(self, function, points=None, features=None, preserveZeros=False,
                                skipNoneReturnValues=False, outputType=None):
        """
        Returns a new object containing the results of calling function(elementValue)
        or function(elementValue, pointNum, featureNum) for each element.

        points: Limit to only elements of the specified points; may be None for
        all points, a single ID, or a list of IDs; this will affect the shape
        of the returned object.

        features: Limit to only elements of the specified features; may be None for
        all features, a single ID, or a list of IDs; this will affect the shape
        of the returned object.

        preserveZeros: If True it does not apply the function to elements in
        the data that are 0 and a 0 is placed in its place in the output.

        skipNoneReturnValues: If True, any time function() returns None, the
        value that was input to the function will be put in the output in place
        of None.

        """
        oneArg = False
        try:
            function(0, 0, 0)
        except TypeError:
            oneArg = True

        if points is not None and not isinstance(points, list):
            if not isinstance(points, (int, six.string_types)):
                raise ArgumentException(
                    "Only allowable inputs to 'points' parameter is an int ID, a list of int ID's, or None")
            points = [points]

        if features is not None and not isinstance(features, list):
            if not isinstance(features, (int, six.string_types)):
                raise ArgumentException(
                    "Only allowable inputs to 'features' parameter is an ID, a list of int ID's, or None")
            features = [features]

        if points is not None:
            # points = copy.copy(points)
            points = [self._getPointIndex(i) for i in points]

        if features is not None:
            # features = copy.copy(features)
            features = [self._getFeatureIndex(i) for i in features]

        self.validate()

        points = points if points else list(range(self.points))
        features = features if features else list(range(self.features))
        valueArray = numpy.empty([len(points), len(features)])
        p = 0
        for pi in points:
            f = 0
            for fj in features:
                value = self[pi, fj]
                if preserveZeros and value == 0:
                    valueArray[p, f] = 0
                else:
                    currRet = function(value) if oneArg else function(value, pi, fj)
                    if skipNoneReturnValues and currRet is None:
                        valueArray[p, f] = value
                    else:
                        valueArray[p, f] = currRet
                f += 1
            p += 1

        if outputType is not None:
            optType = outputType
        else:
            optType = self.getTypeString()

        ret = UML.createData(optType, valueArray)

        ret._absPath = self.absolutePath
        ret._relPath = self.relativePath

        return ret


    def countElements(self, function):
        """
        Apply the function onto each element, the result should be True or False, or 1 or 0. Then return back the sum of
        True (1).
        function: can be a function object or a string like '>0'.
        """
        if callable(function):
            ret = self.calculateForEachElement(function=function, outputType='Matrix')
        elif isinstance(function, six.string_types):
            func = lambda x: eval('x'+function)
            ret = self.calculateForEachElement(function=func, outputType='Matrix')
        else:
            raise ArgumentException('function can only be a function or str, not else')
        return int(numpy.sum(ret.data))

    def hashCode(self):
        """returns a hash for this matrix, which is a number x in the range 0<= x < 1 billion
        that should almost always change when the values of the matrix are changed by a substantive amount"""
        if self.points == 0 or self.features == 0:
            return 0
        valueObj = self.calculateForEachElement(hashCodeFunc, preserveZeros=True, outputType='Matrix')
        valueList = valueObj.copyAs(format="python list")
        avg = sum(itertools.chain.from_iterable(valueList)) / float(self.points * self.features)
        bigNum = 1000000000
        #this should return an integer x in the range 0<= x < 1 billion
        return int(int(round(bigNum * avg)) % bigNum)


    def isApproximatelyEqual(self, other):
        """If it returns False, this DataMatrix and otherDataMatrix definitely don't store equivalent data.
        If it returns True, they probably do but you can't be absolutely sure.
        Note that only the actual data stored is considered, it doesn't matter whether the data matrix objects
        passed are of the same type (Matrix, Sparse, etc.)"""
        self.validate()
        #first check to make sure they have the same number of rows and columns
        if self.points != other.points: return False
        if self.features != other.features: return False
        #now check if the hashes of each matrix are the same
        if self.hashCode() != other.hashCode(): return False
        return True


    def shufflePoints(self, indices=None):
        """
        Permute the indexing of the points so they are in a random order. Note: this relies on
        python's random.shuffle() so may not be sufficiently random for large number of points.
        See shuffle()'s documentation. None is always returned.

        """
        if indices is None:
            indices = list(range(0, self.points))
            pythonRandom.shuffle(indices)
        else:
            if len(indices) != self.points:
                raise ArgumentException(
                    "If indices are supplied, it must be a list with all and only valid point indices")
            for value in indices:
                if value < 0 or value > self.points:
                    raise ArgumentException("A value in indices is out of bounds of the valid range of points")

        def permuter(pView):
            return indices[self.getPointIndex(pView.getPointName(0))]

        # permuter.permuter = True
        # permuter.indices = indices
        self.sortPoints(sortHelper=permuter)


    def shuffleFeatures(self, indices=None):
        """
        Permute the indexing of the features so they are in a random order. Note: this relies on
        python's random.shuffle() so may not be sufficiently random for large number of features.
        See shuffle()'s documentation. None is always returned.

        """
        if indices is None:
            indices = list(range(0, self.features))
            pythonRandom.shuffle(indices)
        else:
            if len(indices) != self.features:
                raise ArgumentException(
                    "If indices are supplied, it must be a list with all and only valid features indices")
            for value in indices:
                if value < 0 or value > self.features:
                    raise ArgumentException("A value in indices is out of bounds of the valid range of features")

        def permuter(fView):
            return indices[self.getFeatureIndex(fView.getFeatureName(0))]

        self.sortFeatures(sortHelper=permuter)


    def copy(self):
        """
        Return a new object which has the same data (and featureNames, depending on
        the return type) and in the same UML format as this object.

        """
        return self.copyAs(self.getTypeString())

    def trainAndTestSets(self, testFraction, labels=None, randomOrder=True):
        """Partitions this object into training / testing, data / labels
        sets, returning a new object for each as needed.

        testFraction: the fraction of the data to be placed in the testing
        sets. If randomOrder is False, then the points are taken from the
        end of this object.

        labels: may be None, a single feature ID, or a list of feature
        IDs depending on whether one is dealing with data for unsupervised
        learning, single variable supervised learning, or multi-output
        supervised learning. This parameter will affect the shape of the
        returned tuple.

        randomOrder: controls whether the order of the points in the returns
        sets matches that of the original object, or if their order is
        randomized.

        Returns either a length 2 or a length 4 tuple. If labels=None, then
        returns a length 2 tuple containing the training object, then the
        testing object (trainX, testX). If labels is non-None, a length 4
        tuple is returned, containing the training data object, then the
        training labels object, then the testing data object, and finally
        the testing labels (trainX, trainY, testX, testY).

        """
        toSplit = self.copy()
        if randomOrder:
            toSplit.shufflePoints()

        testXSize = int(round(testFraction * self.points))
        startIndex = self.points - testXSize

        #pull out a testing set
        if testXSize == 0:
            testX = toSplit.extractPoints([])
        else:
            testX = toSplit.extractPoints(start=startIndex)

        if labels is None:
            toSplit.name = self.name + " trainX"
            testX.name = self.name + " testX"
            return toSplit, testX

        # safety for empty objects
        toExtract = labels
        if testXSize == 0:
            toExtract = []

        trainY = toSplit.extractFeatures(toExtract)
        testY = testX.extractFeatures(toExtract)

        toSplit.name = self.name + " trainX"
        trainY.name = self.name + " trainY"
        testX.name = self.name + " testX"
        testY.name = self.name + " testY"

        return toSplit, trainY, testX, testY


    def normalizePoints(self, subtract=None, divide=None, applyResultTo=None):
        """
        Modify all points in this object according to the given
        operations.

        applyResultTo: default None, if a UML object is given, then
        perform the same operations to it as are applied to the calling
        object. However, if a statistical method is specified as subtract
        or divide, then	concrete values are first calculated only from
        querying the calling object, and the operation is performed on
        applyResultTo using the results; as if a UML object was given
        for the subtract or divide arguments.

        subtract: what should be subtracted from data. May be a fixed
        numerical value, a string defining a statistical function (all of
        the same ones callable though pointStatistics), or a UML data
        object. If a vector shaped object is given, then the value
        associated with each point will be subtracted from all values of
        that point. Otherwise, the values in the object are used for
        elementwise subtraction. Default None - equivalent to subtracting
        0.

        divide: defines the denominator for dividing the data. May be a
        fixed numerical value, a string defining a statistical function
        (all of the same ones callable though pointStatistics), or a UML
        data object. If a vector shaped object is given, then the value
        associated with each point will be used in division of all values
        for that point. Otherwise, the values in the object are used for
        elementwise division. Default None - equivalent to dividing by
        1.

        Returns None while having affected the data of the calling
        object and applyResultTo (if non-None).

        """
        self._normalizeGeneric("point", subtract, divide, applyResultTo)

    def normalizeFeatures(self, subtract=None, divide=None, applyResultTo=None):
        """
        Modify all features in this object according to the given
        operations.

        applyResultTo: default None, if a UML object is given, then
        perform the same operations to it as are applied to the calling
        object. However, if a statistical method is specified as subtract
        or divide, then	concrete values are first calculated only from
        querying the calling object, and the operation is performed on
        applyResultTo using the results; as if a UML object was given
        for the subtract or divide arguments.

        subtract: what should be subtracted from data. May be a fixed
        numerical value, a string defining a statistical function (all of
        the same ones callable though featureStatistics), or a UML data
        object. If a vector shaped object is given, then the value
        associated with each feature will be subtracted from all values of
        that feature. Otherwise, the values in the object are used for
        elementwise subtraction. Default None - equivalent to subtracting
        0.

        divide: defines the denominator for dividing the data. May be a
        fixed numerical value, a string defining a statistical function
        (all of the same ones callable though featureStatistics), or a UML
        data object. If a vector shaped object is given, then the value
        associated with each feature will be used in division of all values
        for that feature. Otherwise, the values in the object are used for
        elementwise division. Default None - equivalent to dividing by
        1.

        Returns None while having affected the data of the calling
        object and applyResultTo (if non-None).

        """
        self._normalizeGeneric("feature", subtract, divide, applyResultTo)

    def _normalizeGeneric(self, axis, subtract, divide, applyResultTo):

        # used to trigger later conditionals
        alsoIsObj = isinstance(applyResultTo, UML.data.Base)

        # the operation is different when the input is a vector
        # or produces a vector (ie when the input is a statistics
        # string) so during the validation steps we check for
        # those cases
        subIsVec = False
        divIsVec = False

        # check it is within the desired types
        if subtract is not None:
            if not isinstance(subtract, (int, float, six.string_types, UML.data.Base)):
                msg = "The argument named subtract must have a value that is "
                msg += "an int, float, string, or is a UML data object"
                raise ArgumentException(msg)
        if divide is not None:
            if not isinstance(divide, (int, float, six.string_types, UML.data.Base)):
                msg = "The argument named divide must have a value that is "
                msg += "an int, float, string, or is a UML data object"
                raise ArgumentException(msg)

        # check that if it is a string, it is one of the accepted values
        if isinstance(subtract, six.string_types):
            self._validateStatisticalFunctionInputString(subtract)
        if isinstance(divide, six.string_types):
            self._validateStatisticalFunctionInputString(divide)

        # arg generic helper to check that objects are of the
        # correct shape/size
        def validateInObjectSize(argname, argval):
            inPC = argval.points
            inFC = argval.features
            selfPC = self.points
            selfFC = self.features

            inMainLen = inPC if axis == "point" else inFC
            inOffLen = inFC if axis == "point" else inPC
            selfMainLen = selfPC if axis == "point" else selfFC
            selfOffLen = selfFC if axis == 'point' else selfPC

            if inMainLen != selfMainLen or inOffLen != selfOffLen:
                vecErr = argname + " "
                vecErr += "was a UML object in the shape of a "
                vecErr += "vector (" + str(inPC) + " x "
                vecErr += str(inFC) + "), "
                vecErr += "but the length of long axis did not match "
                vecErr += "the number of " + axis + "s in this object ("
                vecErr += str(self.points) + ")."
                # treat it as a vector
                if inMainLen == 1:
                    if inOffLen != selfMainLen:
                        raise ArgumentException(vecErr)
                    return True
                # treat it as a vector
                elif inOffLen == 1:
                    if inMainLen != selfMainLen:
                        raise ArgumentException(vecErr)
                    argval.transpose()
                    return True
                # treat it as a mis-sized object
                else:
                    msg = argname + " "
                    msg += "was a UML obejct with a shape of ("
                    msg += str(inPC) + " x " + str(inFC) + "), "
                    msg += "but it doesn't match the shape of the calling"
                    msg += "object (" + str(selfPC) + " x "
                    msg += str(selfFC) + ")"
                    raise ArgumentException(msg)
            return False

        def checkAlsoShape(caller, also, objIn, axis):
            """
            Raises an exception if the normalized axis shape doesn't match the
            calling object, or if when subtract of divide takes an object, also
            doesn't match the shape of the caller (this is to be called after)
            the check that the caller's shape matches that of the subtract or
            divide argument.
            """
            offAxis = 'feature' if axis == 'point' else 'point'
            callerP = caller.points
            callerF = caller.features
            alsoP = also.points
            alsoF = also.features

            callMainLen = callerP if axis == "point" else callerF
            alsoMainLen = alsoP if axis == "point" else alsoF
            callOffLen = callerF if axis == "point" else callerP
            alsoOffLen = alsoF if axis == "point" else alsoP

            if callMainLen != alsoMainLen:
                msg = "applyResultTo must have the same number of " + axis
                msg += "s (" + str(alsoMainLen) + ") as the calling object "
                msg += "(" + str(callMainLen) + ")"
                raise ArgumentException(msg)
            if objIn and callOffLen != alsoOffLen:
                msg = "When a non-vector UML object is given for the subtract "
                msg += "or divide arguments, then applyResultTo "
                msg += "must have the same number of " + offAxis
                msg += "s (" + str(alsoOffLen) + ") as the calling object "
                msg += "(" + str(callOffLen) + ")"
                raise ArgumentException(msg)

        # actually check that objects are the correct shape/size
        objArg = False
        if isinstance(subtract, UML.data.Base):
            subIsVec = validateInObjectSize("subtract", subtract)
            objArg = True
        if isinstance(divide, UML.data.Base):
            divIsVec = validateInObjectSize("divide", divide)
            objArg = True

        # check the shape of applyResultTo
        if alsoIsObj:
            checkAlsoShape(self, applyResultTo, objArg, axis)

        # if a statistics string was entered, generate the results
        # of that statistic
        #		if isinstance(subtract, basestring):
        #			if axis == 'point':
        #				subtract = self.pointStatistics(subtract)
        #			else:
        #				subtract = self.featureStatistics(subtract)
        #			subIsVec = True
        #		if isinstance(divide, basestring):
        #			if axis == 'point':
        #				divide = self.pointStatistics(divide)
        #			else:
        #				divide = self.featureStatistics(divide)
        #			divIsVec = True

        if axis == 'point':
            indexGetter = lambda x: self.getPointIndex(x.getPointName(0))
            if isinstance(subtract, six.string_types):
                subtract = self.pointStatistics(subtract)
                subIsVec = True
            if isinstance(divide, six.string_types):
                divide = self.pointStatistics(divide)
                divIsVec = True
        else:
            indexGetter = lambda x: self.getFeatureIndex(x.getFeatureName(0))
            if isinstance(subtract, six.string_types):
                subtract = self.featureStatistics(subtract)
                subIsVec = True
            if isinstance(divide, six.string_types):
                divide = self.featureStatistics(divide)
                divIsVec = True

        # helper for when subtract is a vector of values
        def subber(currView):
            ret = []
            for val in currView:
                ret.append(val - subtract[indexGetter(currView)])
            return ret

        # helper for when divide is a vector of values
        def diver(currView):
            ret = []
            for val in currView:
                ret.append(val / divide[indexGetter(currView)])
            return ret

        # first perform the subtraction operation
        if subtract is not None and subtract != 0:
            if subIsVec:
                if axis == 'point':
                    self.transformEachPoint(subber)
                    if alsoIsObj:
                        applyResultTo.transformEachPoint(subber)
                else:
                    self.transformEachFeature(subber)
                    if alsoIsObj:
                        applyResultTo.transformEachFeature(subber)
            else:
                self -= subtract
                if alsoIsObj:
                    applyResultTo -= subtract

        # then perform the division operation
        if divide is not None and divide != 1:
            if divIsVec:
                if axis == 'point':
                    self.transformEachPoint(diver)
                    if alsoIsObj:
                        applyResultTo.transformEachPoint(diver)
                else:
                    self.transformEachFeature(diver)
                    if alsoIsObj:
                        applyResultTo.transformEachFeature(diver)
            else:
                self /= divide
                if alsoIsObj:
                    applyResultTo /= divide

        # this operation is self modifying, so we return None
        return None


    ########################################
    ########################################
    ###   Functions related to logging   ###
    ########################################
    ########################################


    def featureReport(self, maxFeaturesToCover=50, displayDigits=2):
        """
        Produce a report, in a string formatted as a table, containing summary and statistical
        information about each feature in the data set, up to 50 features.  If there are more
        than 50 features, only information about 50 of those features will be reported.
        """
        return produceFeaturewiseReport(self, maxFeaturesToCover=maxFeaturesToCover, displayDigits=displayDigits)

    def summaryReport(self, displayDigits=2):
        """
        Produce a report, in a string formatted as a table, containing summary
        information about the data set contained in this object.  Includes
        proportion of missing values, proportion of zero values, total # of points,
        and number of features.
        """
        return produceAggregateReport(self, displayDigits=displayDigits)


    ###############################################################
    ###############################################################
    ###   Subclass implemented information querying functions   ###
    ###############################################################
    ###############################################################


    def isIdentical(self, other):
        if not self._equalFeatureNames(other):
            return False
        if not self._equalPointNames(other):
            return False

        return self._isIdentical_implementation(other)


    def writeFile(self, outPath, format=None, includeNames=True):
        """
        Write the data in this object to a file using the specified format.

        outPath: the location (including file name and extension) where
        we want to write the output file.

        format: the formating of the file we write. May be None, 'csv', or
        'mtx'; if None, we use the extension of outPath to determine the format.

        includeNames: True or False indicating whether the file will embed the point
        and feature names into the file. The format of the embedding is dependant
        on the format of the file: csv will embed names into the data, mtx will
        place names in a comment.

        """
        if self.points == 0 or self.features == 0:
            raise ImproperActionException("We do not allow writing to file when an object has 0 points or features")

        self.validate()

        # if format is not specified, we fall back on the extension in outPath
        if format is None:
            split = outPath.rsplit('.', 1)
            format = None
            if len(split) > 1:
                format = split[1].lower()

        if format not in ['csv', 'mtx']:
            msg = "Unrecognized file format. Accepted types are 'csv' and 'mtx'. They may "
            msg += "either be input as the format parameter, or as the extension in the "
            msg += "outPath"
            raise ArgumentException(msg)

        includePointNames = includeNames
        if includePointNames:
            seen = False
            for name in self.getPointNames():
                if name[:DEFAULT_PREFIX_LENGTH] != DEFAULT_PREFIX:
                    seen = True
            if not seen:
                includePointNames = False

        includeFeatureNames = includeNames
        if includeFeatureNames:
            seen = False
            for name in self.getFeatureNames():
                if name[:DEFAULT_PREFIX_LENGTH] != DEFAULT_PREFIX:
                    seen = True
            if not seen:
                includeFeatureNames = False

        try:
            self._writeFile_implementation(outPath, format, includePointNames, includeFeatureNames)
        except Exception:
            if format.lower() == "csv":
                toOut = self.copyAs("Matrix")
                toOut._writeFile_implementation(outPath, format, includePointNames, includeFeatureNames)
                return
            if format.lower() == "mtx":
                toOut = self.copyAs('Sparse')
                toOut._writeFile_implementation(outPath, format, includePointNames, includeFeatureNames)
                return


    def getTypeString(self):
        """
        Return a string representing the non-abstract type of this object (e.g. Matrix,
        Sparse, etc.) that can be passed to createData() function to create a new object
        of the same type.
        """
        return self._getTypeString_implementation()

    def _processSingleX(self, x):
        """

        """
        length = self._pointCount
        if x.__class__ is int or x.__class__ is numpy.integer:
            if x < -length or x >= length:
                msg = "The given index " + str(x) + " is outside of the range "
                msg += "of possible indices in the point axis (0 to "
                msg += str(length - 1) + ")."
                raise IndexError(msg)
            if x >= 0:
                return x, True
            else:
                return x + length, True

        if x.__class__ is str or x.__class__ is six.text_type:
            return self.getPointIndex(x), True

        if x.__class__ is float:
            if x % 1: # x!=int(x)
                msg = "A float valued key of value x is only accepted if x == "
                msg += "int(x). The given value was " + str(x) + " yet int("
                msg += str(x) + ") = " + str(int(x))
                raise ArgumentException(msg)
            else:
                x = int(x)
                if x < -length or x >= length:
                    msg = "The given index " + str(x) + " is outside of the range "
                    msg += "of possible indices in the point axis (0 to "
                    msg += str(length - 1) + ")."
                    raise IndexError(msg)
                if x >= 0:
                    return x, True
                else:
                    return x + length, True

        return x, False

    def _processSingleY(self, y):
        """

        """
        length = self._featureCount
        if y.__class__ is int or y.__class__ is numpy.integer:
            if y < -length or y >= length:
                msg = "The given index " + str(y) + " is outside of the range "
                msg += "of possible indices in the point axis (0 to "
                msg += str(length - 1) + ")."
                raise IndexError(msg)
            if y >= 0:
                return y, True
            else:
                return y + length, True

        if y.__class__ is str or y.__class__ is six.text_type:
            return self.getFeatureIndex(y), True

        if y.__class__ is float:
            if y % 1: # y!=int(y)
                msg = "A float valued key of value y is only accepted if y == "
                msg += "int(y). The given value was " + str(y) + " yet int("
                msg += str(y) + ") = " + str(int(y))
                raise ArgumentException(msg)
            else:
                y = int(y)
                if y < -length or y >= length:
                    msg = "The given index " + str(y) + " is outside of the range "
                    msg += "of possible indices in the point axis (0 to "
                    msg += str(length - 1) + ")."
                    raise IndexError(msg)
                if y >= 0:
                    return y, True
                else:
                    return y + length, True

        return y, False

    def __getitem__(self, key):
        """
        The followings are allowed:
        X[1, :]            ->    (2d) that just has that one point
        X["age", :]    -> same as above
        X[1:5, :]         -> 4 points (1, 2, 3, 4)
        X[[3,8], :]       -> 2 points (3, 8) IN THE ORDER GIVEN
        X[["age","gender"], :]       -> same as above

        --get based on features only : ALWAYS returns a new copy UML object (2d)
        X[:,2]         -> just has that 1 feature
        X[:,"bob"] -> same as above
        X[:,1:5]    -> 4 features (1,2,3,4)
        X[:,[3,8]]  -> 2 features (3,8) IN THE ORDER GIVEN

        --both features and points : can give a scalar value OR UML object 2d depending on case
        X[1,2]           -> single scalar number value
        X["age","bob"]    -> single scalar number value
        X[1:5,4:7]           -> UML object (2d) that has just that rectangle
        X[[1,2],[3,8]]      -> UML object (2d) that has just 2 points (points 1,2) but only 2 features for each of them (features 3,8)
        """
        # Make it a tuple if it isn't one
        if key.__class__ is tuple:
            x, y = key
        else:
            if self._pointCount == 1:
                x = 0
                y = key
            elif self._featureCount == 1:
                x = key
                y = 0
            else:
                msg = "Must include both a point and feature index; or, "
                msg += "if this is vector shaped, a single index "
                msg += "into the axis whose length > 1"
                raise ArgumentException(msg)

        #process x
        x, singleX = self._processSingleX(x)
        #process y
        y, singleY = self._processSingleY(y)
        #if it is the simplest data retrieval such as X[1,2], we'd like to return it back in the fastest way.
        if singleX and singleY:
            return self._getitem_implementation(x, y)

        if not singleX:
            if x.__class__ is slice:
                start = x.start if x.start is not None else 0
                if start < 0:
                    start += self.points
                stop = x.stop if x.stop is not None else self.points
                if stop < 0:
                    stop += self.points
                step = x.step if x.step is not None else 1
                x = [self._processSingleX(xi)[0] for xi in range(start, stop, step)]
            else:
                x = [self._processSingleX(xi)[0] for xi in x]

        if not singleY:
            if y.__class__ is slice:
                start = y.start if y.start is not None else 0
                if start < 0:
                    start += self.features
                stop = y.stop if y.stop is not None else self.features
                if stop < 0:
                    stop += self.features
                step = y.step if y.step is not None else 1
                y = [self._processSingleY(yi)[0] for yi in range(start, stop, step)]
            else:
                y = [self._processSingleY(yi)[0] for yi in y]

        return self.copyPoints(toCopy=x).copyFeatures(toCopy=y)

    def pointView(self, ID):
        """
        Returns a View object into the data of the point with the given ID. See View object
        comments for its capabilities. This View is only valid until the next modification
        to the shape or ordering of the internal data. After such a modification, there is
        no guarantee to the validity of the results.
        """
        if self.points == 0:
            raise ImproperActionException("ID is invalid, This object contains no points")

        index = self._getPointIndex(ID)
        return self.view(index, index, None, None)

    def featureView(self, ID):
        """
        Returns a View object into the data of the point with the given ID. See View object
        comments for its capabilities. This View is only valid until the next modification
        to the shape or ordering of the internal data. After such a modification, there is
        no guarantee to the validity of the results.
        """
        if self.features == 0:
            raise ImproperActionException("ID is invalid, This object contains no features")

        index = self._getFeatureIndex(ID)
        return self.view(None, None, index, index)

    def view(self, pointStart=None, pointEnd=None, featureStart=None,
             featureEnd=None):
        """
        Factory function to create a read only view into the calling data
        object. Views may only be constructed from contiguous, in-order
        points and features whose overlap defines a window into the data.
        The returned View object is part of UML's datatypes hiearchy, and
        will have access to all of the same methods as anything that
        inherits from UML.data.Base; though only those that do not modify
        the data can be called without an exception being raised. The
        returned view will also reflect any subsequent changes made to the
        original object. This is the only accepted method for a user to
        construct a View object (it should never be done directly), though
        view objects may be provided to the user, for example via user
        defined functions passed to extractPoints or calculateForEachFeature.

        pointStart: the inclusive index of the first point to be accessible
        in the returned view. Is None by default, meaning to include from
        the beginning of the object.

        pointEnd: the inclusive index of the last point to be accessible in
        the returned view. Is None by default, meaning to include up to the
        end of the object.

        featureStart: the inclusive index of the first feature to be
        accessible in the returned view. Is None by default, meaning to
        include from the beginning of the object.

        featureEnd: the inclusive index of the last feature to be accessible in
        the returned view. Is None by default, meaning to include up to the
        end of the object.

        """
        # transform defaults to mean take as much data as possible,
        # transform end values to be EXCLUSIVE
        if pointStart is None:
            pointStart = 0
        else:
            pointStart = self._getIndex(pointStart, 'point')

        if pointEnd is None:
            pointEnd = self.points
        else:
            pointEnd = self._getIndex(pointEnd, 'point')
            # this is the only case that could be problematic and needs
            # checking
            self._validateRangeOrder("pointStart", pointStart, "pointEnd", pointEnd)
            # make exclusive now that it won't ruin the validation check
            pointEnd += 1

        if featureStart is None:
            featureStart = 0
        else:
            featureStart = self._getIndex(featureStart, 'feature')

        if featureEnd is None:
            featureEnd = self.features
        else:
            featureEnd = self._getIndex(featureEnd, 'feature')
            # this is the only case that could be problematic and needs
            # checking
            self._validateRangeOrder("featureStart", featureStart, "featureEnd", featureEnd)
            # make exclusive now that it won't ruin the validation check
            featureEnd += 1

        return self._view_implementation(pointStart, pointEnd, featureStart,
                                         featureEnd)

    def validate(self, level=1):
        """
        Checks the integrity of the data with respect to the limitations and invariants
        that our objects enforce.

        """
        assert self.features == len(self.getFeatureNames())
        assert self.points == len(self.getPointNames())

        if level > 0:
            for key in self.getPointNames():
                assert self.getPointName(self.getPointIndex(key)) == key
            for key in self.getFeatureNames():
                assert self.getFeatureName(self.getFeatureIndex(key)) == key

        self._validate_implementation(level)


    def containsZero(self):
        """
        Returns True if there is a value that is equal to integer 0 contained
        in this object. False otherwise

        """
        # trivially False.
        if self.points == 0 or self.features == 0:
            return False
        return self._containsZero_implementation()

    def __eq__(self, other):
        return self.isIdentical(other)

    def __ne__(self, other):
        return not self.__eq__(other)


    def toString(self, includeNames=True, maxWidth=120, maxHeight=30,
                 sigDigits=3, maxColumnWidth=19):

        if self.points == 0 or self.features == 0:
            return ""

        # setup a bundle of fixed constants
        colSep = ' '
        colHold = '--'
        rowHold = '|'
        pnameSep = ' '
        nameHolder = '...'
        holderOrientation = 'center'
        dataOrientation = 'center'
        pNameOrientation = 'rjust'
        fNameOrientation = 'center'

        #setup a bundle of default values
        maxHeight = self.points + 2 if maxHeight is None else maxHeight
        maxWidth = float('inf') if maxWidth is None else maxWidth
        maxRows = min(maxHeight, self.points)
        maxDataRows = maxRows
        includePNames = False
        includeFNames = False

        if includeNames:
            includePNames = dataHelpers.hasNonDefault(self, 'point')
            includeFNames = dataHelpers.hasNonDefault(self, 'feature')
            if includeFNames:
                # plus or minus 2 because we will be dealing with both
                # feature names and a gap row
                maxRows = min(maxHeight, self.points + 2)
                maxDataRows = maxRows - 2

        # Set up point Names and determine how much space they take up
        pnames = None
        pnamesWidth = None
        maxDataWidth = maxWidth
        if includePNames:
            pnames, pnamesWidth = self._arrangePointNames(maxDataRows, maxColumnWidth,
                                                          rowHold, nameHolder)
            # The available space for the data is reduced by the width of the
            # pnames, a column separator, the pnames seperator, and another
            # column seperator
            maxDataWidth = maxWidth - (pnamesWidth + 2 * len(colSep) + len(pnameSep))

        # Set up data values to fit in the available space
        dataTable, colWidths = self._arrangeDataWithLimits(maxDataWidth, maxDataRows,
                                                           sigDigits, maxColumnWidth, colSep, colHold, rowHold,
                                                           nameHolder)

        # set up feature names list, record widths
        fnames = None
        if includeFNames:
            fnames = self._arrangeFeatureNames(maxWidth, maxColumnWidth,
                                               colSep, colHold, nameHolder)

            # adjust data or fnames according to the more restrictive set
            # of col widths
            makeConsistentFNamesAndData(fnames, dataTable, colWidths, colHold)

        # combine names into finalized table
        finalTable, finalWidths = self._arrangeFinalTable(pnames, pnamesWidth,
                                                          dataTable, colWidths, fnames, pnameSep)

        # set up output string
        out = ""
        for r in range(len(finalTable)):
            row = finalTable[r]
            for c in range(len(row)):
                val = row[c]
                if c == 0 and includePNames:
                    padded = getattr(val, pNameOrientation)(finalWidths[c])
                elif r == 0 and includeFNames:
                    padded = getattr(val, fNameOrientation)(finalWidths[c])
                else:
                    padded = getattr(val, dataOrientation)(finalWidths[c])
                row[c] = padded
            line = colSep.join(finalTable[r]) + "\n"
            out += line

        return out


    def __repr__(self):
        indent = '    '
        maxW = 120
        maxH = 40

        # setup type call
        ret = self.getTypeString() + "(\n"

        # setup data
        dataStr = self.toString(includeNames=False, maxWidth=maxW, maxHeight=maxH)
        byLine = dataStr.split('\n')
        # toString ends with a \n, so we get rid of the empty line produced by
        # the split
        byLine = byLine[:-1]
        # convert self.data into a string with nice format
        newLines = (']\n' + indent + ' [').join(byLine)
        ret += (indent + '[[%s]]\n') % newLines

        numRows = min(self.points, maxW)
        # if exists non default point names, print all (truncated) point names
        ret += dataHelpers.makeNamesLines(indent, maxW, numRows, self.points,
                                          self.getPointNames(), 'pointNames')
        # if exists non default feature names, print all (truncated) feature names
        numCols = 0
        if byLine:
            splited = byLine[0].split(' ')
            for val in splited:
                if val != '' and val != '...':
                    numCols += 1
        elif self.features > 0:
            # if the container is empty, then roughly compute length of
            # the string of feature names, and then calculate numCols
            strLength = len("___".join(self.getFeatureNames())) + \
                        len(''.join([str(i) for i in range(self.features)]))
            numCols = int(min(1, maxW / float(strLength)) * self.features)
        # because of how dataHelers.indicesSplit works, we need this to be plus one
        # in some cases this means one extra feature name is displayed. But that's
        # acceptable
        if numCols <= self.features:
            numCols += 1
        ret += dataHelpers.makeNamesLines(indent, maxW, numCols, self.features,
                                          self.getFeatureNames(), 'featureNames')

        # if name not None, print
        if not self.name.startswith(DEFAULT_NAME_PREFIX):
            prep = indent + 'name="'
            toUse = self.name
            nonNameLen = len(prep) + 1
            if nonNameLen + len(toUse) > 80:
                toUse = toUse[:(80 - nonNameLen - 3)]
                toUse += '...'

            ret += prep + toUse + '"\n'

        # if path not None, print
        if self.path is not None:
            prep = indent + 'path="'
            toUse = self.path
            nonPathLen = len(prep) + 1
            if nonPathLen + len(toUse) > 80:
                toUse = toUse[:(80 - nonPathLen - 3)]
                toUse += '...'

            ret += prep + toUse + '"\n'

        ret += indent + ')'

        return ret

    def __str__(self):
        return self.toString()

    def show(self, description, includeObjectName=True, includeAxisNames=True, maxWidth=120,
             maxHeight=30, sigDigits=3, maxColumnWidth=19):
        """Method to simplify printing a representation of this data object,
        with some context. The backend is the toString() method, and this
        method includes control over all of the same functionality via
        arguments. Prior to the names and data, it additionally prints a
        description provided by the user, (optionally) this object's name
        attribute, and the number of points and features that are in the
        data.

        description: Unless None, this is printed as-is before the rest of
        the output.

        includeObjectName: if True, the object's name attribute will be
        printed.

        includeAxisNames: if True, the point and feature names will be
        printed.

        maxWidth: a bound on the maximum number of characters printed on
        each line of the output.

        maxHeight: a bound on the maximum number of lines printed in the
        outout.

        sigDigits: the number of decimal places to show when printing
        float valued data.

        nameLength: a bound on the maximum number of characters we allow
        for each point or feature name.

        """
        if description is not None:
            print(description)

        if includeObjectName:
            context = self.name + " : "
        else:
            context = ""
        context += str(self.points) + "pt x "
        context += str(self.features) + "ft"
        print(context)
        print(self.toString(includeAxisNames, maxWidth, maxHeight, sigDigits, maxColumnWidth))


    def plot(self, outPath=None, includeColorbar=False):
        self._plot(outPath, includeColorbar)


    def _setupOutFormatForPlotting(self, outPath):
        outFormat = None
        if isinstance(outPath, six.string_types):
            (path, ext) = os.path.splitext(outPath)
            if len(ext) == 0:
                outFormat = 'png'
        return outFormat

    def _matplotlibBackendHandleing(self, outPath, plotter, **kwargs):
        if outPath is None:
            if matplotlib.get_backend() == 'agg':
                import matplotlib.pyplot as plt
                plt.switch_backend('TkAgg')
                plotter(**kwargs)
                plt.switch_backend('agg')
            else:
                plotter(**kwargs)
            p = Process(target=lambda: None)
            p.start()
        else:
            p = Process(target=plotter, kwargs=kwargs)
            p.start()
        return p

    def _plot(self, outPath=None, includeColorbar=False):
        self._validateMatPlotLibImport(mplError, 'plot')
        outFormat = self._setupOutFormatForPlotting(outPath)

        def plotter(d):
            import matplotlib.pyplot as plt

            plt.matshow(d, cmap=matplotlib.cm.gray)

            if includeColorbar:
                plt.colorbar()

            if not self.name.startswith(DEFAULT_NAME_PREFIX):
                #plt.title("Heatmap of " + self.name)
                plt.title(self.name)
            plt.xlabel("Feature Values", labelpad=10)
            plt.ylabel("Point Values")

            if outPath is None:
                plt.show()
            else:
                plt.savefig(outPath, format=outFormat)

        # toPlot = self.copyAs('numpyarray')

        # problem if we were to use mutiprocessing with backends
        # different than Agg.
        p = self._matplotlibBackendHandleing(outPath, plotter, d=self.data)
        return p

    def plotFeatureDistribution(self, feature, outPath=None, xMin=None, xMax=None):
        """Plot a histogram of the distribution of values in the specified
        Feature. Along the x axis of the plot will be the values seen in
        the feature, grouped into bins; along the y axis will be the number
        of values in each bin. Bin width is calculated using
        Freedman-Diaconis' rule. Control over the width of the x axis
        is also given, with the warning that user specified values
        can obscure data that would otherwise be plotted given default
        inputs.

        feature: the identifier (index of name) of the feature to show

        xMin: the least value shown on the x axis of the resultant plot.

        xMax: the largest value shown on the x axis of teh resultant plot

        """
        self._plotFeatureDistribution(feature, outPath, xMin, xMax)

    def _plotFeatureDistribution(self, feature, outPath=None, xMin=None, xMax=None):
        self._validateMatPlotLibImport(mplError, 'plotFeatureDistribution')
        return self._plotDistribution('feature', feature, outPath, xMin, xMax)

    def _plotDistribution(self, axis, identifier, outPath, xMin, xMax):
        outFormat = self._setupOutFormatForPlotting(outPath)
        index = self._getIndex(identifier, axis)
        if axis == 'point':
            getter = self.pointView
            name = self.getPointName(index)
        else:
            getter = self.featureView
            name = self.getFeatureName(index)

        toPlot = getter(index)

        quartiles = UML.calculate.quartiles(toPlot)

        IQR = quartiles[2] - quartiles[0]
        binWidth = (2 * IQR) / (len(toPlot) ** (1. / 3))
        # TODO: replace with calculate points after it subsumes
        # pointStatistics?
        valMax = max(toPlot)
        valMin = min(toPlot)
        if binWidth == 0:
            binCount = 1
        else:
            # we must convert to int, in some versions of numpy, the helper
            # functions matplotlib calls will require it.
            binCount = int(math.ceil((valMax - valMin) / binWidth))

        def plotter(d, xLim):
            import matplotlib.pyplot as plt

            plt.hist(d, binCount)

            if name[:DEFAULT_PREFIX_LENGTH] == DEFAULT_PREFIX:
                titlemsg = '#' + str(index)
            else:
                titlemsg = "named: " + name
            plt.title("Distribution of " + axis + " " + titlemsg)
            plt.xlabel("Values")
            plt.ylabel("Number of values")

            plt.xlim(xLim)

            if outPath is None:
                plt.show()
            else:
                plt.savefig(outPath, format=outFormat)

        # problem if we were to use mutiprocessing with backends
        # different than Agg.
        p= self._matplotlibBackendHandleing(outPath, plotter, d=toPlot, xLim=(xMin, xMax))
        return p

    def plotFeatureAgainstFeatureRollingAverage(self, x, y, outPath=None, xMin=None, xMax=None, yMin=None,
                                  yMax=None, sampleSizeForAverage=20):

        self._plotFeatureAgainstFeature(x, y, outPath, xMin, xMax, yMin, yMax, sampleSizeForAverage)

    def plotFeatureAgainstFeature(self, x, y, outPath=None, xMin=None, xMax=None, yMin=None,
                                  yMax=None):
        """Plot a scatter plot of the two input features using the pairwise
        combination of their values as coordinates. Control over the width
        of the both axes is given, with the warning that user specified
        values can obscure data that would otherwise be plotted given default
        inputs.

        x: the identifier (index of name) of the feature from which we
        draw x-axis coordinates

        y: the identifier (index of name) of the feature from which we
        draw y-axis coordinates

        xMin: the least value shown on the x axis of the resultant plot.

        xMax: the largest value shown on the x axis of the resultant plot

        yMin: the least value shown on the y axis of the resultant plot.

        yMax: the largest value shown on the y axis of the resultant plot

        """
        self._plotFeatureAgainstFeature(x, y, outPath, xMin, xMax, yMin, yMax)

    def _plotFeatureAgainstFeature(self, x, y, outPath=None, xMin=None, xMax=None, yMin=None,
                                   yMax=None, sampleSizeForAverage=None):
        self._validateMatPlotLibImport(mplError, 'plotFeatureComparison')
        return self._plotCross(x, 'feature', y, 'feature', outPath, xMin, xMax, yMin, yMax, sampleSizeForAverage)

    def _plotCross(self, x, xAxis, y, yAxis, outPath, xMin, xMax, yMin, yMax, sampleSizeForAverage=None):
        outFormat = self._setupOutFormatForPlotting(outPath)
        xIndex = self._getIndex(x, xAxis)
        yIndex = self._getIndex(y, yAxis)

        def customGetter(index, axis):
            copied = self.copyPoints(index) if axis == 'point' else self.copyFeatures(index)
            return copied.copyAs('numpyarray', outputAs1D=True)

        def pGetter(index):
            return customGetter(index, 'point')

        def fGetter(index):
            return customGetter(index, 'feature')

        if xAxis == 'point':
            xGetter = pGetter
            xName = self.getPointName(xIndex)
        else:
            xGetter = fGetter
            xName = self.getFeatureName(xIndex)

        if yAxis == 'point':
            yGetter = pGetter
            yName = self.getPointName(yIndex)
        else:
            yGetter = fGetter
            yName = self.getFeatureName(yIndex)

        xToPlot = xGetter(xIndex)
        yToPlot = yGetter(yIndex)

        if sampleSizeForAverage:
            #do rolling average
            xToPlot, yToPlot = list(zip(*sorted(zip(xToPlot, yToPlot), key=lambda x: x[0])))
            convShape = numpy.ones(sampleSizeForAverage)/float(sampleSizeForAverage)
            startIdx = sampleSizeForAverage-1
            xToPlot = numpy.convolve(xToPlot, convShape)[startIdx:-startIdx]
            yToPlot = numpy.convolve(yToPlot, convShape)[startIdx:-startIdx]

        def plotter(inX, inY, xLim, yLim, sampleSizeForAverage):
            import matplotlib.pyplot as plt
            #plt.scatter(inX, inY)
            plt.scatter(inX, inY, marker='.')

            xlabel = xAxis + ' #' + str(xIndex) if xName[:DEFAULT_PREFIX_LENGTH] == DEFAULT_PREFIX else xName
            ylabel = yAxis + ' #' + str(yIndex) if yName[:DEFAULT_PREFIX_LENGTH] == DEFAULT_PREFIX else yName

            xName2 = xName
            yName2 = yName
            if sampleSizeForAverage:
                tmpStr = ' (%s sample average)' % sampleSizeForAverage
                xlabel += tmpStr
                ylabel += tmpStr
                xName2 += ' average'
                yName2 += ' average'

            if self.name.startswith(DEFAULT_NAME_PREFIX):
                titleStr = ('%s vs. %s') % (xName2, yName2)
            else:
                titleStr = ('%s: %s vs. %s') % (self.name, xName2, yName2)


            plt.title(titleStr)
            plt.xlabel(xlabel)
            plt.ylabel(ylabel)

            plt.xlim(xLim)
            plt.ylim(yLim)

            if outPath is None:
                plt.show()
            else:
                plt.savefig(outPath, format=outFormat)

        # problem if we were to use mutiprocessing with backends
        # different than Agg.
        p= self._matplotlibBackendHandleing(outPath, plotter, inX=xToPlot, inY=yToPlot,
                                             xLim=(xMin, xMax), yLim=(yMin, yMax),
                                             sampleSizeForAverage=sampleSizeForAverage)
        return p

    def nonZeroIterator(self, iterateBy='points'):
        """
        Returns an iterator for all non-zero elements contained in this
        object, where the values in the same point|feature will be contiguous,
        with the earlier indexed points|features coming before the later indexed
        points|features.

        iterateBy: Genereate an iterator over 'points' or 'features'. Default is 'points'.
        
        If the object is one dimensional, iterateBy is ignored.
        """

        class EmptyIt(object):
            def __iter__(self):
                return self

            def next(self):
                raise StopIteration

            def __next__(self):
                return self.next()

        if self.points == 0 or self.features == 0:
            return EmptyIt()

        if self.points == 1:
            return self._nonZeroIteratorPointGrouped_implementation()
        if self.features == 1:
            return self._nonZeroIteratorFeatureGrouped_implementation()

        if iterateBy == 'points':
            return self._nonZeroIteratorPointGrouped_implementation()
        elif iterateBy == 'features':
            return self._nonZeroIteratorFeatureGrouped_implementation()
        else:
            msg = "iterateBy can just be 'points' or 'features'"
            raise ArgumentException(msg)

    ##################################################################
    ##################################################################
    ###   Subclass implemented structural manipulation functions   ###
    ##################################################################
    ##################################################################

    def transpose(self):
        """
        Function to transpose the data, ie invert the feature and point indices of the data.
        The point and feature names are also swapped. None is always returned.

        """
        self._transpose_implementation()

        self._pointCount, self._featureCount = self._featureCount, self._pointCount

        self.pointNames, self.featureNames = self.featureNames, self.pointNames
        self.setFeatureNames(self.featureNames)
        self.setPointNames(self.pointNames)

        self.validate()

    def appendPoints(self, toAppend):
        """
        Expand this object by appending the points from the toAppend object
        after the points currently in this object, merging together their
        features. The features in toAppend do not need to be in the same
        order as in the calling object; the data will automatically be
        placed using the calling object's feature order if there is an
        unambiguous mapping. toAppend will be unaffected by calling this
        method.

        toAppend - the UML data object whose contents we will be including
        in this object. Must be the same type as the calling object. Must
        have the same number of features as the calling object. Must not
        share any point names with the calling object. Must have
        the same feature names as the calling object, but not necessary
        in the same order.

        """
        self._validateValueIsNotNone("toAppend", toAppend)
        self._validateValueIsUMLDataObject("toAppend", toAppend, True)
        self._validateObjHasSameNumberOfFeatures("toAppend", toAppend)
        self._validateEmptyNamesIntersection("point", "toAppend", toAppend)

        # need this in case we are self appending
        origPointCountS = self.points
        origPointCountTA = toAppend.points

        isReordered = self._validateReorderedNames('feature', 'appendPoints', toAppend)
        if isReordered:  # we make use of the generic reordering append code
            self._appendReorder_implementation('point', toAppend)

            for i in range(origPointCountTA):
                currName = toAppend.getPointName(i)
                if currName[:DEFAULT_PREFIX_LENGTH] == DEFAULT_PREFIX:
                    currName = self._nextDefaultName('point')
                self.setPointName(origPointCountS + i, currName)

        else:
            self._appendPoints_implementation(toAppend)
            self._pointCount += toAppend.points

            for i in range(origPointCountTA):
                currName = toAppend.getPointName(i)
                if currName[:DEFAULT_PREFIX_LENGTH] == DEFAULT_PREFIX:
                    currName = self._nextDefaultName('point')
                self._addPointName(currName)

        self.validate()

    def appendFeatures(self, toAppend):
        """
        Expand this object by appending the features from the toAppend object
        after the features currently in this object, merging together their
        points. The points in toAppend do not need to be in the same
        order as in the calling object; the data will automatically be
        placed using the calling object's point order if there is an
        unambiguous mapping. toAppend will be unaffected by calling this
        method.

        toAppend - the UML data object whose contents we will be including
        in this object. Must be the same type as the calling object. Must
        have the same number of points as the calling object. Must not
        share any feature names with the calling object. Must have
        the same point names as the calling object, but not necessary
        in the same order.

        """
        self._validateValueIsNotNone("toAppend", toAppend)
        self._validateValueIsUMLDataObject("toAppend", toAppend, True)
        self._validateObjHasSameNumberOfPoints("toAppend", toAppend)
        self._validateEmptyNamesIntersection('feature', "toAppend", toAppend)

        # need this in case we are self appending
        origFeatureCountS = self.features
        origFeatureCountTA = toAppend.features

        isReordered = self._validateReorderedNames('point', 'appendFeatures', toAppend)
        if isReordered:
            self._appendReorder_implementation('feature', toAppend)
            for i in range(origFeatureCountTA):
                currName = toAppend.getFeatureName(i)
                if currName[:DEFAULT_PREFIX_LENGTH] == DEFAULT_PREFIX:
                    currName = self._nextDefaultName('feature')
                self.setFeatureName(origFeatureCountS + i, currName)
        else:
            self._appendFeatures_implementation(toAppend)
            self._featureCount += toAppend.features

            for i in range(origFeatureCountTA):
                currName = toAppend.getFeatureName(i)
                if currName[:DEFAULT_PREFIX_LENGTH] == DEFAULT_PREFIX:
                    currName = self._nextDefaultName('feature')
                self._addFeatureName(currName)

        self.validate()


    def _appendReorder_implementation(self, axis, toAppend):
        if axis == 'point':
            newPointNames = self.getPointNames() + ([None] * toAppend.points)
            newFeatureNames = toAppend.getFeatureNames()
            newPointSize = self.points + toAppend.points
            newFeatureSize = self.features
        else:
            newPointNames = toAppend.getPointNames()
            newFeatureNames = self.getFeatureNames() + ([None] * toAppend.features)
            newPointSize = self.points
            newFeatureSize = self.features + toAppend.features

        newObj = UML.zeros(self.getTypeString(), newPointSize, newFeatureSize,
                           pointNames=newPointNames, featureNames=newFeatureNames, name=self.name)

        if axis == 'point':
            newObj.fillWith(toAppend, self.points, 0, newObj.points - 1, newObj.features - 1)
            resortOrder = [self.getFeatureIndex(toAppend.getFeatureName(i)) for i in range(self.features)]
            orderObj = UML.createData(self.getTypeString(), resortOrder)
            newObj.fillWith(orderObj, self.points - 1, 0, self.points - 1, newObj.features - 1)
            newObj.sortFeatures(sortBy=self.points - 1)
            newObj.fillWith(self, 0, 0, self.points - 1, newObj.features - 1)
            self.referenceDataFrom(newObj)
        else:
            newObj.fillWith(toAppend, 0, self.features, newObj.points - 1, newObj.features - 1)
            resortOrder = [self.getPointIndex(toAppend.getPointName(i)) for i in range(self.points)]
            orderObj = UML.createData(self.getTypeString(), resortOrder)
            orderObj.transpose()
            newObj.fillWith(orderObj, 0, self.features - 1, newObj.points - 1, self.features - 1)
            newObj.sortPoints(sortBy=self.features - 1)
            newObj.fillWith(self, 0, 0, newObj.points - 1, self.features - 1)
            self.referenceDataFrom(newObj)


    def sortPoints(self, sortBy=None, sortHelper=None):
        """
        Modify this object so that the points are sorted in place, where sortBy may
        indicate the feature to sort by or None if the entire point is to be taken as a key,
        sortHelper may either be comparator, a scoring function, or None to indicate the natural
        ordering. None is always returned.
        """
        # its already sorted in these cases
        if self.features == 0 or self.points == 0 or self.points == 1:
            return
        if sortBy is not None and sortHelper is not None:
            raise ArgumentException("Cannot specify a feature to sort by and a helper function")
        if sortBy is None and sortHelper is None:
            raise ArgumentException("Either sortBy or sortHelper must not be None")

        if sortBy is not None and isinstance(sortBy, six.string_types):
            sortBy = self._getFeatureIndex(sortBy)

        newPointNameOrder = self._sortPoints_implementation(sortBy, sortHelper)
        self.setPointNames(newPointNameOrder)

        self.validate()

    def sortFeatures(self, sortBy=None, sortHelper=None):
        """
        Modify this object so that the features are sorted in place, where sortBy may
        indicate the feature to sort by or None if the entire point is to be taken as a key,
        sortHelper may either be comparator, a scoring function, or None to indicate the natural
        ordering.  None is always returned.

        """
        # its already sorted in these cases
        if self.features == 0 or self.points == 0 or self.features == 1:
            return
        if sortBy is not None and sortHelper is not None:
            raise ArgumentException("Cannot specify a feature to sort by and a helper function")
        if sortBy is None and sortHelper is None:
            raise ArgumentException("Either sortBy or sortHelper must not be None")

        if sortBy is not None and isinstance(sortBy, six.string_types):
            sortBy = self._getPointIndex(sortBy)

        newFeatureNameOrder = self._sortFeatures_implementation(sortBy, sortHelper)
        self.setFeatureNames(newFeatureNameOrder)

        self.validate()


    def extractPoints(self, toExtract=None, start=None, end=None, number=None, randomize=False):
        """
        Modify this object, removing those points that are specified by the input, and returning
        an object containing those removed points.

        toExtract may be a single identifier, a list of identifiers, or a function that when
        given a point will return True if it is to be removed. number is the quantity of points that
        are to be extracted, the default None means unlimited extraction. start and end are
        parameters indicating range based extraction: if range based extraction is employed,
        toExtract must be None, and vice versa. If only one of start and end are non-None, the
        other defaults to 0 and self.points respectably. randomize indicates whether random
        sampling is to be used in conjunction with the number parameter, if randomize is False,
        the chosen points are determined by point order, otherwise it is uniform random across the
        space of possible removals.

        """
        ret = self._genericStructuralFrontend('extract', 'point', toExtract, start, end,
                                              number, randomize)

        self._pointCount -= ret.points
        ret.setFeatureNames(self.getFeatureNames())
        for key in ret.getPointNames():
            self._removePointNameAndShift(key)

        ret._relPath = self.relativePath
        ret._absPath = self.absolutePath

        self.validate()
        return ret


    def extractFeatures(self, toExtract=None, start=None, end=None, number=None, randomize=False):
        """
        Modify this object, removing those features that are specified by the input, and returning
        an object containing those removed features. This particular function only does argument
        checking and modifying the featureNames for this object. It is the job of helper functions in
        the derived class to perform the removal and assign featureNames for the returned object.

        toExtract may be a single identifier, a list of identifiers, or a function that when
        given a feature will return True if it is to be removed. number is the quantity of features that
        are to be extracted, the default None means unlimited extraction. start and end are
        parameters indicating range based extraction: if range based extraction is employed,
        toExtract must be None, and vice versa. If only one of start and end are non-None, the
        other defaults to 0 and self.features respectably. randomize indicates whether random
        sampling is to be used in conjunction with the number parameter, if randomize is False,
        the chosen features are determined by feature order, otherwise it is uniform random across the
        space of possible removals.

        """
        ret = self._genericStructuralFrontend('extract', 'feature', toExtract, start, end,
                                              number, randomize)

        self._featureCount -= ret.features
        if ret.features != 0:
            ret.setPointNames(self.getPointNames())
        for key in ret.getFeatureNames():
            self._removeFeatureNameAndShift(key)

        ret._relPath = self.relativePath
        ret._absPath = self.absolutePath

        self.validate()
        return ret

    def deletePoints(self, toDelete=None, start=None, end=None, number=None, randomize=False):
<<<<<<< HEAD
=======
        """
        Modify this object, removing those points that are specified by the input.

        toDelete may be a single identifier, a list of identifiers, or a function that when
        given a point will return True if it is to be removed. number is the quantity of points that
        are to be deleted, the default None means unlimited deletion. start and end are
        parameters indicating range based deletion: if range based deletion is employed,
        toDelete must be None, and vice versa. If only one of start and end are non-None, the
        other defaults to 0 and self.points respectably. randomize indicates whether random
        sampling is to be used in conjunction with the number parameter, if randomize is False,
        the chosen points are determined by point order, otherwise it is uniform random across the
        space of possible removals.
        """
        ret = self.extractPoints(toExtract=toDelete, start=start, end=end, number=number, randomize=randomize)
        return None


    def deleteFeatures(self, toDelete=None, start=None, end=None, number=None, randomize=False):
        """
        Modify this object, removing those features that are specified by the input.

        toDelete may be a single identifier, a list of identifiers, or a function that when
        given a feature will return True if it is to be removed. number is the quantity of features that
        are to be deleted, the default None means unlimited deletion. start and end are
        parameters indicating range based deletion: if range based deletion is employed,
        toDelete must be None, and vice versa. If only one of start and end are non-None, the
        other defaults to 0 and self.features respectably. randomize indicates whether random
        sampling is to be used in conjunction with the number parameter, if randomize is False,
        the chosen features are determined by feature order, otherwise it is uniform random across the
        space of possible removals.
        """
        ret = self.extractFeatures(toExtract=toDelete, start=start, end=end, number=number, randomize=randomize)
        return None


    def retainPoints(self, toRetain=None, start=None, end=None, number=None, randomize=False):
        """
        Modify this object, keeping only those points that are specified by the input.

        toRetain may be a single identifier, a list of identifiers, or a function that when
        given a point will return True if it is to be retained. number is the quantity of points that
        are to be retained, the default None means unlimited retention. start and end are
        parameters indicating range based retention: if range based retention is employed,
        toRetain must be None, and vice versa. If only one of start and end are non-None, the
        other defaults to 0 and self.points respectably. randomize indicates whether random
        sampling is to be used in conjunction with the number parameter, if randomize is False,
        the chosen points are determined by point order, otherwise it is uniform random across the
        space of possible removals.
        """
        self._retain_implementation('point', toRetain, start, end, number, randomize)


    def retainFeatures(self, toRetain=None, start=None, end=None, number=None, randomize=False):
        """
        Modify this object, keeping only those features that are specified by the input.

        toRetain may be a single identifier, a list of identifiers, or a function that when
        given a feature will return True if it is to be retained. number is the quantity of features that
        are to be retained, the default None means unlimited retention. start and end are
        parameters indicating range based retention: if range based retention is employed,
        toRetain must be None, and vice versa. If only one of start and end are non-None, the
        other defaults to 0 and self.features respectably. randomize indicates whether random
        sampling is to be used in conjunction with the number parameter, if randomize is False,
        the chosen features are determined by feature order, otherwise it is uniform random across the
        space of possible removals.
        """
        self._retain_implementation('feature', toRetain, start, end, number, randomize)


    def _retain_implementation(self, axis, toRetain, start, end, number, randomize):
        """Implements retainPoints or retainFeatures based on the axis"""
        if axis == 'point':
            hasName = self.hasPointName
            getNames = self.getPointNames
            getIndex = self._getPointIndex
            values = self.points
            backEnd = self._extractPoints_implementation
            shuffleValues = self.shufflePoints
        else:
            hasName = self.hasFeatureName
            getNames = self.getFeatureNames
            getIndex = self._getFeatureIndex
            values = self.features
            backEnd = self._extractFeatures_implementation
            shuffleValues = self.shuffleFeatures

        # extract points not in toRetain
        if toRetain is not None:
            if isinstance(toRetain, six.string_types):
                if hasName(toRetain):
                    toExtract = [value for value in getNames() if value != toRetain]
                    invertTarget = False
                else:
                    toExtract = toRetain
                    invertTarget = True

            elif isinstance(toRetain, (int, numpy.int, numpy.int64)):
                toExtract = [value for value in range(values) if value != toRetain]
                invertTarget = False

            elif isinstance(toRetain, list):
                if isinstance(toRetain[0], six.string_types):
                    toExtract = [self._getIndex(value, axis) for value in getNames() if value not in toRetain]
                    invertTarget = False
                    toRetain = [self._getIndex(value, axis) for value in toRetain]
                else:
                    toExtract = [value for value in range(values) if value not in toRetain]
                    invertTarget = False
                # change the index order of the values to match toRetain
                reindex = toRetain + toExtract
                indices = [None for _ in range(values)]
                for idx, value in enumerate(reindex):
                    indices[value] = idx
                shuffleValues(indices)
                # extract any values after the toRetain values
                toExtract = list(range(len(toRetain), values))

            else:
                # toRetain is a function
                toExtract = toRetain
                # invertTarget wraps the function and returns the opposite
                invertTarget = True

            ret = self._genericStructuralFrontend(axis, backEnd, toExtract, start, end, number,
                                                  False, 'toRetain', invertTarget=invertTarget)
            self._adjustNamesAndValidate(ret, axis)

        # convert start and end to indexes
        if start is not None and end is not None:
            start = getIndex(start)
            end = getIndex(end)
            if start > end:
                msg = "the value for start ({0}) exceeds the value of end ({1})".format(start,end)
                raise ArgumentException(msg)
            else:
                # adjust end and values for start values that will be removed
                end -= start
                values -= start
        elif start is not None:
            start = getIndex(start)
        elif end is not None:
            end = getIndex(end)

        # extract points not between start and end
        if start is not None:
            # only need to perform if start is not the first value
            if start - 1 >= 0:
                ret = self._genericStructuralFrontend(axis, backEnd, None, 0, start - 1,
                                                          None, False, 'toRetain')
                self._adjustNamesAndValidate(ret, axis)
        if end is not None:
            # only need to perform if end is not the last value
            if end + 1 <= values - 1:
                ret = self._genericStructuralFrontend(axis, backEnd, None, end + 1, values - 1,
                                                          None, False, 'toRetain')
                self._adjustNamesAndValidate(ret, axis)

        if randomize:
            indices = list(range(0, values))
            pythonRandom.shuffle(indices)
            shuffleValues(indices)

        if number is not None:
            start = number
            end = values - 1
            ret = self._genericStructuralFrontend(axis, backEnd, None, start, end,
                                                      None, False, 'toRetain')
            self._adjustNamesAndValidate(ret, axis)


    def countPoints(self, condition):
>>>>>>> c1eae212
        """
        Modify this object, removing those points that are specified by the input.

        toDelete may be a single identifier, a list of identifiers, or a function that when
        given a point will return True if it is to be removed. number is the quantity of points that
        are to be deleted, the default None means unlimited deletion. start and end are
        parameters indicating range based deletion: if range based deletion is employed,
        toDelete must be None, and vice versa. If only one of start and end are non-None, the
        other defaults to 0 and self.points respectably. randomize indicates whether random
        sampling is to be used in conjunction with the number parameter, if randomize is False,
        the chosen points are determined by point order, otherwise it is uniform random across the
        space of possible removals.
        """
        ret = self.extractPoints(toExtract=toDelete, start=start, end=end, number=number, randomize=randomize)
        return None


    def deleteFeatures(self, toDelete=None, start=None, end=None, number=None, randomize=False):
        """
        Modify this object, removing those features that are specified by the input.

        toDelete may be a single identifier, a list of identifiers, or a function that when
        given a feature will return True if it is to be removed. number is the quantity of features that
        are to be deleted, the default None means unlimited deletion. start and end are
        parameters indicating range based deletion: if range based deletion is employed,
        toDelete must be None, and vice versa. If only one of start and end are non-None, the
        other defaults to 0 and self.features respectably. randomize indicates whether random
        sampling is to be used in conjunction with the number parameter, if randomize is False,
        the chosen features are determined by feature order, otherwise it is uniform random across the
        space of possible removals.
        """
        ret = self.extractFeatures(toExtract=toDelete, start=start, end=end, number=number, randomize=randomize)
        return None


    def retainPoints(self, toRetain=None, start=None, end=None, number=None, randomize=False):
        """
        Modify this object, keeping only those points that are specified by the input.

        toRetain may be a single identifier, a list of identifiers, or a function that when
        given a point will return True if it is to be retained. number is the quantity of points that
        are to be retained, the default None means unlimited retention. start and end are
        parameters indicating range based retention: if range based retention is employed,
        toRetain must be None, and vice versa. If only one of start and end are non-None, the
        other defaults to 0 and self.points respectably. randomize indicates whether random
        sampling is to be used in conjunction with the number parameter, if randomize is False,
        the chosen points are determined by point order, otherwise it is uniform random across the
        space of possible removals.
        """
        self._retain_implementation('retain', 'point', toRetain, start, end, number, randomize)


    def retainFeatures(self, toRetain=None, start=None, end=None, number=None, randomize=False):
        """
        Modify this object, keeping only those features that are specified by the input.

        toRetain may be a single identifier, a list of identifiers, or a function that when
        given a feature will return True if it is to be retained. number is the quantity of features that
        are to be retained, the default None means unlimited retention. start and end are
        parameters indicating range based retention: if range based retention is employed,
        toRetain must be None, and vice versa. If only one of start and end are non-None, the
        other defaults to 0 and self.features respectably. randomize indicates whether random
        sampling is to be used in conjunction with the number parameter, if randomize is False,
        the chosen features are determined by feature order, otherwise it is uniform random across the
        space of possible removals.
        """
        self._retain_implementation('retain', 'feature', toRetain, start, end, number, randomize)


    def _retain_implementation(self, structure, axis, toRetain, start, end, number, randomize):
        """Implements retainPoints or retainFeatures based on the axis"""
        if axis == 'point':
            hasName = self.hasPointName
            getNames = self.getPointNames
            getIndex = self._getPointIndex
            values = self.points
            shuffleValues = self.shufflePoints
        else:
            hasName = self.hasFeatureName
            getNames = self.getFeatureNames
            getIndex = self._getFeatureIndex
            values = self.features
            shuffleValues = self.shuffleFeatures
        # only need targetComplement to be True if toRetain is a function
        targetComplement = False

        # extract points not in toRetain
        if toRetain is not None:
            if isinstance(toRetain, six.string_types):
                if hasName(toRetain):
                    toExtract = [value for value in getNames() if value != toRetain]
                else:
                    toExtract = toRetain
                    targetComplement = True

            elif isinstance(toRetain, (int, numpy.int, numpy.int64)):
                toExtract = [value for value in range(values) if value != toRetain]

            elif isinstance(toRetain, list):
                if isinstance(toRetain[0], six.string_types):
                    toExtract = [self._getIndex(value, axis) for value in getNames() if value not in toRetain]
                    toRetain = [self._getIndex(value, axis) for value in toRetain]
                else:
                    toExtract = [value for value in range(values) if value not in toRetain]
                # change the index order of the values to match toRetain
                reindex = toRetain + toExtract
                indices = [None for _ in range(values)]
                for idx, value in enumerate(reindex):
                    indices[value] = idx
                shuffleValues(indices)
                # extract any values after the toRetain values
                extractValues = range(len(toRetain), values)
                toExtract = list(extractValues)

            else:
                # toRetain is a function
                toExtract = toRetain
                # targetComplement wraps the function and returns the opposite
                targetComplement = True

            ret = self._genericStructuralFrontend('retain', axis, toExtract, start, end, number,
                                                  False)
            self._adjustNamesAndValidate(ret, axis)

        # convert start and end to indexes
        if start is not None and end is not None:
            start = getIndex(start)
            end = getIndex(end)
            if start > end:
                msg = "the value for start ({0}) exceeds the value of end ({1})".format(start,end)
                raise ArgumentException(msg)
            else:
                # adjust end and values for start values that will be removed
                end -= start
                values -= start
        elif start is not None:
            start = getIndex(start)
        elif end is not None:
            end = getIndex(end)

        # extract points not between start and end
        if start is not None:
            # only need to perform if start is not the first value
            if start - 1 >= 0:
                ret = self._genericStructuralFrontend('retain', axis, None, 0, start - 1,
                                                          None, False)
                self._adjustNamesAndValidate(ret, axis)
        if end is not None:
            # only need to perform if end is not the last value
            if end + 1 <= values - 1:
                ret = self._genericStructuralFrontend('retain', axis, None, end + 1, values - 1,
                                                          None, False)
                self._adjustNamesAndValidate(ret, axis)

        if randomize:
            indices = list(range(0, values))
            pythonRandom.shuffle(indices)
            shuffleValues(indices)

        if number is not None:
            start = number
            end = values - 1
            ret = self._genericStructuralFrontend('retain', axis, None, start, end,
                                                      None, False)
            self._adjustNamesAndValidate(ret, axis)


    def countPoints(self, condition):
        """
        Similar to function extractPoints. Here we return back the number of points which satisfy the condition.
        condition: can be a string or a function object.
        """
        return self._genericStructuralFrontend('count', 'point', condition)

    # def _countPoints_implementation(self, target, *arguments):
    #     """
    #
    #     """
    #     return len(target)

    def countFeatures(self, condition):
        """
        Similar to function extractFeatures. Here we return back the number of features which satisfy the condition.
        condition: can be a string or a function object.
        """
        return self._genericStructuralFrontend('count', 'feature', condition)

    # def _countFeatures_implementation(self, target, *arguments):
    #     """
    #
    #     """
    #     return len(target)

    def referenceDataFrom(self, other):
        """
        Modifies the internal data of this object to refer to the same data as other. In other
        words, the data wrapped by both the self and other objects resides in the
        same place in memory. Other must be an object of the same type as
        the calling object. Also, the shape of other should be consistent with the set
        of featureNames currently in this object. None is always returned.

        """
        # this is called first because it checks the data type
        self._referenceDataFrom_implementation(other)
        self.pointNames = other.pointNames
        self.pointNamesInverse = other.pointNamesInverse
        self.featureNames = other.featureNames
        self.featureNamesInverse = other.featureNamesInverse

        self._pointCount = other._pointCount
        self._featureCount = other._featureCount

        self._absPath = other.absolutePath
        self._relPath = other.relativePath

        self._nextDefaultValuePoint = other._nextDefaultValuePoint
        self._nextDefaultValueFeature = other._nextDefaultValueFeature

        self.validate()


    def copyAs(self, format, rowsArePoints=True, outputAs1D=False):
        """
        Return a new object which has the same data (and featureNames, depending on
        the return type) as this object. To return a specific kind of UML data
        object, one may specify the format parameter to be 'List', 'Matrix', or
        'Sparse'. To specify a raw return type (which will not include feature names),
        one may specify 'python list', 'numpy array', or 'numpy matrix', 'scipy csr',
        'scypy csc', 'list of dict' or 'dict of list'.

        """
        #make lower case, strip out all white space and periods, except if format
        # is one of the accepted UML data types
        if format not in ['List', 'Matrix', 'Sparse', 'DataFrame']:
            format = format.lower()
            format = format.strip()
            tokens = format.split(' ')
            format = ''.join(tokens)
            tokens = format.split('.')
            format = ''.join(tokens)
            if format not in ['pythonlist', 'numpyarray', 'numpymatrix', 'scipycsr', 'scipycsc',
                              'listofdict', 'dictoflist']:
                msg = "The only accepted asTypes are: 'List', 'Matrix', 'Sparse'"
                msg += ", 'python list', 'numpy array', 'numpy matrix', 'scipy csr', 'scipy csc'"
                msg += ", 'list of dict', and 'dict of list'"
                raise ArgumentException(msg)

        # we only allow 'numpyarray' and 'pythonlist' to be used with the outpuAs1D flag
        if outputAs1D:
            if format != 'numpyarray' and format != 'pythonlist':
                raise ArgumentException("Cannot output as 1D if format != 'numpy array' or 'python list'")
            if self.points != 1 and self.features != 1:
                raise ArgumentException("To output as 1D there may either be only one point or one feature")

        # certain shapes and formats are incompatible
        if format.startswith('scipy'):
            if self.points == 0 or self.features == 0:
                raise ArgumentException('Cannot output a point or feature empty object in a scipy format')

        ret = self._copyAs_implementation_base(format, rowsArePoints, outputAs1D)

        if isinstance(ret, UML.data.Base):
            ret._name = self.name
            ret._relPath = self.relativePath
            ret._absPath = self.absolutePath

        return ret

    def _copyAs_implementation_base(self, format, rowsArePoints, outputAs1D):
        # in copyAs, we've already limited outputAs1D to the 'numpyarray' and 'python list' formats
        if outputAs1D:
            if self.points == 0 or self.features == 0:
                if format == 'numpyarray':
                    return numpy.array([])
                if format == 'pythonlist':
                    return []
            raw = self._copyAs_implementation('numpyarray').flatten()
            if format != 'numpyarray':
                raw = raw.tolist()
            return raw

        # we enforce very specific shapes in the case of emptiness along one
        # or both axes
        if format == 'pythonlist':
            if self.points == 0:
                return []
            if self.features == 0:
                ret = []
                for i in range(self.points):
                    ret.append([])
                return ret

        if format in ['listofdict', 'dictoflist']:
            ret = self._copyAs_implementation('numpyarray')
        else:
            ret = self._copyAs_implementation(format)

        def _createListOfDict(data, featureNames):
            # creates a list of dictionaries mapping feature names to the point's values
            # dictionaries are in point order
            listofdict = []
            for point in data:
                feature_dict = {}
                for i, value in enumerate(point):
                    feature = featureNames[i]
                    feature_dict[feature] = value
                listofdict.append(feature_dict)
            return listofdict

        def _createDictOfList(data, featureNames, nFeatures):
            # creates a python dict maps feature names to python lists containing
            # all of that feature's values
            dictoflist = {}
            for i in range(nFeatures):
                feature = featureNames[i]
                values_list = data[:,i].tolist()
                dictoflist[feature] = values_list
            return dictoflist

        if not rowsArePoints:
            if format in ['List', 'Matrix', 'Sparse', 'DataFrame']:
                ret.transpose()
            elif format == 'listofdict':
                ret = ret.transpose()
                ret = _createListOfDict(data=ret, featureNames=self.getPointNames())
                return ret
            elif format == 'dictoflist':
                ret = ret.transpose()
                ret = _createDictOfList(data=ret, featureNames=self.getPointNames(), nFeatures=self.points)
                return ret
            elif format != 'pythonlist':
                ret = ret.transpose()
            else:
                ret = numpy.transpose(ret).tolist()

        if format == 'listofdict':
            ret = _createListOfDict(data=ret, featureNames=self.getFeatureNames())
        if format == 'dictoflist':
            ret = _createDictOfList(data=ret, featureNames=self.getFeatureNames(), nFeatures=self.features)

        return ret

    def copyPoints(self, toCopy=None, start=None, end=None, number=None):
        """
        Return a new object which consists only of those specified points, without mutating
        the calling object object.

        """
        ret = self._genericStructuralFrontend('copy', 'point', toCopy, start, end,
                                              number, False)

        ret.setFeatureNames(self.getFeatureNames())

        ret._relPath = self.relativePath
        ret._absPath = self.absolutePath

        self.validate()
        return ret


    def copyFeatures(self, toCopy=None, start=None, end=None, number=None):
        """
        Return a new object which consists only of those specified features, without mutating
        this object.

        """
        ret = self._genericStructuralFrontend('copy', 'feature', toCopy, start, end,
                                              number, False)

        ret.setPointNames(self.getPointNames())

        ret._absPath = self.absolutePath
        ret._relPath = self.relativePath

        return ret


    def transformEachPoint(self, function, points=None):
        """
        Modifies this object to contain the results of the given function
        calculated on the specified points in this object.

        function must not be none and accept the view of a point as an argument

        points may be None to indicate application to all points, a single point
        ID or a list of point IDs to limit application only to those specified.

        """
        if self.points == 0:
            raise ImproperActionException("We disallow this function when there are 0 points")
        if self.features == 0:
            raise ImproperActionException("We disallow this function when there are 0 features")
        if function is None:
            raise ArgumentException("function must not be None")

        if points is not None and not isinstance(points, list):
            if not isinstance(points, int):
                raise ArgumentException(
                    "Only allowable inputs to 'points' parameter is an int ID, a list of int ID's, or None")
            points = [points]

        if points is not None:
            points = copy.copy(points)
            for i in range(len(points)):
                points[i] = self._getPointIndex(points[i])

        self.validate()

        self._transformEachPoint_implementation(function, points)


    def transformEachFeature(self, function, features=None):
        """
        Modifies this object to contain the results of the given function
        calculated on the specified features in this object.

        function must not be none and accept the view of a feature as an argument

        features may be None to indicate application to all features, a single
        feature ID or a list of feature IDs to limit application only to those
        specified.

        """
        if self.points == 0:
            raise ImproperActionException("We disallow this function when there are 0 points")
        if self.features == 0:
            raise ImproperActionException("We disallow this function when there are 0 features")
        if function is None:
            raise ArgumentException("function must not be None")

        if features is not None and not isinstance(features, list):
            if not (isinstance(features, int) or isinstance(features, six.string_types)):
                raise ArgumentException(
                    "Only allowable inputs to 'features' parameter is an ID, a list of int ID's, or None")
            features = [features]

        if features is not None:
            features = copy.copy(features)
            for i in range(len(features)):
                features[i] = self._getFeatureIndex(features[i])

        self.validate()

        self._transformEachFeature_implementation(function, features)


    def transformEachElement(self, toTransform, points=None, features=None, preserveZeros=False,
                             skipNoneReturnValues=False):
        """
        Modifies this object to contain the results of toTransform for each element.

        toTransform: May be a function in the form of
        toTransform(elementValue) or toTransform(elementValue, pointNum, featureNum),
        or a dictionary mapping the current element [key] to the transformed element [value].

        points: Limit to only elements of the specified points; may be None for
        all points, a single ID, or a list of IDs.

        features: Limit to only elements of the specified features; may be None for
        all features, a single ID, or a list of IDs.

        preserveZeros: If True it does not apply toTransform to elements in
        the data that are 0, and that 0 is not modified.

        skipNoneReturnValues: If True, any time toTransform() returns None, the
        value originally in the data will remain unmodified.

        """
        if points is not None and not isinstance(points, list):
            if not isinstance(points, (int, six.string_types)):
                raise ArgumentException(
                    "Only allowable inputs to 'points' parameter is an int ID, a list of int ID's, or None")
            points = [points]

        if features is not None and not isinstance(features, list):
            if not isinstance(features, (int, six.string_types)):
                raise ArgumentException(
                    "Only allowable inputs to 'features' parameter is an ID, a list of int ID's, or None")
            features = [features]

        if points is not None:
            points = copy.copy(points)
            for i in range(len(points)):
                points[i] = self._getPointIndex(points[i])

        if features is not None:
            features = copy.copy(features)
            for i in range(len(features)):
                features[i] = self._getFeatureIndex(features[i])

        self.validate()

        self._transformEachElement_implementation(toTransform, points, features, preserveZeros, skipNoneReturnValues)


    def fillWith(self, values, pointStart, featureStart, pointEnd, featureEnd):
        """
        Revise the contents of the calling object so that it contains the provided
        values in the given location.

        values - Either a constant value or a UML object whose size is consistent
        with the given start and end indices.

        pointStart - the inclusive ID of the first point in the calling object
        whose contents will be modified.

        featureStart - the inclusive ID of the first feature in the calling object
        whose contents will be modified.

        pointEnd - the inclusive ID of the last point in the calling object
        whose contents will be modified.

        featureEnd - the inclusive ID of the last feature in the calling object
        whose contents will be modified.

        """
        psIndex = self._getPointIndex(pointStart)
        peIndex = self._getPointIndex(pointEnd)
        fsIndex = self._getFeatureIndex(featureStart)
        feIndex = self._getFeatureIndex(featureEnd)

        if psIndex > peIndex:
            msg = "pointStart (" + str(pointStart) + ") must be less than or "
            msg += "equal to pointEnd (" + str(pointEnd) + ")."
            raise ArgumentException(msg)
        if fsIndex > feIndex:
            msg = "featureStart (" + str(featureStart) + ") must be less than or "
            msg += "equal to featureEnd (" + str(featureEnd) + ")."
            raise ArgumentException(msg)

        if isinstance(values, UML.data.Base):
            prange = (peIndex - psIndex) + 1
            frange = (feIndex - fsIndex) + 1
            if values.points != prange:
                msg = "When the values argument is a UML data object, the size "
                msg += "of values must match the range of modification. There are "
                msg += str(values.points) + " points in values, yet pointStart ("
                msg += str(pointStart) + ") and pointEnd ("
                msg += str(pointEnd) + ") define a range of length " + str(prange)
                raise ArgumentException(msg)
            if values.features != frange:
                msg = "When the values argument is a UML data object, the size "
                msg += "of values must match the range of modification. There are "
                msg += str(values.features) + " features in values, yet featureStart ("
                msg += str(featureStart) + ") and featureEnd ("
                msg += str(featureEnd) + ") define a range of length " + str(frange)
                raise ArgumentException(msg)
            if values.getTypeString() != self.getTypeString():
                values = values.copyAs(self.getTypeString())

        elif dataHelpers._looksNumeric(values) or isinstance(values, six.string_types):
            pass  # no modificaitons needed
        else:
            msg = "values may only be a UML data object, or a single numeric value, yet "
            msg += "we received something of " + str(type(values))
            raise ArgumentException(msg)

        self._fillWith_implementation(values, psIndex, fsIndex, peIndex, feIndex)
        self.validate()


    def handleMissingValues(self, method='remove points', features=None, arguments=None, alsoTreatAsMissing=[], markMissing=False):
        """
        This function is to remove, replace or impute missing values in an UML container data object.

        method - a str. It can be 'remove points', 'remove features', 'feature mean', 'feature median', 'feature mode', 'zero', 'constant', 'forward fill'
        'backward fill', 'interpolate'

        features - can be None to indicate all features, or a str to indicate the name of a single feature, or an int to indicate
        the index of a feature, or a list of feature names, or a list of features' indices, or a list of mix of feature names and feature indices. In this function, only those features in the input 'features'
        will be processed.

        arguments - for some kind of methods, we need to setup arguments.
        for method = 'remove points', 'remove features', arguments can be 'all' or 'any' etc.
        for method = 'constant', arguments must be a value
        for method = 'interpolate', arguments can be a dict which stores inputs for numpy.interp

        alsoTreatAsMissing -  a list. In this function, numpy.NaN and None are always treated as missing. You can add extra values which
        should be treated as missing values too, in alsoTreatAsMissing.

        markMissing: True or False. If it is True, then extra columns for those features will be added, in which 0 (False) or 1 (True) will be filled to
        indicate if the value in a cell is originally missing or not.
        """
        #convert features to a list of index
        msg = 'features can only be a str, an int, or a list of str or a list of int'
        if features is None:
            featuresList = list(range(self._getfeatureCount()))
        elif isinstance(features, six.string_types):
            featuresList = [self.getFeatureIndex(features)]
        elif isinstance(features, int):
            featuresList = [features]
        elif isinstance(features, list):
            featuresList = []
            for i in features:
                if isinstance(i, six.string_types):
                    featuresList.append(self.getFeatureIndex(i))
                elif isinstance(i, int):
                    featuresList.append(i)
                else:
                    raise ArgumentException(msg)
        else:
            raise ArgumentException(msg)

        #convert single value alsoTreatAsMissing to a list
        if not hasattr(alsoTreatAsMissing, '__len__') or isinstance(alsoTreatAsMissing, six.string_types):
            alsoTreatAsMissing = [alsoTreatAsMissing]

        if isinstance(self, UML.data.DataFrame):
            #for DataFrame, pass column names instead of indices
            featuresList = [self.getFeatureName(i) for i in featuresList]

        self._handleMissingValues_implementation(method, featuresList, arguments, alsoTreatAsMissing, markMissing)


    def _flattenNames(self, discardAxis):
        """
        Helper calculating the axis names for the unflattend axis after a flatten operation.

        """
        self._validateAxis(discardAxis)
        if discardAxis == 'point':
            keepNames = self.getFeatureNames()
            dropNames = self.getPointNames()
        else:
            keepNames = self.getPointNames()
            dropNames = self.getFeatureNames()

        ret = []
        for d in dropNames:
            for k in keepNames:
                ret.append(k + ' | ' + d)

        return ret

    def flattenToOnePoint(self):
        """
        Adjust this object in place so that the same values are all in a single point.

        Each feature in the result maps to exactly one value from the original object.
        The order of values respects the point order from the original object,
        if there were n features in the original, the first n values in the result
        will exactly match the first point, the nth to (2n-1)th values will exactly
        match the original second point, etc. The feature names will be transformed
        such that the value at the intersection of the "pn_i" named point and "fn_j"
        named feature from the original object will have a feature name of "fn_j | pn_i".
        The single point will have a name of "Flattened".

        Raises: ImproperActionException if an axis has length 0

        """
        if self.points == 0:
            msg = "Can only flattenToOnePoint when there is one or more points. " \
                  "This object has 0 points."
            raise ImproperActionException(msg)
        if self.features == 0:
            msg = "Can only flattenToOnePoint when there is one or more features. " \
                  "This object has 0 features."
            raise ImproperActionException(msg)

        self._flattenToOnePoint_implementation()

        self._featureCount = self.points * self.features
        self._pointCount = 1
        self.setFeatureNames(self._flattenNames('point'))
        self.setPointNames(['Flattened'])


    def flattenToOneFeature(self):
        """
        Adjust this object in place so that the same values are all in a single feature.

        Each point in the result maps to exactly one value from the original object.
        The order of values respects the feature order from the original object,
        if there were n points in the original, the first n values in the result
        will exactly match the first feature, the nth to (2n-1)th values will exactly
        match the original second feature, etc. The point names will be transformed
        such that the value at the intersection of the "pn_i" named point and "fn_j"
        named feature from the original object will have a point name of "pn_i | fn_j".
        The single feature will have a name of "Flattened".

        Raises: ImproperActionException if an axis has length 0

        """
        if self.points == 0:
            msg = "Can only flattenToOneFeature when there is one or more points. " \
                  "This object has 0 points."
            raise ImproperActionException(msg)
        if self.features == 0:
            msg = "Can only flattenToOneFeature when there is one or more features. " \
                  "This object has 0 features."
            raise ImproperActionException(msg)

        self._flattenToOneFeature_implementation()

        self._pointCount = self.points * self.features
        self._featureCount = 1
        self.setPointNames(self._flattenNames('feature'))
        self.setFeatureNames(['Flattened'])


    def _unflattenNames(self, addedAxis, addedAxisLength):
        """
        Helper calculating the new axis names after an unflattening operation.

        """
        self._validateAxis(addedAxis)
        if addedAxis == 'point':
            both = self.getFeatureNames()
            keptAxisLength = self.features // addedAxisLength
            allDefault = self._namesAreFlattenFormatConsistent('point', addedAxisLength, keptAxisLength)
        else:
            both = self.getPointNames()
            keptAxisLength = self.points // addedAxisLength
            allDefault = self._namesAreFlattenFormatConsistent('feature', addedAxisLength, keptAxisLength)

        if allDefault:
            addedAxisName = None
            keptAxisName = None
        else:
            # we consider the split of the elements into keptAxisLength chunks (of
            # which there will be addedAxisLength number of chunks), and want the
            # index of the first of each chunk. We allow that first name to be
            # representative for that chunk: all will have the same stuff past
            # the vertical bar.
            locations = range(0, len(both), keptAxisLength)
            addedAxisName = [both[n].split(" | ")[1] for n in locations]
            keptAxisName = [name.split(" | ")[0] for name in both[:keptAxisLength]]

        return addedAxisName, keptAxisName

    def _namesAreFlattenFormatConsistent(self, flatAxis, newFLen, newUFLen):
        """
        Helper which validates the formatting of axis names prior to unflattening.

        Will raise ImproperActionException if an inconsistency with the formatting
        done by the flatten operations is discovered. Returns True if all the names
        along the unflattend axis are default, False otherwise.

        """
        flat = self.getPointNames() if flatAxis == 'point' else self.getFeatureNames()
        formatted = self.getFeatureNames() if flatAxis == 'point' else self.getPointNames()

        def checkIsDefault(axisName):
            ret = False
            try:
                if axisName[:DEFAULT_PREFIX_LENGTH] == DEFAULT_PREFIX:
                    int(axisName[DEFAULT_PREFIX_LENGTH:])
                    ret = True
            except ValueError:
                ret = False
            return ret

        # check the contents of the names along the flattened axis
        isDefault = checkIsDefault(flat[0])
        isExact = flat == ['Flattened']
        if not (isDefault or isExact):
            msg = "In order to unflatten this object, the names must be " \
                  "consistent with the results from a flatten call. Therefore, " \
                  "the " + flatAxis + " name for this object ('" + flat[0] + "') must " \
                  "either be a default name or exactly the string 'Flattened'"
            raise ImproperActionException(msg)

        # check the contents of the names along the unflattend axis
        msg = "In order to unflatten this object, the names must be " \
              "consistent with the results from a flatten call. Therefore, " \
              "the " + flatAxis + " names for this object must either be all " \
              "default, or they must be ' | ' split names with name values " \
              "consistent with the positioning from a flatten call."
        # each name - default or correctly formatted
        allDefaultStatus = None
        for name in formatted:
            isDefault = checkIsDefault(name)
            formatCorrect = len(name.split(" | ")) == 2
            if allDefaultStatus is None:
                allDefaultStatus = isDefault
            else:
                if isDefault != allDefaultStatus:
                    raise ImproperActionException(msg)

            if not (isDefault or formatCorrect):
                raise ImproperActionException(msg)

        # consistency only relevant if we have non-default names
        if not allDefaultStatus:
            # seen values - consistent wrt original flattend axis names
            for i in range(newFLen):
                same = formatted[newUFLen*i].split(' | ')[1]
                for name in formatted[newUFLen*i:newUFLen*(i+1)]:
                    if same != name.split(' | ')[1]:
                        raise ImproperActionException(msg)

            # seen values - consistent wrt original unflattend axis names
            for i in range(newUFLen):
                same = formatted[i].split(' | ')[0]
                for j in range(newFLen):
                    name = formatted[i + (j * newUFLen)]
                    if same != name.split(' | ')[0]:
                        raise ImproperActionException(msg)

        return allDefaultStatus


    def unflattenFromOnePoint(self, numPoints):
        """
        Adjust this point vector in place to an object that it could have been flattend from.

        This is an inverse of the method flattenToOnePoint: if an object foo with n
        points calls the flatten method, then this method with n as the argument, the
        result should be identical to the original foo. It is not limited to objects
        that have previously had flattenToOnePoint called on them; any object whose
        structure and names are consistent with a previous call to flattenToOnePoint
        may call this method. This includes objects with all default names.

        Raises: ArgumentException if numPoints does not divide the length of the point
        vector.

        Raises: ImproperActionException if an axis has length 0, there is more than one
        point, or the names are inconsistent with a previous call to flattenToOnePoint.

        """
        if self.features == 0:
            msg = "Can only unflattenFromOnePoint when there is one or more features. " \
                  "This object has 0 features."
            raise ImproperActionException(msg)
        if self.points != 1:
            msg = "Can only unflattenFromOnePoint when there is only one point. " \
                  "This object has " + str(self.points) + " points."
            raise ImproperActionException(msg)
        if self.features % numPoints != 0:
            msg = "The argument numPoints (" + str(numPoints) + ") must be a divisor of " \
                  "this object's featureCount (" + str(self.features) + ") otherwise " \
                  "it will not be possible to equally divide the elements into the desired " \
                  "number of points."
            raise ArgumentException(msg)

        self._unflattenFromOnePoint_implementation(numPoints)
        ret = self._unflattenNames('point', numPoints)
        self._featureCount = self.features // numPoints
        self._pointCount = numPoints
        self.setPointNames(ret[0])
        self.setFeatureNames(ret[1])


    def unflattenFromOneFeature(self, numFeatures):
        """
        Adjust this feature vector in place to an object that it could have been flattend from.

        This is an inverse of the method flattenToOneFeature: if an object foo with n
        features calls the flatten method, then this method with n as the argument, the
        result should be identical to the original foo. It is not limited to objects
        that have previously had flattenToOneFeature called on them; any object whose
        structure and names are consistent with a previous call to flattenToOneFeature
        may call this method. This includes objects with all default names.

        Raises: ArgumentException if numPoints does not divide the length of the point
        vector.

        Raises: ImproperActionException if an axis has length 0, there is more than one
        point, or the names are inconsistent with a previous call to flattenToOnePoint.

        """
        if self.points == 0:
            msg = "Can only unflattenFromOneFeature when there is one or more points. " \
                  "This object has 0 points."
            raise ImproperActionException(msg)
        if self.features != 1:
            msg = "Can only unflattenFromOneFeature when there is only one feature. " \
                  "This object has " + str(self.features) + " features."
            raise ImproperActionException(msg)

        if self.points % numFeatures != 0:
            msg = "The argument numFeatures (" + str(numFeatures) + ") must be a divisor of " \
                  "this object's pointCount (" + str(self.points) + ") otherwise " \
                  "it will not be possible to equally divide the elements into the desired " \
                  "number of features."
            raise ArgumentException(msg)

        self._unflattenFromOneFeature_implementation(numFeatures)
        ret = self._unflattenNames('feature', numFeatures)
        self._pointCount = self.points // numFeatures
        self._featureCount = numFeatures
        self.setPointNames(ret[1])
        self.setFeatureNames(ret[0])


    ###############################################################
    ###############################################################
    ###   Subclass implemented numerical operation functions    ###
    ###############################################################
    ###############################################################

    def elementwiseMultiply(self, other):
        """
        Perform element wise multiplication of this UML data object against the
        provided other UML data object, with the result being stored in-place in
        the calling object. Both objects must contain only numeric data. The
        pointCount and featureCount of both objects must be equal. The types of
        the two objects may be different. None is always returned.

        """
        if not isinstance(other, UML.data.Base):
            raise ArgumentException("'other' must be an instance of a UML data object")
        # Test element type self
        if self.points > 0:
            for val in self.pointView(0):
                if not dataHelpers._looksNumeric(val):
                    raise ArgumentException("This data object contains non numeric data, cannot do this operation")

        # test element type other
        if other.points > 0:
            for val in other.pointView(0):
                if not dataHelpers._looksNumeric(val):
                    raise ArgumentException("This data object contains non numeric data, cannot do this operation")

        if self.points != other.points:
            raise ArgumentException("The number of points in each object must be equal.")
        if self.features != other.features:
            raise ArgumentException("The number of features in each object must be equal.")

        if self.points == 0 or self.features == 0:
            raise ImproperActionException("Cannot do elementwiseMultiply when points or features is emtpy")

        self._validateEqualNames('point', 'point', 'elementwiseMultiply', other)
        self._validateEqualNames('feature', 'feature', 'elementwiseMultiply', other)

        self._elementwiseMultiply_implementation(other)

        (retPNames, retFNames) = dataHelpers.mergeNonDefaultNames(self, other)
        self.setPointNames(retPNames)
        self.setFeatureNames(retFNames)
        self.validate()

    def elementwisePower(self, other):
        # other is UML or single numerical value
        singleValue = dataHelpers._looksNumeric(other)
        if not singleValue and not isinstance(other, UML.data.Base):
            raise ArgumentException("'other' must be an instance of a UML data object or a single numeric value")

        # Test element type self
        if self.points > 0:
            for val in self.pointView(0):
                if not dataHelpers._looksNumeric(val):
                    raise ArgumentException("This data object contains non numeric data, cannot do this operation")

        # test element type other
        if isinstance(other, UML.data.Base):
            if other.points > 0:
                for val in other.pointView(0):
                    if not dataHelpers._looksNumeric(val):
                        raise ArgumentException("This data object contains non numeric data, cannot do this operation")

            # same shape
            if self.points != other.points:
                raise ArgumentException("The number of points in each object must be equal.")
            if self.features != other.features:
                raise ArgumentException("The number of features in each object must be equal.")

        if self.points == 0 or self.features == 0:
            raise ImproperActionException("Cannot do elementwiseMultiply when points or features is emtpy")

        if isinstance(other, UML.data.Base):
            def powFromRight(val, pnum, fnum):
                return val ** other[pnum, fnum]

            self.transformEachElement(powFromRight)
        else:
            def powFromRight(val, pnum, fnum):
                return val ** other

            self.transformEachElement(powFromRight)

        self.validate()


    def __mul__(self, other):
        """
        Perform matrix multiplication or scalar multiplication on this object depending on
        the input 'other'

        """
        if not isinstance(other, UML.data.Base) and not dataHelpers._looksNumeric(other):
            return NotImplemented

        if self.points == 0 or self.features == 0:
            raise ImproperActionException("Cannot do a multiplication when points or features is empty")

        # Test element type self
        if self.points > 0:
            for val in self.pointView(0):
                if not dataHelpers._looksNumeric(val):
                    raise ArgumentException("This data object contains non numeric data, cannot do this operation")

        # test element type other
        if isinstance(other, UML.data.Base):
            if other.points == 0 or other.features == 0:
                raise ImproperActionException("Cannot do a multiplication when points or features is empty")

            if other.points > 0:
                for val in other.pointView(0):
                    if not dataHelpers._looksNumeric(val):
                        raise ArgumentException("This data object contains non numeric data, cannot do this operation")

            if self.features != other.points:
                raise ArgumentException("The number of features in the calling object must "
                                        + "match the point in the callee object.")

            self._validateEqualNames('feature', 'point', '__mul__', other)

        ret = self._mul__implementation(other)

        if isinstance(other, UML.data.Base):
            ret.setPointNames(self.getPointNames())
            ret.setFeatureNames(other.getFeatureNames())

        pathSource = 'merge' if isinstance(other, UML.data.Base) else 'self'

        dataHelpers.binaryOpNamePathMerge(self, other, ret, None, pathSource)

        return ret

    def __rmul__(self, other):
        """	Perform scalar multiplication with this object on the right """
        if dataHelpers._looksNumeric(other):
            return self.__mul__(other)
        else:
            return NotImplemented

    def __imul__(self, other):
        """
        Perform in place matrix multiplication or scalar multiplication, depending in the
        input 'other'

        """
        ret = self.__mul__(other)
        if ret is not NotImplemented:
            self.referenceDataFrom(ret)
            ret = self

        return ret

    def __add__(self, other):
        """
        Perform addition on this object, element wise if 'other' is a UML data
        object, or element wise with a scalar if other is some kind of numeric
        value.

        """
        return self._genericNumericBinary('__add__', other)

    def __radd__(self, other):
        """ Perform scalar addition with this object on the right """
        return self._genericNumericBinary('__radd__', other)

    def __iadd__(self, other):
        """
        Perform in-place addition on this object, element wise if 'other' is a UML data
        object, or element wise with a scalar if other is some kind of numeric
        value.

        """
        return self._genericNumericBinary('__iadd__', other)

    def __sub__(self, other):
        """
        Subtract from this object, element wise if 'other' is a UML data
        object, or element wise by a scalar if other is some kind of numeric
        value.

        """
        return self._genericNumericBinary('__sub__', other)

    def __rsub__(self, other):
        """
        Subtract each element of this object from the given scalar

        """
        return self._genericNumericBinary('__rsub__', other)

    def __isub__(self, other):
        """
        Subtract (in place) from this object, element wise if 'other' is a UML data
        object, or element wise with a scalar if other is some kind of numeric
        value.

        """
        return self._genericNumericBinary('__isub__', other)

    def __div__(self, other):
        """
        Perform division using this object as the numerator, element wise if 'other'
        is a UML data object, or element wise by a scalar if other is some kind of
        numeric value.

        """
        return self._genericNumericBinary('__div__', other)

    def __rdiv__(self, other):
        """
        Perform element wise division using this object as the denominator, and the
        given scalar value as the numerator

        """
        return self._genericNumericBinary('__rdiv__', other)

    def __idiv__(self, other):
        """
        Perform division (in place) using this object as the numerator, element
        wise if 'other' is a UML data object, or element wise by a scalar if other
        is some kind of numeric value.

        """
        return self._genericNumericBinary('__idiv__', other)

    def __truediv__(self, other):
        """
        Perform true division using this object as the numerator, element wise
        if 'other' is a UML data object, or element wise by a scalar if other is
        some kind of numeric value.

        """
        return self._genericNumericBinary('__truediv__', other)

    def __rtruediv__(self, other):
        """
        Perform element wise true division using this object as the denominator,
        and the given scalar value as the numerator

        """
        return self._genericNumericBinary('__rtruediv__', other)

    def __itruediv__(self, other):
        """
        Perform true division (in place) using this object as the numerator, element
        wise if 'other' is a UML data object, or element wise by a scalar if other
        is some kind of numeric value.

        """
        return self._genericNumericBinary('__itruediv__', other)

    def __floordiv__(self, other):
        """
        Perform floor division using this object as the numerator, element wise
        if 'other' is a UML data object, or element wise by a scalar if other is
        some kind of numeric value.

        """
        return self._genericNumericBinary('__floordiv__', other)

    def __rfloordiv__(self, other):
        """
        Perform element wise floor division using this object as the denominator,
        and the given scalar value as the numerator

        """
        return self._genericNumericBinary('__rfloordiv__', other)

    def __ifloordiv__(self, other):
        """
        Perform floor division (in place) using this object as the numerator, element
        wise if 'other' is a UML data object, or element wise by a scalar if other
        is some kind of numeric value.

        """
        return self._genericNumericBinary('__ifloordiv__', other)

    def __mod__(self, other):
        """
        Perform mod using the elements of this object as the dividends, element wise
        if 'other' is a UML data object, or element wise by a scalar if other is
        some kind of numeric value.

        """
        return self._genericNumericBinary('__mod__', other)

    def __rmod__(self, other):
        """
        Perform mod using the elements of this object as the divisors, and the
        given scalar value as the dividend

        """
        return self._genericNumericBinary('__rmod__', other)

    def __imod__(self, other):
        """
        Perform mod (in place) using the elements of this object as the dividends,
        element wise if 'other' is a UML data object, or element wise by a scalar
        if other is some kind of numeric value.

        """
        return self._genericNumericBinary('__imod__', other)

    @to2args
    def __pow__(self, other, z):
        """
        Perform exponentiation (iterated __mul__) using the elements of this object
        as the bases, element wise if 'other' is a UML data object, or element wise
        by a scalar if other is some kind of numeric value.

        """
        if self.points == 0 or self.features == 0:
            raise ImproperActionException("Cannot do ** when points or features is empty")
        if not dataHelpers._looksNumeric(other):
            raise ArgumentException("'other' must be an instance of a scalar")
        if other != int(other):
            raise ArgumentException("other may only be an integer type")
        if other < 0:
            raise ArgumentException("other must be greater than zero")

        retPNames = self.getPointNames()
        retFNames = self.getFeatureNames()

        if other == 1:
            ret = self.copy()
            ret._name = dataHelpers.nextDefaultObjectName()
            return ret

        # exact conditions in which we need to instantiate this object
        if other == 0 or other % 2 == 0:
            identity = UML.createData(self.getTypeString(), numpy.eye(self.points),
                                      pointNames=retPNames, featureNames=retFNames)
        if other == 0:
            return identity

        # this means that we don't start with a multiplication at the ones place,
        # so we need to reserve the identity as the in progress return value
        if other % 2 == 0:
            ret = identity
        else:
            ret = self.copy()

        # by setting up ret, we've taken care of the original ones place
        curr = other >> 1
        # the running binary exponent we've calculated. We've done the ones
        # place, so this is just a copy
        running = self.copy()

        while curr != 0:
            running = running._matrixMultiply_implementation(running)
            if (curr % 2) == 1:
                ret = ret._matrixMultiply_implementation(running)

            # shift right to put the next digit in the ones place
            curr = curr >> 1

        ret.setPointNames(retPNames)
        ret.setFeatureNames(retFNames)

        ret._name = dataHelpers.nextDefaultObjectName()

        return ret

    def __ipow__(self, other):
        """
        Perform in-place exponentiation (iterated __mul__) using the elements
        of this object as the bases, element wise if 'other' is a UML data
        object, or element wise by a scalar if other is some kind of numeric
        value.

        """
        ret = self.__pow__(other)
        self.referenceDataFrom(ret)
        return self

    def __pos__(self):
        """ Return this object. """
        ret = self.copy()
        ret._name = dataHelpers.nextDefaultObjectName()

        return ret

    def __neg__(self):
        """ Return this object where every element has been multiplied by -1 """
        ret = self.copy()
        ret *= -1
        ret._name = dataHelpers.nextDefaultObjectName()

        return ret

    def __abs__(self):
        """ Perform element wise absolute value on this object """
        ret = self.calculateForEachElement(abs)
        ret.setPointNames(self.getPointNames())
        ret.setFeatureNames(self.getFeatureNames())

        ret._name = dataHelpers.nextDefaultObjectName()
        ret._absPath = self.absolutePath
        ret._relPath = self.relativePath
        return ret

    def _genericNumericBinary_validation(self, opName, other):
        isUML = isinstance(other, UML.data.Base)

        if not isUML and not dataHelpers._looksNumeric(other):
            raise ArgumentException("'other' must be an instance of a UML data object or a scalar")

        # Test element type self
        if self.points > 0:
            for val in self.pointView(0):
                if not dataHelpers._looksNumeric(val):
                    raise ArgumentException("This data object contains non numeric data, cannot do this operation")

        # test element type other
        if isUML:
            if opName.startswith('__r'):
                return NotImplemented
            if other.points > 0:
                for val in other.pointView(0):
                    if not dataHelpers._looksNumeric(val):
                        raise ArgumentException("This data object contains non numeric data, cannot do this operation")

            if self.points != other.points:
                msg = "The number of points in each object must be equal. "
                msg += "(self=" + str(self.points) + " vs other="
                msg += str(other.points) + ")"
                raise ArgumentException(msg)
            if self.features != other.features:
                raise ArgumentException("The number of features in each object must be equal.")

        if self.points == 0 or self.features == 0:
            raise ImproperActionException("Cannot do " + opName + " when points or features is empty")

        # check name restrictions
        if isUML:
            self._validateEqualNames('point', 'point', opName, other)
            self._validateEqualNames('feature', 'feature', opName, other)

        divNames = ['__div__', '__rdiv__', '__idiv__', '__truediv__', '__rtruediv__',
                    '__itruediv__', '__floordiv__', '__rfloordiv__', '__ifloordiv__',
                    '__mod__', '__rmod__', '__imod__', ]
        if isUML and opName in divNames:
            if other.containsZero():
                raise ZeroDivisionError("Cannot perform " + opName + " when the second argument"
                                        + "contains any zeros")
            if isinstance(other, UML.data.Matrix):
                if False in numpy.isfinite(other.data):
                    raise ArgumentException("Cannot perform " + opName + " when the second argument"
                                            + "contains any NaNs or Infs")
        if not isUML and opName in divNames:
            if other == 0:
                msg = "Cannot perform " + opName + " when the second argument"
                msg += + "is zero"
                raise ZeroDivisionError(msg)


    def _genericNumericBinary(self, opName, other):
        ret = self._genericNumericBinary_validation(opName, other)
        if ret == NotImplemented:
            return ret

        isUML = isinstance(other, UML.data.Base)

        # figure out return obj's point / feature names
        # if unary:
        if opName in ['__pos__', '__neg__', '__abs__'] or not isUML:
            retPNames = self.getPointNames()
            retFNames = self.getFeatureNames()
        # else (everything else that uses this helper is a binary scalar op)
        else:
            (retPNames, retFNames) = dataHelpers.mergeNonDefaultNames(self, other)

        ret = self._genericNumericBinary_implementation(opName, other)

        ret.setPointNames(retPNames)
        ret.setFeatureNames(retFNames)

        nameSource = 'self' if opName.startswith('__i') else None
        pathSource = 'merge' if isUML else 'self'
        dataHelpers.binaryOpNamePathMerge(self, other, ret, nameSource, pathSource)

        return ret

    def _genericNumericBinary_implementation(self, opName, other):
        startType = self.getTypeString()
        implName = opName[1:] + 'implementation'
        if startType == 'Matrix' or startType == 'DataFrame':
            toCall = getattr(self, implName)
            ret = toCall(other)
        else:
            selfConv = self.copyAs("Matrix")
            toCall = getattr(selfConv, implName)
            ret = toCall(other)
            if opName.startswith('__i'):
                ret = ret.copyAs(startType)
                self.referenceDataFrom(ret)
                ret = self
            else:
                ret = UML.createData(startType, ret.data)

        return ret

    #################################
    #################################
    ###   Statistical functions   ###
    #################################
    #################################


    def pointSimilarities(self, similarityFunction):
        """ """
        return self._axisSimilaritiesBackend(similarityFunction, 'point')

    def featureSimilarities(self, similarityFunction):
        """ """
        return self._axisSimilaritiesBackend(similarityFunction, 'feature')

    def _axisSimilaritiesBackend(self, similarityFunction, axis):
        acceptedPretty = [
            'correlation', 'covariance', 'dot product', 'sample covariance',
            'population covariance'
        ]
        accepted = list(map(dataHelpers.cleanKeywordInput, acceptedPretty))

        msg = "The similarityFunction must be equivaltent to one of the "
        msg += "following: "
        msg += str(acceptedPretty) + ", but '" + str(similarityFunction)
        msg += "' was given instead. Note: casing and whitespace is "
        msg += "ignored when checking the input."

        if not isinstance(similarityFunction, six.string_types):
            raise ArgumentException(msg)

        cleanFuncName = dataHelpers.cleanKeywordInput(similarityFunction)

        if cleanFuncName not in accepted:
            raise ArgumentException(msg)

        if cleanFuncName == 'correlation':
            toCall = UML.calculate.correlation
        elif cleanFuncName == 'covariance' or cleanFuncName == 'samplecovariance':
            toCall = UML.calculate.covariance
        elif cleanFuncName == 'populationcovariance':
            def populationCovariance(X, X_T):
                return UML.calculate.covariance(X, X_T, False)

            toCall = populationCovariance
        elif cleanFuncName == 'dotproduct':
            def dotProd(X, X_T):
                return X * X_T

            toCall = dotProd

        transposed = self.copy()
        transposed.transpose()

        if axis == 'point':
            ret = toCall(self, transposed)
        else:
            ret = toCall(transposed, self)

        # TODO validation or result.

        ret._absPath = self.absolutePath
        ret._relPath = self.relativePath

        return ret

    def pointStatistics(self, statisticsFunction):
        """ """
        return self._axisStatisticsBackend(statisticsFunction, 'point')

    def featureStatistics(self, statisticsFunction, groupByFeature=None):
        """ """
        if groupByFeature is None:
            return self._axisStatisticsBackend(statisticsFunction, 'feature')
        else:
            res = self.groupByFeature(groupByFeature)
            for k in res:
                res[k] = res[k]._axisStatisticsBackend(statisticsFunction, 'feature')
            return res

    def _axisStatisticsBackend(self, statisticsFunction, axis):
        cleanFuncName = self._validateStatisticalFunctionInputString(statisticsFunction)

        if cleanFuncName == 'max':
            toCall = UML.calculate.maximum
        elif cleanFuncName == 'mean':
            toCall = UML.calculate.mean
        elif cleanFuncName == 'median':
            toCall = UML.calculate.median
        elif cleanFuncName == 'min':
            toCall = UML.calculate.minimum
        elif cleanFuncName == 'uniquecount':
            toCall = UML.calculate.uniqueCount
        elif cleanFuncName == 'proportionmissing':
            toCall = UML.calculate.proportionMissing
        elif cleanFuncName == 'proportionzero':
            toCall = UML.calculate.proportionZero
        elif cleanFuncName == 'std' or cleanFuncName == 'standarddeviation':
            def sampleStandardDeviation(values):
                return UML.calculate.standardDeviation(values, True)

            toCall = sampleStandardDeviation
        elif cleanFuncName == 'samplestd' or cleanFuncName == 'samplestandarddeviation':
            def sampleStandardDeviation(values):
                return UML.calculate.standardDeviation(values, True)

            toCall = sampleStandardDeviation
        elif cleanFuncName == 'populationstd' or cleanFuncName == 'populationstandarddeviation':
            toCall = UML.calculate.standardDeviation

        if axis == 'point':
            ret = self.calculateForEachPoint(toCall)
            ret.setPointNames(self.getPointNames())
            ret.setFeatureName(0, cleanFuncName)
        else:
            ret = self.calculateForEachFeature(toCall)
            ret.setPointName(0, cleanFuncName)
            ret.setFeatureNames(self.getFeatureNames())
        return ret

    ############################
    ############################
    ###   Helper functions   ###
    ############################
    ############################

<<<<<<< HEAD
    def _genericStructuralFrontend(self, structure, axis, target=None, start=None,
                                   end=None, number=None, randomize=False):
=======


    def _genericStructuralFrontend(self, axis, backEnd, target=None, start=None, end=None,
                                   number=None, randomize=False, targetName=None, invertTarget=False):
>>>>>>> c1eae212
        if axis == 'point':
            getIndex = self._getPointIndex
            axisLength = self.points
            hasNameChecker1, hasNameChecker2 = self.hasPointName, self.hasFeatureName
            viewIterator = self.copy().pointIterator
        else:
            getIndex = self._getFeatureIndex
            axisLength = self.features
            hasNameChecker1, hasNameChecker2 = self.hasFeatureName, self.hasPointName
            viewIterator = self.copy().featureIterator

        if number is not None and number < 1:
            msg = "number must be greater than zero"
            raise ArgumentException(msg)
        if target is not None:
            if start is not None or end is not None:
                raise ArgumentException("Range removal is exclusive, to use it, target must be None")
            if isinstance(target, six.string_types):
                if hasNameChecker1(target):
                    target = getIndex(target)
                    targetList = [target]
                #if axis=point and target is not a point name, or
                # if axis=feature and target is not a feature name,
                # then check if it's a valid query string
                else:
                    optrDict = {'<=': operator.le, '>=': operator.ge, '!=': operator.ne, '==': operator.eq, \
                                        '=': operator.eq, '<': operator.lt, '>': operator.gt}
                    for optr in ['<=', '>=', '!=', '==', '=', '<', '>']:
                        if optr in target:
                            targetList = target.split(optr)
                            optr = '==' if optr == '=' else optr
                            #after splitting at the optr, 2 items must be in the list
                            if len(targetList) != 2:
                                msg = "the target(%s) is a query string but there is an error" % target
                                raise ArgumentException(msg)
                            nameOfFeatureOrPoint, valueOfFeatureOrPoint = targetList
                            nameOfFeatureOrPoint = nameOfFeatureOrPoint.strip()
                            valueOfFeatureOrPoint = valueOfFeatureOrPoint.strip()

                            #when axis=point, check if the feature exists or not
                            #when axis=feature, check if the point exists or not
                            if not hasNameChecker2(nameOfFeatureOrPoint):
                                msg = "the %s %s doesn't exist" % (
                                'feature' if axis == 'point' else 'point', nameOfFeatureOrPoint)
                                raise ArgumentException(msg)

                            optrOperator = optrDict[optr]
                            #convert valueOfFeatureOrPoint from a string, if possible
                            try:
                                valueOfFeatureOrPoint = float(valueOfFeatureOrPoint)
                            except ValueError:
                                pass
                            #convert query string to a function
                            def target_f(x):
                                return optrOperator(x[nameOfFeatureOrPoint], valueOfFeatureOrPoint)

                            target_f.vectorized = True
                            target_f.nameOfFeatureOrPoint = nameOfFeatureOrPoint
                            target_f.valueOfFeatureOrPoint = valueOfFeatureOrPoint
                            target_f.optr = optrOperator
                            target = target_f
                            break
                    #if the target can't be converted to a function
                    if isinstance(target, six.string_types):
                        msg = 'the target is not a valid point name nor a valid query string'
                        raise ArgumentException(msg)
            if isinstance(target, (int, numpy.int, numpy.int64)):
                targetList = [target]
            if isinstance(target, list):
                #verify everything in list is a valid index and convert names into indices
                targetList = []
                for identifier in target:
                    targetList.append(getIndex(identifier))
            # boolean function
            elif hasattr(target, '__call__'):
<<<<<<< HEAD
                if structure == 'retain':
                    targetFunction = target
                    def complement(*args):
                        return not targetFunction(*args)
                    target = complement
                targetList = []
                for targetID, view in enumerate(viewIterator()):
                    if target(view):
                        targetList.append(targetID)
=======
                if invertTarget:
                    targetFunction = target
                    def inverse(*args):
                        return not targetFunction(*args)
                    target = inverse
                if randomize:
                    #apply to each
                    raise NotImplementedError  # TODO randomize in the By Function case
                else:
                    if number is None:
                        number = axisLength
>>>>>>> c1eae212

        elif start is not None or end is not None:
            start = 0 if start is None else getIndex(start)
            end = axisLength - 1 if end is None else getIndex(end)

            if start < 0 or start > axisLength:
                msg = "start must be a valid index, in the range of possible "
                msg += axis + 's'
                raise ArgumentException(msg)
            if end < 0 or end > axisLength:
                msg = "end must be a valid index, in the range of possible "
                msg += axis + 's'
                raise ArgumentException(msg)
            if start > end:
                raise ArgumentException("The start index cannot be greater than the end index")

            # end + 1 because our range is inclusive
            targetList = list(range(start,end + 1))

        elif number is not None:
            targetList = list(range(0, number))
        else:
            targetName = "to" + structure.capitalize()
            msg = "You must provide a value for " + targetName + ", or start/end, or "
            msg += "number. "
            raise ArgumentException(msg)

        if randomize:
            targetList = pythonRandom.sample(targetList, number)
            targetList.sort()
        if number is not None:
            targetList = targetList[:number]

        if structure == 'count':
            return len(targetList)
        else:
            return self._extractDeleteRetainCopy_backend(structure, axis, targetList)


    def _arrangeFinalTable(self, pnames, pnamesWidth, dataTable, dataWidths,
                           fnames, pnameSep):

        if fnames is not None:
            fnamesWidth = list(map(len, fnames))
        else:
            fnamesWidth = []

        # We make extensive use of list addition in this helper in order
        # to prepend single values onto lists.

        # glue point names onto the left of the data
        if pnames is not None:
            for i in range(len(dataTable)):
                dataTable[i] = [pnames[i], pnameSep] + dataTable[i]
            dataWidths = [pnamesWidth, len(pnameSep)] + dataWidths

        # glue feature names onto the top of the data
        if fnames is not None:
            # adjust with the empty space in the upper left corner, if needed
            if pnames is not None:
                fnames = ["", ""] + fnames
                fnamesWidth = [0, 0] + fnamesWidth

            # make gap row:
            gapRow = [""] * len(fnames)

            dataTable = [fnames, gapRow] + dataTable
            # finalize widths by taking the largest of the two possibilities
            for i in range(len(fnames)):
                nameWidth = fnamesWidth[i]
                valWidth = dataWidths[i]
                dataWidths[i] = max(nameWidth, valWidth)

        return dataTable, dataWidths

    def _arrangeFeatureNames(self, maxWidth, nameLength, colSep, colHold, nameHold):
        """Prepare feature names for string output. Grab only those names that
        fit according to the given width limitation, process them for length,
        omit them if they are default. Returns a list of prepared names, and
        a list of the length of each name in the return.

        """
        colHoldWidth = len(colHold)
        colHoldTotal = len(colSep) + colHoldWidth
        nameCutIndex = nameLength - len(nameHold)

        lNames, rNames = [], []

        # total width will always include the column placeholder column,
        # until it is shown that it isn't needed
        totalWidth = colHoldTotal

        # going to add indices from the beginning and end of the data until
        # we've used up our available space, or we've gone through all of
        # the columns. currIndex makes use of negative indices, which is
        # why the end condition makes use of an exact stop value, which
        # varies between positive and negative depending on the number of
        # features
        endIndex = self.features // 2
        if self.features % 2 == 1:
            endIndex *= -1
            endIndex -= 1
        currIndex = 0
        numAdded = 0
        while totalWidth < maxWidth and currIndex != endIndex:
            nameIndex = currIndex
            if currIndex < 0:
                nameIndex = self.features + currIndex

            currName = self.getFeatureName(nameIndex)

            if currName[:DEFAULT_PREFIX_LENGTH] == DEFAULT_PREFIX:
                currName = ""
            if len(currName) > nameLength:
                currName = currName[:nameCutIndex] + nameHold
            currWidth = len(currName)

            currNames = lNames if currIndex >= 0 else rNames

            totalWidth += currWidth + len(colSep)
            # test: total width is under max without column holder
            rawStillUnder = totalWidth - (colHoldTotal) < maxWidth
            # test: the column we are trying to add is the last one possible
            allCols = rawStillUnder and (numAdded == (self.features - 1))
            # only add this column if it won't put us over the limit,
            # OR if it is the last one (and under the limit without the col
            # holder)
            if totalWidth < maxWidth or allCols:
                numAdded += 1
                currNames.append(currName)

                # the width value goes in different lists depending on the index
                if currIndex < 0:
                    currIndex = abs(currIndex)
                else:
                    currIndex = (-1 * currIndex) - 1

        # combine the tables. Have to reverse rTable because entries were appended
        # in a right to left order
        rNames.reverse()
        if numAdded == self.features:
            lNames += rNames
        else:
            lNames += [colHold] + rNames

        return lNames

    def _arrangePointNames(self, maxRows, nameLength, rowHolder, nameHold):
        """Prepare point names for string output. Grab only those names that
        fit according to the given row limitation, process them for length,
        omit them if they are default. Returns a list of prepared names, and
        a int bounding the length of each name representation.

        """
        names = []
        pnamesWidth = 0
        nameCutIndex = nameLength - len(nameHold)
        (tRowIDs, bRowIDs) = dataHelpers.indicesSplit(maxRows, self.points)

        # we pull indices from two lists: tRowIDs and bRowIDs
        for sourceIndex in range(2):
            source = list([tRowIDs, bRowIDs])[sourceIndex]

            # add in the rowHolder, if needed
            if sourceIndex == 1 and len(bRowIDs) + len(tRowIDs) < self.points:
                names.append(rowHolder)

            for i in source:
                pname = self.getPointName(i)
                # omit default valued names
                if pname[:DEFAULT_PREFIX_LENGTH] == DEFAULT_PREFIX:
                    pname = ""

                # truncate names which extend past the given length
                if len(pname) > nameLength:
                    pname = pname[:nameCutIndex] + nameHold

                names.append(pname)

                # keep track of bound.
                if len(pname) > pnamesWidth:
                    pnamesWidth = len(pname)

        return names, pnamesWidth

    def _arrangeDataWithLimits(self, maxWidth, maxHeight, sigDigits=3,
                               maxStrLength=19, colSep=' ', colHold='--', rowHold='|', strHold='...'):
        """
        Arrange the data in this object into a table structure, while
        respecting the given boundaries. If there is more data than
        what fits within the limitations, then omit points or features
        from the middle portions of the data.

        Returns a list of list of strings. The length of the outer list
        is less than or equal to maxHeight. The length of the inner lists
        will all be the same, a length we will designate as n. The sum of
        the individual strings in each inner list will be less than or
        equal to maxWidth - ((n-1) * len(colSep)).

        """
        if self.points == 0 or self.features == 0:
            return [[]], []

        if maxHeight < 2 and maxHeight != self.points:
            msg = "If the number of points in this object is two or greater, "
            msg += "then we require that the input argument maxHeight also "
            msg += "be greater than or equal to two."
            raise ArgumentException(msg)

        cHoldWidth = len(colHold)
        cHoldTotal = len(colSep) + cHoldWidth
        nameCutIndex = maxStrLength - len(strHold)

        #setup a bundle of default values
        if maxHeight is None:
            maxHeight = self.points
        if maxWidth is None:
            maxWidth = float('inf')

        maxRows = min(maxHeight, self.points)
        maxDataRows = maxRows

        (tRowIDs, bRowIDs) = dataHelpers.indicesSplit(maxDataRows, self.points)
        combinedRowIDs = tRowIDs + bRowIDs
        if len(combinedRowIDs) < self.points:
            rowHolderIndex = len(tRowIDs)
        else:
            rowHolderIndex = sys.maxsize

        lTable, rTable = [], []
        lColWidths, rColWidths = [], []

        # total width will always include the column placeholder column,
        # until it is shown that it isn't needed
        totalWidth = cHoldTotal

        # going to add indices from the beginning and end of the data until
        # we've used up our available space, or we've gone through all of
        # the columns. currIndex makes use of negative indices, which is
        # why the end condition makes use of an exact stop value, which
        # varies between positive and negative depending on the number of
        # features
        endIndex = self.features // 2
        if self.features % 2 == 1:
            endIndex *= -1
            endIndex -= 1
        currIndex = 0
        numAdded = 0
        while totalWidth < maxWidth and currIndex != endIndex:
            currWidth = 0
            currTable = lTable if currIndex >= 0 else rTable
            currCol = []

            # check all values in this column (in the accepted rows)
            for i in range(len(combinedRowIDs)):
                rID = combinedRowIDs[i]
                val = self[rID, currIndex]
                valFormed = formatIfNeeded(val, sigDigits)
                valLimited = valFormed if len(valFormed) < maxStrLength else valFormed[:nameCutIndex] + strHold
                valLen = len(valLimited)
                if valLen > currWidth:
                    currWidth = valLen

                # If these are equal, it is time to add the holders
                if i == rowHolderIndex:
                    currCol.append(rowHold)

                currCol.append(valLimited)

            totalWidth += currWidth + len(colSep)
            # test: total width is under max without column holder
            allCols = totalWidth - (cHoldTotal) < maxWidth
            # test: the column we are trying to add is the last one possible
            allCols = allCols and (numAdded == (self.features - 1))
            # only add this column if it won't put us over the limit
            if totalWidth < maxWidth or allCols:
                numAdded += 1
                for i in range(len(currCol)):
                    if len(currTable) != len(currCol):
                        currTable.append([currCol[i]])
                    else:
                        currTable[i].append(currCol[i])

                # the width value goes in different lists depending on the index
                if currIndex < 0:
                    currIndex = abs(currIndex)
                    rColWidths.append(currWidth)
                else:
                    currIndex = (-1 * currIndex) - 1
                    lColWidths.append(currWidth)

        # combine the tables. Have to reverse rTable because entries were appended
        # in a right to left order
        rColWidths.reverse()
        if numAdded == self.features:
            lColWidths += rColWidths
        else:
            lColWidths += [cHoldWidth] + rColWidths
        for rowIndex in range(len(lTable)):
            if len(rTable) > 0:
                rTable[rowIndex].reverse()
                toAdd = rTable[rowIndex]
            else:
                toAdd = []

            if numAdded == self.features:
                lTable[rowIndex] += toAdd
            else:
                lTable[rowIndex] += [colHold] + toAdd

        return lTable, lColWidths


    def _pointNameDifference(self, other):
        """
        Returns a set containing those pointNames in this object that are not also in the input object.

        """
        if other is None:
            raise ArgumentException("The other object cannot be None")
        if not isinstance(other, Base):
            raise ArgumentException("Must provide another representation type to determine pointName difference")

        return six.viewkeys(self.pointNames) - six.viewkeys(other.pointNames)

    def _featureNameDifference(self, other):
        """
        Returns a set containing those featureNames in this object that are not also in the input object.

        """
        if other is None:
            raise ArgumentException("The other object cannot be None")
        if not isinstance(other, Base):
            raise ArgumentException("Must provide another representation type to determine featureName difference")

        return six.viewkeys(self.featureNames) - six.viewkeys(other.featureNames)

    def _pointNameIntersection(self, other):
        """
        Returns a set containing only those pointNames that are shared by this object and the input object.

        """
        if other is None:
            raise ArgumentException("The other object cannot be None")
        if not isinstance(other, Base):
            raise ArgumentException("Must provide another representation type to determine pointName intersection")

        return six.viewkeys(self.pointNames) & six.viewkeys(other.pointNames)

    def _featureNameIntersection(self, other):
        """
        Returns a set containing only those featureNames that are shared by this object and the input object.

        """
        if other is None:
            raise ArgumentException("The other object cannot be None")
        if not isinstance(other, Base):
            raise ArgumentException("Must provide another representation type to determine featureName intersection")

        return six.viewkeys(self.featureNames) & six.viewkeys(other.featureNames)


    def _pointNameSymmetricDifference(self, other):
        """
        Returns a set containing only those pointNames not shared between this object and the input object.

        """
        if other is None:
            raise ArgumentException("The other object cannot be None")
        if not isinstance(other, Base):
            raise ArgumentException("Must provide another representation type to determine pointName difference")

        return six.viewkeys(self.pointNames) ^ six.viewkeys(other.pointNames)

    def _featureNameSymmetricDifference(self, other):
        """
        Returns a set containing only those featureNames not shared between this object and the input object.

        """
        if other is None:
            raise ArgumentException("The other object cannot be None")
        if not isinstance(other, Base):
            raise ArgumentException("Must provide another representation type to determine featureName difference")

        return six.viewkeys(self.featureNames) ^ six.viewkeys(other.featureNames)

    def _pointNameUnion(self, other):
        """
        Returns a set containing all pointNames in either this object or the input object.

        """
        if other is None:
            raise ArgumentException("The other object cannot be None")
        if not isinstance(other, Base):
            raise ArgumentException("Must provide another representation type to determine pointNames union")

        return six.viewkeys(self.pointNames) | six.viewkeys(other.pointNames)

    def _featureNameUnion(self, other):
        """
        Returns a set containing all featureNames in either this object or the input object.

        """
        if other is None:
            raise ArgumentException("The other object cannot be None")
        if not isinstance(other, Base):
            raise ArgumentException("Must provide another representation type to determine featureName union")

        return six.viewkeys(self.featureNames) | six.viewkeys(other.featureNames)


    def _equalPointNames(self, other):
        if other is None or not isinstance(other, Base):
            return False
        return self._equalNames(self.getPointNames(), other.getPointNames())

    def _equalFeatureNames(self, other):
        if other is None or not isinstance(other, Base):
            return False
        return self._equalNames(self.getFeatureNames(), other.getFeatureNames())

    def _equalNames(self, selfNames, otherNames):
        """Private function to determine equality of either pointNames of
        featureNames. It ignores equality of default values, considering only
        whether non default names consistent (position by position) and
        uniquely positioned (if a non default name is present in both, then
        it is in the same position in both).

        """
        if len(selfNames) != len(otherNames):
            return False

        unequalNames = self._unequalNames(selfNames, otherNames)
        return unequalNames == {}

    def _validateEqualNames(self, leftAxis, rightAxis, callSym, other):
        lnames = self.getPointNames() if leftAxis == 'point' else self.getFeatureNames()
        rnames = other.getPointNames() if rightAxis == 'point' else other.getFeatureNames()
        inconsistencies = self._inconsistentNames(lnames, rnames)

        if inconsistencies != {}:
            table = [['left', 'ID', 'right']]
            for i in sorted(inconsistencies.keys()):
                lname = '"' + lnames[i] + '"'
                rname = '"' + rnames[i] + '"'
                table.append([lname, str(i), rname])

            msg = leftAxis + " to " + rightAxis + " name inconsistencies when "
            msg += "calling left." + callSym + "(right) \n"
            msg += UML.logger.tableString.tableString(table)
            print(msg, file=sys.stderr)
            raise ArgumentException(msg)

    def _inconsistentNames(self, selfNames, otherNames):
        """Private function to find and return all name inconsistencies
        between the given two sets. It ignores equality of default values,
        considering only whether non default names consistent (position by
        position) and uniquely positioned (if a non default name is present
        in both, then it is in the same position in both). The return value
        is a dict between integer IDs and the pair of offending names at
        that position in both objects.

        Assumptions: the size of the two name sets is equal.

        """
        inconsistencies = {}

        def checkFromLeftKeys(ret, leftNames, rightNames):
            for index in range(len(leftNames)):
                lname = leftNames[index]
                rname = rightNames[index]
                if lname[:DEFAULT_PREFIX_LENGTH] != DEFAULT_PREFIX:
                    if rname[:DEFAULT_PREFIX_LENGTH] != DEFAULT_PREFIX:
                        if lname != rname:
                            ret[index] = (lname, rname)
                    else:
                        # if a name in one is mirrored by a default name,
                        # then it must not appear in any other index;
                        # and therefore, must not appear at all.
                        if rightNames.count(lname) > 0:
                            ret[index] = (lname, rname)
                            ret[rightNames[lname]] = (lname, rname)


        # check both name directions
        checkFromLeftKeys(inconsistencies, selfNames, otherNames)
        checkFromLeftKeys(inconsistencies, otherNames, selfNames)

        return inconsistencies


    def _unequalNames(self, selfNames, otherNames):
        """Private function to find and return all name inconsistencies
        between the given two sets. It ignores equality of default values,
        considering only whether non default names consistent (position by
        position) and uniquely positioned (if a non default name is present
        in both, then it is in the same position in both). The return value
        is a dict between integer IDs and the pair of offending names at
        that position in both objects.

        Assumptions: the size of the two name sets is equal.

        """
        inconsistencies = {}

        def checkFromLeftKeys(ret, leftNames, rightNames):
            for index in range(len(leftNames)):
                lname = leftNames[index]
                rname = rightNames[index]
                if lname[:DEFAULT_PREFIX_LENGTH] != DEFAULT_PREFIX:
                    if rname[:DEFAULT_PREFIX_LENGTH] != DEFAULT_PREFIX:
                        if lname != rname:
                            ret[index] = (lname, rname)
                    else:
                        ret[index] = (lname, rname)

        # check both name directions
        checkFromLeftKeys(inconsistencies, selfNames, otherNames)
        checkFromLeftKeys(inconsistencies, otherNames, selfNames)

        return inconsistencies


    def _validateReorderedNames(self, axis, callSym, other):
        """
        Validate axis names to check to see if they are equal ignoring order.
        Returns True if the names are equal but reordered, False if they are
        equal and the same order (ignoring defaults), and raises an exception
        if they do not share exactly the same names, or requires reordering in
        the presence of default names.
        """
        if axis == 'point':
            lnames = self.getPointNames()
            rnames = other.getPointNames()
            lGetter = self.getPointIndex
            rGetter = other.getPointIndex
        else:
            lnames = self.getFeatureNames()
            rnames = other.getFeatureNames()
            lGetter = self.getFeatureIndex
            rGetter = other.getFeatureIndex

        inconsistencies = self._inconsistentNames(lnames, rnames)

        if len(inconsistencies) != 0:
            # check for the presence of default names; we don't allow reordering
            # in that case.
            msgBase = "When calling caller." + callSym + "(callee) we require that the "
            msgBase += axis + " names all contain the same names, regardless of order."
            msg = copy.copy(msgBase)
            msg += "However, when default names are present, we don't allow reordering "
            msg += "to occur: either all names must be specified, or the order must be "
            msg += "the same."

            if True in [x[:DEFAULT_PREFIX_LENGTH] == DEFAULT_PREFIX for x in lnames]:
                raise ArgumentException(msg)
            if True in [x[:DEFAULT_PREFIX_LENGTH] == DEFAULT_PREFIX for x in rnames]:
                raise ArgumentException(msg)

            ldiff = numpy.setdiff1d(lnames, rnames, assume_unique=True)
            # names are not the same.
            if len(ldiff) != 0:
                rdiff = numpy.setdiff1d(rnames, lnames, assume_unique=True)
                msgBase += "Yet, the following names were unmatched (caller names "
                msgBase += "on the left, callee names on the right):\n"

                table = [['ID', 'name', '', 'ID', 'name']]
                for i, (lname, rname) in enumerate(zip(ldiff, rdiff)):
                    table.append([lGetter(lname), lname, "   ", rGetter(rname), rname])

                msg += UML.logger.tableString.tableString(table)
                print(msg, file=sys.stderr)

                raise ArgumentException(msg)
            else:  # names are not different, but are reordered
                return True
        else:  # names exactly equal
            return False


    def _getPointIndex(self, identifier):
        return self._getIndex(identifier, 'point')

    def _getFeatureIndex(self, identifier):
        return self._getIndex(identifier, 'feature')

    def _getIndex(self, identifier, axis):
        num = len(self.getPointNames()) if axis == 'point' else len(self.getFeatureNames())
        nameGetter = self.getPointIndex if axis == 'point' else self.getFeatureIndex
        accepted = (six.string_types, int, numpy.integer)

        toReturn = identifier
        if num == 0:
            msg = "There are no valid " + axis + " identifiers; this object has 0 "
            msg += axis + "s"
            raise ArgumentException(msg)
        if identifier is None:
            msg = "An identifier cannot be None."
            raise ArgumentException(msg)
        if not isinstance(identifier, accepted):
            axisCount = self.points if axis == 'point' else self.features
            msg = "The identifier must be either a string (a valid " + axis
            msg += " name) or an integer (python or numpy) index between 0 and "
            msg += str(axisCount - 1) + " inclusive. Instead we got: " + str(identifier)
            raise ArgumentException(msg)
        if isinstance(identifier, (int, numpy.integer)):
            if identifier < 0:
                identifier = num + identifier
                toReturn = identifier
            if identifier < 0 or identifier >= num:
                msg = "The given index " + str(identifier) + " is outside of the range "
                msg += "of possible indices in the " + axis + " axis (0 to "
                msg += str(num - 1) + ")."
                raise ArgumentException(msg)
        if isinstance(identifier, six.string_types):
            try:
                toReturn = nameGetter(identifier)
            except KeyError:
                msg = "The " + axis + " name '" + identifier + "' cannot be found."
                raise ArgumentException(msg)
        return toReturn


    def _nextDefaultName(self, axis):
        self._validateAxis(axis)
        if axis == 'point':
            ret = DEFAULT_PREFIX2%self._nextDefaultValuePoint
            self._nextDefaultValuePoint += 1
        else:
            ret = DEFAULT_PREFIX2%self._nextDefaultValueFeature
            self._nextDefaultValueFeature += 1
        return ret

    def _setAllDefault(self, axis):
        self._validateAxis(axis)
        if axis == 'point':
            self.pointNames = {}
            self.pointNamesInverse = []
            names = self.pointNames
            invNames = self.pointNamesInverse
            count = self._pointCount
        else:
            self.featureNames = {}
            self.featureNamesInverse = []
            names = self.featureNames
            invNames = self.featureNamesInverse
            count = self._featureCount
        for i in range(count):
            defaultName = self._nextDefaultName(axis)
            invNames.append(defaultName)
            names[defaultName] = i

    def _addPointName(self, pointName):
        self._addName(pointName, self.pointNames, self.pointNamesInverse, 'point')

    def _addFeatureName(self, featureName):
        self._addName(featureName, self.featureNames, self.featureNamesInverse, 'feature')

    def _addName(self, name, selfNames, selfNamesInv, axis):
        """
        Name the next vector outside of the current possible range on the given axis using the
        provided name.

        name may be either a string, or None if you want a default name. If the name is
        not a string, or already being used as another name on this axis, an
        ArgumentException will be raised.

        """
        if name is not None and not isinstance(name, six.string_types):
            raise ArgumentException("The name must be a string")
        if name in selfNames:
            raise ArgumentException("This name is already in use")

        if name is None:
            name = self._nextDefaultName(axis)

        self._incrementDefaultIfNeeded(name, axis)

        numInAxis = len(selfNamesInv)
        selfNamesInv.append(name)
        selfNames[name] = numInAxis

    def _removePointNameAndShift(self, toRemove):
        """
        Removes the specified name from pointNames, changing the indices
        of other pointNames to fill in the missing index.

        toRemove must be a non None string or integer, specifying either a current pointName
        or the index of a current pointName in the given axis.

        """
        self._removeNameAndShift(toRemove, 'point', self.pointNames, self.pointNamesInverse)

    def _removeFeatureNameAndShift(self, toRemove):
        """
        Removes the specified name from featureNames, changing the indices
        of other featureNames to fill in the missing index.

        toRemove must be a non None string or integer, specifying either a current featureNames
        or the index of a current featureNames in the given axis.

        """
        self._removeNameAndShift(toRemove, 'feature', self.featureNames, self.featureNamesInverse)

    def _removeNameAndShift(self, toRemove, axis, selfNames, selfNamesInv):
        """
        Removes the specified name from the name set for the given axis, changing the indices
        of other names to fill in the missing index.

        toRemove must be a non None string or integer, specifying either a current name
        or the index of a current name in the given axis.

        axis must be either 'point' or 'feature'

        selfNames must be the names dict associated with the provided axis in this object

        selfNamesInv must be the indices to names dict associated with the provided axis
        in this object

		"""
        #this will throw the appropriate exceptions, if need be
        index = self._getIndex(toRemove, axis)
        name = selfNamesInv[index]
        numInAxis = len(selfNamesInv)

        del selfNames[name]
        # remapping each index starting with the one we removed
        for i in range(index, numInAxis - 1):
            nextName = selfNamesInv[i + 1]
            selfNames[nextName] = i

        #delete from inverse, since list, del will deal with 'remapping'
        del selfNamesInv[index]

    def _setName_implementation(self, oldIdentifier, newName, axis, allowDefaults=False):
        """
        Changes the featureName specified by previous to the supplied input featureName.

        oldIdentifier must be a non None string or integer, specifying either a current featureName
        or the index of a current featureName. newFeatureName may be either a string not currently
        in the featureName set, or None for an default featureName. newFeatureName may begin with the
        default prefix

        """
        self._validateAxis(axis)
        if axis == 'point':
            names = self.pointNames
            invNames = self.pointNamesInverse
            index = self._getPointIndex(oldIdentifier)
        else:
            names = self.featureNames
            invNames = self.featureNamesInverse
            index = self._getFeatureIndex(oldIdentifier)

        if newName is not None:
            if not isinstance(newName, six.string_types):
                raise ArgumentException("The new name must be either None or a string")
            #			if not allowDefaults and newFeatureName.startswith(DEFAULT_PREFIX):
            #				raise ArgumentException("Cannot manually add a featureName with the default prefix")
        if newName in names:
            if invNames[index] == newName:
                return
            raise ArgumentException("This name '" + newName + "' is already in use")

        if newName is None:
            newName = self._nextDefaultName(axis)

        #remove the current featureName
        oldName = invNames[index]
        del names[oldName]

        # setup the new featureName
        invNames[index] = newName
        names[newName] = index

        self._incrementDefaultIfNeeded(newName, axis)

    def _setNamesFromList(self, assignments, count, axis):
        if axis == 'point':
            def checkAndSet(val):
                if val >= self._nextDefaultValuePoint:
                    self._nextDefaultValuePoint = val + 1
        else:
            def checkAndSet(val):
                if val >= self._nextDefaultValueFeature:
                    self._nextDefaultValueFeature = val + 1

        self._validateAxis(axis)
        if assignments is None:
            self._setAllDefault(axis)
            return
        if not hasattr(assignments, '__getitem__') or not hasattr(assignments, '__len__'):
            msg = "assignments may only be an ordered container type, with "
            msg += "implentations for both __len__ and __getitem__, where "
            msg += "__getitem__ accepts non-negative integers"
            raise ArgumentException(msg)
        if count == 0:
            if len(assignments) > 0:
                msg = "assignments is too large (" + str(len(assignments))
                msg += "); this axis is empty"
                raise ArgumentException(msg)
            return
        if len(assignments) != count:
            msg = "assignments may only be an ordered container type, with as "
            msg += "many entries (" + str(len(assignments)) + ") as this axis "
            msg += "is long (" + str(count) + ")"
            raise ArgumentException(msg)
        try:
            assignments[0]
        except IndexError:
            msg = "assignments may only be an ordered container type, with "
            msg += "implentations for both __len__ and __getitem__, where "
            msg += "__getitem__ accepts non-negative integers"
            raise ArgumentException(msg)

        # adjust nextDefaultValue as needed given contents of assignments
        for name in assignments:
            if name is not None and name.startswith(DEFAULT_PREFIX):
                try:
                    num = int(name[DEFAULT_PREFIX_LENGTH:])
                # Case: default prefix with non-integer suffix. This cannot
                # cause a future integer suffix naming collision, so we
                # can ignore it.
                except ValueError:
                    continue
                checkAndSet(num)

        #convert to dict so we only write the checking code once
        temp = {}
        for index in range(len(assignments)):
            name = assignments[index]
            # take this to mean fill it in with a default name
            if name is None:
                name = self._nextDefaultName(axis)
            if name in temp:
                raise ArgumentException("Cannot input duplicate names: " + str(name))
            temp[name] = index
        assignments = temp

        self._setNamesFromDict(assignments, count, axis)

    def _setNamesFromDict(self, assignments, count, axis):
        self._validateAxis(axis)
        if assignments is None:
            self._setAllDefault(axis)
            return
        if not isinstance(assignments, dict):
            raise ArgumentException("assignments may only be a dict, with as many entries as this axis is long")
        if count == 0:
            if len(assignments) > 0:
                raise ArgumentException("assignments is too large; this axis is empty ")
            if axis == 'point':
                self.pointNames = {}
                self.pointNamesInverse = []
            else:
                self.featureNames = {}
                self.featureNamesInverse = []
            return
        if len(assignments) != count:
            raise ArgumentException("assignments may only be a dict, with as many entries as this axis is long")

        # at this point, the input must be a dict
        #check input before performing any action
        for name in assignments.keys():
            if not None and not isinstance(name, six.string_types):
                raise ArgumentException("Names must be strings")
            if not isinstance(assignments[name], int):
                raise ArgumentException("Indices must be integers")
            if assignments[name] < 0 or assignments[name] >= count:
                countName = 'pointCount' if axis == 'point' else 'featureCount'
                raise ArgumentException("Indices must be within 0 to self." + countName + " - 1")

        reverseMap = [None] * len(assignments)
        for name in assignments.keys():
            self._incrementDefaultIfNeeded(name, axis)
            reverseMap[assignments[name]] = name

        # have to copy the input, could be from another object
        if axis == 'point':
            self.pointNames = copy.deepcopy(assignments)
            self.pointNamesInverse = reverseMap
        else:
            self.featureNames = copy.deepcopy(assignments)
            self.featureNamesInverse = reverseMap


    def _validateAxis(self, axis):
        if axis != 'point' and axis != 'feature':
            raise ArgumentException('axis parameter may only be "point" or "feature"')

    def _incrementDefaultIfNeeded(self, name, axis):
        self._validateAxis(axis)
        if name[:DEFAULT_PREFIX_LENGTH] == DEFAULT_PREFIX:
            intString = name[DEFAULT_PREFIX_LENGTH:]
            try:
                nameNum = int(intString)
            # Case: default prefix with non-integer suffix. This cannot
            # cause a future integer suffix naming collision, so we
            # return without making any chagnes.
            except ValueError:
                return
            if axis == 'point':
                if nameNum >= self._nextDefaultValuePoint:
                    self._nextDefaultValuePoint = nameNum + 1
            else:
                if nameNum >= self._nextDefaultValueFeature:
                    self._nextDefaultValueFeature = nameNum + 1


    def _validateValueIsNotNone(self, name, value):
        if value is None:
            msg = "The argument named " + name + " must not have a value of None"
            raise ArgumentException(msg)

    def _validateValueIsUMLDataObject(self, name, value, same):
        if not isinstance(value, UML.data.Base):
            msg = "The argument named " + name + " must be an instance "
            msg += "of the UML.data.Base class. The value we recieved was "
            msg += str(value) + ", had the type " + str(type(value))
            msg += ", and a method resolution order of "
            msg += str(inspect.getmro(value.__class__))
            raise ArgumentException(msg)
        if same and self.getTypeString() != value.getTypeString():
            msg = "The argument named " + name + " must be an instance "
            msg += "of the UML.data.Base class, and it must be of the "
            msg += "same type as the calling object. The value we recieved "
            msg += "had a type string of " + value.getTypeString() + " but "
            msg += "self has a type string of " + self.getTypeString()
            raise ArgumentException(msg)

    def _shapeCompareString(self, argName, argValue):
        selfPoints = self.points
        sps = "" if selfPoints == 1 else "s"
        selfFeats = self.features
        sfs = "" if selfFeats == 1 else "s"
        argPoints = argValue.points
        aps = "" if argPoints == 1 else "s"
        argFeats = argValue.features
        afs = "" if argFeats == 1 else "s"

        ret = "Yet, " + argName + " has "
        ret += str(argPoints) + " point" + aps + " and "
        ret += str(argFeats) + " feature" + afs + " "
        ret += "while the caller has "
        ret += str(selfPoints) + " point" + sps + " and "
        ret += str(selfFeats) + " feature" + sfs + "."

        return ret

    def _validateObjHasSameNumberOfFeatures(self, argName, argValue):
        selfFeats = self.features
        argFeats = argValue.features

        if selfFeats != argFeats:
            msg = "The argument named " + argName + " must have the same number "
            msg += "of features as the caller object. "
            msg += self._shapeCompareString(argName, argValue)
            raise ArgumentException(msg)

    def _validateObjHasSameNumberOfPoints(self, argName, argValue):
        selfPoints = self.points
        argValuePoints = argValue.points
        if selfPoints != argValuePoints:
            msg = "The argument named " + argName + " must have the same number "
            msg += "of points as the caller object. "
            msg += self._shapeCompareString(argName, argValue)
            raise ArgumentException(msg)

    def _validateEmptyNamesIntersection(self, axis, argName, argValue):
        if axis == 'point':
            intersection = self._pointNameIntersection(argValue)
            nString = 'pointNames'
        elif axis == 'feature':
            intersection = self._featureNameIntersection(argValue)
            nString = 'featureNames'
        else:
            raise ArgumentException("invalid axis")

        shared = []
        if intersection:
            for name in intersection:
                if name[:DEFAULT_PREFIX_LENGTH] != DEFAULT_PREFIX:
                    shared.append(name)

        if shared != []:
            truncated = False
            if len(shared) > 10:
                full = len(shared)
                shared = shared[:10]
                truncated = True

            msg = "The argument named " + argName + " must not share any "
            msg += nString + " with the calling object, yet the following "
            msg += "names occured in both: "
            msg += UML.exceptions.prettyListString(shared)
            if truncated:
                msg += "... (only first 10 entries out of " + str(full)
                msg += " total)"
            raise ArgumentException(msg)

    def _validateMatPlotLibImport(self, error, name):
        if error is not None:
            msg = "The module matplotlib is required to be installed "
            msg += "in order to call the " + name + "() method. "
            msg += "However, when trying to import, an ImportError with "
            msg += "the following message was raised: '"
            msg += str(error) + "'"

            raise ImportError(msg)

    def _validateStatisticalFunctionInputString(self, statisticsFunction):
        acceptedPretty = [
            'max', 'mean', 'median', 'min', 'unique count', 'proportion missing',
            'proportion zero', 'standard deviation', 'std', 'population std',
            'population standard deviation', 'sample std',
            'sample standard deviation'
        ]
        accepted = list(map(dataHelpers.cleanKeywordInput, acceptedPretty))

        msg = "The statisticsFunction must be equivaltent to one of the "
        msg += "following: "
        msg += str(acceptedPretty) + ", but '" + str(statisticsFunction)
        msg += "' was given instead. Note: casing and whitespace is "
        msg += "ignored when checking the statisticsFunction."

        if not isinstance(statisticsFunction, six.string_types):
            raise ArgumentException(msg)

        cleanFuncName = dataHelpers.cleanKeywordInput(statisticsFunction)

        if cleanFuncName not in accepted:
            raise ArgumentException(msg)

        return cleanFuncName

    def _validateRangeOrder(self, startName, startVal, endName, endVal):
        """
        Validate a range where both values are inclusive.
        """
        if startVal > endVal:
            msg = "When specifying a range, the arguments were resolved to "
            msg += "having the values " + startName
            msg += "=" + str(startVal) + " and " + endName + "=" + str(endVal)
            msg += ", yet the starting value is not allowed to be greater than "
            msg += "the ending value (" + str(startVal) + ">" + str(endVal)
            msg += ")"

            raise ArgumentException(msg)


    def _adjustNamesAndValidate(self, ret, axis):
        if axis == 'point':
            self._pointCount -= ret.points
            for key in ret.getPointNames():
                self._removePointNameAndShift(key)
        else:
            self._featureCount -= ret.features
            for key in ret.getFeatureNames():
                self._removeFeatureNameAndShift(key)
        self.validate()

def cmp_to_key(mycmp):
    """Convert a cmp= function for python2 into a key= function for python3"""
    class K:
        def __init__(self, obj, *args):
            self.obj = obj
        def __lt__(self, other):
            return mycmp(self.obj, other.obj) < 0
        def __gt__(self, other):
            return mycmp(self.obj, other.obj) > 0
        def __eq__(self, other):
            return mycmp(self.obj, other.obj) == 0
        def __le__(self, other):
            return mycmp(self.obj, other.obj) <= 0
        def __ge__(self, other):
            return mycmp(self.obj, other.obj) >= 0
        def __ne__(self, other):
            return mycmp(self.obj, other.obj) != 0
    return K

def cmp(x, y):
    if x < y:
        return -1
    elif x > y:
        return 1
    else:
        return 0<|MERGE_RESOLUTION|>--- conflicted
+++ resolved
@@ -2503,180 +2503,6 @@
         return ret
 
     def deletePoints(self, toDelete=None, start=None, end=None, number=None, randomize=False):
-<<<<<<< HEAD
-=======
-        """
-        Modify this object, removing those points that are specified by the input.
-
-        toDelete may be a single identifier, a list of identifiers, or a function that when
-        given a point will return True if it is to be removed. number is the quantity of points that
-        are to be deleted, the default None means unlimited deletion. start and end are
-        parameters indicating range based deletion: if range based deletion is employed,
-        toDelete must be None, and vice versa. If only one of start and end are non-None, the
-        other defaults to 0 and self.points respectably. randomize indicates whether random
-        sampling is to be used in conjunction with the number parameter, if randomize is False,
-        the chosen points are determined by point order, otherwise it is uniform random across the
-        space of possible removals.
-        """
-        ret = self.extractPoints(toExtract=toDelete, start=start, end=end, number=number, randomize=randomize)
-        return None
-
-
-    def deleteFeatures(self, toDelete=None, start=None, end=None, number=None, randomize=False):
-        """
-        Modify this object, removing those features that are specified by the input.
-
-        toDelete may be a single identifier, a list of identifiers, or a function that when
-        given a feature will return True if it is to be removed. number is the quantity of features that
-        are to be deleted, the default None means unlimited deletion. start and end are
-        parameters indicating range based deletion: if range based deletion is employed,
-        toDelete must be None, and vice versa. If only one of start and end are non-None, the
-        other defaults to 0 and self.features respectably. randomize indicates whether random
-        sampling is to be used in conjunction with the number parameter, if randomize is False,
-        the chosen features are determined by feature order, otherwise it is uniform random across the
-        space of possible removals.
-        """
-        ret = self.extractFeatures(toExtract=toDelete, start=start, end=end, number=number, randomize=randomize)
-        return None
-
-
-    def retainPoints(self, toRetain=None, start=None, end=None, number=None, randomize=False):
-        """
-        Modify this object, keeping only those points that are specified by the input.
-
-        toRetain may be a single identifier, a list of identifiers, or a function that when
-        given a point will return True if it is to be retained. number is the quantity of points that
-        are to be retained, the default None means unlimited retention. start and end are
-        parameters indicating range based retention: if range based retention is employed,
-        toRetain must be None, and vice versa. If only one of start and end are non-None, the
-        other defaults to 0 and self.points respectably. randomize indicates whether random
-        sampling is to be used in conjunction with the number parameter, if randomize is False,
-        the chosen points are determined by point order, otherwise it is uniform random across the
-        space of possible removals.
-        """
-        self._retain_implementation('point', toRetain, start, end, number, randomize)
-
-
-    def retainFeatures(self, toRetain=None, start=None, end=None, number=None, randomize=False):
-        """
-        Modify this object, keeping only those features that are specified by the input.
-
-        toRetain may be a single identifier, a list of identifiers, or a function that when
-        given a feature will return True if it is to be retained. number is the quantity of features that
-        are to be retained, the default None means unlimited retention. start and end are
-        parameters indicating range based retention: if range based retention is employed,
-        toRetain must be None, and vice versa. If only one of start and end are non-None, the
-        other defaults to 0 and self.features respectably. randomize indicates whether random
-        sampling is to be used in conjunction with the number parameter, if randomize is False,
-        the chosen features are determined by feature order, otherwise it is uniform random across the
-        space of possible removals.
-        """
-        self._retain_implementation('feature', toRetain, start, end, number, randomize)
-
-
-    def _retain_implementation(self, axis, toRetain, start, end, number, randomize):
-        """Implements retainPoints or retainFeatures based on the axis"""
-        if axis == 'point':
-            hasName = self.hasPointName
-            getNames = self.getPointNames
-            getIndex = self._getPointIndex
-            values = self.points
-            backEnd = self._extractPoints_implementation
-            shuffleValues = self.shufflePoints
-        else:
-            hasName = self.hasFeatureName
-            getNames = self.getFeatureNames
-            getIndex = self._getFeatureIndex
-            values = self.features
-            backEnd = self._extractFeatures_implementation
-            shuffleValues = self.shuffleFeatures
-
-        # extract points not in toRetain
-        if toRetain is not None:
-            if isinstance(toRetain, six.string_types):
-                if hasName(toRetain):
-                    toExtract = [value for value in getNames() if value != toRetain]
-                    invertTarget = False
-                else:
-                    toExtract = toRetain
-                    invertTarget = True
-
-            elif isinstance(toRetain, (int, numpy.int, numpy.int64)):
-                toExtract = [value for value in range(values) if value != toRetain]
-                invertTarget = False
-
-            elif isinstance(toRetain, list):
-                if isinstance(toRetain[0], six.string_types):
-                    toExtract = [self._getIndex(value, axis) for value in getNames() if value not in toRetain]
-                    invertTarget = False
-                    toRetain = [self._getIndex(value, axis) for value in toRetain]
-                else:
-                    toExtract = [value for value in range(values) if value not in toRetain]
-                    invertTarget = False
-                # change the index order of the values to match toRetain
-                reindex = toRetain + toExtract
-                indices = [None for _ in range(values)]
-                for idx, value in enumerate(reindex):
-                    indices[value] = idx
-                shuffleValues(indices)
-                # extract any values after the toRetain values
-                toExtract = list(range(len(toRetain), values))
-
-            else:
-                # toRetain is a function
-                toExtract = toRetain
-                # invertTarget wraps the function and returns the opposite
-                invertTarget = True
-
-            ret = self._genericStructuralFrontend(axis, backEnd, toExtract, start, end, number,
-                                                  False, 'toRetain', invertTarget=invertTarget)
-            self._adjustNamesAndValidate(ret, axis)
-
-        # convert start and end to indexes
-        if start is not None and end is not None:
-            start = getIndex(start)
-            end = getIndex(end)
-            if start > end:
-                msg = "the value for start ({0}) exceeds the value of end ({1})".format(start,end)
-                raise ArgumentException(msg)
-            else:
-                # adjust end and values for start values that will be removed
-                end -= start
-                values -= start
-        elif start is not None:
-            start = getIndex(start)
-        elif end is not None:
-            end = getIndex(end)
-
-        # extract points not between start and end
-        if start is not None:
-            # only need to perform if start is not the first value
-            if start - 1 >= 0:
-                ret = self._genericStructuralFrontend(axis, backEnd, None, 0, start - 1,
-                                                          None, False, 'toRetain')
-                self._adjustNamesAndValidate(ret, axis)
-        if end is not None:
-            # only need to perform if end is not the last value
-            if end + 1 <= values - 1:
-                ret = self._genericStructuralFrontend(axis, backEnd, None, end + 1, values - 1,
-                                                          None, False, 'toRetain')
-                self._adjustNamesAndValidate(ret, axis)
-
-        if randomize:
-            indices = list(range(0, values))
-            pythonRandom.shuffle(indices)
-            shuffleValues(indices)
-
-        if number is not None:
-            start = number
-            end = values - 1
-            ret = self._genericStructuralFrontend(axis, backEnd, None, start, end,
-                                                      None, False, 'toRetain')
-            self._adjustNamesAndValidate(ret, axis)
-
-
-    def countPoints(self, condition):
->>>>>>> c1eae212
         """
         Modify this object, removing those points that are specified by the input.
 
@@ -4193,15 +4019,8 @@
     ############################
     ############################
 
-<<<<<<< HEAD
     def _genericStructuralFrontend(self, structure, axis, target=None, start=None,
                                    end=None, number=None, randomize=False):
-=======
-
-
-    def _genericStructuralFrontend(self, axis, backEnd, target=None, start=None, end=None,
-                                   number=None, randomize=False, targetName=None, invertTarget=False):
->>>>>>> c1eae212
         if axis == 'point':
             getIndex = self._getPointIndex
             axisLength = self.points
@@ -4277,7 +4096,6 @@
                     targetList.append(getIndex(identifier))
             # boolean function
             elif hasattr(target, '__call__'):
-<<<<<<< HEAD
                 if structure == 'retain':
                     targetFunction = target
                     def complement(*args):
@@ -4287,19 +4105,6 @@
                 for targetID, view in enumerate(viewIterator()):
                     if target(view):
                         targetList.append(targetID)
-=======
-                if invertTarget:
-                    targetFunction = target
-                    def inverse(*args):
-                        return not targetFunction(*args)
-                    target = inverse
-                if randomize:
-                    #apply to each
-                    raise NotImplementedError  # TODO randomize in the By Function case
-                else:
-                    if number is None:
-                        number = axisLength
->>>>>>> c1eae212
 
         elif start is not None or end is not None:
             start = 0 if start is None else getIndex(start)
