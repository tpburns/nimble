"""
Anchors the hierarchy of data representation types, providing stubs and common functions.

"""

# TODO conversions
# TODO who sorts inputs to derived implementations?

from __future__ import division
from __future__ import absolute_import
from __future__ import print_function
import sys
import warnings
import math
import numbers
import itertools
import copy
import os.path
import inspect
import operator
from multiprocessing import Process

import numpy
import six
from six.moves import map
from six.moves import range
from six.moves import zip

import UML
from . import dataHelpers
# the prefix for default point and feature names
from .dataHelpers import DEFAULT_PREFIX, DEFAULT_PREFIX2, DEFAULT_PREFIX_LENGTH
from .dataHelpers import DEFAULT_NAME_PREFIX
from .dataHelpers import formatIfNeeded
from .dataHelpers import makeConsistentFNamesAndData
from UML.exceptions import ArgumentException, PackageException
from UML.exceptions import ImproperActionException
from UML.logger import produceFeaturewiseReport
from UML.logger import produceAggregateReport
from UML.randomness import pythonRandom

pd = UML.importModule('pandas')

cython = UML.importModule('cython')
if cython is None or not cython.compiled:
    from math import sin, cos

cloudpickle = UML.importModule('cloudpickle')

mplError = None
try:
    import matplotlib
    import __main__ as main
    # for .show() to work in interactive sessions
    # a backend different than Agg needs to be use
    # The interactive session can choose by default e.g.,
    # in jupyter-notebook inline is the default.
    if hasattr(main, '__file__'):
        # It must be agg  for non-interactive sessions
        # otherwise the combination of matplotlib and multiprocessing
        # produces a segfault.
        # Open matplotlib issue here: https://github.com/matplotlib/matplotlib/issues/8795
        # It applies for both for python 2 and 3
        matplotlib.use('Agg')
except ImportError as e:
    mplError = e

#print('matplotlib backend: {}'.format(matplotlib.get_backend()))

<<<<<<< HEAD
=======
import math
import numbers
import itertools
import copy
import numpy
import os.path
import inspect
import operator
from multiprocessing import Process

import UML
from UML import fill

pd = UML.importModule('pandas')

cython = UML.importModule('cython')
if cython is None or not cython.compiled:
    from math import sin, cos

cloudpickle = UML.importModule('cloudpickle')

from UML.exceptions import ArgumentException, PackageException
from UML.exceptions import ImproperActionException
from UML.logger import produceFeaturewiseReport
from UML.logger import produceAggregateReport
from UML.randomness import pythonRandom
from UML.match.match import convertMatchToFunction

from . import dataHelpers

# the prefix for default point and feature names
from .dataHelpers import DEFAULT_PREFIX, DEFAULT_PREFIX2, DEFAULT_PREFIX_LENGTH

from .dataHelpers import DEFAULT_NAME_PREFIX

from .dataHelpers import formatIfNeeded

from .dataHelpers import makeConsistentFNamesAndData

>>>>>>> c9c93788
def to2args(f):
    """
    this function is for __pow__. In cython, __pow__ must have 3 arguments and default can't be used there.
    so this function is used to convert a function with 3 arguments to a function with 2 arguments when it is used
    in python environment.
    """
    def tmpF(x, y):
        return f(x, y, None)
    return tmpF

def hashCodeFunc(elementValue, pointNum, featureNum):
    return ((sin(pointNum) + cos(featureNum)) / 2.0) * elementValue


def valuesToPythonList(values, argName):
    """
    Create a python list of values from an integer (python or numpy),
    string, or an iterable container object

    """
    if isinstance(values, list):
        return values
    if isinstance(values, (int, numpy.integer, six.string_types)):
        return [values]
    valuesList = []
    try:
        for val in values:
            valuesList.append(val)
    except TypeError:
        msg = "The argument '{0}' is not an integer ".format(argName)
        msg += "(python or numpy), string, or an iterable container object."
        raise ArgumentException(msg)

    return valuesList


class Base(object):
    """
    Class defining important data manipulation operations and giving functionality
    for the naming the features of that data. A mapping from feature names to feature
    indices is given by the featureNames attribute, the inverse of that mapping is
    given by featureNamesInverse.

    """

    def __init__(self, shape, pointNames=None, featureNames=None, name=None,
                 paths=(None, None), **kwds):
        """
        Instantiates the book-keeping structures that are taken to be common
        across all data types. Specifically, this includes point and feature
        names, an object name, and originating pathes for the data in this
        object. Note: this method (as should all other __init__ methods in
        this hierarchy) makes use of super()

        pointNames: may be an iterable, list-like container or dict mapping
        names to indices. None is given if default names are desired.

        featureNames: may be an iterable, list-like container or dict mapping
        names to indices. None is given if default names are desired.

        name: the name to be associated with this object.

        paths: a tuple, where the first entry is taken to be the string
        representing the absolute path to the source file of the data and
        the second entry is taken to be the relative path. Both may be
        None if these values are to be unspecified.

        **kwds: potentially full of arguments further up the class hierarchy,
        as following best practices for use of super(). Note however, that
        this class is the root of the object hierarchy as statically defined.

        """
        self._pointCount = shape[0]
        self._featureCount = shape[1]
        if pointNames is not None and len(pointNames) != shape[0]:
            msg = "The length of the pointNames (" + str(len(pointNames))
            msg += ") must match the points given in shape (" + str(shape[0])
            msg += ")"
            raise ArgumentException(msg)
        if featureNames is not None and len(featureNames) != shape[1]:
            msg = "The length of the featureNames (" + str(len(featureNames))
            msg += ") must match the features given in shape ("
            msg += str(shape[1]) + ")"
            raise ArgumentException(msg)

        # Set up point names
        self._nextDefaultValuePoint = 0
        if pointNames is None:
            self.pointNamesInverse = None
            self.pointNames = None
        elif isinstance(pointNames, dict):
            self._nextDefaultValuePoint = self._pointCount
            self.setPointNames(pointNames)
        else:
            pointNames = valuesToPythonList(pointNames, 'pointNames')
            self._nextDefaultValuePoint = self._pointCount
            self.setPointNames(pointNames)

        # Set up feature names
        self._nextDefaultValueFeature = 0
        if featureNames is None:
            self.featureNamesInverse = None
            self.featureNames = None
        elif isinstance(featureNames, dict):
            self._nextDefaultValueFeature = self._featureCount
            self.setFeatureNames(featureNames)
        else:
            featureNames = valuesToPythonList(featureNames, 'featureNames')
            self._nextDefaultValueFeature = self._featureCount
            self.setFeatureNames(featureNames)

        # Set up object name
        if name is None:
            self._name = dataHelpers.nextDefaultObjectName()
        else:
            self._name = name

        # Set up paths
        if paths[0] is not None and not isinstance(paths[0], six.string_types):
            raise ArgumentException(
                "paths[0] must be None or an absolute path to the file from which the data originates")
        if paths[0] is not None and not os.path.isabs(paths[0]) and not paths[0].startswith('http'):
            raise ArgumentException("paths[0] must be an absolute path")
        self._absPath = paths[0]

        if paths[1] is not None and not isinstance(paths[1], six.string_types):
            raise ArgumentException(
                "paths[1] must be None or a relative path to the file from which the data originates")
        self._relPath = paths[1]

        # call for safety
        super(Base, self).__init__(**kwds)

    #######################
    # Property Attributes #
    #######################

    def _getpointCount(self):
        return self._pointCount

    pts = property(_getpointCount, doc="The number of points in this object")

    def _getfeatureCount(self):
        return self._featureCount

    fts = property(_getfeatureCount, doc="The number of features in this object")

    def _setpointCount(self, value):
        self._pointCount = value

    def _setfeatureCount(self, value):
        self._featureCount = value

    def _getObjName(self):
        return self._name

    def _setObjName(self, value):
        if value is None:
            self._name = dataHelpers.nextDefaultObjectName()
        else:
            if not isinstance(value, six.string_types):
                msg = "The name of an object may only be a string, or the value None"
                raise ValueError(msg)
            self._name = value

    name = property(_getObjName, _setObjName, doc="A name to be displayed when printing or logging this object")

    def _getAbsPath(self):
        return self._absPath

    absolutePath = property(_getAbsPath, doc="The path to the file this data originated from, in absolute form")

    def _getRelPath(self):
        return self._relPath

    relativePath = property(_getRelPath, doc="The path to the file this data originated from, in relative form")

    def _getPath(self):
        return self.absolutePath

    path = property(_getPath, doc="The path to the file this data originated from")

    def _pointNamesCreated(self):
        """
        Returns True if point default names have been created/assigned
        to the object.
        If the object does not have points it returns True.
        """
        if self.pointNamesInverse is None:
            return False
        else:
            return True

    def _featureNamesCreated(self):
        """
        Returns True if feature default names have been created/assigned
        to the object.
        If the object does not have features it returns True.
        """
        if self.featureNamesInverse is None:
            return False
        else:
            return True

    ########################
    # Low Level Operations #
    ########################

    def __len__(self):
        # ordered such that the larger axis is always printed, even
        # if they are both in the range [0,1]
        if self.pts == 0 or self.fts == 0:
            return 0
        if self.pts == 1:
            return self.fts
        if self.fts == 1:
            return self.pts

        msg = "len() is undefined when the number of points ("
        msg += str(self.pts)
        msg += ") and the number of features ("
        msg += str(self.fts)
        msg += ") are both greater than 1"
        raise ImproperActionException(msg)


    def setPointName(self, oldIdentifier, newName):
        """
        Changes the pointName specified by previous to the supplied input name.

        oldIdentifier must be a non None string or integer, specifying either a current pointName
        or the index of a current pointName. newName may be either a string not currently
        in the pointName set, or None for an default pointName. newName cannot begin with the
        default prefix.

        None is always returned.

        """
        if self.pts == 0:
            raise ArgumentException("Cannot set any point names; this object has no points ")
        if self.pointNames is None:
            self._setAllDefault('point')
        self._setName_implementation(oldIdentifier, newName, 'point', False)

    def setFeatureName(self, oldIdentifier, newName):
        """
        Changes the featureName specified by previous to the supplied input name.

        oldIdentifier must be a non None string or integer, specifying either a current featureName
        or the index of a current featureName. newName may be either a string not currently
        in the featureName set, or None for an default featureName. newName cannot begin with the
        default prefix.

        None is always returned.

        """
        if self.fts == 0:
            raise ArgumentException("Cannot set any feature names; this object has no features ")
        if self.featureNames is None:
            self._setAllDefault('feature')
        self._setName_implementation(oldIdentifier, newName, 'feature', False)


    def setPointNames(self, assignments=None):
        """
        Rename all of the point names of this object according to the values
        specified by the assignments parameter. If given an iterable, list-like
        container, then we use the mapping between names and array indices to
        define the point names. If given a dict, then that mapping will be used
        to define the point names. If assignments is None, then all point names
        will be given new default values. If assignment is an unexpected type,
        the names are not strings, the names are not unique, or point indices
        are missing, then an ArgumentException will be raised.

        """
        if assignments is None:
            self.pointNames = None
            self.pointNamesInverse = None
        elif isinstance(assignments, dict):
            self._setNamesFromDict(assignments, self.pts, 'point')
        else:
            assignments = valuesToPythonList(assignments, 'assignments')
            self._setNamesFromList(assignments, self.pts, 'point')

    def setFeatureNames(self, assignments=None):
        """
        Rename all of the feature names of this object according to the values
        specified by the assignments parameter. If given a iterable, list-like
        container, then we use the mapping between names and array indices to
        define the feature names. If given a dict, then that mapping will be
        used to define the feature names. If assignments is None, then all
        feature names will be given new default values. If assignment is an
        unexpected type, the names are not strings, the names are not unique, or
        feature indices are missing, then an ArgumentException will be raised.

        """
        if assignments is None:
            self.featureNames = None
            self.featureNamesInverse = None
        elif isinstance(assignments, dict):
            self._setNamesFromDict(assignments, self.fts, 'feature')
        else:
            assignments = valuesToPythonList(assignments, 'assignments')
            self._setNamesFromList(assignments, self.fts, 'feature')


    def nameIsDefault(self):
        """Returns True if self.name has a default value"""
        return self.name.startswith(UML.data.dataHelpers.DEFAULT_NAME_PREFIX)

    def getPointNames(self):
        """Returns a list containing all point names, where their index
        in the list is the same as the index of the point they correspond
        to.

        """
        if not self._pointNamesCreated():
            self._setAllDefault('point')
        return copy.copy(self.pointNamesInverse)

    def getFeatureNames(self):
        """Returns a list containing all feature names, where their index
        in the list is the same as the index of the feature they
        correspond to.

        """
        if not self._featureNamesCreated():
            self._setAllDefault('feature')
        return copy.copy(self.featureNamesInverse)

    def getPointName(self, index):
        if not self._pointNamesCreated():
            self._setAllDefault('point')
        return self.pointNamesInverse[index]

    def getPointIndex(self, name):
        if not self._pointNamesCreated():
            self._setAllDefault('point')
        return self.pointNames[name]

    def getPointIndices(self, names):
        if not self._pointNamesCreated():
            self._setAllDefault('point')
        return [self.pointNames[n] for n in names]

    def hasPointName(self, name):
        try:
            self.getPointIndex(name)
            return True
        except KeyError:
            return False

    def getFeatureName(self, index):
        if not self._featureNamesCreated():
            self._setAllDefault('feature')
        return self.featureNamesInverse[index]

    def getFeatureIndex(self, name):
        if not self._featureNamesCreated():
            self._setAllDefault('feature')
        return self.featureNames[name]

    def getFeatureIndices(self, names):
        if not self._featureNamesCreated():
            self._setAllDefault('feature')
        return [self.featureNames[n] for n in names]

    def hasFeatureName(self, name):
        try:
            self.getFeatureIndex(name)
            return True
        except KeyError:
            return False

    ###########################
    # Higher Order Operations #
    ###########################

<<<<<<< HEAD
    def dropFeaturesContainingType(self, typeToDrop):
        """
        Modify this object so that it no longer contains features which have the specified
        type as values. None is always returned.

        """
        if not isinstance(typeToDrop, (list, tuple)):
            if not isinstance(typeToDrop, type):
                raise ArgumentException(
                    "The only allowed inputs are a list of types or a single type, yet the input is neither a list or a type")
            typeToDrop = [typeToDrop]
        else:
            for value in typeToDrop:
                if not isinstance(value, type):
                    raise ArgumentException("When giving a list as input, every contained value must be a type")

        if self.pts == 0 or self.fts == 0:
            return

        def hasType(feature):
            for value in feature:
                for typeValue in typeToDrop:
                    if isinstance(value, typeValue):
                        return True
            return False

        removed = self.extractFeatures(hasType)
        return


=======
>>>>>>> c9c93788
    def replaceFeatureWithBinaryFeatures(self, featureToReplace):
        """
        Modify this object so that the chosen feature is removed, and binary valued
        features are added, one for each possible value seen in the original feature.
        None is always returned.

        """
        if self.pts == 0:
            raise ImproperActionException("This action is impossible, the object has 0 points")

        index = self._getFeatureIndex(featureToReplace)
        # extract col.
        toConvert = self.extractFeatures([index])

        # MR to get list of values
        def getValue(point):
            return [(point[0], 1)]

        def simpleReducer(identifier, valuesList):
            return (identifier, 0)

        values = toConvert.mapReducePoints(getValue, simpleReducer)
        values.setFeatureName(0, 'values')
        values = values.extractFeatures([0])

        # Convert to List, so we can have easy access
        values = values.copyAs(format="List")

        # for each value run calculateForEachPoint to produce a category
        # point for each value
        def makeFunc(value):
            def equalTo(point):
                if point[0] == value:
                    return 1
                return 0

            return equalTo

        varName = toConvert.getFeatureName(0)

        for point in values.data:
            value = point[0]
            ret = toConvert.calculateForEachPoint(makeFunc(value))
            ret.setFeatureName(0, varName + "=" + str(value).strip())
            toConvert.addFeatures(ret)

        # remove the original feature, and combine with self
        toConvert.extractFeatures([varName])
        self.addFeatures(toConvert)

        return toConvert.getFeatureNames()


    def transformFeatureToIntegers(self, featureToConvert):
        """
        Modify this object so that the chosen feature in removed, and a new integer
        valued feature is added with values 0 to n-1, one for each of n values present
        in the original feature. None is always returned.

        """
        if self.pts == 0:
            raise ImproperActionException("This action is impossible, the object has 0 points")

        index = self._getFeatureIndex(featureToConvert)

        # extract col.
        toConvert = self.extractFeatures([index])

        # MR to get list of values
        def getValue(point):
            return [(point[0], 1)]

        def simpleReducer(identifier, valuesList):
            return (identifier, 0)

        values = toConvert.mapReducePoints(getValue, simpleReducer)
        values.setFeatureName(0, 'values')
        values = values.extractFeatures([0])

        # Convert to List, so we can have easy access
        values = values.copyAs(format="List")

        mapping = {}
        index = 0
        for point in values.data:
            if point[0] not in mapping:
                mapping[point[0]] = index
                index = index + 1

        def lookup(point):
            return mapping[point[0]]

        converted = toConvert.calculateForEachPoint(lookup)
        converted.setPointNames(toConvert.getPointNames())
        converted.setFeatureName(0, toConvert.getFeatureName(0))

        self.addFeatures(converted)

<<<<<<< HEAD
    def extractPointsByCoinToss(self, extractionProbability):
        """
        Return a new object containing a randomly selected sample of points
        from this object, where a random experiment is performed for each
        point, with the chance of selection equal to the extractionProbabilty
        parameter. Those selected values are also removed from this object.

        """
        #		if self.pts == 0:
        #			raise ImproperActionException("Cannot extract points from an object with 0 points")

        if extractionProbability is None:
            raise ArgumentException("Must provide a extractionProbability")
        if extractionProbability <= 0:
            raise ArgumentException("extractionProbability must be greater than zero")
        if extractionProbability >= 1:
            raise ArgumentException("extractionProbability must be less than one")

        def experiment(point):
            return bool(pythonRandom.random() < extractionProbability)

        ret = self.extractPoints(experiment)

        return ret

=======
>>>>>>> c9c93788

    def calculateForEachPoint(self, function, points=None):
        """
        Calculates the results of the given function on the specified points
        in this object, with output values collected into a new object that
        is returned upon completion.

        function: must accept the view of a point as an argument

        points: may be None to indicate application to all points, a single
        point identifier (name or index) or an iterable, list-like container of
        point identifiers to limit application only to those specified.

        """
        if points is not None:
            points = copy.copy(points)
            points = self._constructIndicesList('point', points)
        if self.pts == 0:
            raise ImproperActionException("We disallow this function when there are 0 points")
        if self.fts == 0:
            raise ImproperActionException("We disallow this function when there are 0 features")
        if function is None:
            raise ArgumentException("function must not be None")

        self.validate()

        ret = self._calculateForEach_implementation(function, points, 'point')

        if points is not None:
            setNames = [self.getPointName(x) for x in sorted(points)]
            ret.setPointNames(setNames)
        else:
            ret.setPointNames(self.getPointNames())

        ret._absPath = self.absolutePath
        ret._relPath = self.relativePath

        return ret


    def calculateForEachFeature(self, function, features=None):
        """
        Calculates the results of the given function on the specified features
        in this object, with output values collected into a new object that is
        returned upon completion.

        function: must accept the view of a feature as an argument

        features: may be None to indicate application to all features, a single
        feature identifier (name or index) or an iterable, list-like container
        of feature identifiers to limit application only to those specified.

        """
        if features is not None:
            features = copy.copy(features)
            features = self._constructIndicesList('feature', features)
        if self.pts == 0:
            raise ImproperActionException("We disallow this function when there are 0 points")
        if self.fts == 0:
            raise ImproperActionException("We disallow this function when there are 0 features")
        if function is None:
            raise ArgumentException("function must not be None")

        self.validate()

        ret = self._calculateForEach_implementation(function, features, 'feature')

        if features is not None:
            setNames = [self.getFeatureName(x) for x in sorted(features)]
            ret.setFeatureNames(setNames)
        else:
            ret.setFeatureNames(self.getFeatureNames())

        ret._absPath = self.absolutePath
        ret._relPath = self.relativePath
        return ret


    def _calculateForEach_implementation(self, function, included, axis):
        if axis == 'point':
            viewIterator = self.pointIterator()
        else:
            viewIterator = self.featureIterator()

        retData = []
        for viewID, view in enumerate(viewIterator):
            if included is not None and viewID not in included:
                continue
            currOut = function(view)
            # first we branch on whether the output has multiple values or is singular.
            if hasattr(currOut, '__iter__') and not isinstance(currOut, six.string_types):#in python3, string has __iter__ too.
                # if there are multiple values, they must be random accessible
                if not hasattr(currOut, '__getitem__'):
                    raise ArgumentException(
                        "function must return random accessible data (ie has a __getitem__ attribute)")

                toCopyInto = []
                for value in currOut:
                    toCopyInto.append(value)
                retData.append(toCopyInto)
            # singular return
            else:
                retData.append([currOut])

        ret = UML.createData(self.getTypeString(), retData)
        if axis != 'point':
            ret.transpose()

        return ret


    def mapReducePoints(self, mapper, reducer):
        """
        Return a new object containing the results of the given mapper and
        reducer functions

        mapper:  a function receiving a point as the input and outputting an
                 iterable containing two-tuple(s) of mapping identifier and
                 point values

        reducer: a function receiving the output of mapper as input and outputting
                 a two-tuple containing the identifier and the reduced value
        """
        return self._mapReduce_implementation('point', mapper, reducer)

    def mapReduceFeatures(self, mapper, reducer):
        """
        Return a new object containing the results of the given mapper and
        reducer functions

        mapper:  a function receiving a feature as the input and outputting an
                 iterable containing two-tuple(s) of mapping identifier and
                 feature values

        reducer: a function receiving the output of mapper as input and outputting
                 a two-tuple containing the identifier and the reduced value
        """
        return self._mapReduce_implementation('feature', mapper, reducer)

    def _mapReduce_implementation(self, axis, mapper, reducer):
        if axis == 'point':
            targetCount = self.pts
            otherCount = self.fts
            valueIterator = self.pointIterator
            otherAxis = 'feature'
        else:
            targetCount = self.fts
            otherCount = self.pts
            valueIterator = self.featureIterator
            otherAxis = 'point'

        if targetCount == 0:
            return UML.createData(self.getTypeString(), numpy.empty(shape=(0, 0)))
        if otherCount == 0:
            msg = "We do not allow operations over {0}s if there are 0 {1}s".format(axis, otherAxis)
            raise ImproperActionException(msg)

        if mapper is None or reducer is None:
            raise ArgumentException("The arguments must not be none")
        if not hasattr(mapper, '__call__'):
            raise ArgumentException("The mapper must be callable")
        if not hasattr(reducer, '__call__'):
            raise ArgumentException("The reducer must be callable")

        self.validate()

        mapResults = {}
        # apply the mapper to each point in the data
        for value in valueIterator():
            currResults = mapper(value)
            # the mapper will return a list of key value pairs
            for (k, v) in currResults:
                # if key is new, we must add an empty list
                if k not in mapResults:
                    mapResults[k] = []
                # append this value to the list of values associated with the key
                mapResults[k].append(v)

        # apply the reducer to the list of values associated with each key
        ret = []
        for mapKey in mapResults.keys():
            mapValues = mapResults[mapKey]
            # the reducer will return a tuple of a key to a value
            redRet = reducer(mapKey, mapValues)
            if redRet is not None:
                (redKey, redValue) = redRet
                ret.append([redKey, redValue])
        ret = UML.createData(self.getTypeString(), ret)

        ret._absPath = self.absolutePath
        ret._relPath = self.relativePath

        return ret

    def groupByFeature(self, by, countUniqueValueOnly=False):
        """
        Group data object by one or more features.
        Input:
        by: can be an int, string or a list of int or a list of string
        """
        def findKey1(point, by):#if by is a string or int
            return point[by]

        def findKey2(point, by):#if by is a list of string or a list of int
            return tuple([point[i] for i in by])

        if isinstance(by, (six.string_types, numbers.Number)):#if by is a list, then use findKey2; o.w. use findKey1
            findKey = findKey1
        else:
            findKey = findKey2

        res = {}
        if countUniqueValueOnly:
            for point in self.pointIterator():
                k = findKey(point, by)
                if k not in res:
                    res[k] = 1
                else:
                    res[k] += 1
        else:
            for point in self.pointIterator():
                k = findKey(point, by)
                if k not in res:
                    res[k] = point.getPointNames()
                else:
                    res[k].extend(point.getPointNames())

            for k in res:
                tmp = self.copyPoints(toCopy=res[k])
                tmp.extractFeatures(by)
                res[k] = tmp

        return res

    def countEachUniqueValue(self, points=None, features=None):
        """
        Returns a dictionary containing each unique value as a key and the
        number of times that value occurs as the value.

        points: May be None indicating application to all points, a single
        identifier or iterable, list-like object of identifiers.

        features: May be None indicating application to all features, a single
        identifier or iterable, list-like object of identifiers.

        """
        uniqueCount = {}
        if points is None:
            points = [i for i in range(self.pts)]
        if features is None:
            features = [i for i in range(self.fts)]
        points = valuesToPythonList(points, 'points')
        features = valuesToPythonList(features, 'features')
        for i in points:
            for j in features:
                val = self[i, j]
                temp = uniqueCount.get(val,0)
                uniqueCount[val] = temp + 1

        return uniqueCount

    def pointIterator(self):
    #		if self.fts == 0:
    #			raise ImproperActionException("We do not allow iteration over points if there are 0 features")

        class pointIt():
            def __init__(self, outer):
                self._outer = outer
                self._position = 0

            def __iter__(self):
                return self

            def next(self):
                while (self._position < self._outer.pts):
                    value = self._outer.pointView(self._position)
                    self._position += 1
                    return value
                raise StopIteration

            def __next__(self):
                return self.next()

        return pointIt(self)

    def featureIterator(self):
    #		if self.pts == 0:
    #			raise ImproperActionException("We do not allow iteration over features if there are 0 points")

        class featureIt():
            def __init__(self, outer):
                self._outer = outer
                self._position = 0

            def __iter__(self):
                return self

            def next(self):
                while (self._position < self._outer.fts):
                    value = self._outer.featureView(self._position)
                    self._position += 1
                    return value
                raise StopIteration

            def __next__(self):
                return self.next()

        return featureIt(self)


    def calculateForEachElement(self, function, points=None, features=None, preserveZeros=False,
                                skipNoneReturnValues=False, outputType=None):
        """
        Returns a new object containing the results of calling function(elementValue)
        or function(elementValue, pointNum, featureNum) for each element.

        points: Limit to only elements of the specified points; may be None for
        all points, a single identifier (name or index), or an iterable,
        list-like container of identifiers; this will affect the shape of the
        returned object.

        features: Limit to only elements of the specified features; may be None
        for all features, a single identifier (name or index), or an iterable,
        list-like container of identifiers; this will affect the shape of the
        returned object.

        preserveZeros: If True it does not apply the function to elements in
        the data that are 0 and a 0 is placed in its place in the output.

        skipNoneReturnValues: If True, any time function() returns None, the
        value that was input to the function will be put in the output in place
        of None.

        """
        oneArg = False
        try:
            function(0, 0, 0)
        except TypeError:
            oneArg = True

        if points is not None:
            points = self._constructIndicesList('point', points)
        if features is not None:
            features = self._constructIndicesList('feature', features)

        if outputType is not None:
            optType = outputType
        else:
            optType = self.getTypeString()

        # Use vectorized for functions with oneArg
        if oneArg:
            if not preserveZeros:
                # check if the function preserves zero values
                preserveZeros = function(0) == 0
            def functionWrap(value):
                if preserveZeros and value == 0:
                    return 0
                currRet = function(value)
                if skipNoneReturnValues and currRet is None:
                    return value
                else:
                    return currRet

            vectorized = numpy.vectorize(functionWrap)
            ret = self._calculateForEachElement_implementation(
                     vectorized, points, features, preserveZeros, optType)

        else:
            # if unable to vectorize, iterate over each point
            points = points if points else list(range(self.pts))
            features = features if features else list(range(self.fts))
            valueArray = numpy.empty([len(points), len(features)])
            p = 0
            for pi in points:
                f = 0
                for fj in features:
                    value = self[pi, fj]
                    if preserveZeros and value == 0:
                        valueArray[p, f] = 0
                    else:
                        currRet = function(value) if oneArg else function(value, pi, fj)
                        if skipNoneReturnValues and currRet is None:
                            valueArray[p, f] = value
                        else:
                            valueArray[p, f] = currRet
                    f += 1
                p += 1

            ret = UML.createData(optType, valueArray)

        ret._absPath = self.absolutePath
        ret._relPath = self.relativePath

        self.validate()

        return ret

    def _calculateForEachElementGenericVectorized(self, function, points, features,
                                                  outputType):
        # need points/features as arrays for indexing
        points = numpy.array(points) if points else numpy.array(range(self.pts))
        features = numpy.array(features) if features else numpy.array(range(self.fts))
        toCalculate = self.copyAs('numpyarray')
        # array with only desired points and features
        toCalculate = toCalculate[points[:,None], features]
        try:
            values = function(toCalculate)
            # check if values has numeric dtype
            if numpy.issubdtype(values.dtype, numpy.number):
                return UML.createData(outputType, values)
            else:
                return UML.createData(outputType, values, elementType=numpy.object_)
        except Exception:
            # change output type of vectorized function to object to handle nonnumeric data
            function.otypes = [numpy.object_]
            values = function(toCalculate)
            return UML.createData(outputType, values, elementType=numpy.object_)



    def countElements(self, function):
        """
        Apply the function onto each element, the result should be True or False, or 1 or 0. Then return back the sum of
        True (1).
        function: can be a function object or a string like '>0'.
        """
        if callable(function):
            ret = self.calculateForEachElement(function=function, outputType='Matrix')
        elif isinstance(function, six.string_types):
            func = lambda x: eval('x'+function)
            ret = self.calculateForEachElement(function=func, outputType='Matrix')
        else:
            raise ArgumentException('function can only be a function or str, not else')
        return int(numpy.sum(ret.data))

    def hashCode(self):
        """returns a hash for this matrix, which is a number x in the range 0<= x < 1 billion
        that should almost always change when the values of the matrix are changed by a substantive amount"""
        if self.pts == 0 or self.fts == 0:
            return 0
        valueObj = self.calculateForEachElement(hashCodeFunc, preserveZeros=True, outputType='Matrix')
        valueList = valueObj.copyAs(format="python list")
        avg = sum(itertools.chain.from_iterable(valueList)) / float(self.pts * self.fts)
        bigNum = 1000000000
        #this should return an integer x in the range 0<= x < 1 billion
        return int(int(round(bigNum * avg)) % bigNum)


    def isApproximatelyEqual(self, other):
        """If it returns False, this DataMatrix and otherDataMatrix definitely don't store equivalent data.
        If it returns True, they probably do but you can't be absolutely sure.
        Note that only the actual data stored is considered, it doesn't matter whether the data matrix objects
        passed are of the same type (Matrix, Sparse, etc.)"""
        self.validate()
        #first check to make sure they have the same number of rows and columns
        if self.pts != other.pts: return False
        if self.fts != other.fts: return False
        #now check if the hashes of each matrix are the same
        if self.hashCode() != other.hashCode(): return False
        return True


    def shufflePoints(self):
        """
        Permute the indexing of the points so they are in a random order. Note: this relies on
        python's random.shuffle() so may not be sufficiently random for large number of points.
        See shuffle()'s documentation.

        """
        return self._genericShuffleFrontend('point')


    def shuffleFeatures(self):
        """
        Permute the indexing of the features so they are in a random order. Note: this relies on
        python's random.shuffle() so may not be sufficiently random for large number of features.
        See shuffle()'s documentation.

        """
        return self._genericShuffleFrontend('feature')


    def _genericShuffleFrontend(self, axis):
        """
        Generic function for shufflePoints and shuffleFeatures. Note: this relies on
        python's random.shuffle() so may not be sufficiently random for large number of features.
        See shuffle()'s documentation.

        """
        if axis == 'point':
            values = self.pts
            sorter = self.sortPoints
        else:
            values = self.fts
            sorter = self.sortFeatures

        indices = list(range(values))
        pythonRandom.shuffle(indices)

        sorter(sortHelper=indices)


    def copy(self):
        """
        Return a new object which has the same data (and featureNames, depending on
        the return type) and in the same UML format as this object.

        """
        return self.copyAs(self.getTypeString())

    def trainAndTestSets(self, testFraction, labels=None, randomOrder=True):
        """Partitions this object into training / testing, data / labels
        sets, returning a new object for each as needed.

        testFraction: the fraction of the data to be placed in the testing
        sets. If randomOrder is False, then the points are taken from the
        end of this object.

        labels: may be None, a single feature ID, or a list of feature
        IDs depending on whether one is dealing with data for unsupervised
        learning, single variable supervised learning, or multi-output
        supervised learning. This parameter will affect the shape of the
        returned tuple.

        randomOrder: controls whether the order of the points in the returns
        sets matches that of the original object, or if their order is
        randomized.

        Returns either a length 2 or a length 4 tuple. If labels=None, then
        returns a length 2 tuple containing the training object, then the
        testing object (trainX, testX). If labels is non-None, a length 4
        tuple is returned, containing the training data object, then the
        training labels object, then the testing data object, and finally
        the testing labels (trainX, trainY, testX, testY).

        """
        toSplit = self.copy()
        if randomOrder:
            toSplit.shufflePoints()

        testXSize = int(round(testFraction * self.pts))
        startIndex = self.pts - testXSize

        #pull out a testing set
        if testXSize == 0:
            testX = toSplit.extractPoints([])
        else:
            testX = toSplit.extractPoints(start=startIndex)

        if labels is None:
            toSplit.name = self.name + " trainX"
            testX.name = self.name + " testX"
            return toSplit, testX

        # safety for empty objects
        toExtract = labels
        if testXSize == 0:
            toExtract = []

        trainY = toSplit.extractFeatures(toExtract)
        testY = testX.extractFeatures(toExtract)

        toSplit.name = self.name + " trainX"
        trainY.name = self.name + " trainY"
        testX.name = self.name + " testX"
        testY.name = self.name + " testY"

        return toSplit, trainY, testX, testY


    def normalizePoints(self, subtract=None, divide=None, applyResultTo=None):
        """
        Modify all points in this object according to the given
        operations.

        applyResultTo: default None, if a UML object is given, then
        perform the same operations to it as are applied to the calling
        object. However, if a statistical method is specified as subtract
        or divide, then	concrete values are first calculated only from
        querying the calling object, and the operation is performed on
        applyResultTo using the results; as if a UML object was given
        for the subtract or divide arguments.

        subtract: what should be subtracted from data. May be a fixed
        numerical value, a string defining a statistical function (all of
        the same ones callable though pointStatistics), or a UML data
        object. If a vector shaped object is given, then the value
        associated with each point will be subtracted from all values of
        that point. Otherwise, the values in the object are used for
        elementwise subtraction. Default None - equivalent to subtracting
        0.

        divide: defines the denominator for dividing the data. May be a
        fixed numerical value, a string defining a statistical function
        (all of the same ones callable though pointStatistics), or a UML
        data object. If a vector shaped object is given, then the value
        associated with each point will be used in division of all values
        for that point. Otherwise, the values in the object are used for
        elementwise division. Default None - equivalent to dividing by
        1.

        Returns None while having affected the data of the calling
        object and applyResultTo (if non-None).

        """
        self._normalizeGeneric("point", subtract, divide, applyResultTo)

    def normalizeFeatures(self, subtract=None, divide=None, applyResultTo=None):
        """
        Modify all features in this object according to the given
        operations.

        applyResultTo: default None, if a UML object is given, then
        perform the same operations to it as are applied to the calling
        object. However, if a statistical method is specified as subtract
        or divide, then	concrete values are first calculated only from
        querying the calling object, and the operation is performed on
        applyResultTo using the results; as if a UML object was given
        for the subtract or divide arguments.

        subtract: what should be subtracted from data. May be a fixed
        numerical value, a string defining a statistical function (all of
        the same ones callable though featureStatistics), or a UML data
        object. If a vector shaped object is given, then the value
        associated with each feature will be subtracted from all values of
        that feature. Otherwise, the values in the object are used for
        elementwise subtraction. Default None - equivalent to subtracting
        0.

        divide: defines the denominator for dividing the data. May be a
        fixed numerical value, a string defining a statistical function
        (all of the same ones callable though featureStatistics), or a UML
        data object. If a vector shaped object is given, then the value
        associated with each feature will be used in division of all values
        for that feature. Otherwise, the values in the object are used for
        elementwise division. Default None - equivalent to dividing by
        1.

        Returns None while having affected the data of the calling
        object and applyResultTo (if non-None).

        """
        self._normalizeGeneric("feature", subtract, divide, applyResultTo)

    def _normalizeGeneric(self, axis, subtract, divide, applyResultTo):

        # used to trigger later conditionals
        alsoIsObj = isinstance(applyResultTo, UML.data.Base)

        # the operation is different when the input is a vector
        # or produces a vector (ie when the input is a statistics
        # string) so during the validation steps we check for
        # those cases
        subIsVec = False
        divIsVec = False

        # check it is within the desired types
        if subtract is not None:
            if not isinstance(subtract, (int, float, six.string_types, UML.data.Base)):
                msg = "The argument named subtract must have a value that is "
                msg += "an int, float, string, or is a UML data object"
                raise ArgumentException(msg)
        if divide is not None:
            if not isinstance(divide, (int, float, six.string_types, UML.data.Base)):
                msg = "The argument named divide must have a value that is "
                msg += "an int, float, string, or is a UML data object"
                raise ArgumentException(msg)

        # check that if it is a string, it is one of the accepted values
        if isinstance(subtract, six.string_types):
            self._validateStatisticalFunctionInputString(subtract)
        if isinstance(divide, six.string_types):
            self._validateStatisticalFunctionInputString(divide)

        # arg generic helper to check that objects are of the
        # correct shape/size
        def validateInObjectSize(argname, argval):
            inPC = argval.pts
            inFC = argval.fts
            selfPC = self.pts
            selfFC = self.fts

            inMainLen = inPC if axis == "point" else inFC
            inOffLen = inFC if axis == "point" else inPC
            selfMainLen = selfPC if axis == "point" else selfFC
            selfOffLen = selfFC if axis == 'point' else selfPC

            if inMainLen != selfMainLen or inOffLen != selfOffLen:
                vecErr = argname + " "
                vecErr += "was a UML object in the shape of a "
                vecErr += "vector (" + str(inPC) + " x "
                vecErr += str(inFC) + "), "
                vecErr += "but the length of long axis did not match "
                vecErr += "the number of " + axis + "s in this object ("
                vecErr += str(self.pts) + ")."
                # treat it as a vector
                if inMainLen == 1:
                    if inOffLen != selfMainLen:
                        raise ArgumentException(vecErr)
                    return True
                # treat it as a vector
                elif inOffLen == 1:
                    if inMainLen != selfMainLen:
                        raise ArgumentException(vecErr)
                    argval.transpose()
                    return True
                # treat it as a mis-sized object
                else:
                    msg = argname + " "
                    msg += "was a UML obejct with a shape of ("
                    msg += str(inPC) + " x " + str(inFC) + "), "
                    msg += "but it doesn't match the shape of the calling"
                    msg += "object (" + str(selfPC) + " x "
                    msg += str(selfFC) + ")"
                    raise ArgumentException(msg)
            return False

        def checkAlsoShape(caller, also, objIn, axis):
            """
            Raises an exception if the normalized axis shape doesn't match the
            calling object, or if when subtract of divide takes an object, also
            doesn't match the shape of the caller (this is to be called after)
            the check that the caller's shape matches that of the subtract or
            divide argument.
            """
            offAxis = 'feature' if axis == 'point' else 'point'
            callerP = caller.pts
            callerF = caller.fts
            alsoP = also.pts
            alsoF = also.fts

            callMainLen = callerP if axis == "point" else callerF
            alsoMainLen = alsoP if axis == "point" else alsoF
            callOffLen = callerF if axis == "point" else callerP
            alsoOffLen = alsoF if axis == "point" else alsoP

            if callMainLen != alsoMainLen:
                msg = "applyResultTo must have the same number of " + axis
                msg += "s (" + str(alsoMainLen) + ") as the calling object "
                msg += "(" + str(callMainLen) + ")"
                raise ArgumentException(msg)
            if objIn and callOffLen != alsoOffLen:
                msg = "When a non-vector UML object is given for the subtract "
                msg += "or divide arguments, then applyResultTo "
                msg += "must have the same number of " + offAxis
                msg += "s (" + str(alsoOffLen) + ") as the calling object "
                msg += "(" + str(callOffLen) + ")"
                raise ArgumentException(msg)

        # actually check that objects are the correct shape/size
        objArg = False
        if isinstance(subtract, UML.data.Base):
            subIsVec = validateInObjectSize("subtract", subtract)
            objArg = True
        if isinstance(divide, UML.data.Base):
            divIsVec = validateInObjectSize("divide", divide)
            objArg = True

        # check the shape of applyResultTo
        if alsoIsObj:
            checkAlsoShape(self, applyResultTo, objArg, axis)

        # if a statistics string was entered, generate the results
        # of that statistic
        #		if isinstance(subtract, basestring):
        #			if axis == 'point':
        #				subtract = self.pointStatistics(subtract)
        #			else:
        #				subtract = self.featureStatistics(subtract)
        #			subIsVec = True
        #		if isinstance(divide, basestring):
        #			if axis == 'point':
        #				divide = self.pointStatistics(divide)
        #			else:
        #				divide = self.featureStatistics(divide)
        #			divIsVec = True

        if axis == 'point':
            indexGetter = lambda x: self.getPointIndex(x.getPointName(0))
            if isinstance(subtract, six.string_types):
                subtract = self.pointStatistics(subtract)
                subIsVec = True
            if isinstance(divide, six.string_types):
                divide = self.pointStatistics(divide)
                divIsVec = True
        else:
            indexGetter = lambda x: self.getFeatureIndex(x.getFeatureName(0))
            if isinstance(subtract, six.string_types):
                subtract = self.featureStatistics(subtract)
                subIsVec = True
            if isinstance(divide, six.string_types):
                divide = self.featureStatistics(divide)
                divIsVec = True

        # helper for when subtract is a vector of values
        def subber(currView):
            ret = []
            for val in currView:
                ret.append(val - subtract[indexGetter(currView)])
            return ret

        # helper for when divide is a vector of values
        def diver(currView):
            ret = []
            for val in currView:
                ret.append(val / divide[indexGetter(currView)])
            return ret

        # first perform the subtraction operation
        if subtract is not None and subtract != 0:
            if subIsVec:
                if axis == 'point':
                    self.transformEachPoint(subber)
                    if alsoIsObj:
                        applyResultTo.transformEachPoint(subber)
                else:
                    self.transformEachFeature(subber)
                    if alsoIsObj:
                        applyResultTo.transformEachFeature(subber)
            else:
                self -= subtract
                if alsoIsObj:
                    applyResultTo -= subtract

        # then perform the division operation
        if divide is not None and divide != 1:
            if divIsVec:
                if axis == 'point':
                    self.transformEachPoint(diver)
                    if alsoIsObj:
                        applyResultTo.transformEachPoint(diver)
                else:
                    self.transformEachFeature(diver)
                    if alsoIsObj:
                        applyResultTo.transformEachFeature(diver)
            else:
                self /= divide
                if alsoIsObj:
                    applyResultTo /= divide

        # this operation is self modifying, so we return None
        return None


    ########################################
    ########################################
    ###   Functions related to logging   ###
    ########################################
    ########################################


    def featureReport(self, maxFeaturesToCover=50, displayDigits=2):
        """
        Produce a report, in a string formatted as a table, containing summary and statistical
        information about each feature in the data set, up to 50 features.  If there are more
        than 50 features, only information about 50 of those features will be reported.
        """
        return produceFeaturewiseReport(self, maxFeaturesToCover=maxFeaturesToCover, displayDigits=displayDigits)

    def summaryReport(self, displayDigits=2):
        """
        Produce a report, in a string formatted as a table, containing summary
        information about the data set contained in this object.  Includes
        proportion of missing values, proportion of zero values, total # of points,
        and number of features.
        """
        return produceAggregateReport(self, displayDigits=displayDigits)


    ###############################################################
    ###############################################################
    ###   Subclass implemented information querying functions   ###
    ###############################################################
    ###############################################################


    def isIdentical(self, other):
        if not self._equalFeatureNames(other):
            return False
        if not self._equalPointNames(other):
            return False

        return self._isIdentical_implementation(other)


    def writeFile(self, outPath, format=None, includeNames=True):
        """
        Write the data in this object to a file using the specified format.

        outPath: the location (including file name and extension) where
        we want to write the output file.

        format: the formating of the file we write. May be None, 'csv', or
        'mtx'; if None, we use the extension of outPath to determine the format.

        includeNames: True or False indicating whether the file will embed the point
        and feature names into the file. The format of the embedding is dependant
        on the format of the file: csv will embed names into the data, mtx will
        place names in a comment.

        """
        if self.pts == 0 or self.fts == 0:
            raise ImproperActionException("We do not allow writing to file when an object has 0 points or features")

        self.validate()

        # if format is not specified, we fall back on the extension in outPath
        if format is None:
            split = outPath.rsplit('.', 1)
            format = None
            if len(split) > 1:
                format = split[1].lower()

        if format not in ['csv', 'mtx']:
            msg = "Unrecognized file format. Accepted types are 'csv' and 'mtx'. They may "
            msg += "either be input as the format parameter, or as the extension in the "
            msg += "outPath"
            raise ArgumentException(msg)

        includePointNames = includeNames
        if includePointNames:
            seen = False
            for name in self.getPointNames():
                if name[:DEFAULT_PREFIX_LENGTH] != DEFAULT_PREFIX:
                    seen = True
            if not seen:
                includePointNames = False

        includeFeatureNames = includeNames
        if includeFeatureNames:
            seen = False
            for name in self.getFeatureNames():
                if name[:DEFAULT_PREFIX_LENGTH] != DEFAULT_PREFIX:
                    seen = True
            if not seen:
                includeFeatureNames = False

        try:
            self._writeFile_implementation(outPath, format, includePointNames, includeFeatureNames)
        except Exception:
            if format.lower() == "csv":
                toOut = self.copyAs("Matrix")
                toOut._writeFile_implementation(outPath, format, includePointNames, includeFeatureNames)
                return
            if format.lower() == "mtx":
                toOut = self.copyAs('Sparse')
                toOut._writeFile_implementation(outPath, format, includePointNames, includeFeatureNames)
                return

    def save(self, outputPath):
        """
        Save object to a file.

        outputPath: the location (including file name and extension) where
            we want to write the output file.

        If filename extension .umld is not included in file name it would
        be added to the output file.

        Uses dill library to serialize it.
        """
        if not cloudpickle:
            msg = "To save UML objects, cloudpickle must be installed"
            raise PackageException(msg)

        extension = '.umld'
        if not outputPath.endswith(extension):
            outputPath = outputPath + extension

        with open(outputPath, 'wb') as file:
            try:
                cloudpickle.dump(self, file)
            except Exception as e:
                raise(e)
        # TODO: save session
        # print('session_' + outputFilename)
        # print(globals())
        # dill.dump_session('session_' + outputFilename)

    def getTypeString(self):
        """
        Return a string representing the non-abstract type of this object (e.g. Matrix,
        Sparse, etc.) that can be passed to createData() function to create a new object
        of the same type.
        """
        return self._getTypeString_implementation()

    def _processSingleX(self, x):
        """

        """
        length = self._pointCount
        if x.__class__ is int or x.__class__ is numpy.integer:
            if x < -length or x >= length:
                msg = "The given index " + str(x) + " is outside of the range "
                msg += "of possible indices in the point axis (0 to "
                msg += str(length - 1) + ")."
                raise IndexError(msg)
            if x >= 0:
                return x, True
            else:
                return x + length, True

        if x.__class__ is str or x.__class__ is six.text_type:
            return self.getPointIndex(x), True

        if x.__class__ is float:
            if x % 1: # x!=int(x)
                msg = "A float valued key of value x is only accepted if x == "
                msg += "int(x). The given value was " + str(x) + " yet int("
                msg += str(x) + ") = " + str(int(x))
                raise ArgumentException(msg)
            else:
                x = int(x)
                if x < -length or x >= length:
                    msg = "The given index " + str(x) + " is outside of the range "
                    msg += "of possible indices in the point axis (0 to "
                    msg += str(length - 1) + ")."
                    raise IndexError(msg)
                if x >= 0:
                    return x, True
                else:
                    return x + length, True

        return x, False

    def _processSingleY(self, y):
        """

        """
        length = self._featureCount
        if y.__class__ is int or y.__class__ is numpy.integer:
            if y < -length or y >= length:
                msg = "The given index " + str(y) + " is outside of the range "
                msg += "of possible indices in the point axis (0 to "
                msg += str(length - 1) + ")."
                raise IndexError(msg)
            if y >= 0:
                return y, True
            else:
                return y + length, True

        if y.__class__ is str or y.__class__ is six.text_type:
            return self.getFeatureIndex(y), True

        if y.__class__ is float:
            if y % 1: # y!=int(y)
                msg = "A float valued key of value y is only accepted if y == "
                msg += "int(y). The given value was " + str(y) + " yet int("
                msg += str(y) + ") = " + str(int(y))
                raise ArgumentException(msg)
            else:
                y = int(y)
                if y < -length or y >= length:
                    msg = "The given index " + str(y) + " is outside of the range "
                    msg += "of possible indices in the point axis (0 to "
                    msg += str(length - 1) + ")."
                    raise IndexError(msg)
                if y >= 0:
                    return y, True
                else:
                    return y + length, True

        return y, False

    def __getitem__(self, key):
        """
        The followings are allowed:
        X[1, :]            ->    (2d) that just has that one point
        X["age", :]    -> same as above
        X[1:5, :]         -> 4 points (1, 2, 3, 4)
        X[[3,8], :]       -> 2 points (3, 8) IN THE ORDER GIVEN
        X[["age","gender"], :]       -> same as above

        --get based on features only : ALWAYS returns a new copy UML object (2d)
        X[:,2]         -> just has that 1 feature
        X[:,"bob"] -> same as above
        X[:,1:5]    -> 4 features (1,2,3,4)
        X[:,[3,8]]  -> 2 features (3,8) IN THE ORDER GIVEN

        --both features and points : can give a scalar value OR UML object 2d depending on case
        X[1,2]           -> single scalar number value
        X["age","bob"]    -> single scalar number value
        X[1:5,4:7]           -> UML object (2d) that has just that rectangle
        X[[1,2],[3,8]]      -> UML object (2d) that has just 2 points (points 1,2) but only 2 features for each of them (features 3,8)
        """
        # Make it a tuple if it isn't one
        if key.__class__ is tuple:
            x, y = key
        else:
            if self._pointCount == 1:
                x = 0
                y = key
            elif self._featureCount == 1:
                x = key
                y = 0
            else:
                msg = "Must include both a point and feature index; or, "
                msg += "if this is vector shaped, a single index "
                msg += "into the axis whose length > 1"
                raise ArgumentException(msg)

        #process x
        x, singleX = self._processSingleX(x)
        #process y
        y, singleY = self._processSingleY(y)
        #if it is the simplest data retrieval such as X[1,2], we'd like to return it back in the fastest way.
        if singleX and singleY:
            return self._getitem_implementation(x, y)

        if not singleX:
            if x.__class__ is slice:
                start = x.start if x.start is not None else 0
                if start < 0:
                    start += self.pts
                stop = x.stop if x.stop is not None else self.pts
                if stop < 0:
                    stop += self.pts
                step = x.step if x.step is not None else 1
                x = [self._processSingleX(xi)[0] for xi in range(start, stop, step)]
            else:
                x = [self._processSingleX(xi)[0] for xi in x]

        if not singleY:
            if y.__class__ is slice:
                start = y.start if y.start is not None else 0
                if start < 0:
                    start += self.fts
                stop = y.stop if y.stop is not None else self.fts
                if stop < 0:
                    stop += self.fts
                step = y.step if y.step is not None else 1
                y = [self._processSingleY(yi)[0] for yi in range(start, stop, step)]
            else:
                y = [self._processSingleY(yi)[0] for yi in y]

        return self.copyPoints(toCopy=x).copyFeatures(toCopy=y)

    def pointView(self, ID):
        """
        Returns a View object into the data of the point with the given ID. See View object
        comments for its capabilities. This View is only valid until the next modification
        to the shape or ordering of the internal data. After such a modification, there is
        no guarantee to the validity of the results.
        """
        if self.pts == 0:
            raise ImproperActionException("ID is invalid, This object contains no points")

        index = self._getPointIndex(ID)
        return self.view(index, index, None, None)

    def featureView(self, ID):
        """
        Returns a View object into the data of the point with the given ID. See View object
        comments for its capabilities. This View is only valid until the next modification
        to the shape or ordering of the internal data. After such a modification, there is
        no guarantee to the validity of the results.
        """
        if self.fts == 0:
            raise ImproperActionException("ID is invalid, This object contains no features")

        index = self._getFeatureIndex(ID)
        return self.view(None, None, index, index)

    def view(self, pointStart=None, pointEnd=None, featureStart=None,
             featureEnd=None):
        """
        Factory function to create a read only view into the calling data
        object. Views may only be constructed from contiguous, in-order
        points and features whose overlap defines a window into the data.
        The returned View object is part of UML's datatypes hiearchy, and
        will have access to all of the same methods as anything that
        inherits from UML.data.Base; though only those that do not modify
        the data can be called without an exception being raised. The
        returned view will also reflect any subsequent changes made to the
        original object. This is the only accepted method for a user to
        construct a View object (it should never be done directly), though
        view objects may be provided to the user, for example via user
        defined functions passed to extractPoints or calculateForEachFeature.

        pointStart: the inclusive index of the first point to be accessible
        in the returned view. Is None by default, meaning to include from
        the beginning of the object.

        pointEnd: the inclusive index of the last point to be accessible in
        the returned view. Is None by default, meaning to include up to the
        end of the object.

        featureStart: the inclusive index of the first feature to be
        accessible in the returned view. Is None by default, meaning to
        include from the beginning of the object.

        featureEnd: the inclusive index of the last feature to be accessible in
        the returned view. Is None by default, meaning to include up to the
        end of the object.

        """
        # transform defaults to mean take as much data as possible,
        # transform end values to be EXCLUSIVE
        if pointStart is None:
            pointStart = 0
        else:
            pointStart = self._getIndex(pointStart, 'point')

        if pointEnd is None:
            pointEnd = self.pts
        else:
            pointEnd = self._getIndex(pointEnd, 'point')
            # this is the only case that could be problematic and needs
            # checking
            self._validateRangeOrder("pointStart", pointStart, "pointEnd", pointEnd)
            # make exclusive now that it won't ruin the validation check
            pointEnd += 1

        if featureStart is None:
            featureStart = 0
        else:
            featureStart = self._getIndex(featureStart, 'feature')

        if featureEnd is None:
            featureEnd = self.fts
        else:
            featureEnd = self._getIndex(featureEnd, 'feature')
            # this is the only case that could be problematic and needs
            # checking
            self._validateRangeOrder("featureStart", featureStart, "featureEnd", featureEnd)
            # make exclusive now that it won't ruin the validation check
            featureEnd += 1

        return self._view_implementation(pointStart, pointEnd, featureStart,
                                         featureEnd)

    def validate(self, level=1):
        """
        Checks the integrity of the data with respect to the limitations and invariants
        that our objects enforce.
        """
        if self._pointNamesCreated():
            assert self.pts == len(self.getPointNames())
        if self._featureNamesCreated():
            assert self.fts == len(self.getFeatureNames())

        if level > 0:
            if self._pointNamesCreated():
                for key in self.getPointNames():
                    assert self.getPointName(self.getPointIndex(key)) == key
            if self._featureNamesCreated():
                for key in self.getFeatureNames():
                    assert self.getFeatureName(self.getFeatureIndex(key)) == key

        self._validate_implementation(level)


    def containsZero(self):
        """
        Returns True if there is a value that is equal to integer 0 contained
        in this object. False otherwise

        """
        # trivially False.
        if self.pts == 0 or self.fts == 0:
            return False
        return self._containsZero_implementation()

    def __eq__(self, other):
        return self.isIdentical(other)

    def __ne__(self, other):
        return not self.__eq__(other)


    def toString(self, includeNames=True, maxWidth=120, maxHeight=30,
                 sigDigits=3, maxColumnWidth=19):

        if self.pts == 0 or self.fts == 0:
            return ""

        # setup a bundle of fixed constants
        colSep = ' '
        colHold = '--'
        rowHold = '|'
        pnameSep = ' '
        nameHolder = '...'
        holderOrientation = 'center'
        dataOrientation = 'center'
        pNameOrientation = 'rjust'
        fNameOrientation = 'center'

        #setup a bundle of default values
        maxHeight = self.pts + 2 if maxHeight is None else maxHeight
        maxWidth = float('inf') if maxWidth is None else maxWidth
        maxRows = min(maxHeight, self.pts)
        maxDataRows = maxRows
        includePNames = False
        includeFNames = False

        if includeNames:
            includePNames = dataHelpers.hasNonDefault(self, 'point')
            includeFNames = dataHelpers.hasNonDefault(self, 'feature')
            if includeFNames:
                # plus or minus 2 because we will be dealing with both
                # feature names and a gap row
                maxRows = min(maxHeight, self.pts + 2)
                maxDataRows = maxRows - 2

        # Set up point Names and determine how much space they take up
        pnames = None
        pnamesWidth = None
        maxDataWidth = maxWidth
        if includePNames:
            pnames, pnamesWidth = self._arrangePointNames(maxDataRows, maxColumnWidth,
                                                          rowHold, nameHolder)
            # The available space for the data is reduced by the width of the
            # pnames, a column separator, the pnames seperator, and another
            # column seperator
            maxDataWidth = maxWidth - (pnamesWidth + 2 * len(colSep) + len(pnameSep))

        # Set up data values to fit in the available space
        dataTable, colWidths = self._arrangeDataWithLimits(maxDataWidth, maxDataRows,
                                                           sigDigits, maxColumnWidth, colSep, colHold, rowHold,
                                                           nameHolder)

        # set up feature names list, record widths
        fnames = None
        if includeFNames:
            fnames = self._arrangeFeatureNames(maxWidth, maxColumnWidth,
                                               colSep, colHold, nameHolder)

            # adjust data or fnames according to the more restrictive set
            # of col widths
            makeConsistentFNamesAndData(fnames, dataTable, colWidths, colHold)

        # combine names into finalized table
        finalTable, finalWidths = self._arrangeFinalTable(pnames, pnamesWidth,
                                                          dataTable, colWidths, fnames, pnameSep)

        # set up output string
        out = ""
        for r in range(len(finalTable)):
            row = finalTable[r]
            for c in range(len(row)):
                val = row[c]
                if c == 0 and includePNames:
                    padded = getattr(val, pNameOrientation)(finalWidths[c])
                elif r == 0 and includeFNames:
                    padded = getattr(val, fNameOrientation)(finalWidths[c])
                else:
                    padded = getattr(val, dataOrientation)(finalWidths[c])
                row[c] = padded
            line = colSep.join(finalTable[r]) + "\n"
            out += line

        return out


    def __repr__(self):
        indent = '    '
        maxW = 120
        maxH = 40

        # setup type call
        ret = self.getTypeString() + "(\n"

        # setup data
        dataStr = self.toString(includeNames=False, maxWidth=maxW, maxHeight=maxH)
        byLine = dataStr.split('\n')
        # toString ends with a \n, so we get rid of the empty line produced by
        # the split
        byLine = byLine[:-1]
        # convert self.data into a string with nice format
        newLines = (']\n' + indent + ' [').join(byLine)
        ret += (indent + '[[%s]]\n') % newLines

        numRows = min(self.pts, maxW)
        # if exists non default point names, print all (truncated) point names
        ret += dataHelpers.makeNamesLines(indent, maxW, numRows, self.pts,
                                          self.getPointNames(), 'pointNames')
        # if exists non default feature names, print all (truncated) feature names
        numCols = 0
        if byLine:
            splited = byLine[0].split(' ')
            for val in splited:
                if val != '' and val != '...':
                    numCols += 1
        elif self.fts > 0:
            # if the container is empty, then roughly compute length of
            # the string of feature names, and then calculate numCols
            strLength = len("___".join(self.getFeatureNames())) + \
                        len(''.join([str(i) for i in range(self.fts)]))
            numCols = int(min(1, maxW / float(strLength)) * self.fts)
        # because of how dataHelers.indicesSplit works, we need this to be plus one
        # in some cases this means one extra feature name is displayed. But that's
        # acceptable
        if numCols <= self.fts:
            numCols += 1
        ret += dataHelpers.makeNamesLines(indent, maxW, numCols, self.fts,
                                          self.getFeatureNames(), 'featureNames')

        # if name not None, print
        if not self.name.startswith(DEFAULT_NAME_PREFIX):
            prep = indent + 'name="'
            toUse = self.name
            nonNameLen = len(prep) + 1
            if nonNameLen + len(toUse) > 80:
                toUse = toUse[:(80 - nonNameLen - 3)]
                toUse += '...'

            ret += prep + toUse + '"\n'

        # if path not None, print
        if self.path is not None:
            prep = indent + 'path="'
            toUse = self.path
            nonPathLen = len(prep) + 1
            if nonPathLen + len(toUse) > 80:
                toUse = toUse[:(80 - nonPathLen - 3)]
                toUse += '...'

            ret += prep + toUse + '"\n'

        ret += indent + ')'

        return ret

    def __str__(self):
        return self.toString()

    def show(self, description, includeObjectName=True, includeAxisNames=True, maxWidth=120,
             maxHeight=30, sigDigits=3, maxColumnWidth=19):
        """Method to simplify printing a representation of this data object,
        with some context. The backend is the toString() method, and this
        method includes control over all of the same functionality via
        arguments. Prior to the names and data, it additionally prints a
        description provided by the user, (optionally) this object's name
        attribute, and the number of points and features that are in the
        data.

        description: Unless None, this is printed as-is before the rest of
        the output.

        includeObjectName: if True, the object's name attribute will be
        printed.

        includeAxisNames: if True, the point and feature names will be
        printed.

        maxWidth: a bound on the maximum number of characters printed on
        each line of the output.

        maxHeight: a bound on the maximum number of lines printed in the
        outout.

        sigDigits: the number of decimal places to show when printing
        float valued data.

        nameLength: a bound on the maximum number of characters we allow
        for each point or feature name.

        """
        if description is not None:
            print(description)

        if includeObjectName:
            context = self.name + " : "
        else:
            context = ""
        context += str(self.pts) + "pt x "
        context += str(self.fts) + "ft"
        print(context)
        print(self.toString(includeAxisNames, maxWidth, maxHeight, sigDigits, maxColumnWidth))


    def plot(self, outPath=None, includeColorbar=False):
        self._plot(outPath, includeColorbar)


    def _setupOutFormatForPlotting(self, outPath):
        outFormat = None
        if isinstance(outPath, six.string_types):
            (path, ext) = os.path.splitext(outPath)
            if len(ext) == 0:
                outFormat = 'png'
        return outFormat

    def _matplotlibBackendHandleing(self, outPath, plotter, **kwargs):
        if outPath is None:
            if matplotlib.get_backend() == 'agg':
                import matplotlib.pyplot as plt
                plt.switch_backend('TkAgg')
                plotter(**kwargs)
                plt.switch_backend('agg')
            else:
                plotter(**kwargs)
            p = Process(target=lambda: None)
            p.start()
        else:
            p = Process(target=plotter, kwargs=kwargs)
            p.start()
        return p

    def _plot(self, outPath=None, includeColorbar=False):
        self._validateMatPlotLibImport(mplError, 'plot')
        outFormat = self._setupOutFormatForPlotting(outPath)

        def plotter(d):
            import matplotlib.pyplot as plt

            plt.matshow(d, cmap=matplotlib.cm.gray)

            if includeColorbar:
                plt.colorbar()

            if not self.name.startswith(DEFAULT_NAME_PREFIX):
                #plt.title("Heatmap of " + self.name)
                plt.title(self.name)
            plt.xlabel("Feature Values", labelpad=10)
            plt.ylabel("Point Values")

            if outPath is None:
                plt.show()
            else:
                plt.savefig(outPath, format=outFormat)

        # toPlot = self.copyAs('numpyarray')

        # problem if we were to use mutiprocessing with backends
        # different than Agg.
        p = self._matplotlibBackendHandleing(outPath, plotter, d=self.data)
        return p

    def plotFeatureDistribution(self, feature, outPath=None, xMin=None, xMax=None):
        """Plot a histogram of the distribution of values in the specified
        Feature. Along the x axis of the plot will be the values seen in
        the feature, grouped into bins; along the y axis will be the number
        of values in each bin. Bin width is calculated using
        Freedman-Diaconis' rule. Control over the width of the x axis
        is also given, with the warning that user specified values
        can obscure data that would otherwise be plotted given default
        inputs.

        feature: the identifier (index of name) of the feature to show

        xMin: the least value shown on the x axis of the resultant plot.

        xMax: the largest value shown on the x axis of teh resultant plot

        """
        self._plotFeatureDistribution(feature, outPath, xMin, xMax)

    def _plotFeatureDistribution(self, feature, outPath=None, xMin=None, xMax=None):
        self._validateMatPlotLibImport(mplError, 'plotFeatureDistribution')
        return self._plotDistribution('feature', feature, outPath, xMin, xMax)

    def _plotDistribution(self, axis, identifier, outPath, xMin, xMax):
        outFormat = self._setupOutFormatForPlotting(outPath)
        index = self._getIndex(identifier, axis)
        if axis == 'point':
            getter = self.pointView
            name = self.getPointName(index)
        else:
            getter = self.featureView
            name = self.getFeatureName(index)

        toPlot = getter(index)

        quartiles = UML.calculate.quartiles(toPlot)

        IQR = quartiles[2] - quartiles[0]
        binWidth = (2 * IQR) / (len(toPlot) ** (1. / 3))
        # TODO: replace with calculate points after it subsumes
        # pointStatistics?
        valMax = max(toPlot)
        valMin = min(toPlot)
        if binWidth == 0:
            binCount = 1
        else:
            # we must convert to int, in some versions of numpy, the helper
            # functions matplotlib calls will require it.
            binCount = int(math.ceil((valMax - valMin) / binWidth))

        def plotter(d, xLim):
            import matplotlib.pyplot as plt

            plt.hist(d, binCount)

            if name[:DEFAULT_PREFIX_LENGTH] == DEFAULT_PREFIX:
                titlemsg = '#' + str(index)
            else:
                titlemsg = "named: " + name
            plt.title("Distribution of " + axis + " " + titlemsg)
            plt.xlabel("Values")
            plt.ylabel("Number of values")

            plt.xlim(xLim)

            if outPath is None:
                plt.show()
            else:
                plt.savefig(outPath, format=outFormat)

        # problem if we were to use mutiprocessing with backends
        # different than Agg.
        p= self._matplotlibBackendHandleing(outPath, plotter, d=toPlot, xLim=(xMin, xMax))
        return p

    def plotFeatureAgainstFeatureRollingAverage(self, x, y, outPath=None, xMin=None, xMax=None, yMin=None,
                                  yMax=None, sampleSizeForAverage=20):

        self._plotFeatureAgainstFeature(x, y, outPath, xMin, xMax, yMin, yMax, sampleSizeForAverage)

    def plotFeatureAgainstFeature(self, x, y, outPath=None, xMin=None, xMax=None, yMin=None,
                                  yMax=None):
        """Plot a scatter plot of the two input features using the pairwise
        combination of their values as coordinates. Control over the width
        of the both axes is given, with the warning that user specified
        values can obscure data that would otherwise be plotted given default
        inputs.

        x: the identifier (index of name) of the feature from which we
        draw x-axis coordinates

        y: the identifier (index of name) of the feature from which we
        draw y-axis coordinates

        xMin: the least value shown on the x axis of the resultant plot.

        xMax: the largest value shown on the x axis of the resultant plot

        yMin: the least value shown on the y axis of the resultant plot.

        yMax: the largest value shown on the y axis of the resultant plot

        """
        self._plotFeatureAgainstFeature(x, y, outPath, xMin, xMax, yMin, yMax)

    def _plotFeatureAgainstFeature(self, x, y, outPath=None, xMin=None, xMax=None, yMin=None,
                                   yMax=None, sampleSizeForAverage=None):
        self._validateMatPlotLibImport(mplError, 'plotFeatureComparison')
        return self._plotCross(x, 'feature', y, 'feature', outPath, xMin, xMax, yMin, yMax, sampleSizeForAverage)

    def _plotCross(self, x, xAxis, y, yAxis, outPath, xMin, xMax, yMin, yMax, sampleSizeForAverage=None):
        outFormat = self._setupOutFormatForPlotting(outPath)
        xIndex = self._getIndex(x, xAxis)
        yIndex = self._getIndex(y, yAxis)

        def customGetter(index, axis):
            copied = self.copyPoints(index) if axis == 'point' else self.copyFeatures(index)
            return copied.copyAs('numpyarray', outputAs1D=True)

        def pGetter(index):
            return customGetter(index, 'point')

        def fGetter(index):
            return customGetter(index, 'feature')

        if xAxis == 'point':
            xGetter = pGetter
            xName = self.getPointName(xIndex)
        else:
            xGetter = fGetter
            xName = self.getFeatureName(xIndex)

        if yAxis == 'point':
            yGetter = pGetter
            yName = self.getPointName(yIndex)
        else:
            yGetter = fGetter
            yName = self.getFeatureName(yIndex)

        xToPlot = xGetter(xIndex)
        yToPlot = yGetter(yIndex)

        if sampleSizeForAverage:
            #do rolling average
            xToPlot, yToPlot = list(zip(*sorted(zip(xToPlot, yToPlot), key=lambda x: x[0])))
            convShape = numpy.ones(sampleSizeForAverage)/float(sampleSizeForAverage)
            startIdx = sampleSizeForAverage-1
            xToPlot = numpy.convolve(xToPlot, convShape)[startIdx:-startIdx]
            yToPlot = numpy.convolve(yToPlot, convShape)[startIdx:-startIdx]

        def plotter(inX, inY, xLim, yLim, sampleSizeForAverage):
            import matplotlib.pyplot as plt
            #plt.scatter(inX, inY)
            plt.scatter(inX, inY, marker='.')

            xlabel = xAxis + ' #' + str(xIndex) if xName[:DEFAULT_PREFIX_LENGTH] == DEFAULT_PREFIX else xName
            ylabel = yAxis + ' #' + str(yIndex) if yName[:DEFAULT_PREFIX_LENGTH] == DEFAULT_PREFIX else yName

            xName2 = xName
            yName2 = yName
            if sampleSizeForAverage:
                tmpStr = ' (%s sample average)' % sampleSizeForAverage
                xlabel += tmpStr
                ylabel += tmpStr
                xName2 += ' average'
                yName2 += ' average'

            if self.name.startswith(DEFAULT_NAME_PREFIX):
                titleStr = ('%s vs. %s') % (xName2, yName2)
            else:
                titleStr = ('%s: %s vs. %s') % (self.name, xName2, yName2)


            plt.title(titleStr)
            plt.xlabel(xlabel)
            plt.ylabel(ylabel)

            plt.xlim(xLim)
            plt.ylim(yLim)

            if outPath is None:
                plt.show()
            else:
                plt.savefig(outPath, format=outFormat)

        # problem if we were to use mutiprocessing with backends
        # different than Agg.
        p= self._matplotlibBackendHandleing(outPath, plotter, inX=xToPlot, inY=yToPlot,
                                             xLim=(xMin, xMax), yLim=(yMin, yMax),
                                             sampleSizeForAverage=sampleSizeForAverage)
        return p

    def nonZeroIterator(self, iterateBy='points'):
        """
        Returns an iterator for all non-zero elements contained in this
        object, where the values in the same point|feature will be contiguous,
        with the earlier indexed points|features coming before the later indexed
        points|features.

        iterateBy: Genereate an iterator over 'points' or 'features'. Default is 'points'.

        If the object is one dimensional, iterateBy is ignored.
        """

        class EmptyIt(object):
            def __iter__(self):
                return self

            def next(self):
                raise StopIteration

            def __next__(self):
                return self.next()

        if self.pts == 0 or self.fts == 0:
            return EmptyIt()

        if self.pts == 1:
            return self._nonZeroIteratorPointGrouped_implementation()
        if self.fts == 1:
            return self._nonZeroIteratorFeatureGrouped_implementation()

        if iterateBy == 'points':
            return self._nonZeroIteratorPointGrouped_implementation()
        elif iterateBy == 'features':
            return self._nonZeroIteratorFeatureGrouped_implementation()
        else:
            msg = "iterateBy can just be 'points' or 'features'"
            raise ArgumentException(msg)

    ##################################################################
    ##################################################################
    ###   Subclass implemented structural manipulation functions   ###
    ##################################################################
    ##################################################################

    def transpose(self):
        """
        Function to transpose the data, ie invert the feature and point indices of the data.
        The point and feature names are also swapped. None is always returned.

        """
        self._transpose_implementation()

        self._pointCount, self._featureCount = self._featureCount, self._pointCount

        if self._pointNamesCreated() and self._featureNamesCreated():
            self.pointNames, self.featureNames = self.featureNames, self.pointNames
            self.setFeatureNames(self.featureNames)
            self.setPointNames(self.pointNames)
        elif self._pointNamesCreated():
            self.featureNames = self.pointNames
            self.pointNames = None
            self.pointNamesInverse = None
            self.setFeatureNames(self.featureNames)
        elif self._featureNamesCreated():
            self.pointNames = self.featureNames
            self.featureNames = None
            self.featureNamesInverse = None
            self.setPointNames(self.pointNames)
        else:
            pass

        self.validate()


    def addPoints(self, toAdd, insertBefore=None):
        """
        Expand this object by inserting the points of toAdd prior to the
        insertBefore identifier. The features in toAdd do not need to be in the
        same order as in the calling object; the data will automatically be
        placed using the calling object's feature order if there is an
        unambiguous mapping. toAdd will be unaffected by calling this method.

        toAdd - the UML data object whose contents we will be including
        in this object. Must have the same number of features as the calling
        object. Must not share any point names with the calling object.
        Must have the same features names as the calling object, but not
        necessarily in the same order.

        insertBefore - the index or point name prior to which the data from
        toAdd will be inserted. The default value, None, indicates that the
        data will be inserted below all points in this object, or in other
        words: appended to the end of the current points.

        """
        self._genericAddFrontend('point', toAdd, insertBefore)


    def addFeatures(self, toAdd, insertBefore=None):
        """
        Expand this object by inserting the features of toAdd prior to
        the insertBefore identifier. The points in toAdd do not need to be in
        the same order as in the calling object; the data will automatically be
        placed using the calling object's feature order if there is an
        unambiguous mapping. toAdd will be unaffected by calling this method.

        toAdd - the UML data object whose contents we will be including
        in this object. Must have the same number of points as the calling
        object. Must not share any feature names with the calling object.
        Must have the same point names as the calling object, but not
        necessarily in the same order.

        insertBefore - the index or feature name prior to which the data from
        toAdd will be inserted. The default value, None, indicates that the
        data will be inserted to the right of all features in this object,
        or in other words: appended to the end of the current features.

        """
        self._genericAddFrontend('feature', toAdd, insertBefore)


    def _genericAddFrontend(self, axis, toAdd, insertBefore):
        """
        Performs the validation and modifications for all insert operations

        """
        self._validateAxis(axis)
        self._validateInsertableData(axis, toAdd)
        if self.getTypeString() != toAdd.getTypeString():
            toAdd = toAdd.copyAs(self.getTypeString())

        if axis == 'point' and insertBefore is None:
            insertBefore = self.pts
        elif axis == 'feature' and insertBefore is None:
            insertBefore = self.fts
        else:
            insertBefore = self._getIndex(insertBefore, axis)

        if axis == 'point':
            toAdd = self._alignNames('feature', toAdd)
            self._addPoints_implementation(toAdd, insertBefore)
            if not self._pointNamesCreated() and not toAdd._pointNamesCreated():
                self._setpointCount(self.pts + toAdd.pts)
            else:
                self._setAddedCountAndNames('point', toAdd, insertBefore)
        else:
            toAdd = self._alignNames('point', toAdd)
            self._addFeatures_implementation(toAdd, insertBefore)
            if not self._featureNamesCreated() and not toAdd._featureNamesCreated():
                self._setfeatureCount(self.fts + toAdd.fts)
            else:
                self._setAddedCountAndNames('feature', toAdd, insertBefore)

        self.validate()


    def sortPoints(self, sortBy=None, sortHelper=None):
        """
        Modify this object so that the points are sorted in place.

        sortBy: may indicate the feature to sort by or None if the entire point
        is to be taken as a key

        sortHelper: either an iterable, list-like object of identifiers (names
        and/or indices), a comparator or a scoring function, or None to indicate
        the natural ordering

        """
        self._genericSortFrontend('point', sortBy, sortHelper)


    def sortFeatures(self, sortBy=None, sortHelper=None):
        """
        Modify this object so that the features are sorted in place.

        sortBy: indicates the point to sort by or None if the entire point
        is to be taken as a key

        sortHelper: either an iterable, list-like object of identifiers (names
        and/or indices), a comparator or a scoring function, or None to indicate
        the natural ordering

        """
        self._genericSortFrontend('feature', sortBy, sortHelper)


    def _genericSortFrontend(self, axis, sortBy, sortHelper):
        """Generic sorting function for SortPoints and SortFeatures"""
        if sortBy is not None and sortHelper is not None:
            raise ArgumentException("Cannot specify a feature to sort by and a helper function")
        if sortBy is None and sortHelper is None:
            raise ArgumentException("Either sortBy or sortHelper must not be None")

        if axis == 'point':
            otherAxis = 'feature'
            axisCount = self.pts
            otherCount = self.fts
            sort_implementation = self._sortPoints_implementation
            namesCreated = self._pointNamesCreated()
            setNames = self.setPointNames
        else:
            otherAxis = 'point'
            axisCount = self.fts
            otherCount = self.pts
            sort_implementation = self._sortFeatures_implementation
            namesCreated = self._featureNamesCreated()
            setNames = self.setFeatureNames

        if sortBy is not None and isinstance(sortBy, six.string_types):
            sortBy = self._getIndex(sortBy, otherAxis)

        if sortHelper is not None and not hasattr(sortHelper, '__call__'):
            indices = self._constructIndicesList(axis, sortHelper)
            if len(indices) != axisCount:
                msg = "This object contains {0} {1}s, ".format(axisCount, axis)
                msg += "but sortHelper has {0} identifiers".format(len(indices))
                raise ArgumentException(msg)
            if len(indices) != len(set(indices)):
                msg = "This object contains {0} {1}s, ".format(axisCount, axis)
                msg += "but sortHelper has {0} ".format(len(set(indices)))
                msg += "unique identifiers"
                raise ArgumentException(msg)

            sortHelper = indices

        # its already sorted in these cases
        if otherCount == 0 or axisCount == 0 or axisCount == 1:
            return

        newNameOrder = sort_implementation(sortBy, sortHelper)
        setNames(newNameOrder)

        self.validate()


    def extractPoints(self, toExtract=None, start=None, end=None, number=None, randomize=False):
        """
        Modify this object, removing those points that are specified by the
        input, and returning an object containing those removed points.

        toExtract: may take the form of any of the following:
          1. a single identifier (name or index)
          2. an iterable, list-like container of identifiers
          3. a function that when given a point will return True if it is to
             be extracted. Certain functions for matching points containing
             any or all specified values are available in UML's match module:
             anyMissing, allNonNumeric, allZero, etc.
          4. a filter function, as a string, containing a comparison operator
             between a feature name and a value (i.e 'feat1<10')

        start and end: parameters indicating range based extraction. If range
        based extraction is employed, toExtract must be None, and vice versa. If
        only one of start and end are non-None, the other defaults to 0 and
        self.pts, respectively.

        number: the quantity of points that are to be extracted, the default
        None means unrestricted extraction.

        randomize: indicates whether random sampling is to be used in
        conjunction with the number parameter, if randomize is False, the chosen
        points are determined by point order, otherwise it is uniform random
        across the space of possible points.

        """
        ret = self._genericStructuralFrontend('extract', 'point', toExtract,
                                              start, end, number, randomize)

        ret.setFeatureNames(self.getFeatureNames())
        self._adjustCountAndNames('point', ret)

        ret._relPath = self.relativePath
        ret._absPath = self.absolutePath

        self.validate()

        return ret


    def extractFeatures(self, toExtract=None, start=None, end=None, number=None, randomize=False):
        """
        Modify this object, removing those features that are specified by the
        input, and returning an object containing those removed features.

        toExtract: may take the form of any of the following:
          1. a single identifier (name or index)
          2. an iterable, list-like container of identifiers
          3. a function that when given a feature will return True if it is to
             be extracted. Certain functions for matching features containing
             any or all specified values are available in UML's match module:
             anyMissing, allNonNumeric, allZero, etc.
          4. a filter function, as a string, containing a comparison operator
             between a point name and a value (i.e 'point1<10')

        start and end: parameters indicating range based extraction. If range
        based extraction is employed, toExtract must be None, and vice versa. If
        only one of start and end are non-None, the other defaults to 0 and
        self.fts, respectively.

        number: the quantity of features that are to be extracted, the default
        None means unrestricted extraction.

        randomize: indicates whether random sampling is to be used in
        conjunction with the number parameter, if randomize is False, the chosen
        features are determined by feature order, otherwise it is uniform random
        across the space of possible features.

        """
        ret = self._genericStructuralFrontend('extract', 'feature', toExtract,
                                              start, end, number, randomize)

        ret.setPointNames(self.getPointNames())
        self._adjustCountAndNames('feature', ret)

        ret._relPath = self.relativePath
        ret._absPath = self.absolutePath

        self.validate()

        return ret

    def deletePoints(self, toDelete=None, start=None, end=None, number=None, randomize=False):
        """
        Modify this object, removing those points that are specified by the input.

        toDelete: may take the form of any of the following:
          1. a single identifier (name or index)
          2. an iterable, list-like container of identifiers
          3. a function that when given a point will return True if it is to
             be deleted. Certain functions for matching points containing
             any or all specified values are available in UML's match module:
             anyMissing, allNonNumeric, allZero, etc.
          4. a filter function, as a string, containing a comparison operator
             between a feature name and a value (i.e 'feat1<10')

        start and end: parameters indicating range based deletion. If range
        based deletion is employed, toDelete must be None, and vice versa. If
        only one of start and end are non-None, the other defaults to 0 and
        self.pts, respectively.

        number: the quantity of points that are to be deleted, the default
        None means unrestricted deletion.

        randomize: indicates whether random sampling is to be used in
        conjunction with the number parameter, if randomize is False, the chosen
        points are determined by point order, otherwise it is uniform random
        across the space of possible points.

        """
        ret = self._genericStructuralFrontend('delete', 'point', toDelete,
                                              start, end, number, randomize)
        self._adjustCountAndNames('point', ret)
        self.validate()


    def deleteFeatures(self, toDelete=None, start=None, end=None, number=None, randomize=False):
        """
        Modify this object, removing those features that are specified by the input.

        toDelete: may take the form of any of the following:
          1. a single identifier (name or index)
          2. an iterable, list-like container of identifiers
          3. a function that when given a feature will return True if it is to
             be deleted. Certain functions for matching features containing
             any or all specified values are available in UML's match module:
             anyMissing, allNonNumeric, allZero, etc.
          4. a filter function, as a string, containing a comparison operator
             between a point name and a value (i.e 'point1<10')

        start and end: parameters indicating range based deletion. If range
        based deletion is employed, toDelete must be None, and vice versa. If
        only one of start and end are non-None, the other defaults to 0 and
        self.fts, respectively.

        number: the quantity of features that are to be deleted, the default
        None means unrestricted deletion.

        randomize: indicates whether random sampling is to be used in
        conjunction with the number parameter, if randomize is False, the chosen
        features are determined by feature order, otherwise it is uniform random
        across the space of possible features.

        """
        ret = self._genericStructuralFrontend('delete', 'feature', toDelete,
                                              start, end, number, randomize)
        self._adjustCountAndNames('feature', ret)
        self.validate()


    def retainPoints(self, toRetain=None, start=None, end=None, number=None, randomize=False):
        """
        Modify this object, retaining those points that are specified by the input.

        toRetain: may take the form of any of the following:
          1. a single identifier (name or index)
          2. an iterable, list-like container of identifiers
          3. a function that when given a point will return True if it is to
             be retained. Certain functions for matching points containing
             any or all specified values are available in UML's match module:
             anyMissing, allNonNumeric, allZero, etc.
          4. a filter function, as a string, containing a comparison operator
             between a feature name and a value (i.e 'feat1<10')

        start and end: parameters indicating range based retention. If range
        based retention is employed, toRetain must be None, and vice versa. If
        only one of start and end are non-None, the other defaults to 0 and
        self.pts, respectively.

        number: the quantity of points that are to be retained, the default
        None means unrestricted retention.

        randomize: indicates whether random sampling is to be used in
        conjunction with the number parameter, if randomize is False, the chosen
        points are determined by point order, otherwise it is uniform random
        across the space of possible points.

        """
        ref = self._genericStructuralFrontend('retain', 'point', toRetain,
                                              start, end, number, randomize)
        ref.setFeatureNames(self.getFeatureNames())
        ref._relPath = self.relativePath
        ref._absPath = self.absolutePath

        self.referenceDataFrom(ref)

        self.validate()


    def retainFeatures(self, toRetain=None, start=None, end=None, number=None, randomize=False):
        """
        Modify this object, retaining those features that are specified by the input.

        toRetain: may take the form of any of the following:
          1. a single identifier (name or index)
          2. an iterable, list-like container of identifiers
          3. a function that when given a feature will return True if it is to
             be retained. Certain functions for matching features containing
             any or all specified values are available in UML's match module:
             anyMissing, allNonNumeric, allZero, etc.
          4. a filter function, as a string, containing a comparison operator
             between a point name and a value (i.e 'point1<10')

        start and end: parameters indicating range based retention. If range
        based retention is employed, toRetain must be None, and vice versa. If
        only one of start and end are non-None, the other defaults to 0 and
        self.fts, respectively.

        number: the quantity of features that are to be retained, the default
        None means unrestricted retention.

        randomize: indicates whether random sampling is to be used in
        conjunction with the number parameter, if randomize is False, the chosen
        features are determined by feature order, otherwise it is uniform random
        across the space of possible features.

        """
        ref = self._genericStructuralFrontend('retain', 'feature', toRetain,
                                              start, end, number, randomize)
        ref.setPointNames(self.getPointNames())

        ref._relPath = self.relativePath
        ref._absPath = self.absolutePath

        self.referenceDataFrom(ref)

        self.validate()


    def countPoints(self, condition):
        """
        Similar to function extractPoints. Here we return back the number of points which satisfy the condition.
        condition: can be a string or a function object.
        """
        return self._genericStructuralFrontend('count', 'point', condition)


    def countFeatures(self, condition):
        """
        Similar to function extractFeatures. Here we return back the number of features which satisfy the condition.
        condition: can be a string or a function object.
        """
        return self._genericStructuralFrontend('count', 'feature', condition)


    def referenceDataFrom(self, other):
        """
        Modifies the internal data of this object to refer to the same data as other. In other
        words, the data wrapped by both the self and other objects resides in the
        same place in memory. Other must be an object of the same type as
        the calling object. Also, the shape of other should be consistent with the set
        of featureNames currently in this object. None is always returned.

        """
        # this is called first because it checks the data type
        self._referenceDataFrom_implementation(other)
        self.pointNames = other.pointNames
        self.pointNamesInverse = other.pointNamesInverse
        self.featureNames = other.featureNames
        self.featureNamesInverse = other.featureNamesInverse

        self._pointCount = other._pointCount
        self._featureCount = other._featureCount

        self._absPath = other.absolutePath
        self._relPath = other.relativePath

        self._nextDefaultValuePoint = other._nextDefaultValuePoint
        self._nextDefaultValueFeature = other._nextDefaultValueFeature

        self.validate()

    def copyAs(self, format, rowsArePoints=True, outputAs1D=False):
        """
        Return a new object which has the same data (and featureNames, depending on
        the return type) as this object. To return a specific kind of UML data
        object, one may specify the format parameter to be 'List', 'Matrix', or
        'Sparse'. To specify a raw return type (which will not include feature names),
        one may specify 'python list', 'numpy array', or 'numpy matrix', 'scipy csr',
        'scypy csc', 'list of dict' or 'dict of list'.

        """
        #make lower case, strip out all white space and periods, except if format
        # is one of the accepted UML data types
        if format not in ['List', 'Matrix', 'Sparse', 'DataFrame']:
            format = format.lower()
            format = format.strip()
            tokens = format.split(' ')
            format = ''.join(tokens)
            tokens = format.split('.')
            format = ''.join(tokens)
            if format not in ['pythonlist', 'numpyarray', 'numpymatrix', 'scipycsr', 'scipycsc',
                              'listofdict', 'dictoflist']:
                msg = "The only accepted asTypes are: 'List', 'Matrix', 'Sparse'"
                msg += ", 'python list', 'numpy array', 'numpy matrix', 'scipy csr', 'scipy csc'"
                msg += ", 'list of dict', and 'dict of list'"
                raise ArgumentException(msg)

        # we only allow 'numpyarray' and 'pythonlist' to be used with the outpuAs1D flag
        if outputAs1D:
            if format != 'numpyarray' and format != 'pythonlist':
                raise ArgumentException("Cannot output as 1D if format != 'numpy array' or 'python list'")
            if self.pts != 1 and self.fts != 1:
                raise ArgumentException("To output as 1D there may either be only one point or one feature")

        # certain shapes and formats are incompatible
        if format.startswith('scipy'):
            if self.pts == 0 or self.fts == 0:
                raise ArgumentException('Cannot output a point or feature empty object in a scipy format')

        ret = self._copyAs_implementation_base(format, rowsArePoints, outputAs1D)

        if isinstance(ret, UML.data.Base):
            ret._name = self.name
            ret._relPath = self.relativePath
            ret._absPath = self.absolutePath

        return ret

    def _copyAs_implementation_base(self, format, rowsArePoints, outputAs1D):
        # in copyAs, we've already limited outputAs1D to the 'numpyarray' and 'python list' formats
        if outputAs1D:
            if self.pts == 0 or self.fts == 0:
                if format == 'numpyarray':
                    return numpy.array([])
                if format == 'pythonlist':
                    return []
            raw = self._copyAs_implementation('numpyarray').flatten()
            if format != 'numpyarray':
                raw = raw.tolist()
            return raw

        # we enforce very specific shapes in the case of emptiness along one
        # or both axes
        if format == 'pythonlist':
            if self.pts == 0:
                return []
            if self.fts == 0:
                ret = []
                for i in range(self.pts):
                    ret.append([])
                return ret

        if format in ['listofdict', 'dictoflist']:
            ret = self._copyAs_implementation('numpyarray')
        else:
            ret = self._copyAs_implementation(format)
            if isinstance(ret, UML.data.Base):
                self._copyNames(ret)

        def _createListOfDict(data, featureNames):
            # creates a list of dictionaries mapping feature names to the point's values
            # dictionaries are in point order
            listofdict = []
            for point in data:
                feature_dict = {}
                for i, value in enumerate(point):
                    feature = featureNames[i]
                    feature_dict[feature] = value
                listofdict.append(feature_dict)
            return listofdict

        def _createDictOfList(data, featureNames, nFeatures):
            # creates a python dict maps feature names to python lists containing
            # all of that feature's values
            dictoflist = {}
            for i in range(nFeatures):
                feature = featureNames[i]
                values_list = data[:,i].tolist()
                dictoflist[feature] = values_list
            return dictoflist

        if not rowsArePoints:
            if format in ['List', 'Matrix', 'Sparse', 'DataFrame']:
                ret.transpose()
            elif format == 'listofdict':
                ret = ret.transpose()
                ret = _createListOfDict(data=ret, featureNames=self.getPointNames())
                return ret
            elif format == 'dictoflist':
                ret = ret.transpose()
                ret = _createDictOfList(data=ret, featureNames=self.getPointNames(), nFeatures=self.pts)
                return ret
            elif format != 'pythonlist':
                ret = ret.transpose()
            else:
                ret = numpy.transpose(ret).tolist()

        if format == 'listofdict':
            ret = _createListOfDict(data=ret, featureNames=self.getFeatureNames())
        if format == 'dictoflist':
            ret = _createDictOfList(data=ret, featureNames=self.getFeatureNames(), nFeatures=self.fts)

        return ret

    def _copyNames (self, CopyObj):
        if self._pointNamesCreated():
            CopyObj.pointNamesInverse = self.getPointNames()
            CopyObj.pointNames = copy.copy(self.pointNames)
            # if CopyObj.getTypeString() == 'DataFrame':
            #     CopyObj.data.index = self.getPointNames()
        else:
            CopyObj.pointNamesInverse = None
            CopyObj.pointNames = None

        if self._featureNamesCreated():
            CopyObj.featureNamesInverse = self.getFeatureNames()
            CopyObj.featureNames = copy.copy(self.featureNames)
            # if CopyObj.getTypeString() == 'DataFrame':
            #     CopyObj.data.columns = self.getFeatureNames()
        else:
            CopyObj.featureNamesInverse = None
            CopyObj.featureNames = None

        CopyObj._nextDefaultValueFeature = self._nextDefaultValueFeature
        CopyObj._nextDefaultValuePoint = self._nextDefaultValuePoint

    def copyPoints(self, toCopy=None, start=None, end=None, number=None, randomize=False):
        """
        Returns an object containing those points that are specified by the input, without
        modification to this object.

        toCopy: may take the form of any of the following:
          1. a single identifier (name or index)
          2. an iterable, list-like container of identifiers
          3. a function that when given a point will return True if it is to
             be copied
          4. a filter function, as a string, containing a comparison operator
             between a feature name and a value (i.e 'feat1<10')

        start and end: parameters indicating range based copying. If range
        based copying is employed, toCopy must be None, and vice versa. If
        only one of start and end are non-None, the other defaults to 0 and
        self.pts, respectively.

        number: the quantity of points that are to be copied, the default
        None means unrestricted copying.

        randomize: indicates whether random sampling is to be used in
        conjunction with the number parameter, if randomize is False, the chosen
        points are determined by point order, otherwise it is uniform random
        across the space of possible points.

        """
        ret = self._genericStructuralFrontend('copy', 'point', toCopy, start, end,
                                              number, randomize)

        ret.setFeatureNames(self.getFeatureNames())

        ret._relPath = self.relativePath
        ret._absPath = self.absolutePath

        self.validate()
        return ret


    def copyFeatures(self, toCopy=None, start=None, end=None, number=None, randomize=False):
        """
        Returns an object containing those features that are specified by the input, without
        modification to this object.

        toCopy: may take the form of any of the following:
          1. a single identifier (name or index)
          2. an iterable, list-like container of identifiers
          3. a function that when given a feature will return True if it is to
             be copied
          4. a filter function, as a string, containing a comparison operator
             between a point name and a value (i.e 'point1<10')

        start and end: parameters indicating range based copying. If range
        based copying is employed, toCopy must be None, and vice versa. If
        only one of start and end are non-None, the other defaults to 0 and
        self.fts, respectively.

        number: the quantity of features that are to be copied, the default
        None means unrestricted copying.

        randomize: indicates whether random sampling is to be used in
        conjunction with the number parameter, if randomize is False, the chosen
        features are determined by feature order, otherwise it is uniform random
        across the space of possible features.

        """
        ret = self._genericStructuralFrontend('copy', 'feature', toCopy, start, end,
                                              number, randomize)

        ret.setPointNames(self.getPointNames())

        ret._absPath = self.absolutePath
        ret._relPath = self.relativePath

        return ret


    def transformEachPoint(self, function, points=None):
        """
        Modifies this object to contain the results of the given function
        calculated on the specified points in this object.

        function: must accept the view of a point as an argument

        points: may be None to indicate application to all points, a single
        point identifier (name or index) or an iterable, list-like container of
        point identifiers to limit application only to those specified.

        """
        if self.pts == 0:
            raise ImproperActionException("We disallow this function when there are 0 points")
        if self.fts == 0:
            raise ImproperActionException("We disallow this function when there are 0 features")
        if function is None:
            raise ArgumentException("function must not be None")
        if points is not None:
            points = self._constructIndicesList('point', points)

        self._transformEachPoint_implementation(function, points)

        self.validate()


    def transformEachFeature(self, function, features=None):
        """
        Modifies this object to contain the results of the given function
        calculated on the specified features in this object.

        function: must accept the view of a feature as an argument

        features: may be None to indicate application to all features, a single
        feature identifier (name or index) or an iterable, list-like container
        of feature identifiers to limit application only to those specified.

        """
        if self.pts == 0:
            raise ImproperActionException("We disallow this function when there are 0 points")
        if self.fts == 0:
            raise ImproperActionException("We disallow this function when there are 0 features")
        if function is None:
            raise ArgumentException("function must not be None")
        if features is not None:
            features = self._constructIndicesList('feature', features)

        self._transformEachFeature_implementation(function, features)

        self.validate()


    def transformEachElement(self, toTransform, points=None, features=None, preserveZeros=False,
                             skipNoneReturnValues=False):
        """
        Modifies this object to contain the results of toTransform for each element.

        toTransform: May be a function in the form of toTransform(elementValue)
        or toTransform(elementValue, pointNum, featureNum), or a dictionary
        mapping the current element [key] to the transformed element [value].

        points: Limit to only elements of the specified points; may be None for
        all points, a single identifier (name or index), or an iterable,
        list-like container of identifiers.

        features: Limit to only elements of the specified features; may be None
        for all features, a single identifier (name or index), or an iterable,
        list-like container of identifiers.

        preserveZeros: If True it does not apply toTransform to elements in
        the data that are 0, and that 0 is not modified.

        skipNoneReturnValues: If True, any time toTransform() returns None, the
        value originally in the data will remain unmodified.

        """
        if points is not None:
            points = self._constructIndicesList('point', points)
        if features is not None:
            features = self._constructIndicesList('feature', features)

        self.validate()

        self._transformEachElement_implementation(toTransform, points, features, preserveZeros, skipNoneReturnValues)


    def fillWith(self, values, pointStart, featureStart, pointEnd, featureEnd):
        """
        Revise the contents of the calling object so that it contains the provided
        values in the given location.

        values - Either a constant value or a UML object whose size is consistent
        with the given start and end indices.

        pointStart - the inclusive ID of the first point in the calling object
        whose contents will be modified.

        featureStart - the inclusive ID of the first feature in the calling object
        whose contents will be modified.

        pointEnd - the inclusive ID of the last point in the calling object
        whose contents will be modified.

        featureEnd - the inclusive ID of the last feature in the calling object
        whose contents will be modified.

        """
        psIndex = self._getPointIndex(pointStart)
        peIndex = self._getPointIndex(pointEnd)
        fsIndex = self._getFeatureIndex(featureStart)
        feIndex = self._getFeatureIndex(featureEnd)

        if psIndex > peIndex:
            msg = "pointStart (" + str(pointStart) + ") must be less than or "
            msg += "equal to pointEnd (" + str(pointEnd) + ")."
            raise ArgumentException(msg)
        if fsIndex > feIndex:
            msg = "featureStart (" + str(featureStart) + ") must be less than or "
            msg += "equal to featureEnd (" + str(featureEnd) + ")."
            raise ArgumentException(msg)

        if isinstance(values, UML.data.Base):
            prange = (peIndex - psIndex) + 1
            frange = (feIndex - fsIndex) + 1
            if values.pts != prange:
                msg = "When the values argument is a UML data object, the size "
                msg += "of values must match the range of modification. There are "
                msg += str(values.pts) + " points in values, yet pointStart ("
                msg += str(pointStart) + ") and pointEnd ("
                msg += str(pointEnd) + ") define a range of length " + str(prange)
                raise ArgumentException(msg)
            if values.fts != frange:
                msg = "When the values argument is a UML data object, the size "
                msg += "of values must match the range of modification. There are "
                msg += str(values.fts) + " features in values, yet featureStart ("
                msg += str(featureStart) + ") and featureEnd ("
                msg += str(featureEnd) + ") define a range of length " + str(frange)
                raise ArgumentException(msg)
            if values.getTypeString() != self.getTypeString():
                values = values.copyAs(self.getTypeString())

        elif dataHelpers._looksNumeric(values) or isinstance(values, six.string_types):
            pass  # no modificaitons needed
        else:
            msg = "values may only be a UML data object, or a single numeric value, yet "
            msg += "we received something of " + str(type(values))
            raise ArgumentException(msg)

        self._fillWith_implementation(values, psIndex, fsIndex, peIndex, feIndex)
        self.validate()


    def fillUsingPoints(self, match, fill, arguments=None, points=None,
                        returnModified=False):
        """
        Fill matching values within each point with a specified value based on
        the values in that point. fillUsingPoints can also be used for filling
        with any constant value

        match: A single value, list of values, or function. If a function, it
          must accept a single value and return True if the value is a match.
          Certain match types can be imported from UML's match module:
          missing, nonNumeric, zero, etc.

        fill: A single value or function. If a function, it must be in the
          format fill(point, match) or fill(point, match, arguments) and
          return the transformed point as a list of values.
          Certain fill methods can be imported from UML's fill module:
          mean, median, mode, forwardFill, backwardFill, interpolation

        arguments: Any additional arguments being passed to the fill function

        points: Select specific points to apply fill to. If points is None, the
          fill will be applied to all points.  Otherwise, points may be a
          single identifier or list of identifiers

        returnModified: return an object containing True for the modified
          values in each point and False for unmodified values
        """
        if returnModified:
            def bools(values):
                return [True if match(val) else False for val in values]
            if points is None:
                modified = self.calculateForEachPoint(bools)
            else:
                modified = self[points, :].calculateForEachPoint(bools)
            modNames = [name + "_modified" for name in modified.getPointNames()]
            modified.setPointNames(modNames)
        else:
            modified = None

        self._genericFillUsingAxisFrontend('point', match, fill, arguments, points, None)
        self.validate()

        return modified

    def fillUsingFeatures(self, match, fill, arguments=None, features=None,
                          returnModified=False):
        """
        Fill matching values within each feature with a specified value based
        on the values in that feature. fillUsingFeatures can also be used for
        filling with any constant value

        match: A single value, list of values, or function. If a function, it
          must accept a single value and return True if the value is a match.
          Certain match types can be imported from UML's match module:
          missing, nonNumeric, zero, etc.

        fill: A single value or function. If a function, it must be in the
          format fill(feature, match) or fill(feature, match, arguments)
          and return the transformed feature as a list of values.
          Certain fill methods can be imported from UML's fill module:
          mean, median, mode, forwardFill, backwardFill, interpolation

        arguments: Any additional arguments being passed to the fill function

        features: Select specific features to apply fill to. If features is
          None, the fill will be applied to all features.  Otherwise, features
          may be a single identifier or list of identifiers

        returnModified: return an object containing True for the modified
          values in each feature and False for unmodified values
        """
        if returnModified:
            def bools(values):
                return [True if match(val) else False for val in values]
            if features is None:
                modified = self.calculateForEachFeature(bools)
            else:
                modified = self[:, features].calculateForEachFeature(bools)
            modNames = [name + "_modified" for name in modified.getFeatureNames()]
            modified.setFeatureNames(modNames)
        else:
            modified = None

        self._genericFillUsingAxisFrontend('feature', match, fill, arguments,
                                           None, features)
        self.validate()

        return modified

    def _genericFillUsingAxisFrontend(self, axis, toMatch, toFill, arguments,
                                      points, features):
        self._validateAxis(axis)
        toTransform = fill.factory(toMatch, toFill, arguments)
        if axis == 'point':
            self.transformEachPoint(toTransform, points)
        else:
            self.transformEachFeature(toTransform, features)

    def fillUsingAllData(self, match, fill, arguments=None, points=None,
                           features=None, returnModified=False):
        """
        Fill matching values with values based on the context of the entire dataset.

        match: A single value, list of values, or function. If a function, it
          must accept a single value and return True if the value is a match.
          Common match types can be imported from UML's match module (missing,
          nonNumeric, zero, etc.)

        fill: A function in the format fill(data, match) or
          fill(data, match, arguments) where data is the entire UML data object
          and the transformed data object is being returned.
          Certain fill methods can be imported from UML's fill module:
          kNeighborsRegressor, kNeighborsClassifier

        arguments: Any additional arguments being passed to the fill function

        points: Select specific points to apply fill to. If points is None, the
          fill will be applied to all points.  Otherwise, points may be a
          single identifier or list of identifiers

        features: Select specific features to apply fill to. If features is
          None, the fill will be applied to all features.  Otherwise, features
          may be a single identifier or list of identifiers

        returnModified: return an object containing True for the modified
          values in each feature and False for unmodified values
        """
        if returnModified:
            modified = self.calculateForEachElement(match, points=points, features=features)
            modNames = [name + "_modified" for name in modified.getFeatureNames()]
            modified.setFeatureNames(modNames)
            if points is not None and features is not None:
                modified = modified[points, features]
            elif points is not None:
                modified = modified[points, :]
            elif features is not None:
                modified = modified[:, features]
        else:
            modified = None

        tmpData = fill(self.copy(), match, arguments)
        if points is None and features is None:
            self.referenceDataFrom(tmpData)
        else:
            def transform(value, i, j):
                return tmpData[i, j]
            self.transformEachElement(transform, points, features)

        return modified

    def _flattenNames(self, discardAxis):
        """
        Helper calculating the axis names for the unflattend axis after a flatten operation.

        """
        self._validateAxis(discardAxis)
        if discardAxis == 'point':
            keepNames = self.getFeatureNames()
            dropNames = self.getPointNames()
        else:
            keepNames = self.getPointNames()
            dropNames = self.getFeatureNames()

        ret = []
        for d in dropNames:
            for k in keepNames:
                ret.append(k + ' | ' + d)

        return ret

    def flattenToOnePoint(self):
        """
        Adjust this object in place so that the same values are all in a single point.

        Each feature in the result maps to exactly one value from the original object.
        The order of values respects the point order from the original object,
        if there were n features in the original, the first n values in the result
        will exactly match the first point, the nth to (2n-1)th values will exactly
        match the original second point, etc. The feature names will be transformed
        such that the value at the intersection of the "pn_i" named point and "fn_j"
        named feature from the original object will have a feature name of "fn_j | pn_i".
        The single point will have a name of "Flattened".

        Raises: ImproperActionException if an axis has length 0

        """
        if self.pts == 0:
            msg = "Can only flattenToOnePoint when there is one or more points. " \
                  "This object has 0 points."
            raise ImproperActionException(msg)
        if self.fts == 0:
            msg = "Can only flattenToOnePoint when there is one or more features. " \
                  "This object has 0 features."
            raise ImproperActionException(msg)

        # TODO: flatten nameless Objects without the need to generate default names for them.
        if not self._pointNamesCreated():
            self._setAllDefault('point')
        if not self._featureNamesCreated():
            self._setAllDefault('feature')

        self._flattenToOnePoint_implementation()

        self._featureCount = self.pts * self.fts
        self._pointCount = 1
        self.setFeatureNames(self._flattenNames('point'))
        self.setPointNames(['Flattened'])


    def flattenToOneFeature(self):
        """
        Adjust this object in place so that the same values are all in a single feature.

        Each point in the result maps to exactly one value from the original object.
        The order of values respects the feature order from the original object,
        if there were n points in the original, the first n values in the result
        will exactly match the first feature, the nth to (2n-1)th values will exactly
        match the original second feature, etc. The point names will be transformed
        such that the value at the intersection of the "pn_i" named point and "fn_j"
        named feature from the original object will have a point name of "pn_i | fn_j".
        The single feature will have a name of "Flattened".

        Raises: ImproperActionException if an axis has length 0

        """
        if self.pts == 0:
            msg = "Can only flattenToOneFeature when there is one or more points. " \
                  "This object has 0 points."
            raise ImproperActionException(msg)
        if self.fts == 0:
            msg = "Can only flattenToOneFeature when there is one or more features. " \
                  "This object has 0 features."
            raise ImproperActionException(msg)

        # TODO: flatten nameless Objects without the need to generate default names for them.
        if not self._pointNamesCreated():
            self._setAllDefault('point')
        if not self._featureNamesCreated():
            self._setAllDefault('feature')

        self._flattenToOneFeature_implementation()

        self._pointCount = self.pts * self.fts
        self._featureCount = 1
        self.setPointNames(self._flattenNames('feature'))
        self.setFeatureNames(['Flattened'])


    def _unflattenNames(self, addedAxis, addedAxisLength):
        """
        Helper calculating the new axis names after an unflattening operation.

        """
        self._validateAxis(addedAxis)
        if addedAxis == 'point':
            both = self.getFeatureNames()
            keptAxisLength = self.fts // addedAxisLength
            allDefault = self._namesAreFlattenFormatConsistent('point', addedAxisLength, keptAxisLength)
        else:
            both = self.getPointNames()
            keptAxisLength = self.pts // addedAxisLength
            allDefault = self._namesAreFlattenFormatConsistent('feature', addedAxisLength, keptAxisLength)

        if allDefault:
            addedAxisName = None
            keptAxisName = None
        else:
            # we consider the split of the elements into keptAxisLength chunks (of
            # which there will be addedAxisLength number of chunks), and want the
            # index of the first of each chunk. We allow that first name to be
            # representative for that chunk: all will have the same stuff past
            # the vertical bar.
            locations = range(0, len(both), keptAxisLength)
            addedAxisName = [both[n].split(" | ")[1] for n in locations]
            keptAxisName = [name.split(" | ")[0] for name in both[:keptAxisLength]]

        return addedAxisName, keptAxisName

    def _namesAreFlattenFormatConsistent(self, flatAxis, newFLen, newUFLen):
        """
        Helper which validates the formatting of axis names prior to unflattening.

        Will raise ImproperActionException if an inconsistency with the formatting
        done by the flatten operations is discovered. Returns True if all the names
        along the unflattend axis are default, False otherwise.

        """
        flat = self.getPointNames() if flatAxis == 'point' else self.getFeatureNames()
        formatted = self.getFeatureNames() if flatAxis == 'point' else self.getPointNames()

        def checkIsDefault(axisName):
            ret = False
            try:
                if axisName[:DEFAULT_PREFIX_LENGTH] == DEFAULT_PREFIX:
                    int(axisName[DEFAULT_PREFIX_LENGTH:])
                    ret = True
            except ValueError:
                ret = False
            return ret

        # check the contents of the names along the flattened axis
        isDefault = checkIsDefault(flat[0])
        isExact = flat == ['Flattened']
        if not (isDefault or isExact):
            msg = "In order to unflatten this object, the names must be " \
                  "consistent with the results from a flatten call. Therefore, " \
                  "the " + flatAxis + " name for this object ('" + flat[0] + "') must " \
                  "either be a default name or exactly the string 'Flattened'"
            raise ImproperActionException(msg)

        # check the contents of the names along the unflattend axis
        msg = "In order to unflatten this object, the names must be " \
              "consistent with the results from a flatten call. Therefore, " \
              "the " + flatAxis + " names for this object must either be all " \
              "default, or they must be ' | ' split names with name values " \
              "consistent with the positioning from a flatten call."
        # each name - default or correctly formatted
        allDefaultStatus = None
        for name in formatted:
            isDefault = checkIsDefault(name)
            formatCorrect = len(name.split(" | ")) == 2
            if allDefaultStatus is None:
                allDefaultStatus = isDefault
            else:
                if isDefault != allDefaultStatus:
                    raise ImproperActionException(msg)

            if not (isDefault or formatCorrect):
                raise ImproperActionException(msg)

        # consistency only relevant if we have non-default names
        if not allDefaultStatus:
            # seen values - consistent wrt original flattend axis names
            for i in range(newFLen):
                same = formatted[newUFLen*i].split(' | ')[1]
                for name in formatted[newUFLen*i:newUFLen*(i+1)]:
                    if same != name.split(' | ')[1]:
                        raise ImproperActionException(msg)

            # seen values - consistent wrt original unflattend axis names
            for i in range(newUFLen):
                same = formatted[i].split(' | ')[0]
                for j in range(newFLen):
                    name = formatted[i + (j * newUFLen)]
                    if same != name.split(' | ')[0]:
                        raise ImproperActionException(msg)

        return allDefaultStatus


    def unflattenFromOnePoint(self, numPoints):
        """
        Adjust this point vector in place to an object that it could have been flattend from.

        This is an inverse of the method flattenToOnePoint: if an object foo with n
        points calls the flatten method, then this method with n as the argument, the
        result should be identical to the original foo. It is not limited to objects
        that have previously had flattenToOnePoint called on them; any object whose
        structure and names are consistent with a previous call to flattenToOnePoint
        may call this method. This includes objects with all default names.

        Raises: ArgumentException if numPoints does not divide the length of the point
        vector.

        Raises: ImproperActionException if an axis has length 0, there is more than one
        point, or the names are inconsistent with a previous call to flattenToOnePoint.

        """
        if self.fts == 0:
            msg = "Can only unflattenFromOnePoint when there is one or more features. " \
                  "This object has 0 features."
            raise ImproperActionException(msg)
        if self.pts != 1:
            msg = "Can only unflattenFromOnePoint when there is only one point. " \
                  "This object has " + str(self.pts) + " points."
            raise ImproperActionException(msg)
        if self.fts % numPoints != 0:
            msg = "The argument numPoints (" + str(numPoints) + ") must be a divisor of " \
                  "this object's featureCount (" + str(self.fts) + ") otherwise " \
                  "it will not be possible to equally divide the elements into the desired " \
                  "number of points."
            raise ArgumentException(msg)

        if not self._pointNamesCreated():
            self._setAllDefault('point')
        if not self._featureNamesCreated():
            self._setAllDefault('feature')

        self._unflattenFromOnePoint_implementation(numPoints)
        ret = self._unflattenNames('point', numPoints)
        self._featureCount = self.fts // numPoints
        self._pointCount = numPoints
        self.setPointNames(ret[0])
        self.setFeatureNames(ret[1])


    def unflattenFromOneFeature(self, numFeatures):
        """
        Adjust this feature vector in place to an object that it could have been flattend from.

        This is an inverse of the method flattenToOneFeature: if an object foo with n
        features calls the flatten method, then this method with n as the argument, the
        result should be identical to the original foo. It is not limited to objects
        that have previously had flattenToOneFeature called on them; any object whose
        structure and names are consistent with a previous call to flattenToOneFeature
        may call this method. This includes objects with all default names.

        Raises: ArgumentException if numPoints does not divide the length of the point
        vector.

        Raises: ImproperActionException if an axis has length 0, there is more than one
        point, or the names are inconsistent with a previous call to flattenToOnePoint.

        """
        if self.pts == 0:
            msg = "Can only unflattenFromOneFeature when there is one or more points. " \
                  "This object has 0 points."
            raise ImproperActionException(msg)
        if self.fts != 1:
            msg = "Can only unflattenFromOneFeature when there is only one feature. " \
                  "This object has " + str(self.fts) + " features."
            raise ImproperActionException(msg)

        if self.pts % numFeatures != 0:
            msg = "The argument numFeatures (" + str(numFeatures) + ") must be a divisor of " \
                  "this object's pointCount (" + str(self.pts) + ") otherwise " \
                  "it will not be possible to equally divide the elements into the desired " \
                  "number of features."
            raise ArgumentException(msg)

        if not self._pointNamesCreated():
            self._setAllDefault('point')
        if not self._featureNamesCreated():
            self._setAllDefault('feature')

        self._unflattenFromOneFeature_implementation(numFeatures)
        ret = self._unflattenNames('feature', numFeatures)
        self._pointCount = self.pts // numFeatures
        self._featureCount = numFeatures
        self.setPointNames(ret[1])
        self.setFeatureNames(ret[0])


    ###############################################################
    ###############################################################
    ###   Subclass implemented numerical operation functions    ###
    ###############################################################
    ###############################################################

    def elementwiseMultiply(self, other):
        """
        Perform element wise multiplication of this UML data object against the
        provided other UML data object, with the result being stored in-place in
        the calling object. Both objects must contain only numeric data. The
        pointCount and featureCount of both objects must be equal. The types of
        the two objects may be different. None is always returned.

        """
        if not isinstance(other, UML.data.Base):
            raise ArgumentException("'other' must be an instance of a UML data object")

        if self.pts != other.pts:
            raise ArgumentException("The number of points in each object must be equal.")
        if self.fts != other.fts:
            raise ArgumentException("The number of features in each object must be equal.")

        if self.pts == 0 or self.fts == 0:
            raise ImproperActionException("Cannot do elementwiseMultiply when points or features is emtpy")

        self._validateEqualNames('point', 'point', 'elementwiseMultiply', other)
        self._validateEqualNames('feature', 'feature', 'elementwiseMultiply', other)

        try:
            self._elementwiseMultiply_implementation(other)
        except Exception as e:
            #TODO: improve how the exception is catch
            self._numericValidation()
            other._numericValidation()
            raise(e)

        (retPNames, retFNames) = dataHelpers.mergeNonDefaultNames(self, other)
        self.setPointNames(retPNames)
        self.setFeatureNames(retFNames)
        self.validate()

    def elementwisePower(self, other):
        # other is UML or single numerical value
        singleValue = dataHelpers._looksNumeric(other)
        if not singleValue and not isinstance(other, UML.data.Base):
            raise ArgumentException("'other' must be an instance of a UML data object or a single numeric value")

        if isinstance(other, UML.data.Base):
            # same shape
            if self.pts != other.pts:
                raise ArgumentException("The number of points in each object must be equal.")
            if self.fts != other.fts:
                raise ArgumentException("The number of features in each object must be equal.")

        if self.pts == 0 or self.fts == 0:
            raise ImproperActionException("Cannot do elementwiseMultiply when points or features is emtpy")

        if isinstance(other, UML.data.Base):
            def powFromRight(val, pnum, fnum):
                try:
                    return val ** other[pnum, fnum]
                except Exception as e:
                    self._numericValidation()
                    other._numericValidation()
                    raise(e)
            self.transformEachElement(powFromRight)
        else:
            def powFromRight(val, pnum, fnum):
                try:
                    return val ** other
                except Exception as e:
                    self._numericValidation()
                    other._numericValidation()
                    raise(e)
            self.transformEachElement(powFromRight)

        self.validate()

    def __mul__(self, other):
        """
        Perform matrix multiplication or scalar multiplication on this object depending on
        the input 'other'

        """
        if not isinstance(other, UML.data.Base) and not dataHelpers._looksNumeric(other):
            return NotImplemented

        # Test element type self
        if self.pts == 0 or self.fts == 0:
            raise ImproperActionException("Cannot do a multiplication when points or features is empty")

        # test element type other
        if isinstance(other, UML.data.Base):
            if other.pts == 0 or other.fts == 0:
                raise ImproperActionException("Cannot do a multiplication when points or features is empty")

            if self.fts != other.pts:
                raise ArgumentException("The number of features in the calling object must "
                                        + "match the point in the callee object.")

            self._validateEqualNames('feature', 'point', '__mul__', other)

        try:
            ret = self._mul__implementation(other)
        except Exception as e:
            #TODO: improve how the exception is catch
            self._numericValidation()
            other._numericValidation()
            raise(e)

        if isinstance(other, UML.data.Base):
            if self._pointNamesCreated():
                ret.setPointNames(self.getPointNames())
            if other._featureNamesCreated():
                ret.setFeatureNames(other.getFeatureNames())

        pathSource = 'merge' if isinstance(other, UML.data.Base) else 'self'

        dataHelpers.binaryOpNamePathMerge(self, other, ret, None, pathSource)

        return ret

    def __rmul__(self, other):
        """	Perform scalar multiplication with this object on the right """
        if dataHelpers._looksNumeric(other):
            return self.__mul__(other)
        else:
            return NotImplemented

    def __imul__(self, other):
        """
        Perform in place matrix multiplication or scalar multiplication, depending in the
        input 'other'

        """
        ret = self.__mul__(other)
        if ret is not NotImplemented:
            self.referenceDataFrom(ret)
            ret = self

        return ret

    def __add__(self, other):
        """
        Perform addition on this object, element wise if 'other' is a UML data
        object, or element wise with a scalar if other is some kind of numeric
        value.

        """
        return self._genericNumericBinary('__add__', other)

    def __radd__(self, other):
        """ Perform scalar addition with this object on the right """
        return self._genericNumericBinary('__radd__', other)

    def __iadd__(self, other):
        """
        Perform in-place addition on this object, element wise if 'other' is a UML data
        object, or element wise with a scalar if other is some kind of numeric
        value.

        """
        return self._genericNumericBinary('__iadd__', other)

    def __sub__(self, other):
        """
        Subtract from this object, element wise if 'other' is a UML data
        object, or element wise by a scalar if other is some kind of numeric
        value.

        """
        return self._genericNumericBinary('__sub__', other)

    def __rsub__(self, other):
        """
        Subtract each element of this object from the given scalar

        """
        return self._genericNumericBinary('__rsub__', other)

    def __isub__(self, other):
        """
        Subtract (in place) from this object, element wise if 'other' is a UML data
        object, or element wise with a scalar if other is some kind of numeric
        value.

        """
        return self._genericNumericBinary('__isub__', other)

    def __div__(self, other):
        """
        Perform division using this object as the numerator, element wise if 'other'
        is a UML data object, or element wise by a scalar if other is some kind of
        numeric value.

        """
        return self._genericNumericBinary('__div__', other)

    def __rdiv__(self, other):
        """
        Perform element wise division using this object as the denominator, and the
        given scalar value as the numerator

        """
        return self._genericNumericBinary('__rdiv__', other)

    def __idiv__(self, other):
        """
        Perform division (in place) using this object as the numerator, element
        wise if 'other' is a UML data object, or element wise by a scalar if other
        is some kind of numeric value.

        """
        return self._genericNumericBinary('__idiv__', other)

    def __truediv__(self, other):
        """
        Perform true division using this object as the numerator, element wise
        if 'other' is a UML data object, or element wise by a scalar if other is
        some kind of numeric value.

        """
        return self._genericNumericBinary('__truediv__', other)

    def __rtruediv__(self, other):
        """
        Perform element wise true division using this object as the denominator,
        and the given scalar value as the numerator

        """
        return self._genericNumericBinary('__rtruediv__', other)

    def __itruediv__(self, other):
        """
        Perform true division (in place) using this object as the numerator, element
        wise if 'other' is a UML data object, or element wise by a scalar if other
        is some kind of numeric value.

        """
        return self._genericNumericBinary('__itruediv__', other)

    def __floordiv__(self, other):
        """
        Perform floor division using this object as the numerator, element wise
        if 'other' is a UML data object, or element wise by a scalar if other is
        some kind of numeric value.

        """
        return self._genericNumericBinary('__floordiv__', other)

    def __rfloordiv__(self, other):
        """
        Perform element wise floor division using this object as the denominator,
        and the given scalar value as the numerator

        """
        return self._genericNumericBinary('__rfloordiv__', other)

    def __ifloordiv__(self, other):
        """
        Perform floor division (in place) using this object as the numerator, element
        wise if 'other' is a UML data object, or element wise by a scalar if other
        is some kind of numeric value.

        """
        return self._genericNumericBinary('__ifloordiv__', other)

    def __mod__(self, other):
        """
        Perform mod using the elements of this object as the dividends, element wise
        if 'other' is a UML data object, or element wise by a scalar if other is
        some kind of numeric value.

        """
        return self._genericNumericBinary('__mod__', other)

    def __rmod__(self, other):
        """
        Perform mod using the elements of this object as the divisors, and the
        given scalar value as the dividend

        """
        return self._genericNumericBinary('__rmod__', other)

    def __imod__(self, other):
        """
        Perform mod (in place) using the elements of this object as the dividends,
        element wise if 'other' is a UML data object, or element wise by a scalar
        if other is some kind of numeric value.

        """
        return self._genericNumericBinary('__imod__', other)

    @to2args
    def __pow__(self, other, z):
        """
        Perform exponentiation (iterated __mul__) using the elements of this object
        as the bases, element wise if 'other' is a UML data object, or element wise
        by a scalar if other is some kind of numeric value.

        """
        if self.pts == 0 or self.fts == 0:
            raise ImproperActionException("Cannot do ** when points or features is empty")
        if not dataHelpers._looksNumeric(other):
            raise ArgumentException("'other' must be an instance of a scalar")
        if other != int(other):
            raise ArgumentException("other may only be an integer type")
        if other < 0:
            raise ArgumentException("other must be greater than zero")

        if self._pointNamesCreated():
            retPNames = self.getPointNames()
        else:
            retPNames = None
        if self._featureNamesCreated():
            retFNames = self.getFeatureNames()
        else:
            retFNames = None

        if other == 1:
            ret = self.copy()
            ret._name = dataHelpers.nextDefaultObjectName()
            return ret

        # exact conditions in which we need to instantiate this object
        if other == 0 or other % 2 == 0:
            identityPNames = 'automatic' if retPNames is None else retPNames
            identityFNames = 'automatic' if retFNames is None else retFNames
            identity = UML.createData(self.getTypeString(), numpy.eye(self.pts),
                                      pointNames=identityPNames, featureNames=identityFNames)
        if other == 0:
            return identity

        # this means that we don't start with a multiplication at the ones place,
        # so we need to reserve the identity as the in progress return value
        if other % 2 == 0:
            ret = identity
        else:
            ret = self.copy()

        # by setting up ret, we've taken care of the original ones place
        curr = other >> 1
        # the running binary exponent we've calculated. We've done the ones
        # place, so this is just a copy
        running = self.copy()

        while curr != 0:
            running = running._matrixMultiply_implementation(running)
            if (curr % 2) == 1:
                ret = ret._matrixMultiply_implementation(running)

            # shift right to put the next digit in the ones place
            curr = curr >> 1

        ret.setPointNames(retPNames)
        ret.setFeatureNames(retFNames)

        ret._name = dataHelpers.nextDefaultObjectName()

        return ret

    def __ipow__(self, other):
        """
        Perform in-place exponentiation (iterated __mul__) using the elements
        of this object as the bases, element wise if 'other' is a UML data
        object, or element wise by a scalar if other is some kind of numeric
        value.

        """
        ret = self.__pow__(other)
        self.referenceDataFrom(ret)
        return self

    def __pos__(self):
        """ Return this object. """
        ret = self.copy()
        ret._name = dataHelpers.nextDefaultObjectName()

        return ret

    def __neg__(self):
        """ Return this object where every element has been multiplied by -1 """
        ret = self.copy()
        ret *= -1
        ret._name = dataHelpers.nextDefaultObjectName()

        return ret

    def __abs__(self):
        """ Perform element wise absolute value on this object """
        ret = self.calculateForEachElement(abs)
        if self._pointNamesCreated():
            ret.setPointNames(self.getPointNames())
        else:
            ret.setPointNames(None)
        if self._featureNamesCreated():
            ret.setFeatureNames(self.getFeatureNames())
        else:
            ret.setPointNames(None)

        ret._name = dataHelpers.nextDefaultObjectName()
        ret._absPath = self.absolutePath
        ret._relPath = self.relativePath
        return ret

    def _numericValidation(self):
        if self.pts > 0:
            try:
                self.calculateForEachElement(dataHelpers._checkNumeric)
            except ValueError:
                   raise ArgumentException("This data object contains non numeric data, cannot do this operation")

    def _genericNumericBinary_sizeValidation(self, opName, other):
        if self.pts != other.pts:
            msg = "The number of points in each object must be equal. "
            msg += "(self=" + str(self.pts) + " vs other="
            msg += str(other.pts) + ")"
            raise ArgumentException(msg)
        if self.fts != other.fts:
            raise ArgumentException("The number of features in each object must be equal.")

        if self.pts == 0 or self.fts == 0:
            raise ImproperActionException("Cannot do " + opName + " when points or features is empty")


    def _genericNumericBinary_validation(self, opName, other):
        isUML = isinstance(other, UML.data.Base)

        if not isUML and not dataHelpers._looksNumeric(other):
            raise ArgumentException("'other' must be an instance of a UML data object or a scalar")

        # Test element type self
        self._numericValidation()

        # test element type other
        if isUML:
            other._numericValidation()

        divNames = ['__div__', '__rdiv__', '__idiv__', '__truediv__', '__rtruediv__',
                    '__itruediv__', '__floordiv__', '__rfloordiv__', '__ifloordiv__',
                    '__mod__', '__rmod__', '__imod__', ]
        if isUML and opName in divNames:
            if other.containsZero():
                raise ZeroDivisionError("Cannot perform " + opName + " when the second argument"
                                        + "contains any zeros")
            if isinstance(other, UML.data.Matrix):
                if False in numpy.isfinite(other.data):
                    raise ArgumentException("Cannot perform " + opName + " when the second argument"
                                            + "contains any NaNs or Infs")
        if not isUML and opName in divNames:
            if other == 0:
                msg = "Cannot perform " + opName + " when the second argument"
                msg += + "is zero"
                raise ZeroDivisionError(msg)


    def _genericNumericBinary(self, opName, other):

        isUML = isinstance(other, UML.data.Base)

        if isUML:
            if opName.startswith('__r'):
                return NotImplemented

            self._genericNumericBinary_sizeValidation(opName, other)
            self._validateEqualNames('point', 'point', opName, other)
            self._validateEqualNames('feature', 'feature', opName, other)

        # figure out return obj's point / feature names
        # if unary:
        (retPNames, retFNames) = (None, None)

        if opName in ['__pos__', '__neg__', '__abs__'] or not isUML:
            if self._pointNamesCreated():
                retPNames = self.getPointNames()
            if self._featureNamesCreated():
                retFNames = self.getFeatureNames()
        # else (everything else that uses this helper is a binary scalar op)
        else:
            (retPNames, retFNames) = dataHelpers.mergeNonDefaultNames(self, other)

        try:
            ret = self._genericNumericBinary_implementation(opName, other)
        except Exception as e:
            self._genericNumericBinary_validation(opName, other)
            raise(e)


        if retPNames is not None:
            ret.setPointNames(retPNames)
        else:
            ret.setPointNames(None)

        if retFNames is not None:
            ret.setFeatureNames(retFNames)
        else:
            ret.setFeatureNames(None)

        nameSource = 'self' if opName.startswith('__i') else None
        pathSource = 'merge' if isUML else 'self'
        dataHelpers.binaryOpNamePathMerge(
            self, other, ret, nameSource, pathSource)
        return ret

    def _genericNumericBinary_implementation(self, opName, other):
        startType = self.getTypeString()
        implName = opName[1:] + 'implementation'
        if startType == 'Matrix' or startType == 'DataFrame':
            toCall = getattr(self, implName)
            ret = toCall(other)
        else:
            selfConv = self.copyAs("Matrix")
            toCall = getattr(selfConv, implName)
            ret = toCall(other)
            if opName.startswith('__i'):
                ret = ret.copyAs(startType)
                self.referenceDataFrom(ret)
                ret = self
            else:
                ret = UML.createData(startType, ret.data)

        return ret

    #################################
    #################################
    ###   Statistical functions   ###
    #################################
    #################################


    def pointSimilarities(self, similarityFunction):
        """ """
        return self._axisSimilaritiesBackend(similarityFunction, 'point')

    def featureSimilarities(self, similarityFunction):
        """ """
        return self._axisSimilaritiesBackend(similarityFunction, 'feature')

    def _axisSimilaritiesBackend(self, similarityFunction, axis):
        acceptedPretty = [
            'correlation', 'covariance', 'dot product', 'sample covariance',
            'population covariance'
        ]
        accepted = list(map(dataHelpers.cleanKeywordInput, acceptedPretty))

        msg = "The similarityFunction must be equivaltent to one of the "
        msg += "following: "
        msg += str(acceptedPretty) + ", but '" + str(similarityFunction)
        msg += "' was given instead. Note: casing and whitespace is "
        msg += "ignored when checking the input."

        if not isinstance(similarityFunction, six.string_types):
            raise ArgumentException(msg)

        cleanFuncName = dataHelpers.cleanKeywordInput(similarityFunction)

        if cleanFuncName not in accepted:
            raise ArgumentException(msg)

        if cleanFuncName == 'correlation':
            toCall = UML.calculate.correlation
        elif cleanFuncName == 'covariance' or cleanFuncName == 'samplecovariance':
            toCall = UML.calculate.covariance
        elif cleanFuncName == 'populationcovariance':
            def populationCovariance(X, X_T):
                return UML.calculate.covariance(X, X_T, False)

            toCall = populationCovariance
        elif cleanFuncName == 'dotproduct':
            def dotProd(X, X_T):
                return X * X_T

            toCall = dotProd

        transposed = self.copy()
        transposed.transpose()

        if axis == 'point':
            ret = toCall(self, transposed)
        else:
            ret = toCall(transposed, self)

        # TODO validation or result.

        ret._absPath = self.absolutePath
        ret._relPath = self.relativePath

        return ret

    def pointStatistics(self, statisticsFunction):
        """ """
        return self._axisStatisticsBackend(statisticsFunction, 'point')

    def featureStatistics(self, statisticsFunction, groupByFeature=None):
        """ """
        if groupByFeature is None:
            return self._axisStatisticsBackend(statisticsFunction, 'feature')
        else:
            res = self.groupByFeature(groupByFeature)
            for k in res:
                res[k] = res[k]._axisStatisticsBackend(statisticsFunction, 'feature')
            return res

    def _axisStatisticsBackend(self, statisticsFunction, axis):
        cleanFuncName = self._validateStatisticalFunctionInputString(statisticsFunction)

        if cleanFuncName == 'max':
            toCall = UML.calculate.maximum
        elif cleanFuncName == 'mean':
            toCall = UML.calculate.mean
        elif cleanFuncName == 'median':
            toCall = UML.calculate.median
        elif cleanFuncName == 'min':
            toCall = UML.calculate.minimum
        elif cleanFuncName == 'uniquecount':
            toCall = UML.calculate.uniqueCount
        elif cleanFuncName == 'proportionmissing':
            toCall = UML.calculate.proportionMissing
        elif cleanFuncName == 'proportionzero':
            toCall = UML.calculate.proportionZero
        elif cleanFuncName == 'std' or cleanFuncName == 'standarddeviation':
            def sampleStandardDeviation(values):
                return UML.calculate.standardDeviation(values, True)

            toCall = sampleStandardDeviation
        elif cleanFuncName == 'samplestd' or cleanFuncName == 'samplestandarddeviation':
            def sampleStandardDeviation(values):
                return UML.calculate.standardDeviation(values, True)

            toCall = sampleStandardDeviation
        elif cleanFuncName == 'populationstd' or cleanFuncName == 'populationstandarddeviation':
            toCall = UML.calculate.standardDeviation

        if axis == 'point':
            ret = self.calculateForEachPoint(toCall)
            ret.setPointNames(self.getPointNames())
            ret.setFeatureName(0, cleanFuncName)
        else:
            ret = self.calculateForEachFeature(toCall)
            ret.setPointName(0, cleanFuncName)
            ret.setFeatureNames(self.getFeatureNames())
        return ret

    ############################
    ############################
    ###   Helper functions   ###
    ############################
    ############################

    def _genericStructuralFrontend(self, structure, axis, target=None, start=None,
                                   end=None, number=None, randomize=False):
        if axis == 'point':
            axisLength = self.pts
            hasNameChecker1, hasNameChecker2 = self.hasPointName, self.hasFeatureName
            viewIterator = self.pointIterator
        else:
            axisLength = self.fts
            hasNameChecker1, hasNameChecker2 = self.hasFeatureName, self.hasPointName
            viewIterator = self.featureIterator

        self._validateStructuralArguments(structure, axis, target, start, end,
                                          number, randomize)
        if target is not None:
            if isinstance(target, six.string_types):
                if hasNameChecker1(target):
                    target = self._getIndex(target, axis)
                    targetList = [target]
                #if axis=point and target is not a point name, or
                # if axis=feature and target is not a feature name,
                # then check if it's a valid query string
                else:
                    optrDict = {'<=': operator.le, '>=': operator.ge,
                                '!=': operator.ne, '==': operator.eq,
                                '<': operator.lt, '>': operator.gt}
                    for optr in ['<=', '>=', '!=', '==', '=', '<', '>']:
                        if optr in target:
                            targetList = target.split(optr)
                            optr = '==' if optr == '=' else optr
                            #after splitting at the optr, 2 items must be in the list
                            if len(targetList) != 2:
                                msg = "the target({0}) is a ".format(target)
                                msg += "query string but there is an error"
                                raise ArgumentException(msg)
                            nameOfFeatureOrPoint, valueOfFeatureOrPoint = targetList
                            nameOfFeatureOrPoint = nameOfFeatureOrPoint.strip()
                            valueOfFeatureOrPoint = valueOfFeatureOrPoint.strip()

                            #when axis=point, check if the feature exists or not
                            #when axis=feature, check if the point exists or not
                            if not hasNameChecker2(nameOfFeatureOrPoint):
                                msg = "the {0} '{1}' doesn't exist".format(
                                  'feature' if axis == 'point' else 'point', nameOfFeatureOrPoint)
                                raise ArgumentException(msg)

                            optrOperator = optrDict[optr]
                            #convert valueOfFeatureOrPoint from a string, if possible
                            try:
                                valueOfFeatureOrPoint = float(valueOfFeatureOrPoint)
                            except ValueError:
                                pass
                            #convert query string to a function
                            def target_f(x):
                                return optrOperator(x[nameOfFeatureOrPoint], valueOfFeatureOrPoint)

                            target_f.vectorized = True
                            target_f.nameOfFeatureOrPoint = nameOfFeatureOrPoint
                            target_f.valueOfFeatureOrPoint = valueOfFeatureOrPoint
                            target_f.optr = optrOperator
                            target = target_f
                            break
                    # the target can't be converted to a function
                    else:
                        msg = "'{0}' is not a valid ".format(target)
                        msg += '{0} name nor a valid query string'.format(axis)
                        raise ArgumentException(msg)
            # list-like container types
            if not hasattr(target, '__call__'):
                argName = 'to' + structure.capitalize()
                targetList = self._constructIndicesList(axis, target, argName)
            # boolean function
            else:
                # construct list from function
                targetList = []
                for targetID, view in enumerate(viewIterator()):
                    if target(view):
                        targetList.append(targetID)

        elif start is not None or end is not None:
            start = 0 if start is None else self._getIndex(start, axis)
            end = axisLength - 1 if end is None else self._getIndex(end, axis)
            self._validateStartEndRange(start, end, axisLength)

            # end + 1 because our range is inclusive
            targetList = list(range(start,end + 1))

        else:
            targetList = [value for value in range(axisLength)]

        if number:
            if number > len(targetList):
                msg = "The value for 'number' ({0}) ".format(number)
                msg += "is greater than the number of {0}s ".format(axis)
                msg += "to {0} ({1})".format(structure, len(targetList))
                raise ArgumentException(msg)
            if randomize:
                targetList = pythonRandom.sample(targetList, number)
            else:
                targetList = targetList[:number]

        if structure == 'count':
            return len(targetList)
        else:
            return self._structuralBackend_implementation(structure, axis, targetList)


    def _arrangeFinalTable(self, pnames, pnamesWidth, dataTable, dataWidths,
                           fnames, pnameSep):

        if fnames is not None:
            fnamesWidth = list(map(len, fnames))
        else:
            fnamesWidth = []

        # We make extensive use of list addition in this helper in order
        # to prepend single values onto lists.

        # glue point names onto the left of the data
        if pnames is not None:
            for i in range(len(dataTable)):
                dataTable[i] = [pnames[i], pnameSep] + dataTable[i]
            dataWidths = [pnamesWidth, len(pnameSep)] + dataWidths

        # glue feature names onto the top of the data
        if fnames is not None:
            # adjust with the empty space in the upper left corner, if needed
            if pnames is not None:
                fnames = ["", ""] + fnames
                fnamesWidth = [0, 0] + fnamesWidth

            # make gap row:
            gapRow = [""] * len(fnames)

            dataTable = [fnames, gapRow] + dataTable
            # finalize widths by taking the largest of the two possibilities
            for i in range(len(fnames)):
                nameWidth = fnamesWidth[i]
                valWidth = dataWidths[i]
                dataWidths[i] = max(nameWidth, valWidth)

        return dataTable, dataWidths

    def _arrangeFeatureNames(self, maxWidth, nameLength, colSep, colHold, nameHold):
        """Prepare feature names for string output. Grab only those names that
        fit according to the given width limitation, process them for length,
        omit them if they are default. Returns a list of prepared names, and
        a list of the length of each name in the return.

        """
        colHoldWidth = len(colHold)
        colHoldTotal = len(colSep) + colHoldWidth
        nameCutIndex = nameLength - len(nameHold)

        lNames, rNames = [], []

        # total width will always include the column placeholder column,
        # until it is shown that it isn't needed
        totalWidth = colHoldTotal

        # going to add indices from the beginning and end of the data until
        # we've used up our available space, or we've gone through all of
        # the columns. currIndex makes use of negative indices, which is
        # why the end condition makes use of an exact stop value, which
        # varies between positive and negative depending on the number of
        # features
        endIndex = self.fts // 2
        if self.fts % 2 == 1:
            endIndex *= -1
            endIndex -= 1
        currIndex = 0
        numAdded = 0
        while totalWidth < maxWidth and currIndex != endIndex:
            nameIndex = currIndex
            if currIndex < 0:
                nameIndex = self.fts + currIndex

            currName = self.getFeatureName(nameIndex)

            if currName[:DEFAULT_PREFIX_LENGTH] == DEFAULT_PREFIX:
                currName = ""
            if len(currName) > nameLength:
                currName = currName[:nameCutIndex] + nameHold
            currWidth = len(currName)

            currNames = lNames if currIndex >= 0 else rNames

            totalWidth += currWidth + len(colSep)
            # test: total width is under max without column holder
            rawStillUnder = totalWidth - (colHoldTotal) < maxWidth
            # test: the column we are trying to add is the last one possible
            allCols = rawStillUnder and (numAdded == (self.fts - 1))
            # only add this column if it won't put us over the limit,
            # OR if it is the last one (and under the limit without the col
            # holder)
            if totalWidth < maxWidth or allCols:
                numAdded += 1
                currNames.append(currName)

                # the width value goes in different lists depending on the index
                if currIndex < 0:
                    currIndex = abs(currIndex)
                else:
                    currIndex = (-1 * currIndex) - 1

        # combine the tables. Have to reverse rTable because entries were appended
        # in a right to left order
        rNames.reverse()
        if numAdded == self.fts:
            lNames += rNames
        else:
            lNames += [colHold] + rNames

        return lNames

    def _arrangePointNames(self, maxRows, nameLength, rowHolder, nameHold):
        """Prepare point names for string output. Grab only those names that
        fit according to the given row limitation, process them for length,
        omit them if they are default. Returns a list of prepared names, and
        a int bounding the length of each name representation.

        """
        names = []
        pnamesWidth = 0
        nameCutIndex = nameLength - len(nameHold)
        (tRowIDs, bRowIDs) = dataHelpers.indicesSplit(maxRows, self.pts)

        # we pull indices from two lists: tRowIDs and bRowIDs
        for sourceIndex in range(2):
            source = list([tRowIDs, bRowIDs])[sourceIndex]

            # add in the rowHolder, if needed
            if sourceIndex == 1 and len(bRowIDs) + len(tRowIDs) < self.pts:
                names.append(rowHolder)

            for i in source:
                pname = self.getPointName(i)
                # omit default valued names
                if pname[:DEFAULT_PREFIX_LENGTH] == DEFAULT_PREFIX:
                    pname = ""

                # truncate names which extend past the given length
                if len(pname) > nameLength:
                    pname = pname[:nameCutIndex] + nameHold

                names.append(pname)

                # keep track of bound.
                if len(pname) > pnamesWidth:
                    pnamesWidth = len(pname)

        return names, pnamesWidth

    def _arrangeDataWithLimits(self, maxWidth, maxHeight, sigDigits=3,
                               maxStrLength=19, colSep=' ', colHold='--', rowHold='|', strHold='...'):
        """
        Arrange the data in this object into a table structure, while
        respecting the given boundaries. If there is more data than
        what fits within the limitations, then omit points or features
        from the middle portions of the data.

        Returns a list of list of strings. The length of the outer list
        is less than or equal to maxHeight. The length of the inner lists
        will all be the same, a length we will designate as n. The sum of
        the individual strings in each inner list will be less than or
        equal to maxWidth - ((n-1) * len(colSep)).

        """
        if self.pts == 0 or self.fts == 0:
            return [[]], []

        if maxHeight < 2 and maxHeight != self.pts:
            msg = "If the number of points in this object is two or greater, "
            msg += "then we require that the input argument maxHeight also "
            msg += "be greater than or equal to two."
            raise ArgumentException(msg)

        cHoldWidth = len(colHold)
        cHoldTotal = len(colSep) + cHoldWidth
        nameCutIndex = maxStrLength - len(strHold)

        #setup a bundle of default values
        if maxHeight is None:
            maxHeight = self.pts
        if maxWidth is None:
            maxWidth = float('inf')

        maxRows = min(maxHeight, self.pts)
        maxDataRows = maxRows

        (tRowIDs, bRowIDs) = dataHelpers.indicesSplit(maxDataRows, self.pts)
        combinedRowIDs = tRowIDs + bRowIDs
        if len(combinedRowIDs) < self.pts:
            rowHolderIndex = len(tRowIDs)
        else:
            rowHolderIndex = sys.maxsize

        lTable, rTable = [], []
        lColWidths, rColWidths = [], []

        # total width will always include the column placeholder column,
        # until it is shown that it isn't needed
        totalWidth = cHoldTotal

        # going to add indices from the beginning and end of the data until
        # we've used up our available space, or we've gone through all of
        # the columns. currIndex makes use of negative indices, which is
        # why the end condition makes use of an exact stop value, which
        # varies between positive and negative depending on the number of
        # features
        endIndex = self.fts // 2
        if self.fts % 2 == 1:
            endIndex *= -1
            endIndex -= 1
        currIndex = 0
        numAdded = 0
        while totalWidth < maxWidth and currIndex != endIndex:
            currWidth = 0
            currTable = lTable if currIndex >= 0 else rTable
            currCol = []

            # check all values in this column (in the accepted rows)
            for i in range(len(combinedRowIDs)):
                rID = combinedRowIDs[i]
                val = self[rID, currIndex]
                valFormed = formatIfNeeded(val, sigDigits)
                valLimited = valFormed if len(valFormed) < maxStrLength else valFormed[:nameCutIndex] + strHold
                valLen = len(valLimited)
                if valLen > currWidth:
                    currWidth = valLen

                # If these are equal, it is time to add the holders
                if i == rowHolderIndex:
                    currCol.append(rowHold)

                currCol.append(valLimited)

            totalWidth += currWidth + len(colSep)
            # test: total width is under max without column holder
            allCols = totalWidth - (cHoldTotal) < maxWidth
            # test: the column we are trying to add is the last one possible
            allCols = allCols and (numAdded == (self.fts - 1))
            # only add this column if it won't put us over the limit
            if totalWidth < maxWidth or allCols:
                numAdded += 1
                for i in range(len(currCol)):
                    if len(currTable) != len(currCol):
                        currTable.append([currCol[i]])
                    else:
                        currTable[i].append(currCol[i])

                # the width value goes in different lists depending on the index
                if currIndex < 0:
                    currIndex = abs(currIndex)
                    rColWidths.append(currWidth)
                else:
                    currIndex = (-1 * currIndex) - 1
                    lColWidths.append(currWidth)

        # combine the tables. Have to reverse rTable because entries were appended
        # in a right to left order
        rColWidths.reverse()
        if numAdded == self.fts:
            lColWidths += rColWidths
        else:
            lColWidths += [cHoldWidth] + rColWidths
        for rowIndex in range(len(lTable)):
            if len(rTable) > 0:
                rTable[rowIndex].reverse()
                toAdd = rTable[rowIndex]
            else:
                toAdd = []

            if numAdded == self.fts:
                lTable[rowIndex] += toAdd
            else:
                lTable[rowIndex] += [colHold] + toAdd

        return lTable, lColWidths

    def _defaultNamesGeneration_NamesSetOperations(self, other, axis):
        """
        TODO: Find a shorter descriptive name.
        TODO: Should we place this function in dataHelpers.py?
        """
        if axis == 'point':
            if self.pointNames is None:
                self._setAllDefault('point')
            if other.pointNames is None:
                other._setAllDefault('point')
        elif axis == 'feature':
            if self.featureNames is None:
                self._setAllDefault('feature')
            if other.featureNames is None:
                other._setAllDefault('feature')
        else:
            raise ArgumentException("invalid axis")

    def _pointNameDifference(self, other):
        """
        Returns a set containing those pointNames in this object that are not also in the input object.

        """
        if other is None:
            raise ArgumentException("The other object cannot be None")
        if not isinstance(other, Base):
            raise ArgumentException("Must provide another representation type to determine pointName difference")

        self._defaultNamesGeneration_NamesSetOperations(other, 'point')

        return six.viewkeys(self.pointNames) - six.viewkeys(other.pointNames)

    def _featureNameDifference(self, other):
        """
        Returns a set containing those featureNames in this object that are not also in the input object.

        """
        if other is None:
            raise ArgumentException("The other object cannot be None")
        if not isinstance(other, Base):
            raise ArgumentException("Must provide another representation type to determine featureName difference")

        self._defaultNamesGeneration_NamesSetOperations(other, 'feature')

        return six.viewkeys(self.featureNames) - six.viewkeys(other.featureNames)

    def _pointNameIntersection(self, other):
        """
        Returns a set containing only those pointNames that are shared by this object and the input object.

        """
        if other is None:
            raise ArgumentException("The other object cannot be None")
        if not isinstance(other, Base):
            raise ArgumentException("Must provide another representation type to determine pointName intersection")

        self._defaultNamesGeneration_NamesSetOperations(other, 'point')

        return six.viewkeys(self.pointNames) & six.viewkeys(other.pointNames)

    def _featureNameIntersection(self, other):
        """
        Returns a set containing only those featureNames that are shared by this object and the input object.

        """
        if other is None:
            raise ArgumentException("The other object cannot be None")
        if not isinstance(other, Base):
            raise ArgumentException("Must provide another representation type to determine featureName intersection")

        self._defaultNamesGeneration_NamesSetOperations(other, 'feature')

        return six.viewkeys(self.featureNames) & six.viewkeys(other.featureNames)


    def _pointNameSymmetricDifference(self, other):
        """
        Returns a set containing only those pointNames not shared between this object and the input object.

        """
        if other is None:
            raise ArgumentException("The other object cannot be None")
        if not isinstance(other, Base):
            raise ArgumentException("Must provide another representation type to determine pointName difference")

        self._defaultNamesGeneration_NamesSetOperations(other, 'point')

        return six.viewkeys(self.pointNames) ^ six.viewkeys(other.pointNames)

    def _featureNameSymmetricDifference(self, other):
        """
        Returns a set containing only those featureNames not shared between this object and the input object.

        """
        if other is None:
            raise ArgumentException("The other object cannot be None")
        if not isinstance(other, Base):
            raise ArgumentException("Must provide another representation type to determine featureName difference")

        self._defaultNamesGeneration_NamesSetOperations(other, 'feature')

        return six.viewkeys(self.featureNames) ^ six.viewkeys(other.featureNames)

    def _pointNameUnion(self, other):
        """
        Returns a set containing all pointNames in either this object or the input object.

        """
        if other is None:
            raise ArgumentException("The other object cannot be None")
        if not isinstance(other, Base):
            raise ArgumentException("Must provide another representation type to determine pointNames union")

        self._defaultNamesGeneration_NamesSetOperations(other, 'point')

        return six.viewkeys(self.pointNames) | six.viewkeys(other.pointNames)

    def _featureNameUnion(self, other):
        """
        Returns a set containing all featureNames in either this object or the input object.

        """
        if other is None:
            raise ArgumentException("The other object cannot be None")
        if not isinstance(other, Base):
            raise ArgumentException("Must provide another representation type to determine featureName union")

        self._defaultNamesGeneration_NamesSetOperations(other, 'feature')

        return six.viewkeys(self.featureNames) | six.viewkeys(other.featureNames)


    def _equalPointNames(self, other):
        if other is None or not isinstance(other, Base):
            return False
        return self._equalNames(self.getPointNames(), other.getPointNames())

    def _equalFeatureNames(self, other):
        if other is None or not isinstance(other, Base):
            return False
        return self._equalNames(self.getFeatureNames(), other.getFeatureNames())

    def _equalNames(self, selfNames, otherNames):
        """Private function to determine equality of either pointNames of
        featureNames. It ignores equality of default values, considering only
        whether non default names consistent (position by position) and
        uniquely positioned (if a non default name is present in both, then
        it is in the same position in both).

        """
        if len(selfNames) != len(otherNames):
            return False

        unequalNames = self._unequalNames(selfNames, otherNames)
        return unequalNames == {}

    def _validateEqualNames(self, leftAxis, rightAxis, callSym, other):

        def _validateEqualNames_implementation():
            lnames = self.getPointNames() if leftAxis == 'point' else self.getFeatureNames()
            rnames = other.getPointNames() if rightAxis == 'point' else other.getFeatureNames()
            inconsistencies = self._inconsistentNames(lnames, rnames)

            if inconsistencies != {}:
                table = [['left', 'ID', 'right']]
                for i in sorted(inconsistencies.keys()):
                    lname = '"' + lnames[i] + '"'
                    rname = '"' + rnames[i] + '"'
                    table.append([lname, str(i), rname])

                msg = leftAxis + " to " + rightAxis + " name inconsistencies when "
                msg += "calling left." + callSym + "(right) \n"
                msg += UML.logger.tableString.tableString(table)
                print(msg, file=sys.stderr)
                raise ArgumentException(msg)

        if leftAxis == 'point' and rightAxis == 'point':
            if self._pointNamesCreated() or other._pointNamesCreated():
                _validateEqualNames_implementation()
        elif leftAxis == 'feature' and rightAxis == 'feature':
            if self._featureNamesCreated() or other._featureNamesCreated():
                _validateEqualNames_implementation()
        elif leftAxis == 'point' and rightAxis == 'feature':
            if self._pointNamesCreated() or other._featureNamesCreated():
                _validateEqualNames_implementation()
        elif leftAxis == 'feature' and rightAxis == 'point':
            if self._featureNamesCreated() or other._pointNamesCreated():
                _validateEqualNames_implementation()


    def _inconsistentNames(self, selfNames, otherNames):
        """Private function to find and return all name inconsistencies
        between the given two sets. It ignores equality of default values,
        considering only whether non default names consistent (position by
        position) and uniquely positioned (if a non default name is present
        in both, then it is in the same position in both). The return value
        is a dict between integer IDs and the pair of offending names at
        that position in both objects.

        Assumptions: the size of the two name sets is equal.

        """
        inconsistencies = {}

        def checkFromLeftKeys(ret, leftNames, rightNames):
            for index in range(len(leftNames)):
                lname = leftNames[index]
                rname = rightNames[index]
                if lname[:DEFAULT_PREFIX_LENGTH] != DEFAULT_PREFIX:
                    if rname[:DEFAULT_PREFIX_LENGTH] != DEFAULT_PREFIX:
                        if lname != rname:
                            ret[index] = (lname, rname)
                    else:
                        # if a name in one is mirrored by a default name,
                        # then it must not appear in any other index;
                        # and therefore, must not appear at all.
                        if rightNames.count(lname) > 0:
                            ret[index] = (lname, rname)
                            ret[rightNames.index(lname)] = (lname, rname)


        # check both name directions
        checkFromLeftKeys(inconsistencies, selfNames, otherNames)
        checkFromLeftKeys(inconsistencies, otherNames, selfNames)

        return inconsistencies


    def _unequalNames(self, selfNames, otherNames):
        """Private function to find and return all name inconsistencies
        between the given two sets. It ignores equality of default values,
        considering only whether non default names consistent (position by
        position) and uniquely positioned (if a non default name is present
        in both, then it is in the same position in both). The return value
        is a dict between integer IDs and the pair of offending names at
        that position in both objects.

        Assumptions: the size of the two name sets is equal.

        """
        inconsistencies = {}

        def checkFromLeftKeys(ret, leftNames, rightNames):
            for index in range(len(leftNames)):
                lname = leftNames[index]
                rname = rightNames[index]
                if lname[:DEFAULT_PREFIX_LENGTH] != DEFAULT_PREFIX:
                    if rname[:DEFAULT_PREFIX_LENGTH] != DEFAULT_PREFIX:
                        if lname != rname:
                            ret[index] = (lname, rname)
                    else:
                        ret[index] = (lname, rname)

        # check both name directions
        checkFromLeftKeys(inconsistencies, selfNames, otherNames)
        checkFromLeftKeys(inconsistencies, otherNames, selfNames)

        return inconsistencies


    def _validateReorderedNames(self, axis, callSym, other):
        """
        Validate axis names to check to see if they are equal ignoring order.
        Raises an exception if the objects do not share exactly the same names,
        or requires reordering in the presence of default names.
        """
        if axis == 'point':
            lnames = self.getPointNames()
            rnames = other.getPointNames()
            lGetter = self.getPointIndex
            rGetter = other.getPointIndex
        else:
            lnames = self.getFeatureNames()
            rnames = other.getFeatureNames()
            lGetter = self.getFeatureIndex
            rGetter = other.getFeatureIndex

        inconsistencies = self._inconsistentNames(lnames, rnames)

        if len(inconsistencies) != 0:
            # check for the presence of default names; we don't allow reordering
            # in that case.
            msgBase = "When calling caller." + callSym + "(callee) we require that the "
            msgBase += axis + " names all contain the same names, regardless of order."
            msg = copy.copy(msgBase)
            msg += "However, when default names are present, we don't allow reordering "
            msg += "to occur: either all names must be specified, or the order must be "
            msg += "the same."

            if True in [x[:DEFAULT_PREFIX_LENGTH] == DEFAULT_PREFIX for x in lnames]:
                raise ArgumentException(msg)
            if True in [x[:DEFAULT_PREFIX_LENGTH] == DEFAULT_PREFIX for x in rnames]:
                raise ArgumentException(msg)

            ldiff = numpy.setdiff1d(lnames, rnames, assume_unique=True)
            # names are not the same.
            if len(ldiff) != 0:
                rdiff = numpy.setdiff1d(rnames, lnames, assume_unique=True)
                msgBase += "Yet, the following names were unmatched (caller names "
                msgBase += "on the left, callee names on the right):\n"

                table = [['ID', 'name', '', 'ID', 'name']]
                for i, (lname, rname) in enumerate(zip(ldiff, rdiff)):
                    table.append([lGetter(lname), lname, "   ", rGetter(rname), rname])

                msg += UML.logger.tableString.tableString(table)
                print(msg, file=sys.stderr)

                raise ArgumentException(msg)

    def _getPointIndex(self, identifier):
        return self._getIndex(identifier, 'point')

    def _getFeatureIndex(self, identifier):
        return self._getIndex(identifier, 'feature')

    def _getIndex(self, identifier, axis):
        num = self.pts if axis == 'point' else self.fts
        nameGetter = self.getPointIndex if axis == 'point' else self.getFeatureIndex
        accepted = (six.string_types, int, numpy.integer)

        toReturn = identifier
        if num == 0:
            msg = "There are no valid " + axis + " identifiers; this object has 0 "
            msg += axis + "s"
            raise ArgumentException(msg)
        if identifier is None:
            msg = "An identifier cannot be None."
            raise ArgumentException(msg)
        if not isinstance(identifier, accepted):
            msg = "The identifier must be either a string (a valid " + axis
            msg += " name) or an integer (python or numpy) index between 0 and "
            msg += str(num - 1) + " inclusive. Instead we got: " + str(identifier)
            raise ArgumentException(msg)
        if isinstance(identifier, (int, numpy.integer)):
            if identifier < 0:
                identifier = num + identifier
                toReturn = identifier
            if identifier < 0 or identifier >= num:
                msg = "The given index " + str(identifier) + " is outside of the range "
                msg += "of possible indices in the " + axis + " axis (0 to "
                msg += str(num - 1) + ")."
                raise ArgumentException(msg)
        if isinstance(identifier, six.string_types):
            try:
                toReturn = nameGetter(identifier)
            except KeyError:
                msg = "The " + axis + " name '" + identifier + "' cannot be found."
                raise ArgumentException(msg)
        return toReturn


    def _nextDefaultName(self, axis):
        self._validateAxis(axis)
        if axis == 'point':
            ret = DEFAULT_PREFIX2%self._nextDefaultValuePoint
            self._nextDefaultValuePoint += 1
        else:
            ret = DEFAULT_PREFIX2%self._nextDefaultValueFeature
            self._nextDefaultValueFeature += 1
        return ret

    def _setAllDefault(self, axis):
        self._validateAxis(axis)
        if axis == 'point':
            self.pointNames = {}
            self.pointNamesInverse = []
            names = self.pointNames
            invNames = self.pointNamesInverse
            count = self._pointCount
        else:
            self.featureNames = {}
            self.featureNamesInverse = []
            names = self.featureNames
            invNames = self.featureNamesInverse
            count = self._featureCount
        for i in range(count):
            defaultName = self._nextDefaultName(axis)
            invNames.append(defaultName)
            names[defaultName] = i

    def _addPointName(self, pointName):
        if not self._pointNamesCreated():
            self._setAllDefault('point')
        self._addName(pointName, self.pointNames, self.pointNamesInverse, 'point')

    def _addFeatureName(self, featureName):
        if not self._featureNamesCreated():
            self._setAllDefault('feature')
        self._addName(featureName, self.featureNames, self.featureNamesInverse, 'feature')

    def _addName(self, name, selfNames, selfNamesInv, axis):
        """
        Name the next vector outside of the current possible range on the given axis using the
        provided name.

        name may be either a string, or None if you want a default name. If the name is
        not a string, or already being used as another name on this axis, an
        ArgumentException will be raised.

        """
        if name is not None and not isinstance(name, six.string_types):
            raise ArgumentException("The name must be a string")
        if name in selfNames:
            raise ArgumentException("This name is already in use")

        if name is None:
            name = self._nextDefaultName(axis)

        self._incrementDefaultIfNeeded(name, axis)

        numInAxis = len(selfNamesInv)
        selfNamesInv.append(name)
        selfNames[name] = numInAxis

    def _removePointNameAndShift(self, toRemove):
        """
        Removes the specified name from pointNames, changing the indices
        of other pointNames to fill in the missing index.

        toRemove must be a non None string or integer, specifying either a current pointName
        or the index of a current pointName in the given axis.

        """
        self._removeNameAndShift(toRemove, 'point', self.pointNames, self.pointNamesInverse)

    def _removeFeatureNameAndShift(self, toRemove):
        """
        Removes the specified name from featureNames, changing the indices
        of other featureNames to fill in the missing index.

        toRemove must be a non None string or integer, specifying either a current featureNames
        or the index of a current featureNames in the given axis.

        """
        self._removeNameAndShift(toRemove, 'feature', self.featureNames, self.featureNamesInverse)

    def _removeNameAndShift(self, toRemove, axis, selfNames, selfNamesInv):
        """
        Removes the specified name from the name set for the given axis, changing the indices
        of other names to fill in the missing index.

        toRemove must be a non None string or integer, specifying either a current name
        or the index of a current name in the given axis.

        axis must be either 'point' or 'feature'

        selfNames must be the names dict associated with the provided axis in this object

        selfNamesInv must be the indices to names dict associated with the provided axis
        in this object

		"""
        #this will throw the appropriate exceptions, if need be
        index = self._getIndex(toRemove, axis)
        name = selfNamesInv[index]
        numInAxis = len(selfNamesInv)

        del selfNames[name]
        # remapping each index starting with the one we removed
        for i in range(index, numInAxis - 1):
            nextName = selfNamesInv[i + 1]
            selfNames[nextName] = i

        #delete from inverse, since list, del will deal with 'remapping'
        del selfNamesInv[index]


    def _setName_implementation(self, oldIdentifier, newName, axis, allowDefaults=False):
        """
        Changes the featureName specified by previous to the supplied input featureName.

        oldIdentifier must be a non None string or integer, specifying either a current featureName
        or the index of a current featureName. newFeatureName may be either a string not currently
        in the featureName set, or None for an default featureName. newFeatureName may begin with the
        default prefix

        """
        self._validateAxis(axis)
        if axis == 'point':
            names = self.pointNames
            invNames = self.pointNamesInverse
            index = self._getPointIndex(oldIdentifier)
        else:
            names = self.featureNames
            invNames = self.featureNamesInverse
            index = self._getFeatureIndex(oldIdentifier)

        if newName is not None:
            if not isinstance(newName, six.string_types):
                raise ArgumentException("The new name must be either None or a string")
            #			if not allowDefaults and newFeatureName.startswith(DEFAULT_PREFIX):
            #				raise ArgumentException("Cannot manually add a featureName with the default prefix")
        if newName in names:
            if invNames[index] == newName:
                return
            raise ArgumentException("This name '" + newName + "' is already in use")

        if newName is None:
            newName = self._nextDefaultName(axis)

        #remove the current featureName
        oldName = invNames[index]
        del names[oldName]

        # setup the new featureName
        invNames[index] = newName
        names[newName] = index
        self._incrementDefaultIfNeeded(newName, axis)

    def _setNamesFromList(self, assignments, count, axis):
        if axis == 'point':
            def checkAndSet(val):
                if val >= self._nextDefaultValuePoint:
                    self._nextDefaultValuePoint = val + 1
        else:
            def checkAndSet(val):
                if val >= self._nextDefaultValueFeature:
                    self._nextDefaultValueFeature = val + 1

        self._validateAxis(axis)
        if assignments is None:
            self._setAllDefault(axis)
            return

        if count == 0:
            if len(assignments) > 0:
                msg = "assignments is too large (" + str(len(assignments))
                msg += "); this axis is empty"
                raise ArgumentException(msg)
            self._setNamesFromDict({}, count, axis)
            return
        if len(assignments) != count:
            msg = "assignments may only be an ordered container type, with as "
            msg += "many entries (" + str(len(assignments)) + ") as this axis "
            msg += "is long (" + str(count) + ")"
            raise ArgumentException(msg)

        for name in assignments:
            if name is not None and not isinstance(name, six.string_types):
                msg = 'assignments must contain only string values'
                raise ArgumentException(msg)
            if name is not None and name.startswith(DEFAULT_PREFIX):
                try:
                    num = int(name[DEFAULT_PREFIX_LENGTH:])
                # Case: default prefix with non-integer suffix. This cannot
                # cause a future integer suffix naming collision, so we
                # can ignore it.
                except ValueError:
                    continue
                checkAndSet(num)

        #convert to dict so we only write the checking code once
        temp = {}
        for index in range(len(assignments)):
            name = assignments[index]
            # take this to mean fill it in with a default name
            if name is None:
                name = self._nextDefaultName(axis)
            if name in temp:
                raise ArgumentException("Cannot input duplicate names: " + str(name))
            temp[name] = index
        assignments = temp

        self._setNamesFromDict(assignments, count, axis)

    def _setNamesFromDict(self, assignments, count, axis):
        self._validateAxis(axis)
        if assignments is None:
            self._setAllDefault(axis)
            return
        if not isinstance(assignments, dict):
            raise ArgumentException("assignments may only be a dict, with as many entries as this axis is long")
        if count == 0:
            if len(assignments) > 0:
                raise ArgumentException("assignments is too large; this axis is empty ")
            if axis == 'point':
                self.pointNames = {}
                self.pointNamesInverse = []
            else:
                self.featureNames = {}
                self.featureNamesInverse = []
            return
        if len(assignments) != count:
            raise ArgumentException("assignments may only be a dict, with as many entries as this axis is long")

        # at this point, the input must be a dict
        #check input before performing any action
        for name in assignments.keys():
            if not None and not isinstance(name, six.string_types):
                raise ArgumentException("Names must be strings")
            if not isinstance(assignments[name], int):
                raise ArgumentException("Indices must be integers")
            if assignments[name] < 0 or assignments[name] >= count:
                countName = 'pointCount' if axis == 'point' else 'featureCount'
                raise ArgumentException("Indices must be within 0 to self." + countName + " - 1")

        reverseMap = [None] * len(assignments)
        for name in assignments.keys():
            self._incrementDefaultIfNeeded(name, axis)
            reverseMap[assignments[name]] = name

        # have to copy the input, could be from another object
        if axis == 'point':
            self.pointNames = copy.deepcopy(assignments)
            self.pointNamesInverse = reverseMap
        else:
            self.featureNames = copy.deepcopy(assignments)
            self.featureNamesInverse = reverseMap


    def _constructIndicesList(self, axis, values, argName=None):
        """
        Construct a list of indices from a valid integer (python or numpy) or
        string, or an iterable, list-like container of valid integers and/or
        strings

        """
        if argName is None:
            argName = axis + 's'
        # pandas DataFrames are iterable but do not iterate through the values
        if pd and isinstance(values, pd.DataFrame):
            msg = "A pandas DataFrame object is not a valid input "
            msg += "for '{0}'. ".format(argName)
            msg += "Only one-dimensional objects are accepted."
            raise ArgumentException(msg)

        valuesList = valuesToPythonList(values, argName)
        try:
            indicesList = [self._getIndex(val, axis) for val in valuesList]
        except ArgumentException as ae:
            msg = "Invalid value for the argument '{0}'. ".format(argName)
            # add more detail to msg; slicing to exclude quotes
            msg += str(ae)[1:-1]
            raise ArgumentException(msg)

        return indicesList


    def _validateAxis(self, axis):
        if axis != 'point' and axis != 'feature':
            raise ArgumentException('axis parameter may only be "point" or "feature"')

    def _incrementDefaultIfNeeded(self, name, axis):
        self._validateAxis(axis)
        if name[:DEFAULT_PREFIX_LENGTH] == DEFAULT_PREFIX:
            intString = name[DEFAULT_PREFIX_LENGTH:]
            try:
                nameNum = int(intString)
            # Case: default prefix with non-integer suffix. This cannot
            # cause a future integer suffix naming collision, so we
            # return without making any chagnes.
            except ValueError:
                return
            if axis == 'point':
                if nameNum >= self._nextDefaultValuePoint:
                    self._nextDefaultValuePoint = nameNum + 1
            else:
                if nameNum >= self._nextDefaultValueFeature:
                    self._nextDefaultValueFeature = nameNum + 1


    def _validateValueIsNotNone(self, name, value):
        if value is None:
            msg = "The argument named " + name + " must not have a value of None"
            raise ArgumentException(msg)

    def _validateValueIsUMLDataObject(self, name, value, same):
        if not isinstance(value, UML.data.Base):
            msg = "The argument named " + name + " must be an instance "
            msg += "of the UML.data.Base class. The value we recieved was "
            msg += str(value) + ", had the type " + str(type(value))
            msg += ", and a method resolution order of "
            msg += str(inspect.getmro(value.__class__))
            raise ArgumentException(msg)

    def _shapeCompareString(self, argName, argValue):
        selfPoints = self.pts
        sps = "" if selfPoints == 1 else "s"
        selfFeats = self.fts
        sfs = "" if selfFeats == 1 else "s"
        argPoints = argValue.pts
        aps = "" if argPoints == 1 else "s"
        argFeats = argValue.fts
        afs = "" if argFeats == 1 else "s"

        ret = "Yet, " + argName + " has "
        ret += str(argPoints) + " point" + aps + " and "
        ret += str(argFeats) + " feature" + afs + " "
        ret += "while the caller has "
        ret += str(selfPoints) + " point" + sps + " and "
        ret += str(selfFeats) + " feature" + sfs + "."

        return ret

    def _validateObjHasSameNumberOfFeatures(self, argName, argValue):
        selfFeats = self.fts
        argFeats = argValue.fts

        if selfFeats != argFeats:
            msg = "The argument named " + argName + " must have the same number "
            msg += "of features as the caller object. "
            msg += self._shapeCompareString(argName, argValue)
            raise ArgumentException(msg)

    def _validateObjHasSameNumberOfPoints(self, argName, argValue):
        selfPoints = self.pts
        argValuePoints = argValue.pts
        if selfPoints != argValuePoints:
            msg = "The argument named " + argName + " must have the same number "
            msg += "of points as the caller object. "
            msg += self._shapeCompareString(argName, argValue)
            raise ArgumentException(msg)

    def _validateEmptyNamesIntersection(self, axis, argName, argValue):
        self._validateAxis(axis)
        if axis == 'point':
            intersection = self._pointNameIntersection(argValue)
            nString = 'pointNames'
        elif axis == 'feature':
            intersection = self._featureNameIntersection(argValue)
            nString = 'featureNames'

        shared = []
        if intersection:
            for name in intersection:
                if name[:DEFAULT_PREFIX_LENGTH] != DEFAULT_PREFIX:
                    shared.append(name)

        if shared != []:
            truncated = False
            if len(shared) > 10:
                full = len(shared)
                shared = shared[:10]
                truncated = True

            msg = "The argument named " + argName + " must not share any "
            msg += nString + " with the calling object, yet the following "
            msg += "names occured in both: "
            msg += UML.exceptions.prettyListString(shared)
            if truncated:
                msg += "... (only first 10 entries out of " + str(full)
                msg += " total)"
            raise ArgumentException(msg)


    def _setAddedCountAndNames(self, axis, addedObj, insertedBefore):
        self._validateAxis(axis)
        if axis == 'point':
            selfNames = self.getPointNames()
            insertedNames = addedObj.getPointNames()
            setSelfNames = self.setPointNames
            self._setpointCount(self.pts + addedObj.pts)
        else:
            selfNames = self.getFeatureNames()
            insertedNames = addedObj.getFeatureNames()
            setSelfNames = self.setFeatureNames
            self._setfeatureCount(self.fts + addedObj.fts)
        # ensure no collision with default names
        adjustedNames = []
        for name in insertedNames:
            if name.startswith(DEFAULT_PREFIX):
                adjustedNames.append(self._nextDefaultName(axis))
            else:
                adjustedNames.append(name)
        startNames = selfNames[:insertedBefore]
        endNames = selfNames[insertedBefore:]

        newNames = startNames + adjustedNames + endNames
        setSelfNames(newNames)


    def _alignNames(self, axis, other):
        """
        Sort the point or feature names of the passed object to match this object.
        If sorting is necessary, a copy will be returned to prevent modification
        of the passed object, otherwise the original object will be returned.
        Assumes validation of the names has already occurred.
        """
        self._validateAxis(axis)
        if axis == 'point':
            namesCreated = self._pointNamesCreated()
            selfNames = self.getPointNames
            otherNames = other.getPointNames
            def sorter(obj, names):
                return getattr(obj, 'sortPoints')(sortHelper=names)
        else:
            namesCreated = self._featureNamesCreated()
            selfNames = self.getFeatureNames
            otherNames = other.getFeatureNames
            def sorter(obj, names):
                return getattr(obj, 'sortFeatures')(sortHelper=names)

        # This may not look exhaustive, but because of the previous call to _validateInsertableData
        # before this helper, most of the other cases will have already caused an exception
        if namesCreated:
            allDefault = all(name.startswith(DEFAULT_PREFIX) for name in selfNames())
            reorder = selfNames() != otherNames()
            if not allDefault and reorder:
                # use copy when reordering so other object is not modified
                other = other.copy()
                sorter(other, selfNames())

        return other

    def _validateInsertableData(self, axis, toAdd):
        """
        Responsible for all the validation necessary before inserting an object

        """
        self._validateAxis(axis)
        self._validateValueIsNotNone('toAdd', toAdd)
        self._validateValueIsUMLDataObject('toAdd', toAdd, True)
        if axis == 'point':
            self._validateObjHasSameNumberOfFeatures('toAdd', toAdd)
            # this helper ignores default names - so we can only have an intersection of
            # names when BOTH objects have names created.
            if self._pointNamesCreated() and toAdd._pointNamesCreated():
                self._validateEmptyNamesIntersection(axis, 'toAdd', toAdd)
            # helper looks for name inconsistency that can be resolved by reordering -
            # definitionally, if one object has all default names, there can be no
            # inconsistency, so both objects must have names assigned for this to
            # be relevant.
            if self._featureNamesCreated() and toAdd._featureNamesCreated():
                self._validateReorderedNames('feature', 'addPoints', toAdd)
        else:
            self._validateObjHasSameNumberOfPoints('toAdd', toAdd)
            # this helper ignores default names - so we can only have an intersection of
            # names when BOTH objects have names created.
            if self._featureNamesCreated() and toAdd._featureNamesCreated():
                self._validateEmptyNamesIntersection(axis, 'toAdd', toAdd)
            # helper looks for name inconsistency that can be resolved by reordering -
            # definitionally, if one object has all default names, there can be no
            # inconsistency, so both objects must have names assigned for this to
            # be relevant.
            if self._pointNamesCreated() and toAdd._pointNamesCreated():
                self._validateReorderedNames('point', 'addFeatures', toAdd)

    def _validateMatPlotLibImport(self, error, name):
        if error is not None:
            msg = "The module matplotlib is required to be installed "
            msg += "in order to call the " + name + "() method. "
            msg += "However, when trying to import, an ImportError with "
            msg += "the following message was raised: '"
            msg += str(error) + "'"

            raise ImportError(msg)

    def _validateStatisticalFunctionInputString(self, statisticsFunction):
        acceptedPretty = [
            'max', 'mean', 'median', 'min', 'unique count', 'proportion missing',
            'proportion zero', 'standard deviation', 'std', 'population std',
            'population standard deviation', 'sample std',
            'sample standard deviation'
        ]
        accepted = list(map(dataHelpers.cleanKeywordInput, acceptedPretty))

        msg = "The statisticsFunction must be equivaltent to one of the "
        msg += "following: "
        msg += str(acceptedPretty) + ", but '" + str(statisticsFunction)
        msg += "' was given instead. Note: casing and whitespace is "
        msg += "ignored when checking the statisticsFunction."

        if not isinstance(statisticsFunction, six.string_types):
            raise ArgumentException(msg)

        cleanFuncName = dataHelpers.cleanKeywordInput(statisticsFunction)

        if cleanFuncName not in accepted:
            raise ArgumentException(msg)

        return cleanFuncName

    def _validateRangeOrder(self, startName, startVal, endName, endVal):
        """
        Validate a range where both values are inclusive.
        """
        if startVal > endVal:
            msg = "When specifying a range, the arguments were resolved to "
            msg += "having the values " + startName
            msg += "=" + str(startVal) + " and " + endName + "=" + str(endVal)
            msg += ", yet the starting value is not allowed to be greater than "
            msg += "the ending value (" + str(startVal) + ">" + str(endVal)
            msg += ")"

            raise ArgumentException(msg)

    def _adjustCountAndNames(self, axis, other):
        """
        Adjust the count and names (when names have been generated) for this object,
        removing the names that have been extracted to the other object
        """
        if axis == 'point':
            self._pointCount -= other.pts
            if self._pointNamesCreated():
                idxList= []
                for name in other.getPointNames():
                    idxList.append(self.pointNames[name])
                idxList= sorted(idxList)
                for i in range(len(idxList)):
                    del self.pointNamesInverse[idxList[i] - i]
                self.pointNames = {pt:idx for idx, pt in enumerate(self.pointNamesInverse)}

        else:
            self._featureCount -= other.fts
            if self._featureNamesCreated():
                idxList= []
                for name in other.getFeatureNames():
                    idxList.append(self.featureNames[name])
                idxList= sorted(idxList)
                for i in range(len(idxList)):
                    del self.featureNamesInverse[idxList[i] - i]
                self.featureNames = {pt:idx for idx, pt in enumerate(self.featureNamesInverse)}


    def _validateStartEndRange(self, start, end, axisLength):
        """check that the start and end values are valid"""
        if start < 0 or start > axisLength:
            msg = "start must be a valid index, in the range of possible "
            msg += axis + 's'
            raise ArgumentException(msg)
        if end < 0 or end > axisLength:
            msg = "end must be a valid index, in the range of possible "
            msg += axis + 's'
            raise ArgumentException(msg)
        if start > end:
            raise ArgumentException("The start index cannot be greater than the end index")

    def _validateStructuralArguments(self, structure, axis, target, start, end,
                                    number, randomize):
        targetName = 'to' + structure.capitalize()
        if target is None and start is None and end is None and number is None:
            msg = "You must provide a value for {0}, ".format(targetName)
            msg += " or start/end, or number."
            raise ArgumentException(msg)
        if number is not None and number < 1:
            msg = "number must be greater than zero"
            raise ArgumentException(msg)
        if number is None and randomize:
            msg = "randomize selects a random subset of {0}s to ".format(axis)
            msg += "{0}. When randomize=True, the number ".format(structure)
            msg += "argument cannot be None"
            raise ArgumentException(msg)
        if target is not None:
            if start is not None or end is not None:
                msg = "Range removal is exclusive, to use it, "
                msg += "{0} must be None".format(targetName)
                raise ArgumentException(msg)


def cmp_to_key(mycmp):
    """Convert a cmp= function for python2 into a key= function for python3"""
    class K:
        def __init__(self, obj, *args):
            self.obj = obj
        def __lt__(self, other):
            return mycmp(self.obj, other.obj) < 0
        def __gt__(self, other):
            return mycmp(self.obj, other.obj) > 0
        def __eq__(self, other):
            return mycmp(self.obj, other.obj) == 0
        def __le__(self, other):
            return mycmp(self.obj, other.obj) <= 0
        def __ge__(self, other):
            return mycmp(self.obj, other.obj) >= 0
        def __ne__(self, other):
            return mycmp(self.obj, other.obj) != 0
    return K

def cmp(x, y):
    if x < y:
        return -1
    elif x > y:
        return 1
    else:
        return 0<|MERGE_RESOLUTION|>--- conflicted
+++ resolved
@@ -27,6 +27,8 @@
 from six.moves import zip
 
 import UML
+from UML import match
+from UML import fill
 from . import dataHelpers
 # the prefix for default point and feature names
 from .dataHelpers import DEFAULT_PREFIX, DEFAULT_PREFIX2, DEFAULT_PREFIX_LENGTH
@@ -67,48 +69,6 @@
 
 #print('matplotlib backend: {}'.format(matplotlib.get_backend()))
 
-<<<<<<< HEAD
-=======
-import math
-import numbers
-import itertools
-import copy
-import numpy
-import os.path
-import inspect
-import operator
-from multiprocessing import Process
-
-import UML
-from UML import fill
-
-pd = UML.importModule('pandas')
-
-cython = UML.importModule('cython')
-if cython is None or not cython.compiled:
-    from math import sin, cos
-
-cloudpickle = UML.importModule('cloudpickle')
-
-from UML.exceptions import ArgumentException, PackageException
-from UML.exceptions import ImproperActionException
-from UML.logger import produceFeaturewiseReport
-from UML.logger import produceAggregateReport
-from UML.randomness import pythonRandom
-from UML.match.match import convertMatchToFunction
-
-from . import dataHelpers
-
-# the prefix for default point and feature names
-from .dataHelpers import DEFAULT_PREFIX, DEFAULT_PREFIX2, DEFAULT_PREFIX_LENGTH
-
-from .dataHelpers import DEFAULT_NAME_PREFIX
-
-from .dataHelpers import formatIfNeeded
-
-from .dataHelpers import makeConsistentFNamesAndData
-
->>>>>>> c9c93788
 def to2args(f):
     """
     this function is for __pow__. In cython, __pow__ must have 3 arguments and default can't be used there.
@@ -487,39 +447,6 @@
     # Higher Order Operations #
     ###########################
 
-<<<<<<< HEAD
-    def dropFeaturesContainingType(self, typeToDrop):
-        """
-        Modify this object so that it no longer contains features which have the specified
-        type as values. None is always returned.
-
-        """
-        if not isinstance(typeToDrop, (list, tuple)):
-            if not isinstance(typeToDrop, type):
-                raise ArgumentException(
-                    "The only allowed inputs are a list of types or a single type, yet the input is neither a list or a type")
-            typeToDrop = [typeToDrop]
-        else:
-            for value in typeToDrop:
-                if not isinstance(value, type):
-                    raise ArgumentException("When giving a list as input, every contained value must be a type")
-
-        if self.pts == 0 or self.fts == 0:
-            return
-
-        def hasType(feature):
-            for value in feature:
-                for typeValue in typeToDrop:
-                    if isinstance(value, typeValue):
-                        return True
-            return False
-
-        removed = self.extractFeatures(hasType)
-        return
-
-
-=======
->>>>>>> c9c93788
     def replaceFeatureWithBinaryFeatures(self, featureToReplace):
         """
         Modify this object so that the chosen feature is removed, and binary valued
@@ -617,35 +544,6 @@
         converted.setFeatureName(0, toConvert.getFeatureName(0))
 
         self.addFeatures(converted)
-
-<<<<<<< HEAD
-    def extractPointsByCoinToss(self, extractionProbability):
-        """
-        Return a new object containing a randomly selected sample of points
-        from this object, where a random experiment is performed for each
-        point, with the chance of selection equal to the extractionProbabilty
-        parameter. Those selected values are also removed from this object.
-
-        """
-        #		if self.pts == 0:
-        #			raise ImproperActionException("Cannot extract points from an object with 0 points")
-
-        if extractionProbability is None:
-            raise ArgumentException("Must provide a extractionProbability")
-        if extractionProbability <= 0:
-            raise ArgumentException("extractionProbability must be greater than zero")
-        if extractionProbability >= 1:
-            raise ArgumentException("extractionProbability must be less than one")
-
-        def experiment(point):
-            return bool(pythonRandom.random() < extractionProbability)
-
-        ret = self.extractPoints(experiment)
-
-        return ret
-
-=======
->>>>>>> c9c93788
 
     def calculateForEachPoint(self, function, points=None):
         """
