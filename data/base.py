--- conflicted
+++ resolved
@@ -17,18 +17,13 @@
 import os.path
 from multiprocessing import Process
 from abc import abstractmethod
+from collections import OrderedDict
 
 import numpy
 import six
 from six.moves import map
 from six.moves import range
 from six.moves import zip
-<<<<<<< HEAD
-import sys
-import warnings
-from collections import OrderedDict
-=======
->>>>>>> 13cd103a
 
 import UML
 from UML.exceptions import ArgumentException, PackageException
@@ -2516,11 +2511,11 @@
         """
         numCollapsed = len(featuresToCollapse)
         collapseIndices = [self._getFeatureIndex(ft) for ft in featuresToCollapse]
-        retainIndices = [idx for idx in range(self.features) if idx not in collapseIndices]
-        currNumPoints = self.points
-        currFtNames = [self.getFeatureName(idx) for idx in collapseIndices]
-        numRetPoints = self.points * numCollapsed
-        numRetFeatures = self.features - numCollapsed + 2
+        retainIndices = [idx for idx in range(len(self.features)) if idx not in collapseIndices]
+        currNumPoints = len(self.points)
+        currFtNames = [self.features.getName(idx) for idx in collapseIndices]
+        numRetPoints = len(self.points) * numCollapsed
+        numRetFeatures = len(self.features) - numCollapsed + 2
 
         self._splitPointsByCollapsingFeatures_implementation(
             featuresToCollapse, collapseIndices, retainIndices,
@@ -2528,15 +2523,15 @@
 
         self._pointCount = numRetPoints
         self._featureCount = numRetFeatures
-        ftNames = [self.getFeatureName(idx) for idx in retainIndices]
+        ftNames = [self.features.getName(idx) for idx in retainIndices]
         ftNames.extend([featureForNames, featureForValues])
-        self.setFeatureNames(ftNames)
+        self.features.setNames(ftNames)
         if self._pointNamesCreated():
             appendedPts = []
-            for name in self.getPointNames():
+            for name in self.points.getNames():
                 for i in range(numCollapsed):
                     appendedPts.append("{0}_{1}".format(name, i))
-            self.setPointNames(appendedPts)
+            self.points.setNames(appendedPts)
 
         self.validate()
 
@@ -2590,17 +2585,17 @@
         """
         namesIdx = self._getFeatureIndex(featureWithFeatureNames)
         valuesIdx = self._getFeatureIndex(featureWithValues)
-        uncombinedIdx = [i for i in range(self.features) if i != namesIdx and i != valuesIdx]
+        uncombinedIdx = [i for i in range(len(self.features)) if i != namesIdx and i != valuesIdx]
 
         # using OrderedDict supports point name setting
         unique = OrderedDict()
         pNames = []
-        for idx, row in enumerate(self.pointIterator()):
+        for idx, row in enumerate(self.points):
             uncombined = tuple(row[uncombinedIdx])
             if uncombined not in unique:
                 unique[uncombined] = {}
                 if self._pointNamesCreated():
-                    pNames.append(self.getPointName(idx))
+                    pNames.append(self.points.getName(idx))
             if row[namesIdx] in unique[uncombined]:
                 msg = "The point at index {0} cannot be combined ".format(idx)
                 msg += "because there is already a value for the feature "
@@ -2613,7 +2608,7 @@
         for name in self[:, featureWithFeatureNames]:
             if name not in uniqueNames:
                 uniqueNames.append(name)
-        numRetFeatures = self.features + len(uniqueNames) - 2
+        numRetFeatures = len(self.features) + len(uniqueNames) - 2
 
         self._combinePointsByExpandingFeatures_implementation(unique,
             namesIdx, uniqueNames, numRetFeatures)
@@ -2621,13 +2616,13 @@
         self._featureCount = numRetFeatures
         self._pointCount = len(unique)
 
-        fNames = [self.getFeatureName(i) for i in uncombinedIdx]
+        fNames = [self.features.getName(i) for i in uncombinedIdx]
         for name in reversed(uniqueNames):
             fNames.insert(namesIdx, name)
-        self.setFeatureNames(fNames)
+        self.features.setNames(fNames)
 
         if self._pointNamesCreated():
-            self.setPointNames(pNames)
+            self.points.setNames(pNames)
 
         self.validate()
 
@@ -2736,16 +2731,16 @@
                 raise ArgumentException(msg)
 
         featureIndex = self._getFeatureIndex(feature)
-        numRetFeatures = self.features - 1 + numResultingFts
+        numRetFeatures = len(self.features) - 1 + numResultingFts
 
         self._splitFeatureByParsing_implementation(
                 featureIndex, splitList, numRetFeatures, numResultingFts)
 
         self._featureCount = numRetFeatures
-        fNames = self.getFeatureNames()[:featureIndex]
+        fNames = self.features.getNames()[:featureIndex]
         fNames.extend(resultingNames)
-        fNames.extend(self.getFeatureNames()[featureIndex + 1:])
-        self.setFeatureNames(fNames)
+        fNames.extend(self.features.getNames()[featureIndex + 1:])
+        self.features.setNames(fNames)
 
         self.validate()
 
