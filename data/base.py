"""
Anchors the hierarchy of data representation types, providing stubs and common functions.

"""

# TODO conversions
# TODO who sorts inputs to derived implementations?

from __future__ import division
from __future__ import absolute_import
from __future__ import print_function
import six
from six.moves import map
from six.moves import range
from six.moves import zip
import sys
import warnings

import __main__ as main
mplError = None
try:
    import matplotlib
    # for .show() to work in interactive sessions
    # a backend different than Agg needs to be use
    # The interactive session can choose by default e.g.,
    # in jupyter-notebook inline is the default.
    if hasattr(main, '__file__'):
        # It must be agg  for non-interactive sessions
        # otherwise the combination of matplotlib and multiprocessing
        # produces a segfault.
        # Open matplotlib issue here: https://github.com/matplotlib/matplotlib/issues/8795
        # It applies for both for python 2 and 3
        matplotlib.use('Agg')

except ImportError as e:
    mplError = e

#print('matplotlib backend: {}'.format(matplotlib.get_backend()))

import math
import numbers
import itertools
import copy
import numpy
import os.path
import inspect
import operator
from multiprocessing import Process

import UML

pd = UML.importModule('pandas')

cython = UML.importModule('cython')
if cython is None or not cython.compiled:
    from math import sin, cos

from UML.exceptions import ArgumentException, PackageException
from UML.exceptions import ImproperActionException
from UML.logger import produceFeaturewiseReport
from UML.logger import produceAggregateReport
from UML.randomness import pythonRandom

from . import dataHelpers

# the prefix for default point and feature names
from .dataHelpers import DEFAULT_PREFIX, DEFAULT_PREFIX2, DEFAULT_PREFIX_LENGTH

from .dataHelpers import DEFAULT_NAME_PREFIX

from .dataHelpers import formatIfNeeded

from .dataHelpers import makeConsistentFNamesAndData

def to2args(f):
    """
    this function is for __pow__. In cython, __pow__ must have 3 arguments and default can't be used there.
    so this function is used to convert a function with 3 arguments to a function with 2 arguments when it is used
    in python environment.
    """
    def tmpF(x, y):
        return f(x, y, None)
    return tmpF

def hashCodeFunc(elementValue, pointNum, featureNum):
    return ((sin(pointNum) + cos(featureNum)) / 2.0) * elementValue

class Base(object):
    """
    Class defining important data manipulation operations and giving functionality
    for the naming the features of that data. A mapping from feature names to feature
    indices is given by the featureNames attribute, the inverse of that mapping is
    given by featureNamesInverse.

    """

    def __init__(self, shape, pointNames=None, featureNames=None, name=None,
                 paths=(None, None), **kwds):
        """
        Instantiates the book-keeping structures that are taken to be common
        across all data types. Specifically, this includes point and feature
        names, an object name, and originating pathes for the data in this
        object. Note: this method (as should all other __init__ methods in
        this hierarchy) makes use of super()

        pointNames: may be a list or dict mapping names to indices. None is
        given if default names are desired.

        featureNames: may be a list or dict mapping names to indices. None is
        given if default names are desired.

        name: the name to be associated with this object.

        paths: a tuple, where the first entry is taken to be the string
        representing the absolute path to the source file of the data and
        the second entry is taken to be the relative path. Both may be
        None if these values are to be unspecified.

        **kwds: potentially full of arguments further up the class hierarchy,
        as following best practices for use of super(). Note however, that
        this class is the root of the object hierarchy as statically defined.

        """
        self._pointCount = shape[0]
        self._featureCount = shape[1]
        if pointNames is not None and len(pointNames) != shape[0]:
            msg = "The length of the pointNames (" + str(len(pointNames))
            msg += ") must match the points given in shape (" + str(shape[0])
            msg += ")"
            raise ArgumentException(msg)
        if featureNames is not None and len(featureNames) != shape[1]:
            msg = "The length of the featureNames (" + str(len(featureNames))
            msg += ") must match the features given in shape ("
            msg += str(shape[1]) + ")"
            raise ArgumentException(msg)

        # Set up point names
        self._nextDefaultValuePoint = 0
        if pointNames is None:
            self.pointNamesInverse = None
            self.pointNames = None
        elif isinstance(pointNames, list):
            self._nextDefaultValuePoint = self._pointCount
            self.setPointNames(pointNames)
        elif isinstance(pointNames, dict):
            self._nextDefaultValuePoint = self._pointCount
            self.setPointNames(pointNames)
        # could still be an ordered container, pass it on to the list helper
        elif hasattr(pointNames, '__len__') and hasattr(pointNames, '__getitem__'):
            self._nextDefaultValuePoint = self._pointCount
            self.setPointNames(pointNames)
        else:
            raise ArgumentException(
                "pointNames may only be a list, an ordered container, or a dict, defining a mapping between integers and pointNames")

        # Set up feature names
        self._nextDefaultValueFeature = 0
        if featureNames is None:
            self.featureNamesInverse = None
            self.featureNames = None
        elif isinstance(featureNames, list):
            self._nextDefaultValueFeature = self._featureCount
            self.setFeatureNames(featureNames)
        elif isinstance(featureNames, dict):
            self._nextDefaultValueFeature = self._featureCount
            self.setFeatureNames(featureNames)
        # could still be an ordered container, pass it on to the list helper
        elif hasattr(featureNames, '__len__') and hasattr(featureNames, '__getitem__'):
            self._nextDefaultValueFeature = self._featureCount
            self.setFeatureNames(featureNames)
        else:
            raise ArgumentException(
                "featureNames may only be a list, an ordered container, or a dict, defining a mapping between integers and featureNames")

        # Set up object name
        if name is None:
            self._name = dataHelpers.nextDefaultObjectName()
        else:
            self._name = name

        # Set up paths
        if paths[0] is not None and not isinstance(paths[0], six.string_types):
            raise ArgumentException(
                "paths[0] must be None or an absolute path to the file from which the data originates")
        if paths[0] is not None and not os.path.isabs(paths[0]) and not paths[0].startswith('http'):
            raise ArgumentException("paths[0] must be an absolute path")
        self._absPath = paths[0]

        if paths[1] is not None and not isinstance(paths[1], six.string_types):
            raise ArgumentException(
                "paths[1] must be None or a relative path to the file from which the data originates")
        self._relPath = paths[1]

        # call for safety
        super(Base, self).__init__(**kwds)


    #######################
    # Property Attributes #
    #######################

    def _getpointCount(self):
        return self._pointCount

    points = property(_getpointCount, doc="The number of points in this object")

    def _getfeatureCount(self):
        return self._featureCount

    features = property(_getfeatureCount, doc="The number of features in this object")

    def _setpointCount(self, value):
        self._pointCount = value

    def _setfeatureCount(self, value):
        self._featureCount = value

    def _getObjName(self):
        return self._name

    def _setObjName(self, value):
        if value is None:
            self._name = dataHelpers.nextDefaultObjectName()
        else:
            if not isinstance(value, six.string_types):
                msg = "The name of an object may only be a string, or the value None"
                raise ValueError(msg)
            self._name = value

    name = property(_getObjName, _setObjName, doc="A name to be displayed when printing or logging this object")

    def _getAbsPath(self):
        return self._absPath

    absolutePath = property(_getAbsPath, doc="The path to the file this data originated from, in absolute form")

    def _getRelPath(self):
        return self._relPath

    relativePath = property(_getRelPath, doc="The path to the file this data originated from, in relative form")

    def _getPath(self):
        return self.absolutePath

    path = property(_getPath, doc="The path to the file this data originated from")

    def _pointNamesCreated(self):
        """
        Returns True if point default names have been created/assigned
        to the object.
        If the object does not have points it returns True.
        """
        if self.pointNamesInverse is None:
            return False
        else:
            return True

    def _featureNamesCreated(self):
        """
        Returns True if feature default names have been created/assigned
        to the object.
        If the object does not have features it returns True.
        """
        if self.featureNamesInverse is None:
            return False
        else:
            return True

    ########################
    # Low Level Operations #
    ########################

    def __len__(self):
        # ordered such that the larger axis is always printed, even
        # if they are both in the range [0,1]
        if self.points == 0 or self.features == 0:
            return 0
        if self.points == 1:
            return self.features
        if self.features == 1:
            return self.points

        msg = "len() is undefined when the number of points ("
        msg += str(self.points)
        msg += ") and the number of features ("
        msg += str(self.features)
        msg += ") are both greater than 1"
        raise ImproperActionException(msg)


    def setPointName(self, oldIdentifier, newName):
        """
        Changes the pointName specified by previous to the supplied input name.

        oldIdentifier must be a non None string or integer, specifying either a current pointName
        or the index of a current pointName. newName may be either a string not currently
        in the pointName set, or None for an default pointName. newName cannot begin with the
        default prefix.

        None is always returned.

        """
        if self.points == 0:
            raise ArgumentException("Cannot set any point names; this object has no points ")
        if self.pointNames is None:
            self._setAllDefault('point')
        self._setName_implementation(oldIdentifier, newName, 'point', False)

    def setFeatureName(self, oldIdentifier, newName):
        """
        Changes the featureName specified by previous to the supplied input name.

        oldIdentifier must be a non None string or integer, specifying either a current featureName
        or the index of a current featureName. newName may be either a string not currently
        in the featureName set, or None for an default featureName. newName cannot begin with the
        default prefix.

        None is always returned.

        """
        if self.features == 0:
            raise ArgumentException("Cannot set any feature names; this object has no features ")
        if self.featureNames is None:
            self._setAllDefault('feature')
        self._setName_implementation(oldIdentifier, newName, 'feature', False)


    def setPointNames(self, assignments=None):
        """
        Rename all of the point names of this object according to the values
        specified by the assignments parameter. If given a list, then we use
        the mapping between names and array indices to define the point
        names. If given a dict, then that mapping will be used to define the
        point names. If assignments is None, then all point names will be
        given new default values. If assignment is an unexpected type, the names
        are not strings, the names are not unique, or point indices are missing,
        then an ArgumentException will be raised. None is always returned.

        """
        if assignments is None:
            self.pointNames = None
            self.pointNamesInverse = None
        elif isinstance(assignments, list):
            self._setNamesFromList(assignments, self.points, 'point')
        elif isinstance(assignments, dict):
            self._setNamesFromDict(assignments, self.points, 'point')
        else:
            msg = "'assignments' parameter may only be a list, a dict, or None, "
            msg += "yet a value of type " + \
                str(type(assignments)) + " was given"
            raise ArgumentException(msg)

    def setFeatureNames(self, assignments=None):
        """
        Rename all of the feature names of this object according to the values
        specified by the assignments parameter. If given a list, then we use
        the mapping between names and array indices to define the feature
        names. If given a dict, then that mapping will be used to define the
        feature names. If assignments is None, then all feature names will be
        given new default values. If assignment is an unexpected type, the names
        are not strings, the names are not unique, or feature indices are missing,
        then an ArgumentException will be raised. None is always returned.

        """
        if assignments is None:
            self.featureNames = None
            self.featureNamesInverse = None
        elif isinstance(assignments, list):
            self._setNamesFromList(assignments, self.features, 'feature')
        elif isinstance(assignments, dict):
            self._setNamesFromDict(assignments, self.features, 'feature')
        else:
            msg = "'assignments' parameter may only be a list, a dict, or None, "
            msg += "yet a value of type " + \
                str(type(assignments)) + " was given"
            raise ArgumentException(msg)

    def nameIsDefault(self):
        """Returns True if self.name has a default value"""
        return self.name.startswith(UML.data.dataHelpers.DEFAULT_NAME_PREFIX)

    def getPointNames(self):
        """Returns a list containing all point names, where their index
        in the list is the same as the index of the point they correspond
        to.

        """
        if not self._pointNamesCreated():
            self._setAllDefault('point')
        return copy.copy(self.pointNamesInverse)

    def getFeatureNames(self):
        """Returns a list containing all feature names, where their index
        in the list is the same as the index of the feature they
        correspond to.

        """
        if not self._featureNamesCreated():
            self._setAllDefault('feature')
        return copy.copy(self.featureNamesInverse)

    def getPointName(self, index):
        if not self._pointNamesCreated():
            self._setAllDefault('point')
        return self.pointNamesInverse[index]

    def getPointIndex(self, name):
        if not self._pointNamesCreated():
            self._setAllDefault('point')
        return self.pointNames[name]

    def getPointIndices(self, names):
        if not self._pointNamesCreated():
            self._setAllDefault('point')
        return [self.pointNames[n] for n in names]

    def hasPointName(self, name):
        try:
            self.getPointIndex(name)
            return True
        except KeyError:
            return False

    def getFeatureName(self, index):
        if not self._featureNamesCreated():
            self._setAllDefault('feature')
        return self.featureNamesInverse[index]

    def getFeatureIndex(self, name):
        if not self._featureNamesCreated():
            self._setAllDefault('feature')
        return self.featureNames[name]

    def getFeatureIndices(self, names):
        if not self._featureNamesCreated():
            self._setAllDefault('feature')
        return [self.featureNames[n] for n in names]

    def hasFeatureName(self, name):
        try:
            self.getFeatureIndex(name)
            return True
        except KeyError:
            return False

    ###########################
    # Higher Order Operations #
    ###########################

    def dropFeaturesContainingType(self, typeToDrop):
        """
        Modify this object so that it no longer contains features which have the specified
        type as values. None is always returned.

        """
        if not isinstance(typeToDrop, (list, tuple)):
            if not isinstance(typeToDrop, type):
                raise ArgumentException(
                    "The only allowed inputs are a list of types or a single type, yet the input is neither a list or a type")
            typeToDrop = [typeToDrop]
        else:
            for value in typeToDrop:
                if not isinstance(value, type):
                    raise ArgumentException("When giving a list as input, every contained value must be a type")

        if self.points == 0 or self.features == 0:
            return

        def hasType(feature):
            for value in feature:
                for typeValue in typeToDrop:
                    if isinstance(value, typeValue):
                        return True
            return False

        removed = self.extractFeatures(hasType)
        return


    def replaceFeatureWithBinaryFeatures(self, featureToReplace):
        """
        Modify this object so that the chosen feature is removed, and binary valued
        features are added, one for each possible value seen in the original feature.
        None is always returned.

        """
        if self.points == 0:
            raise ImproperActionException("This action is impossible, the object has 0 points")

        index = self._getFeatureIndex(featureToReplace)
        # extract col.
        toConvert = self.extractFeatures([index])

        # MR to get list of values
        def getValue(point):
            return [(point[0], 1)]

        def simpleReducer(identifier, valuesList):
            return (identifier, 0)

        values = toConvert.mapReducePoints(getValue, simpleReducer)
        values.setFeatureName(0, 'values')
        values = values.extractFeatures([0])

        # Convert to List, so we can have easy access
        values = values.copyAs(format="List")

        # for each value run calculateForEachPoint to produce a category
        # point for each value
        def makeFunc(value):
            def equalTo(point):
                if point[0] == value:
                    return 1
                return 0

            return equalTo

        varName = toConvert.getFeatureName(0)

        for point in values.data:
            value = point[0]
            ret = toConvert.calculateForEachPoint(makeFunc(value))
            ret.setFeatureName(0, varName + "=" + str(value).strip())
            toConvert.appendFeatures(ret)

        # remove the original feature, and combine with self
        toConvert.extractFeatures([varName])
        self.appendFeatures(toConvert)


    def transformFeatureToIntegers(self, featureToConvert):
        """
        Modify this object so that the chosen feature in removed, and a new integer
        valued feature is added with values 0 to n-1, one for each of n values present
        in the original feature. None is always returned.

        """
        if self.points == 0:
            raise ImproperActionException("This action is impossible, the object has 0 points")

        index = self._getFeatureIndex(featureToConvert)

        # extract col.
        toConvert = self.extractFeatures([index])

        # MR to get list of values
        def getValue(point):
            return [(point[0], 1)]

        def simpleReducer(identifier, valuesList):
            return (identifier, 0)

        values = toConvert.mapReducePoints(getValue, simpleReducer)
        values.setFeatureName(0, 'values')
        values = values.extractFeatures([0])

        # Convert to List, so we can have easy access
        values = values.copyAs(format="List")

        mapping = {}
        index = 0
        for point in values.data:
            if point[0] not in mapping:
                mapping[point[0]] = index
                index = index + 1

        def lookup(point):
            return mapping[point[0]]

        converted = toConvert.calculateForEachPoint(lookup)
        converted.setPointNames(toConvert.getPointNames())
        converted.setFeatureName(0, toConvert.getFeatureName(0))

        self.appendFeatures(converted)

    def extractPointsByCoinToss(self, extractionProbability):
        """
        Return a new object containing a randomly selected sample of points
        from this object, where a random experiment is performed for each
        point, with the chance of selection equal to the extractionProbabilty
        parameter. Those selected values are also removed from this object.

        """
        #		if self.points == 0:
        #			raise ImproperActionException("Cannot extract points from an object with 0 points")

        if extractionProbability is None:
            raise ArgumentException("Must provide a extractionProbability")
        if extractionProbability <= 0:
            raise ArgumentException("extractionProbability must be greater than zero")
        if extractionProbability >= 1:
            raise ArgumentException("extractionProbability must be less than one")

        def experiment(point):
            return bool(pythonRandom.random() < extractionProbability)

        ret = self.extractPoints(experiment)

        return ret


    def calculateForEachPoint(self, function, points=None):
        """
        Calculates the results of the given function on the specified points
        in this object, with output values collected into a new object that
        is returned upon completion.

        function must not be none and accept the view of a point as an argument

        points may be None to indicate application to all points, a single point
        ID or a list of point IDs to limit application only to those specified.

        """
        if points is not None:
            points = copy.copy(points)
        if self.points == 0:
            raise ImproperActionException("We disallow this function when there are 0 points")
        if self.features == 0:
            raise ImproperActionException("We disallow this function when there are 0 features")
        if function is None:
            raise ArgumentException("function must not be None")

        if points is not None and not isinstance(points, list):
            if not isinstance(points, int):
                raise ArgumentException(
                    "Only allowable inputs to 'points' parameter is an int ID, a list of int ID's, or None")
            points = [points]

        if points is not None:
            for i in range(len(points)):
                points[i] = self._getPointIndex(points[i])

        self.validate()

        ret = self._calculateForEach_implementation(function, points, 'point')

        if points is not None:
            setNames = [self.getPointName(x) for x in sorted(points)]
            ret.setPointNames(setNames)
        else:
            ret.setPointNames(self.getPointNames())

        ret._absPath = self.absolutePath
        ret._relPath = self.relativePath

        return ret


    def calculateForEachFeature(self, function, features=None):
        """
        Calculates the results of the given function on the specified features
        in this object, with output values collected into a new object that is
        returned upon completion.

        function must not be none and accept the view of a point as an argument

        features may be None to indicate application to all features, a single
        feature ID or a list of feature IDs to limit application only to those
        specified.

        """
        if features is not None:
            features = copy.copy(features)
        if self.points == 0:
            raise ImproperActionException("We disallow this function when there are 0 points")
        if self.features == 0:
            raise ImproperActionException("We disallow this function when there are 0 features")
        if function is None:
            raise ArgumentException("function must not be None")

        if features is not None and not isinstance(features, list):
            if not (isinstance(features, int) or isinstance(features, six.string_types)):
                raise ArgumentException(
                    "Only allowable inputs to 'features' parameter is an ID, a list of int ID's, or None")
            features = [features]

        if features is not None:
            for i in range(len(features)):
                features[i] = self._getFeatureIndex(features[i])

        self.validate()

        ret = self._calculateForEach_implementation(function, features, 'feature')

        if features is not None:
            setNames = [self.getFeatureName(x) for x in sorted(features)]
            ret.setFeatureNames(setNames)
        else:
            ret.setFeatureNames(self.getFeatureNames())

        ret._absPath = self.absolutePath
        ret._relPath = self.relativePath
        return ret


    def _calculateForEach_implementation(self, function, included, axis):
        if axis == 'point':
            viewIterator = self.pointIterator()
        else:
            viewIterator = self.featureIterator()

        retData = []
        for viewID, view in enumerate(viewIterator):
            if included is not None and viewID not in included:
                continue
            currOut = function(view)
            # first we branch on whether the output has multiple values or is singular.
            if hasattr(currOut, '__iter__') and not isinstance(currOut, six.string_types):#in python3, string has __iter__ too.
                # if there are multiple values, they must be random accessible
                if not hasattr(currOut, '__getitem__'):
                    raise ArgumentException(
                        "function must return random accessible data (ie has a __getitem__ attribute)")

                toCopyInto = []
                for value in currOut:
                    toCopyInto.append(value)
                retData.append(toCopyInto)
            # singular return
            else:
                retData.append([currOut])

        ret = UML.createData(self.getTypeString(), retData)
        if axis != 'point':
            ret.transpose()

        return ret


    def mapReducePoints(self, mapper, reducer):
        """
        Return a new object containing the results of the given mapper and
        reducer functions

        mapper:  a function receiving a point as the input and outputting an
                 iterable containing two-tuple(s) of mapping identifier and
                 point values

        reducer: a function receiving the output of mapper as input and outputting
                 a two-tuple containing the identifier and the reduced value
        """
        return self._mapReduce_implementation('point', mapper, reducer)

    def mapReduceFeatures(self, mapper, reducer):
        """
        Return a new object containing the results of the given mapper and
        reducer functions

        mapper:  a function receiving a feature as the input and outputting an
                 iterable containing two-tuple(s) of mapping identifier and
                 feature values

        reducer: a function receiving the output of mapper as input and outputting
                 a two-tuple containing the identifier and the reduced value
        """
        return self._mapReduce_implementation('feature', mapper, reducer)

    def _mapReduce_implementation(self, axis, mapper, reducer):
        if axis == 'point':
            targetCount = self.points
            otherCount = self.features
            valueIterator = self.pointIterator
            otherAxis = 'feature'
        else:
            targetCount = self.features
            otherCount = self.points
            valueIterator = self.featureIterator
            otherAxis = 'point'

        if targetCount == 0:
            return UML.createData(self.getTypeString(), numpy.empty(shape=(0, 0)))
        if otherCount == 0:
            msg = "We do not allow operations over {0}s if there are 0 {1}s".format(axis, otherAxis)
            raise ImproperActionException(msg)

        if mapper is None or reducer is None:
            raise ArgumentException("The arguments must not be none")
        if not hasattr(mapper, '__call__'):
            raise ArgumentException("The mapper must be callable")
        if not hasattr(reducer, '__call__'):
            raise ArgumentException("The reducer must be callable")

        self.validate()

        mapResults = {}
        # apply the mapper to each point in the data
        for value in valueIterator():
            currResults = mapper(value)
            # the mapper will return a list of key value pairs
            for (k, v) in currResults:
                # if key is new, we must add an empty list
                if k not in mapResults:
                    mapResults[k] = []
                # append this value to the list of values associated with the key
                mapResults[k].append(v)

        # apply the reducer to the list of values associated with each key
        ret = []
        for mapKey in mapResults.keys():
            mapValues = mapResults[mapKey]
            # the reducer will return a tuple of a key to a value
            redRet = reducer(mapKey, mapValues)
            if redRet is not None:
                (redKey, redValue) = redRet
                ret.append([redKey, redValue])
        ret = UML.createData(self.getTypeString(), ret)

        ret._absPath = self.absolutePath
        ret._relPath = self.relativePath

        return ret

    def groupByFeature(self, by, countUniqueValueOnly=False):
        """
        Group data object by one or more features.
        Input:
        by: can be an int, string or a list of int or a list of string
        """
        def findKey1(point, by):#if by is a string or int
            return point[by]

        def findKey2(point, by):#if by is a list of string or a list of int
            return tuple([point[i] for i in by])

        if isinstance(by, (six.string_types, numbers.Number)):#if by is a list, then use findKey2; o.w. use findKey1
            findKey = findKey1
        else:
            findKey = findKey2

        res = {}
        if countUniqueValueOnly:
            for point in self.pointIterator():
                k = findKey(point, by)
                if k not in res:
                    res[k] = 1
                else:
                    res[k] += 1
        else:
            for point in self.pointIterator():
                k = findKey(point, by)
                if k not in res:
                    res[k] = point.getPointNames()
                else:
                    res[k].extend(point.getPointNames())

            for k in res:
                tmp = self.copyPoints(toCopy=res[k])
                tmp.extractFeatures(by)
                res[k] = tmp

        return res

    def countUniqueFeatureValues(self, feature):
        """
        Count unique values for one feature or multiple features combination.
        Input:
        feature: can be an int, string or a list of int or a list of string
        """
        return self.groupByFeature(feature, countUniqueValueOnly=True)

    def pointIterator(self):
    #		if self.features == 0:
    #			raise ImproperActionException("We do not allow iteration over points if there are 0 features")

        class pointIt():
            def __init__(self, outer):
                self._outer = outer
                self._position = 0

            def __iter__(self):
                return self

            def next(self):
                while (self._position < self._outer.points):
                    value = self._outer.pointView(self._position)
                    self._position += 1
                    return value
                raise StopIteration

            def __next__(self):
                return self.next()

        return pointIt(self)

    def featureIterator(self):
    #		if self.points == 0:
    #			raise ImproperActionException("We do not allow iteration over features if there are 0 points")

        class featureIt():
            def __init__(self, outer):
                self._outer = outer
                self._position = 0

            def __iter__(self):
                return self

            def next(self):
                while (self._position < self._outer.features):
                    value = self._outer.featureView(self._position)
                    self._position += 1
                    return value
                raise StopIteration

            def __next__(self):
                return self.next()

        return featureIt(self)


    def calculateForEachElement(self, function, points=None, features=None, preserveZeros=False,
                                skipNoneReturnValues=False, outputType=None):
        """
        Returns a new object containing the results of calling function(elementValue)
        or function(elementValue, pointNum, featureNum) for each element.

        points: Limit to only elements of the specified points; may be None for
        all points, a single ID, or a list of IDs; this will affect the shape
        of the returned object.

        features: Limit to only elements of the specified features; may be None for
        all features, a single ID, or a list of IDs; this will affect the shape
        of the returned object.

        preserveZeros: If True it does not apply the function to elements in
        the data that are 0 and a 0 is placed in its place in the output.

        skipNoneReturnValues: If True, any time function() returns None, the
        value that was input to the function will be put in the output in place
        of None.

        """
        oneArg = False
        try:
            function(0, 0, 0)
        except TypeError:
            oneArg = True

        if points is not None and not isinstance(points, list):
            if not isinstance(points, (int, six.string_types)):
                raise ArgumentException(
                    "Only allowable inputs to 'points' parameter is an int ID, a list of int ID's, or None")
            points = [points]

        if features is not None and not isinstance(features, list):
            if not isinstance(features, (int, six.string_types)):
                raise ArgumentException(
                    "Only allowable inputs to 'features' parameter is an ID, a list of int ID's, or None")
            features = [features]

        if points is not None:
            # points = copy.copy(points)
            points = [self._getPointIndex(i) for i in points]

        if features is not None:
            # features = copy.copy(features)
            features = [self._getFeatureIndex(i) for i in features]

        if outputType is not None:
            optType = outputType
        else:
            optType = self.getTypeString()

        # Use vectorized for functions with oneArg
        if oneArg:
            if not preserveZeros:
                # check if the function preserves zero values
                preserveZeros = function(0) == 0
            def functionWrap(value):
                if preserveZeros and value == 0:
                    return 0
                currRet = function(value)
                if skipNoneReturnValues and currRet is None:
                    return value
                else:
                    return currRet

            vectorized = numpy.vectorize(functionWrap)
            ret = self._calculateForEachElement_implementation(
                     vectorized, points, features, preserveZeros, optType)
        else:
            points = points if points else list(range(self.points))
            features = features if features else list(range(self.features))
            valueArray = numpy.empty([len(points), len(features)])
            p = 0
            for pi in points:
                f = 0
                for fj in features:
                    value = self[pi, fj]
                    if preserveZeros and value == 0:
                        valueArray[p, f] = 0
                    else:
                        currRet = function(value) if oneArg else function(value, pi, fj)
                        if skipNoneReturnValues and currRet is None:
                            valueArray[p, f] = value
                        else:
                            valueArray[p, f] = currRet
                    f += 1
                p += 1

            ret = UML.createData(optType, valueArray)

        ret._absPath = self.absolutePath
        ret._relPath = self.relativePath

        self.validate()

        return ret

    def _calculateForEachElementGenericVectorized(self, function, points, features,
                                                  outputType):
        # need points/features as arrays for indexing
        points = numpy.array(points) if points else numpy.array(range(self.points))
        features = numpy.array(features) if features else numpy.array(range(self.features))
        toCalculate = self.copyAs('numpyarray')
        # array with only desired points and features
        toCalculate = toCalculate[points[:,None], features]
        values = function(toCalculate)
        return UML.createData(outputType, values)


    def countElements(self, function):
        """
        Apply the function onto each element, the result should be True or False, or 1 or 0. Then return back the sum of
        True (1).
        function: can be a function object or a string like '>0'.
        """
        if callable(function):
            ret = self.calculateForEachElement(function=function, outputType='Matrix')
        elif isinstance(function, six.string_types):
            func = lambda x: eval('x'+function)
            ret = self.calculateForEachElement(function=func, outputType='Matrix')
        else:
            raise ArgumentException('function can only be a function or str, not else')
        return int(numpy.sum(ret.data))

    def hashCode(self):
        """returns a hash for this matrix, which is a number x in the range 0<= x < 1 billion
        that should almost always change when the values of the matrix are changed by a substantive amount"""
        if self.points == 0 or self.features == 0:
            return 0
        valueObj = self.calculateForEachElement(hashCodeFunc, preserveZeros=True, outputType='Matrix')
        valueList = valueObj.copyAs(format="python list")
        avg = sum(itertools.chain.from_iterable(valueList)) / float(self.points * self.features)
        bigNum = 1000000000
        #this should return an integer x in the range 0<= x < 1 billion
        return int(int(round(bigNum * avg)) % bigNum)


    def isApproximatelyEqual(self, other):
        """If it returns False, this DataMatrix and otherDataMatrix definitely don't store equivalent data.
        If it returns True, they probably do but you can't be absolutely sure.
        Note that only the actual data stored is considered, it doesn't matter whether the data matrix objects
        passed are of the same type (Matrix, Sparse, etc.)"""
        self.validate()
        #first check to make sure they have the same number of rows and columns
        if self.points != other.points: return False
        if self.features != other.features: return False
        #now check if the hashes of each matrix are the same
        if self.hashCode() != other.hashCode(): return False
        return True


    def shufflePoints(self):
        """
        Permute the indexing of the points so they are in a random order. Note: this relies on
        python's random.shuffle() so may not be sufficiently random for large number of points.
        See shuffle()'s documentation.

        """
        return self._genericShuffleFrontend('point')


    def shuffleFeatures(self):
        """
        Permute the indexing of the features so they are in a random order. Note: this relies on
        python's random.shuffle() so may not be sufficiently random for large number of features.
        See shuffle()'s documentation.

        """
        return self._genericShuffleFrontend('feature')


    def _genericShuffleFrontend(self, axis):
        """
        Generic function for shufflePoints and shuffleFeatures. Note: this relies on
        python's random.shuffle() so may not be sufficiently random for large number of features.
        See shuffle()'s documentation.

        """
        if axis == 'point':
            values = self.points
            sorter = self.sortPoints
        else:
            values = self.features
            sorter = self.sortFeatures

        indices = list(range(values))
        pythonRandom.shuffle(indices)

        sorter(sortHelper=indices)


    def copy(self):
        """
        Return a new object which has the same data (and featureNames, depending on
        the return type) and in the same UML format as this object.

        """
        return self.copyAs(self.getTypeString())

    def trainAndTestSets(self, testFraction, labels=None, randomOrder=True):
        """Partitions this object into training / testing, data / labels
        sets, returning a new object for each as needed.

        testFraction: the fraction of the data to be placed in the testing
        sets. If randomOrder is False, then the points are taken from the
        end of this object.

        labels: may be None, a single feature ID, or a list of feature
        IDs depending on whether one is dealing with data for unsupervised
        learning, single variable supervised learning, or multi-output
        supervised learning. This parameter will affect the shape of the
        returned tuple.

        randomOrder: controls whether the order of the points in the returns
        sets matches that of the original object, or if their order is
        randomized.

        Returns either a length 2 or a length 4 tuple. If labels=None, then
        returns a length 2 tuple containing the training object, then the
        testing object (trainX, testX). If labels is non-None, a length 4
        tuple is returned, containing the training data object, then the
        training labels object, then the testing data object, and finally
        the testing labels (trainX, trainY, testX, testY).

        """
        toSplit = self.copy()
        if randomOrder:
            toSplit.shufflePoints()

        testXSize = int(round(testFraction * self.points))
        startIndex = self.points - testXSize

        #pull out a testing set
        if testXSize == 0:
            testX = toSplit.extractPoints([])
        else:
            testX = toSplit.extractPoints(start=startIndex)

        if labels is None:
            toSplit.name = self.name + " trainX"
            testX.name = self.name + " testX"
            return toSplit, testX

        # safety for empty objects
        toExtract = labels
        if testXSize == 0:
            toExtract = []

        trainY = toSplit.extractFeatures(toExtract)
        testY = testX.extractFeatures(toExtract)

        toSplit.name = self.name + " trainX"
        trainY.name = self.name + " trainY"
        testX.name = self.name + " testX"
        testY.name = self.name + " testY"

        return toSplit, trainY, testX, testY


    def normalizePoints(self, subtract=None, divide=None, applyResultTo=None):
        """
        Modify all points in this object according to the given
        operations.

        applyResultTo: default None, if a UML object is given, then
        perform the same operations to it as are applied to the calling
        object. However, if a statistical method is specified as subtract
        or divide, then	concrete values are first calculated only from
        querying the calling object, and the operation is performed on
        applyResultTo using the results; as if a UML object was given
        for the subtract or divide arguments.

        subtract: what should be subtracted from data. May be a fixed
        numerical value, a string defining a statistical function (all of
        the same ones callable though pointStatistics), or a UML data
        object. If a vector shaped object is given, then the value
        associated with each point will be subtracted from all values of
        that point. Otherwise, the values in the object are used for
        elementwise subtraction. Default None - equivalent to subtracting
        0.

        divide: defines the denominator for dividing the data. May be a
        fixed numerical value, a string defining a statistical function
        (all of the same ones callable though pointStatistics), or a UML
        data object. If a vector shaped object is given, then the value
        associated with each point will be used in division of all values
        for that point. Otherwise, the values in the object are used for
        elementwise division. Default None - equivalent to dividing by
        1.

        Returns None while having affected the data of the calling
        object and applyResultTo (if non-None).

        """
        self._normalizeGeneric("point", subtract, divide, applyResultTo)

    def normalizeFeatures(self, subtract=None, divide=None, applyResultTo=None):
        """
        Modify all features in this object according to the given
        operations.

        applyResultTo: default None, if a UML object is given, then
        perform the same operations to it as are applied to the calling
        object. However, if a statistical method is specified as subtract
        or divide, then	concrete values are first calculated only from
        querying the calling object, and the operation is performed on
        applyResultTo using the results; as if a UML object was given
        for the subtract or divide arguments.

        subtract: what should be subtracted from data. May be a fixed
        numerical value, a string defining a statistical function (all of
        the same ones callable though featureStatistics), or a UML data
        object. If a vector shaped object is given, then the value
        associated with each feature will be subtracted from all values of
        that feature. Otherwise, the values in the object are used for
        elementwise subtraction. Default None - equivalent to subtracting
        0.

        divide: defines the denominator for dividing the data. May be a
        fixed numerical value, a string defining a statistical function
        (all of the same ones callable though featureStatistics), or a UML
        data object. If a vector shaped object is given, then the value
        associated with each feature will be used in division of all values
        for that feature. Otherwise, the values in the object are used for
        elementwise division. Default None - equivalent to dividing by
        1.

        Returns None while having affected the data of the calling
        object and applyResultTo (if non-None).

        """
        self._normalizeGeneric("feature", subtract, divide, applyResultTo)

    def _normalizeGeneric(self, axis, subtract, divide, applyResultTo):

        # used to trigger later conditionals
        alsoIsObj = isinstance(applyResultTo, UML.data.Base)

        # the operation is different when the input is a vector
        # or produces a vector (ie when the input is a statistics
        # string) so during the validation steps we check for
        # those cases
        subIsVec = False
        divIsVec = False

        # check it is within the desired types
        if subtract is not None:
            if not isinstance(subtract, (int, float, six.string_types, UML.data.Base)):
                msg = "The argument named subtract must have a value that is "
                msg += "an int, float, string, or is a UML data object"
                raise ArgumentException(msg)
        if divide is not None:
            if not isinstance(divide, (int, float, six.string_types, UML.data.Base)):
                msg = "The argument named divide must have a value that is "
                msg += "an int, float, string, or is a UML data object"
                raise ArgumentException(msg)

        # check that if it is a string, it is one of the accepted values
        if isinstance(subtract, six.string_types):
            self._validateStatisticalFunctionInputString(subtract)
        if isinstance(divide, six.string_types):
            self._validateStatisticalFunctionInputString(divide)

        # arg generic helper to check that objects are of the
        # correct shape/size
        def validateInObjectSize(argname, argval):
            inPC = argval.points
            inFC = argval.features
            selfPC = self.points
            selfFC = self.features

            inMainLen = inPC if axis == "point" else inFC
            inOffLen = inFC if axis == "point" else inPC
            selfMainLen = selfPC if axis == "point" else selfFC
            selfOffLen = selfFC if axis == 'point' else selfPC

            if inMainLen != selfMainLen or inOffLen != selfOffLen:
                vecErr = argname + " "
                vecErr += "was a UML object in the shape of a "
                vecErr += "vector (" + str(inPC) + " x "
                vecErr += str(inFC) + "), "
                vecErr += "but the length of long axis did not match "
                vecErr += "the number of " + axis + "s in this object ("
                vecErr += str(self.points) + ")."
                # treat it as a vector
                if inMainLen == 1:
                    if inOffLen != selfMainLen:
                        raise ArgumentException(vecErr)
                    return True
                # treat it as a vector
                elif inOffLen == 1:
                    if inMainLen != selfMainLen:
                        raise ArgumentException(vecErr)
                    argval.transpose()
                    return True
                # treat it as a mis-sized object
                else:
                    msg = argname + " "
                    msg += "was a UML obejct with a shape of ("
                    msg += str(inPC) + " x " + str(inFC) + "), "
                    msg += "but it doesn't match the shape of the calling"
                    msg += "object (" + str(selfPC) + " x "
                    msg += str(selfFC) + ")"
                    raise ArgumentException(msg)
            return False

        def checkAlsoShape(caller, also, objIn, axis):
            """
            Raises an exception if the normalized axis shape doesn't match the
            calling object, or if when subtract of divide takes an object, also
            doesn't match the shape of the caller (this is to be called after)
            the check that the caller's shape matches that of the subtract or
            divide argument.
            """
            offAxis = 'feature' if axis == 'point' else 'point'
            callerP = caller.points
            callerF = caller.features
            alsoP = also.points
            alsoF = also.features

            callMainLen = callerP if axis == "point" else callerF
            alsoMainLen = alsoP if axis == "point" else alsoF
            callOffLen = callerF if axis == "point" else callerP
            alsoOffLen = alsoF if axis == "point" else alsoP

            if callMainLen != alsoMainLen:
                msg = "applyResultTo must have the same number of " + axis
                msg += "s (" + str(alsoMainLen) + ") as the calling object "
                msg += "(" + str(callMainLen) + ")"
                raise ArgumentException(msg)
            if objIn and callOffLen != alsoOffLen:
                msg = "When a non-vector UML object is given for the subtract "
                msg += "or divide arguments, then applyResultTo "
                msg += "must have the same number of " + offAxis
                msg += "s (" + str(alsoOffLen) + ") as the calling object "
                msg += "(" + str(callOffLen) + ")"
                raise ArgumentException(msg)

        # actually check that objects are the correct shape/size
        objArg = False
        if isinstance(subtract, UML.data.Base):
            subIsVec = validateInObjectSize("subtract", subtract)
            objArg = True
        if isinstance(divide, UML.data.Base):
            divIsVec = validateInObjectSize("divide", divide)
            objArg = True

        # check the shape of applyResultTo
        if alsoIsObj:
            checkAlsoShape(self, applyResultTo, objArg, axis)

        # if a statistics string was entered, generate the results
        # of that statistic
        #		if isinstance(subtract, basestring):
        #			if axis == 'point':
        #				subtract = self.pointStatistics(subtract)
        #			else:
        #				subtract = self.featureStatistics(subtract)
        #			subIsVec = True
        #		if isinstance(divide, basestring):
        #			if axis == 'point':
        #				divide = self.pointStatistics(divide)
        #			else:
        #				divide = self.featureStatistics(divide)
        #			divIsVec = True

        if axis == 'point':
            indexGetter = lambda x: self.getPointIndex(x.getPointName(0))
            if isinstance(subtract, six.string_types):
                subtract = self.pointStatistics(subtract)
                subIsVec = True
            if isinstance(divide, six.string_types):
                divide = self.pointStatistics(divide)
                divIsVec = True
        else:
            indexGetter = lambda x: self.getFeatureIndex(x.getFeatureName(0))
            if isinstance(subtract, six.string_types):
                subtract = self.featureStatistics(subtract)
                subIsVec = True
            if isinstance(divide, six.string_types):
                divide = self.featureStatistics(divide)
                divIsVec = True

        # helper for when subtract is a vector of values
        def subber(currView):
            ret = []
            for val in currView:
                ret.append(val - subtract[indexGetter(currView)])
            return ret

        # helper for when divide is a vector of values
        def diver(currView):
            ret = []
            for val in currView:
                ret.append(val / divide[indexGetter(currView)])
            return ret

        # first perform the subtraction operation
        if subtract is not None and subtract != 0:
            if subIsVec:
                if axis == 'point':
                    self.transformEachPoint(subber)
                    if alsoIsObj:
                        applyResultTo.transformEachPoint(subber)
                else:
                    self.transformEachFeature(subber)
                    if alsoIsObj:
                        applyResultTo.transformEachFeature(subber)
            else:
                self -= subtract
                if alsoIsObj:
                    applyResultTo -= subtract

        # then perform the division operation
        if divide is not None and divide != 1:
            if divIsVec:
                if axis == 'point':
                    self.transformEachPoint(diver)
                    if alsoIsObj:
                        applyResultTo.transformEachPoint(diver)
                else:
                    self.transformEachFeature(diver)
                    if alsoIsObj:
                        applyResultTo.transformEachFeature(diver)
            else:
                self /= divide
                if alsoIsObj:
                    applyResultTo /= divide

        # this operation is self modifying, so we return None
        return None


    ########################################
    ########################################
    ###   Functions related to logging   ###
    ########################################
    ########################################


    def featureReport(self, maxFeaturesToCover=50, displayDigits=2):
        """
        Produce a report, in a string formatted as a table, containing summary and statistical
        information about each feature in the data set, up to 50 features.  If there are more
        than 50 features, only information about 50 of those features will be reported.
        """
        return produceFeaturewiseReport(self, maxFeaturesToCover=maxFeaturesToCover, displayDigits=displayDigits)

    def summaryReport(self, displayDigits=2):
        """
        Produce a report, in a string formatted as a table, containing summary
        information about the data set contained in this object.  Includes
        proportion of missing values, proportion of zero values, total # of points,
        and number of features.
        """
        return produceAggregateReport(self, displayDigits=displayDigits)


    ###############################################################
    ###############################################################
    ###   Subclass implemented information querying functions   ###
    ###############################################################
    ###############################################################


    def isIdentical(self, other):
        if not self._equalFeatureNames(other):
            return False
        if not self._equalPointNames(other):
            return False

        return self._isIdentical_implementation(other)


    def writeFile(self, outPath, format=None, includeNames=True):
        """
        Write the data in this object to a file using the specified format.

        outPath: the location (including file name and extension) where
        we want to write the output file.

        format: the formating of the file we write. May be None, 'csv', or
        'mtx'; if None, we use the extension of outPath to determine the format.

        includeNames: True or False indicating whether the file will embed the point
        and feature names into the file. The format of the embedding is dependant
        on the format of the file: csv will embed names into the data, mtx will
        place names in a comment.

        """
        if self.points == 0 or self.features == 0:
            raise ImproperActionException("We do not allow writing to file when an object has 0 points or features")

        self.validate()

        # if format is not specified, we fall back on the extension in outPath
        if format is None:
            split = outPath.rsplit('.', 1)
            format = None
            if len(split) > 1:
                format = split[1].lower()

        if format not in ['csv', 'mtx']:
            msg = "Unrecognized file format. Accepted types are 'csv' and 'mtx'. They may "
            msg += "either be input as the format parameter, or as the extension in the "
            msg += "outPath"
            raise ArgumentException(msg)

        includePointNames = includeNames
        if includePointNames:
            seen = False
            for name in self.getPointNames():
                if name[:DEFAULT_PREFIX_LENGTH] != DEFAULT_PREFIX:
                    seen = True
            if not seen:
                includePointNames = False

        includeFeatureNames = includeNames
        if includeFeatureNames:
            seen = False
            for name in self.getFeatureNames():
                if name[:DEFAULT_PREFIX_LENGTH] != DEFAULT_PREFIX:
                    seen = True
            if not seen:
                includeFeatureNames = False

        try:
            self._writeFile_implementation(outPath, format, includePointNames, includeFeatureNames)
        except Exception:
            if format.lower() == "csv":
                toOut = self.copyAs("Matrix")
                toOut._writeFile_implementation(outPath, format, includePointNames, includeFeatureNames)
                return
            if format.lower() == "mtx":
                toOut = self.copyAs('Sparse')
                toOut._writeFile_implementation(outPath, format, includePointNames, includeFeatureNames)
                return


    def getTypeString(self):
        """
        Return a string representing the non-abstract type of this object (e.g. Matrix,
        Sparse, etc.) that can be passed to createData() function to create a new object
        of the same type.
        """
        return self._getTypeString_implementation()

    def _processSingleX(self, x):
        """

        """
        length = self._pointCount
        if x.__class__ is int or x.__class__ is numpy.integer:
            if x < -length or x >= length:
                msg = "The given index " + str(x) + " is outside of the range "
                msg += "of possible indices in the point axis (0 to "
                msg += str(length - 1) + ")."
                raise IndexError(msg)
            if x >= 0:
                return x, True
            else:
                return x + length, True

        if x.__class__ is str or x.__class__ is six.text_type:
            return self.getPointIndex(x), True

        if x.__class__ is float:
            if x % 1: # x!=int(x)
                msg = "A float valued key of value x is only accepted if x == "
                msg += "int(x). The given value was " + str(x) + " yet int("
                msg += str(x) + ") = " + str(int(x))
                raise ArgumentException(msg)
            else:
                x = int(x)
                if x < -length or x >= length:
                    msg = "The given index " + str(x) + " is outside of the range "
                    msg += "of possible indices in the point axis (0 to "
                    msg += str(length - 1) + ")."
                    raise IndexError(msg)
                if x >= 0:
                    return x, True
                else:
                    return x + length, True

        return x, False

    def _processSingleY(self, y):
        """

        """
        length = self._featureCount
        if y.__class__ is int or y.__class__ is numpy.integer:
            if y < -length or y >= length:
                msg = "The given index " + str(y) + " is outside of the range "
                msg += "of possible indices in the point axis (0 to "
                msg += str(length - 1) + ")."
                raise IndexError(msg)
            if y >= 0:
                return y, True
            else:
                return y + length, True

        if y.__class__ is str or y.__class__ is six.text_type:
            return self.getFeatureIndex(y), True

        if y.__class__ is float:
            if y % 1: # y!=int(y)
                msg = "A float valued key of value y is only accepted if y == "
                msg += "int(y). The given value was " + str(y) + " yet int("
                msg += str(y) + ") = " + str(int(y))
                raise ArgumentException(msg)
            else:
                y = int(y)
                if y < -length or y >= length:
                    msg = "The given index " + str(y) + " is outside of the range "
                    msg += "of possible indices in the point axis (0 to "
                    msg += str(length - 1) + ")."
                    raise IndexError(msg)
                if y >= 0:
                    return y, True
                else:
                    return y + length, True

        return y, False

    def __getitem__(self, key):
        """
        The followings are allowed:
        X[1, :]            ->    (2d) that just has that one point
        X["age", :]    -> same as above
        X[1:5, :]         -> 4 points (1, 2, 3, 4)
        X[[3,8], :]       -> 2 points (3, 8) IN THE ORDER GIVEN
        X[["age","gender"], :]       -> same as above

        --get based on features only : ALWAYS returns a new copy UML object (2d)
        X[:,2]         -> just has that 1 feature
        X[:,"bob"] -> same as above
        X[:,1:5]    -> 4 features (1,2,3,4)
        X[:,[3,8]]  -> 2 features (3,8) IN THE ORDER GIVEN

        --both features and points : can give a scalar value OR UML object 2d depending on case
        X[1,2]           -> single scalar number value
        X["age","bob"]    -> single scalar number value
        X[1:5,4:7]           -> UML object (2d) that has just that rectangle
        X[[1,2],[3,8]]      -> UML object (2d) that has just 2 points (points 1,2) but only 2 features for each of them (features 3,8)
        """
        # Make it a tuple if it isn't one
        if key.__class__ is tuple:
            x, y = key
        else:
            if self._pointCount == 1:
                x = 0
                y = key
            elif self._featureCount == 1:
                x = key
                y = 0
            else:
                msg = "Must include both a point and feature index; or, "
                msg += "if this is vector shaped, a single index "
                msg += "into the axis whose length > 1"
                raise ArgumentException(msg)

        #process x
        x, singleX = self._processSingleX(x)
        #process y
        y, singleY = self._processSingleY(y)
        #if it is the simplest data retrieval such as X[1,2], we'd like to return it back in the fastest way.
        if singleX and singleY:
            return self._getitem_implementation(x, y)

        if not singleX:
            if x.__class__ is slice:
                start = x.start if x.start is not None else 0
                if start < 0:
                    start += self.points
                stop = x.stop if x.stop is not None else self.points
                if stop < 0:
                    stop += self.points
                step = x.step if x.step is not None else 1
                x = [self._processSingleX(xi)[0] for xi in range(start, stop, step)]
            else:
                x = [self._processSingleX(xi)[0] for xi in x]

        if not singleY:
            if y.__class__ is slice:
                start = y.start if y.start is not None else 0
                if start < 0:
                    start += self.features
                stop = y.stop if y.stop is not None else self.features
                if stop < 0:
                    stop += self.features
                step = y.step if y.step is not None else 1
                y = [self._processSingleY(yi)[0] for yi in range(start, stop, step)]
            else:
                y = [self._processSingleY(yi)[0] for yi in y]

        return self.copyPoints(toCopy=x).copyFeatures(toCopy=y)

    def pointView(self, ID):
        """
        Returns a View object into the data of the point with the given ID. See View object
        comments for its capabilities. This View is only valid until the next modification
        to the shape or ordering of the internal data. After such a modification, there is
        no guarantee to the validity of the results.
        """
        if self.points == 0:
            raise ImproperActionException("ID is invalid, This object contains no points")

        index = self._getPointIndex(ID)
        return self.view(index, index, None, None)

    def featureView(self, ID):
        """
        Returns a View object into the data of the point with the given ID. See View object
        comments for its capabilities. This View is only valid until the next modification
        to the shape or ordering of the internal data. After such a modification, there is
        no guarantee to the validity of the results.
        """
        if self.features == 0:
            raise ImproperActionException("ID is invalid, This object contains no features")

        index = self._getFeatureIndex(ID)
        return self.view(None, None, index, index)

    def view(self, pointStart=None, pointEnd=None, featureStart=None,
             featureEnd=None):
        """
        Factory function to create a read only view into the calling data
        object. Views may only be constructed from contiguous, in-order
        points and features whose overlap defines a window into the data.
        The returned View object is part of UML's datatypes hiearchy, and
        will have access to all of the same methods as anything that
        inherits from UML.data.Base; though only those that do not modify
        the data can be called without an exception being raised. The
        returned view will also reflect any subsequent changes made to the
        original object. This is the only accepted method for a user to
        construct a View object (it should never be done directly), though
        view objects may be provided to the user, for example via user
        defined functions passed to extractPoints or calculateForEachFeature.

        pointStart: the inclusive index of the first point to be accessible
        in the returned view. Is None by default, meaning to include from
        the beginning of the object.

        pointEnd: the inclusive index of the last point to be accessible in
        the returned view. Is None by default, meaning to include up to the
        end of the object.

        featureStart: the inclusive index of the first feature to be
        accessible in the returned view. Is None by default, meaning to
        include from the beginning of the object.

        featureEnd: the inclusive index of the last feature to be accessible in
        the returned view. Is None by default, meaning to include up to the
        end of the object.

        """
        # transform defaults to mean take as much data as possible,
        # transform end values to be EXCLUSIVE
        if pointStart is None:
            pointStart = 0
        else:
            pointStart = self._getIndex(pointStart, 'point')

        if pointEnd is None:
            pointEnd = self.points
        else:
            pointEnd = self._getIndex(pointEnd, 'point')
            # this is the only case that could be problematic and needs
            # checking
            self._validateRangeOrder("pointStart", pointStart, "pointEnd", pointEnd)
            # make exclusive now that it won't ruin the validation check
            pointEnd += 1

        if featureStart is None:
            featureStart = 0
        else:
            featureStart = self._getIndex(featureStart, 'feature')

        if featureEnd is None:
            featureEnd = self.features
        else:
            featureEnd = self._getIndex(featureEnd, 'feature')
            # this is the only case that could be problematic and needs
            # checking
            self._validateRangeOrder("featureStart", featureStart, "featureEnd", featureEnd)
            # make exclusive now that it won't ruin the validation check
            featureEnd += 1

        return self._view_implementation(pointStart, pointEnd, featureStart,
                                         featureEnd)

    def validate(self, level=1):
        """
        Checks the integrity of the data with respect to the limitations and invariants
        that our objects enforce.
        """
        if self._pointNamesCreated():
            assert self.points == len(self.getPointNames())
        if self._featureNamesCreated():
            assert self.features == len(self.getFeatureNames())

        if level > 0:
            if self._pointNamesCreated():
                for key in self.getPointNames():
                    assert self.getPointName(self.getPointIndex(key)) == key
            if self._featureNamesCreated():
                for key in self.getFeatureNames():
                    assert self.getFeatureName(self.getFeatureIndex(key)) == key

        self._validate_implementation(level)


    def containsZero(self):
        """
        Returns True if there is a value that is equal to integer 0 contained
        in this object. False otherwise

        """
        # trivially False.
        if self.points == 0 or self.features == 0:
            return False
        return self._containsZero_implementation()

    def __eq__(self, other):
        return self.isIdentical(other)

    def __ne__(self, other):
        return not self.__eq__(other)


    def toString(self, includeNames=True, maxWidth=120, maxHeight=30,
                 sigDigits=3, maxColumnWidth=19):

        if self.points == 0 or self.features == 0:
            return ""

        # setup a bundle of fixed constants
        colSep = ' '
        colHold = '--'
        rowHold = '|'
        pnameSep = ' '
        nameHolder = '...'
        holderOrientation = 'center'
        dataOrientation = 'center'
        pNameOrientation = 'rjust'
        fNameOrientation = 'center'

        #setup a bundle of default values
        maxHeight = self.points + 2 if maxHeight is None else maxHeight
        maxWidth = float('inf') if maxWidth is None else maxWidth
        maxRows = min(maxHeight, self.points)
        maxDataRows = maxRows
        includePNames = False
        includeFNames = False

        if includeNames:
            includePNames = dataHelpers.hasNonDefault(self, 'point')
            includeFNames = dataHelpers.hasNonDefault(self, 'feature')
            if includeFNames:
                # plus or minus 2 because we will be dealing with both
                # feature names and a gap row
                maxRows = min(maxHeight, self.points + 2)
                maxDataRows = maxRows - 2

        # Set up point Names and determine how much space they take up
        pnames = None
        pnamesWidth = None
        maxDataWidth = maxWidth
        if includePNames:
            pnames, pnamesWidth = self._arrangePointNames(maxDataRows, maxColumnWidth,
                                                          rowHold, nameHolder)
            # The available space for the data is reduced by the width of the
            # pnames, a column separator, the pnames seperator, and another
            # column seperator
            maxDataWidth = maxWidth - (pnamesWidth + 2 * len(colSep) + len(pnameSep))

        # Set up data values to fit in the available space
        dataTable, colWidths = self._arrangeDataWithLimits(maxDataWidth, maxDataRows,
                                                           sigDigits, maxColumnWidth, colSep, colHold, rowHold,
                                                           nameHolder)

        # set up feature names list, record widths
        fnames = None
        if includeFNames:
            fnames = self._arrangeFeatureNames(maxWidth, maxColumnWidth,
                                               colSep, colHold, nameHolder)

            # adjust data or fnames according to the more restrictive set
            # of col widths
            makeConsistentFNamesAndData(fnames, dataTable, colWidths, colHold)

        # combine names into finalized table
        finalTable, finalWidths = self._arrangeFinalTable(pnames, pnamesWidth,
                                                          dataTable, colWidths, fnames, pnameSep)

        # set up output string
        out = ""
        for r in range(len(finalTable)):
            row = finalTable[r]
            for c in range(len(row)):
                val = row[c]
                if c == 0 and includePNames:
                    padded = getattr(val, pNameOrientation)(finalWidths[c])
                elif r == 0 and includeFNames:
                    padded = getattr(val, fNameOrientation)(finalWidths[c])
                else:
                    padded = getattr(val, dataOrientation)(finalWidths[c])
                row[c] = padded
            line = colSep.join(finalTable[r]) + "\n"
            out += line

        return out


    def __repr__(self):
        indent = '    '
        maxW = 120
        maxH = 40

        # setup type call
        ret = self.getTypeString() + "(\n"

        # setup data
        dataStr = self.toString(includeNames=False, maxWidth=maxW, maxHeight=maxH)
        byLine = dataStr.split('\n')
        # toString ends with a \n, so we get rid of the empty line produced by
        # the split
        byLine = byLine[:-1]
        # convert self.data into a string with nice format
        newLines = (']\n' + indent + ' [').join(byLine)
        ret += (indent + '[[%s]]\n') % newLines

        numRows = min(self.points, maxW)
        # if exists non default point names, print all (truncated) point names
        ret += dataHelpers.makeNamesLines(indent, maxW, numRows, self.points,
                                          self.getPointNames(), 'pointNames')
        # if exists non default feature names, print all (truncated) feature names
        numCols = 0
        if byLine:
            splited = byLine[0].split(' ')
            for val in splited:
                if val != '' and val != '...':
                    numCols += 1
        elif self.features > 0:
            # if the container is empty, then roughly compute length of
            # the string of feature names, and then calculate numCols
            strLength = len("___".join(self.getFeatureNames())) + \
                        len(''.join([str(i) for i in range(self.features)]))
            numCols = int(min(1, maxW / float(strLength)) * self.features)
        # because of how dataHelers.indicesSplit works, we need this to be plus one
        # in some cases this means one extra feature name is displayed. But that's
        # acceptable
        if numCols <= self.features:
            numCols += 1
        ret += dataHelpers.makeNamesLines(indent, maxW, numCols, self.features,
                                          self.getFeatureNames(), 'featureNames')

        # if name not None, print
        if not self.name.startswith(DEFAULT_NAME_PREFIX):
            prep = indent + 'name="'
            toUse = self.name
            nonNameLen = len(prep) + 1
            if nonNameLen + len(toUse) > 80:
                toUse = toUse[:(80 - nonNameLen - 3)]
                toUse += '...'

            ret += prep + toUse + '"\n'

        # if path not None, print
        if self.path is not None:
            prep = indent + 'path="'
            toUse = self.path
            nonPathLen = len(prep) + 1
            if nonPathLen + len(toUse) > 80:
                toUse = toUse[:(80 - nonPathLen - 3)]
                toUse += '...'

            ret += prep + toUse + '"\n'

        ret += indent + ')'

        return ret

    def __str__(self):
        return self.toString()

    def show(self, description, includeObjectName=True, includeAxisNames=True, maxWidth=120,
             maxHeight=30, sigDigits=3, maxColumnWidth=19):
        """Method to simplify printing a representation of this data object,
        with some context. The backend is the toString() method, and this
        method includes control over all of the same functionality via
        arguments. Prior to the names and data, it additionally prints a
        description provided by the user, (optionally) this object's name
        attribute, and the number of points and features that are in the
        data.

        description: Unless None, this is printed as-is before the rest of
        the output.

        includeObjectName: if True, the object's name attribute will be
        printed.

        includeAxisNames: if True, the point and feature names will be
        printed.

        maxWidth: a bound on the maximum number of characters printed on
        each line of the output.

        maxHeight: a bound on the maximum number of lines printed in the
        outout.

        sigDigits: the number of decimal places to show when printing
        float valued data.

        nameLength: a bound on the maximum number of characters we allow
        for each point or feature name.

        """
        if description is not None:
            print(description)

        if includeObjectName:
            context = self.name + " : "
        else:
            context = ""
        context += str(self.points) + "pt x "
        context += str(self.features) + "ft"
        print(context)
        print(self.toString(includeAxisNames, maxWidth, maxHeight, sigDigits, maxColumnWidth))


    def plot(self, outPath=None, includeColorbar=False):
        self._plot(outPath, includeColorbar)


    def _setupOutFormatForPlotting(self, outPath):
        outFormat = None
        if isinstance(outPath, six.string_types):
            (path, ext) = os.path.splitext(outPath)
            if len(ext) == 0:
                outFormat = 'png'
        return outFormat

    def _matplotlibBackendHandleing(self, outPath, plotter, **kwargs):
        if outPath is None:
            if matplotlib.get_backend() == 'agg':
                import matplotlib.pyplot as plt
                plt.switch_backend('TkAgg')
                plotter(**kwargs)
                plt.switch_backend('agg')
            else:
                plotter(**kwargs)
            p = Process(target=lambda: None)
            p.start()
        else:
            p = Process(target=plotter, kwargs=kwargs)
            p.start()
        return p

    def _plot(self, outPath=None, includeColorbar=False):
        self._validateMatPlotLibImport(mplError, 'plot')
        outFormat = self._setupOutFormatForPlotting(outPath)

        def plotter(d):
            import matplotlib.pyplot as plt

            plt.matshow(d, cmap=matplotlib.cm.gray)

            if includeColorbar:
                plt.colorbar()

            if not self.name.startswith(DEFAULT_NAME_PREFIX):
                #plt.title("Heatmap of " + self.name)
                plt.title(self.name)
            plt.xlabel("Feature Values", labelpad=10)
            plt.ylabel("Point Values")

            if outPath is None:
                plt.show()
            else:
                plt.savefig(outPath, format=outFormat)

        # toPlot = self.copyAs('numpyarray')

        # problem if we were to use mutiprocessing with backends
        # different than Agg.
        p = self._matplotlibBackendHandleing(outPath, plotter, d=self.data)
        return p

    def plotFeatureDistribution(self, feature, outPath=None, xMin=None, xMax=None):
        """Plot a histogram of the distribution of values in the specified
        Feature. Along the x axis of the plot will be the values seen in
        the feature, grouped into bins; along the y axis will be the number
        of values in each bin. Bin width is calculated using
        Freedman-Diaconis' rule. Control over the width of the x axis
        is also given, with the warning that user specified values
        can obscure data that would otherwise be plotted given default
        inputs.

        feature: the identifier (index of name) of the feature to show

        xMin: the least value shown on the x axis of the resultant plot.

        xMax: the largest value shown on the x axis of teh resultant plot

        """
        self._plotFeatureDistribution(feature, outPath, xMin, xMax)

    def _plotFeatureDistribution(self, feature, outPath=None, xMin=None, xMax=None):
        self._validateMatPlotLibImport(mplError, 'plotFeatureDistribution')
        return self._plotDistribution('feature', feature, outPath, xMin, xMax)

    def _plotDistribution(self, axis, identifier, outPath, xMin, xMax):
        outFormat = self._setupOutFormatForPlotting(outPath)
        index = self._getIndex(identifier, axis)
        if axis == 'point':
            getter = self.pointView
            name = self.getPointName(index)
        else:
            getter = self.featureView
            name = self.getFeatureName(index)

        toPlot = getter(index)

        quartiles = UML.calculate.quartiles(toPlot)

        IQR = quartiles[2] - quartiles[0]
        binWidth = (2 * IQR) / (len(toPlot) ** (1. / 3))
        # TODO: replace with calculate points after it subsumes
        # pointStatistics?
        valMax = max(toPlot)
        valMin = min(toPlot)
        if binWidth == 0:
            binCount = 1
        else:
            # we must convert to int, in some versions of numpy, the helper
            # functions matplotlib calls will require it.
            binCount = int(math.ceil((valMax - valMin) / binWidth))

        def plotter(d, xLim):
            import matplotlib.pyplot as plt

            plt.hist(d, binCount)

            if name[:DEFAULT_PREFIX_LENGTH] == DEFAULT_PREFIX:
                titlemsg = '#' + str(index)
            else:
                titlemsg = "named: " + name
            plt.title("Distribution of " + axis + " " + titlemsg)
            plt.xlabel("Values")
            plt.ylabel("Number of values")

            plt.xlim(xLim)

            if outPath is None:
                plt.show()
            else:
                plt.savefig(outPath, format=outFormat)

        # problem if we were to use mutiprocessing with backends
        # different than Agg.
        p= self._matplotlibBackendHandleing(outPath, plotter, d=toPlot, xLim=(xMin, xMax))
        return p

    def plotFeatureAgainstFeatureRollingAverage(self, x, y, outPath=None, xMin=None, xMax=None, yMin=None,
                                  yMax=None, sampleSizeForAverage=20):

        self._plotFeatureAgainstFeature(x, y, outPath, xMin, xMax, yMin, yMax, sampleSizeForAverage)

    def plotFeatureAgainstFeature(self, x, y, outPath=None, xMin=None, xMax=None, yMin=None,
                                  yMax=None):
        """Plot a scatter plot of the two input features using the pairwise
        combination of their values as coordinates. Control over the width
        of the both axes is given, with the warning that user specified
        values can obscure data that would otherwise be plotted given default
        inputs.

        x: the identifier (index of name) of the feature from which we
        draw x-axis coordinates

        y: the identifier (index of name) of the feature from which we
        draw y-axis coordinates

        xMin: the least value shown on the x axis of the resultant plot.

        xMax: the largest value shown on the x axis of the resultant plot

        yMin: the least value shown on the y axis of the resultant plot.

        yMax: the largest value shown on the y axis of the resultant plot

        """
        self._plotFeatureAgainstFeature(x, y, outPath, xMin, xMax, yMin, yMax)

    def _plotFeatureAgainstFeature(self, x, y, outPath=None, xMin=None, xMax=None, yMin=None,
                                   yMax=None, sampleSizeForAverage=None):
        self._validateMatPlotLibImport(mplError, 'plotFeatureComparison')
        return self._plotCross(x, 'feature', y, 'feature', outPath, xMin, xMax, yMin, yMax, sampleSizeForAverage)

    def _plotCross(self, x, xAxis, y, yAxis, outPath, xMin, xMax, yMin, yMax, sampleSizeForAverage=None):
        outFormat = self._setupOutFormatForPlotting(outPath)
        xIndex = self._getIndex(x, xAxis)
        yIndex = self._getIndex(y, yAxis)

        def customGetter(index, axis):
            copied = self.copyPoints(index) if axis == 'point' else self.copyFeatures(index)
            return copied.copyAs('numpyarray', outputAs1D=True)

        def pGetter(index):
            return customGetter(index, 'point')

        def fGetter(index):
            return customGetter(index, 'feature')

        if xAxis == 'point':
            xGetter = pGetter
            xName = self.getPointName(xIndex)
        else:
            xGetter = fGetter
            xName = self.getFeatureName(xIndex)

        if yAxis == 'point':
            yGetter = pGetter
            yName = self.getPointName(yIndex)
        else:
            yGetter = fGetter
            yName = self.getFeatureName(yIndex)

        xToPlot = xGetter(xIndex)
        yToPlot = yGetter(yIndex)

        if sampleSizeForAverage:
            #do rolling average
            xToPlot, yToPlot = list(zip(*sorted(zip(xToPlot, yToPlot), key=lambda x: x[0])))
            convShape = numpy.ones(sampleSizeForAverage)/float(sampleSizeForAverage)
            startIdx = sampleSizeForAverage-1
            xToPlot = numpy.convolve(xToPlot, convShape)[startIdx:-startIdx]
            yToPlot = numpy.convolve(yToPlot, convShape)[startIdx:-startIdx]

        def plotter(inX, inY, xLim, yLim, sampleSizeForAverage):
            import matplotlib.pyplot as plt
            #plt.scatter(inX, inY)
            plt.scatter(inX, inY, marker='.')

            xlabel = xAxis + ' #' + str(xIndex) if xName[:DEFAULT_PREFIX_LENGTH] == DEFAULT_PREFIX else xName
            ylabel = yAxis + ' #' + str(yIndex) if yName[:DEFAULT_PREFIX_LENGTH] == DEFAULT_PREFIX else yName

            xName2 = xName
            yName2 = yName
            if sampleSizeForAverage:
                tmpStr = ' (%s sample average)' % sampleSizeForAverage
                xlabel += tmpStr
                ylabel += tmpStr
                xName2 += ' average'
                yName2 += ' average'

            if self.name.startswith(DEFAULT_NAME_PREFIX):
                titleStr = ('%s vs. %s') % (xName2, yName2)
            else:
                titleStr = ('%s: %s vs. %s') % (self.name, xName2, yName2)


            plt.title(titleStr)
            plt.xlabel(xlabel)
            plt.ylabel(ylabel)

            plt.xlim(xLim)
            plt.ylim(yLim)

            if outPath is None:
                plt.show()
            else:
                plt.savefig(outPath, format=outFormat)

        # problem if we were to use mutiprocessing with backends
        # different than Agg.
        p= self._matplotlibBackendHandleing(outPath, plotter, inX=xToPlot, inY=yToPlot,
                                             xLim=(xMin, xMax), yLim=(yMin, yMax),
                                             sampleSizeForAverage=sampleSizeForAverage)
        return p

    def nonZeroIterator(self, iterateBy='points'):
        """
        Returns an iterator for all non-zero elements contained in this
        object, where the values in the same point|feature will be contiguous,
        with the earlier indexed points|features coming before the later indexed
        points|features.

        iterateBy: Genereate an iterator over 'points' or 'features'. Default is 'points'.

        If the object is one dimensional, iterateBy is ignored.
        """

        class EmptyIt(object):
            def __iter__(self):
                return self

            def next(self):
                raise StopIteration

            def __next__(self):
                return self.next()

        if self.points == 0 or self.features == 0:
            return EmptyIt()

        if self.points == 1:
            return self._nonZeroIteratorPointGrouped_implementation()
        if self.features == 1:
            return self._nonZeroIteratorFeatureGrouped_implementation()

        if iterateBy == 'points':
            return self._nonZeroIteratorPointGrouped_implementation()
        elif iterateBy == 'features':
            return self._nonZeroIteratorFeatureGrouped_implementation()
        else:
            msg = "iterateBy can just be 'points' or 'features'"
            raise ArgumentException(msg)

    ##################################################################
    ##################################################################
    ###   Subclass implemented structural manipulation functions   ###
    ##################################################################
    ##################################################################

    def transpose(self):
        """
        Function to transpose the data, ie invert the feature and point indices of the data.
        The point and feature names are also swapped. None is always returned.

        """
        self._transpose_implementation()

        self._pointCount, self._featureCount = self._featureCount, self._pointCount

        if self._pointNamesCreated() and self._featureNamesCreated():
            self.pointNames, self.featureNames = self.featureNames, self.pointNames
            self.setFeatureNames(self.featureNames)
            self.setPointNames(self.pointNames)
        elif self._pointNamesCreated():
            self.featureNames = self.pointNames
            self.pointNames = None
            self.pointNamesInverse = None
            self.setFeatureNames(self.featureNames)
        elif self._featureNamesCreated():
            self.pointNames = self.featureNames
            self.featureNames = None
            self.featureNamesInverse = None
            self.setPointNames(self.pointNames)
        else:
            pass

        self.validate()

    def appendPoints(self, toAppend):
        """
        Expand this object by appending the points from the toAppend object
        after the points currently in this object, merging together their
        features. The features in toAppend do not need to be in the same
        order as in the calling object; the data will automatically be
        placed using the calling object's feature order if there is an
        unambiguous mapping. toAppend will be unaffected by calling this
        method.

        toAppend - the UML data object whose contents we will be including
        in this object. Must have the same number of features as the calling
        object. Must not share any point names with the calling object. Must
        have the same feature names as the calling object, but not necessarily
        in the same order.

        """
        self._append_implementation('point', toAppend)


    def appendFeatures(self, toAppend):
        """
        Expand this object by appending the features from the toAppend object
        after the features currently in this object, merging together their
        points. The points in toAppend do not need to be in the same
        order as in the calling object; the data will automatically be
        placed using the calling object's point order if there is an
        unambiguous mapping. toAppend will be unaffected by calling this
        method.

        toAppend - the UML data object whose contents we will be including
        in this object. Must have the same number of points as the calling
        object. Must not share any feature names with the calling object.
        Must have the same point names as the calling object, but not
        necessarily in the same order.

        """
        self._append_implementation('feature', toAppend)


    def _append_implementation(self, axis, toAppend):
        self._validateValueIsNotNone("toAppend", toAppend)
        self._validateValueIsUMLDataObject("toAppend", toAppend, True)
        self._validateEmptyNamesIntersection(axis, "toAppend", toAppend)

        if axis == 'point':
            self._validateObjHasSameNumberOfFeatures("toAppend", toAppend)
            # need this in case we are self appending
            origCountS = self.points
            origCountTA = toAppend.points

            otherAxis = 'feature'
            funcString = 'appendPoints'
            selfSetName = self.setPointName
            toAppendGetName = toAppend.getPointName
            selfAppendImplementation = self._appendPoints_implementation
            selfSetCount = self._setpointCount
            selfCount = self._pointCount
            toAppendCount = toAppend.points
            selfAddName = self._addPointName
        else:
            self._validateObjHasSameNumberOfPoints("toAppend", toAppend)
            # need this in case we are self appending
            origCountS = self.features
            origCountTA = toAppend.features

            otherAxis = 'point'
            funcString = 'appendFeatures'
            selfSetName = self.setFeatureName
            selfAppendImplementation = self._appendFeatures_implementation
            toAppendGetName = toAppend.getFeatureName
            selfSetName = self.setFeatureName
            selfSetCount = self._setfeatureCount
            selfCount = self._featureCount
            toAppendCount = toAppend.features
            selfAddName = self._addFeatureName

        # Two cases will require us to use a generic implementation with
        # reordering capabilities: the names are consistent but out of order,
        # or the type of the objects is different.
        isReordered = self._validateReorderedNames(otherAxis, funcString, toAppend)
        differentType = self.getTypeString() != toAppend.getTypeString()

        if isReordered or differentType:
            self._appendReorder_implementation(axis, toAppend)
        else:
            selfAppendImplementation(toAppend)
            selfSetCount(selfCount + toAppendCount)

        # Have to make sure the point/feature names match the extended data. In
        # the case that the reordering implementation is used, the new points or
        # features already have default name assignments, so we set the correct
        # names. In the case of the standard implementation, we must use Base's
        # helper to add new names.
        for i in range(origCountTA):
            currName = toAppendGetName(i)
            # This insures there is no name collision with defaults already
            # present in the original object
            if currName[:DEFAULT_PREFIX_LENGTH] == DEFAULT_PREFIX:
                currName = self._nextDefaultName(axis)
            if isReordered or differentType:
                selfSetName(origCountS + i, currName)
            else:
                selfAddName(currName)

        self.validate()


    def _appendReorder_implementation(self, axis, toAppend):
        if axis == 'point':
            newPointNames = self.getPointNames() + ([None] * toAppend.points)
            newFeatureNames = toAppend.getFeatureNames()
            newPointSize = self.points + toAppend.points
            newFeatureSize = self.features
        else:
            newPointNames = toAppend.getPointNames()
            newFeatureNames = self.getFeatureNames() + ([None] * toAppend.features)
            newPointSize = self.points
            newFeatureSize = self.features + toAppend.features

        newObj = UML.zeros(self.getTypeString(), newPointSize, newFeatureSize,
                           pointNames=newPointNames, featureNames=newFeatureNames, name=self.name)

        if axis == 'point':
            newObj.fillWith(toAppend, self.points, 0, newObj.points - 1, newObj.features - 1)
            resortOrder = [self.getFeatureIndex(toAppend.getFeatureName(i)) for i in range(self.features)]
            orderObj = UML.createData(self.getTypeString(), resortOrder)
            newObj.fillWith(orderObj, self.points - 1, 0, self.points - 1, newObj.features - 1)
            newObj.sortFeatures(sortBy=self.points - 1)
            newObj.fillWith(self, 0, 0, self.points - 1, newObj.features - 1)
            self.referenceDataFrom(newObj)
        else:
            newObj.fillWith(toAppend, 0, self.features, newObj.points - 1, newObj.features - 1)
            resortOrder = [self.getPointIndex(toAppend.getPointName(i)) for i in range(self.points)]
            orderObj = UML.createData(self.getTypeString(), resortOrder)
            orderObj.transpose()
            newObj.fillWith(orderObj, 0, self.features - 1, newObj.points - 1, self.features - 1)
            newObj.sortPoints(sortBy=self.features - 1)
            newObj.fillWith(self, 0, 0, newObj.points - 1, self.features - 1)
            self.referenceDataFrom(newObj)



    def sortPoints(self, sortBy=None, sortHelper=None):
        """
        Modify this object so that the points are sorted in place.

        sortBy: may indicate the feature to sort by or None if the entire point
        is to be taken as a key

        sortHelper: either an iterable, list-like object of identifiers (names
        and/or indices), a comparator or a scoring function, or None to indicate
        the natural ordering

        """
        self._genericSortFrontend('point', sortBy, sortHelper)


    def sortFeatures(self, sortBy=None, sortHelper=None):
        """
        Modify this object so that the features are sorted in place.

        sortBy: indicates the point to sort by or None if the entire point
        is to be taken as a key

        sortHelper: either an iterable, list-like object of identifiers (names
        and/or indices), a comparator or a scoring function, or None to indicate
        the natural ordering

        """
        self._genericSortFrontend('feature', sortBy, sortHelper)


    def _genericSortFrontend(self, axis, sortBy, sortHelper):
        """Generic sorting function for SortPoints and SortFeatures"""
        if sortBy is not None and sortHelper is not None:
            raise ArgumentException("Cannot specify a feature to sort by and a helper function")
        if sortBy is None and sortHelper is None:
            raise ArgumentException("Either sortBy or sortHelper must not be None")

        if axis == 'point':
            otherAxis = 'feature'
            axisCount = self.points
            otherCount = self.features
            sort_implementation = self._sortPoints_implementation
            namesCreated = self._pointNamesCreated()
            setNames = self.setPointNames
        else:
            otherAxis = 'point'
            axisCount = self.features
            otherCount = self.points
            sort_implementation = self._sortFeatures_implementation
            namesCreated = self._featureNamesCreated()
            setNames = self.setFeatureNames

        if sortBy is not None and isinstance(sortBy, six.string_types):
            sortBy = self._getIndex(sortBy, otherAxis)

        if sortHelper is not None and not hasattr(sortHelper, '__call__'):
            indices = self._constructIndicesList(axis, sortHelper)
            if len(indices) != axisCount:
                msg = "This object contains {0} {1}s, ".format(axisCount, axis)
                msg += "but sortHelper has {0} identifiers".format(len(indices))
                raise ArgumentException(msg)
            if len(indices) != len(set(indices)):
                msg = "This object contains {0} {1}s, ".format(axisCount, axis)
                msg += "but sortHelper has {0} ".format(len(set(indices)))
                msg += "unique identifiers"
                raise ArgumentException(msg)

            sortHelper = indices

        # its already sorted in these cases
        if otherCount == 0 or axisCount == 0 or axisCount == 1:
            return

        newNameOrder = sort_implementation(sortBy, sortHelper)
        setNames(newNameOrder)

        self.validate()


    def extractPoints(self, toExtract=None, start=None, end=None, number=None, randomize=False):
        """
        Modify this object, removing those points that are specified by the input, and returning
        an object containing those removed points.

        toExtract may be a single identifier (name and/or index), a list of identifiers,
        a function that when given a point will return True if it is to be extracted, or a
        filter function, as a string, containing a comparison operator between a feature name
        and a value (i.e 'feat1<10')

        number is the quantity of points that are to be extracted, the default None means
        unrestricted extraction.

        start and end are parameters indicating range based extraction: if range based
        extraction is employed, toExtract must be None, and vice versa. If only one of start
        and end are non-None, the other defaults to 0 and self.points respectably.

        randomize indicates whether random sampling is to be used in conjunction with the number
        parameter, if randomize is False, the chosen points are determined by point order,
        otherwise it is uniform random across the space of possible removals.

        """
        ret = self._genericStructuralFrontend('extract', 'point', toExtract, start, end,
                                              number, randomize)

        ret.setFeatureNames(self.getFeatureNames())
        self._adjustCountAndNames('point', ret)

        ret._relPath = self.relativePath
        ret._absPath = self.absolutePath

        self.validate()

        return ret


    def extractFeatures(self, toExtract=None, start=None, end=None, number=None, randomize=False):
        """
        Modify this object, removing those features that are specified by the input, and returning
        an object containing those removed features.

        toExtract may be a single identifier (name and/or index), a list of identifiers,
        a function that when given a feature will return True if it is to be extracted, or a
        filter function, as a string, containing a comparison operator between a point name
        and a value (i.e 'point1<10')

        number is the quantity of features that are to be extracted, the default None means
        unrestricted extraction.

        start and end are parameters indicating range based extraction: if range based
        extraction is employed, toExtract must be None, and vice versa. If only one of start
        and end are non-None, the other defaults to 0 and self.features respectably.

        randomize indicates whether random sampling is to be used in conjunction with the number
        parameter, if randomize is False, the chosen features are determined by feature order,
        otherwise it is uniform random across the space of possible removals.

        """
        ret = self._genericStructuralFrontend('extract', 'feature', toExtract, start, end,
                                              number, randomize)

        ret.setPointNames(self.getPointNames())
        self._adjustCountAndNames('feature', ret)

        ret._relPath = self.relativePath
        ret._absPath = self.absolutePath

        self.validate()

        return ret

    def deletePoints(self, toDelete=None, start=None, end=None, number=None, randomize=False):
        """
        Modify this object, removing those points that are specified by the input.

        toDelete may be a single identifier (name and/or index), a list of identifiers,
        a function that when given a point will return True if it is to be deleted, or a
        filter function, as a string, containing a comparison operator between a feature name
        and a value (i.e 'feat1<10')

        number is the quantity of points that are to be deleted, the default None means
        unrestricted deletion.

        start and end are parameters indicating range based deletion: if range based
        deletion is employed, toDelete must be None, and vice versa. If only one of start
        and end are non-None, the other defaults to 0 and self.points respectably.

        randomize indicates whether random sampling is to be used in conjunction with the number
        parameter, if randomize is False, the chosen points are determined by point order,
        otherwise it is uniform random across the space of possible removals.

        """
        ret = self.extractPoints(toExtract=toDelete, start=start, end=end, number=number, randomize=randomize)


    def deleteFeatures(self, toDelete=None, start=None, end=None, number=None, randomize=False):
        """
        Modify this object, removing those features that are specified by the input.

        toDelete may be a single identifier (name and/or index), a list of identifiers,
        a function that when given a feature will return True if it is to be deleted, or a
        filter function, as a string, containing a comparison operator between a point name
        and a value (i.e 'point1<10')

        number is the quantity of features that are to be deleted, the default None means
        unrestricted deleted.

        start and end are parameters indicating range based deletion: if range based
        deletion is employed, toDelete must be None, and vice versa. If only one of start
        and end are non-None, the other defaults to 0 and self.features respectably.

        randomize indicates whether random sampling is to be used in conjunction with the number
        parameter, if randomize is False, the chosen features are determined by feature order,
        otherwise it is uniform random across the space of possible removals.

        """
        ret = self.extractFeatures(toExtract=toDelete, start=start, end=end, number=number, randomize=randomize)


    def retainPoints(self, toRetain=None, start=None, end=None, number=None, randomize=False):
        """
        Modify this object, retaining those points that are specified by the input.

        toRetain may be a single identifier (name and/or index), a list of identifiers,
        a function that when given a point will return True if it is to be retained, or a
        filter function, as a string, containing a comparison operator between a feature name
        and a value (i.e 'feat1<10')

        number is the quantity of points that are to be retained, the default None means
        unrestricted retention.

        start and end are parameters indicating range based retention: if range based
        retention is employed, toRetain must be None, and vice versa. If only one of start
        and end are non-None, the other defaults to 0 and self.points respectably.

        randomize indicates whether random sampling is to be used in conjunction with the number
        parameter, if randomize is False, the chosen points are determined by point order,
        otherwise it is uniform random across the space of possible retentions.

        """
        self._retain_implementation('retain', 'point', toRetain, start, end, number, randomize)


    def retainFeatures(self, toRetain=None, start=None, end=None, number=None, randomize=False):
        """
        Modify this object, retaining those features that are specified by the input.

        toRetain may be a single identifier (name and/or index), a list of identifiers,
        a function that when given a feature will return True if it is to be deleted, or a
        filter function, as a string, containing a comparison operator between a point name
        and a value (i.e 'point1<10')

        number is the quantity of features that are to be retained, the default None means
        unrestricted retention.

        start and end are parameters indicating range based retention: if range based
        retention is employed, toRetain must be None, and vice versa. If only one of start
        and end are non-None, the other defaults to 0 and self.features respectably.

        randomize indicates whether random sampling is to be used in conjunction with the number
        parameter, if randomize is False, the chosen features are determined by feature order,
        otherwise it is uniform random across the space of possible retentions.

        """
        self._retain_implementation('retain', 'feature', toRetain, start, end, number, randomize)


    def _retain_implementation(self, structure, axis, toRetain, start, end, number, randomize):
        """Generic retaining function for retainPoints or retainFeatures. The complements
        of toRetain are identified to use the extract backend, this is done within this
        implementation except when toRetain is a function which is complemented within
        the next helper function

        """
        if axis == 'point':
            hasName = self.hasPointName
            getNames = self.getPointNames
<<<<<<< HEAD
            axisLength = self.points
            shuffleAxis = self.shufflePoints
        else:
            hasName = self.hasFeatureName
            getNames = self.getFeatureNames
            axisLength = self.features
            shuffleAxis = self.shuffleFeatures

        self._validateStructuralArguments(structure, axis, toRetain, start, end,
                                          number, randomize)
        # will use number and randomize as necessary here unless toRetain is
        # a function where it will be handled in _genericStructuralFrontend
        passNumber = None
        passRandomize = False

        # generic exception message if number is too large
        msg = "The value for 'number', {0}, ".format(number)
        msg += "is greater than the number of {0}s ".format(axis)
=======
            getIndex = self._getPointIndex
            values = self.points
            sortValues = self.sortPoints
        else:
            hasName = self.hasFeatureName
            getNames = self.getFeatureNames
            getIndex = self._getFeatureIndex
            values = self.features
            sortValues = self.sortFeatures
>>>>>>> e5d1a589

        # extract points not in toRetain
        if toRetain is not None:
            if isinstance(toRetain, six.string_types):
                if hasName(toRetain):
                    toExtract = [value for value in getNames() if value != toRetain]
                else:
                    # toRetain is a function passed as a string
                    toExtract = toRetain
                    passNumber = number
                    passRandomize = randomize

            elif isinstance(toRetain, (int, numpy.integer)):
                toExtract = [value for value in range(axisLength) if value != toRetain]

            elif isinstance(toRetain, list):
<<<<<<< HEAD
                toRetain = [self._getIndex(value, axis) for value in toRetain]
                if number and number > len(toRetain):
                    msg += "to retain, {0}".format(len(toRetain))
                    raise ArgumentException(msg)
                if randomize:
                    toRetain = pythonRandom.sample(toRetain, number)
                elif number:
                    toRetain = toRetain[:number]
                toExtract = [value for value in range(axisLength) if value not in toRetain]
                # change the index order of the values to match toRetain
                if not randomize:
                    reindex = toRetain + toExtract
                    indices = [None for _ in range(axisLength)]
                    for idx, value in enumerate(reindex):
                        indices[value] = idx
                    shuffleAxis(indices)
                    # extract any values after the toRetain values
                    extractValues = range(len(toRetain), axisLength)
                    toExtract = list(extractValues)
=======
                toRetain = self._constructIndicesList(axis, toRetain)
                toExtract = [value for value in range(values) if value not in toRetain]
                # change the index order of the values to match toRetain
                reindex = toRetain + toExtract
                sortValues(sortHelper=reindex)
                # extract any values after the toRetain values
                extractValues = range(len(toRetain), values)
                toExtract = list(extractValues)
>>>>>>> e5d1a589

            else:
                # toRetain is a function
                toExtract = toRetain
                passNumber = number
                passRandomize = randomize

<<<<<<< HEAD
        # extract points not in start to end range
        elif start is not None or end is not None:
            start = 0 if start is None else self._getIndex(start, axis)
            end = axisLength - 1 if end is None else self._getIndex(end, axis)
            self._validateStartEndRange(start, end, axisLength)
            toRetain = [value for value in range(start, end + 1)]
            if number and number > len(toRetain):
                msg += "to retain, {0}".format(len(toRetain))
                raise ArgumentException(msg)
            if randomize:
                toRetain = pythonRandom.sample(toRetain, number)
            elif number:
                toRetain = toRetain[:number]
            toExtract = [value for value in range(axisLength) if value not in toRetain]
=======
            ret = self._genericStructuralFrontend('retain', axis, toExtract, start, end, number,
                                                  False)
            self._adjustCountAndNames(axis, ret)
            self.validate()
>>>>>>> e5d1a589

        # extract points after number
        else:
            allIndexes = [i for i in range(axisLength)]
            if number > len(allIndexes):
                raise ArgumentException(msg)
            if randomize:
                toRetain = pythonRandom.sample(allIndexes, number)
            else:
<<<<<<< HEAD
                toRetain = allIndexes[:number]
            toExtract = [value for value in range(axisLength) if value not in toRetain]

        ret = self._genericStructuralFrontend('retain', axis, target=toExtract,
                                              number=passNumber, randomize=passRandomize)
        self._adjustNamesAndValidate(ret, axis)
=======
                # adjust end and values for start values that will be removed
                end -= start
                values -= start
        elif start is not None:
            start = getIndex(start)
        elif end is not None:
            end = getIndex(end)

        # extract points not between start and end
        if start is not None:
            # only need to perform if start is not the first value
            if start - 1 >= 0:
                ret = self._genericStructuralFrontend('retain', axis, None, 0, start - 1,
                                                          None, False)
                self._adjustCountAndNames(axis, ret)
                self.validate()
        if end is not None:
            # only need to perform if end is not the last value
            if end + 1 <= values - 1:
                ret = self._genericStructuralFrontend('retain', axis, None, end + 1, values - 1,
                                                          None, False)
                self._adjustCountAndNames(axis, ret)
                self.validate()

        if randomize:
            indices = list(range(0, values))
            pythonRandom.shuffle(indices)
            sortValues(sortHelper=indices)

        if number is not None:
            start = number
            end = values - 1
            ret = self._genericStructuralFrontend('retain', axis, None, start, end,
                                                      None, False)
            self._adjustCountAndNames(axis, ret)
            self.validate()
>>>>>>> e5d1a589


    def countPoints(self, condition):
        """
        Similar to function extractPoints. Here we return back the number of points which satisfy the condition.
        condition: can be a string or a function object.
        """
        return self._genericStructuralFrontend('count', 'point', condition)


    def countFeatures(self, condition):
        """
        Similar to function extractFeatures. Here we return back the number of features which satisfy the condition.
        condition: can be a string or a function object.
        """
        return self._genericStructuralFrontend('count', 'feature', condition)


    def referenceDataFrom(self, other):
        """
        Modifies the internal data of this object to refer to the same data as other. In other
        words, the data wrapped by both the self and other objects resides in the
        same place in memory. Other must be an object of the same type as
        the calling object. Also, the shape of other should be consistent with the set
        of featureNames currently in this object. None is always returned.

        """
        # this is called first because it checks the data type
        self._referenceDataFrom_implementation(other)
        self.pointNames = other.pointNames
        self.pointNamesInverse = other.pointNamesInverse
        self.featureNames = other.featureNames
        self.featureNamesInverse = other.featureNamesInverse

        self._pointCount = other._pointCount
        self._featureCount = other._featureCount

        self._absPath = other.absolutePath
        self._relPath = other.relativePath

        self._nextDefaultValuePoint = other._nextDefaultValuePoint
        self._nextDefaultValueFeature = other._nextDefaultValueFeature

        self.validate()


    def copyAs(self, format, rowsArePoints=True, outputAs1D=False):
        """
        Return a new object which has the same data (and featureNames, depending on
        the return type) as this object. To return a specific kind of UML data
        object, one may specify the format parameter to be 'List', 'Matrix', or
        'Sparse'. To specify a raw return type (which will not include feature names),
        one may specify 'python list', 'numpy array', or 'numpy matrix', 'scipy csr',
        'scypy csc', 'list of dict' or 'dict of list'.

        """
        #make lower case, strip out all white space and periods, except if format
        # is one of the accepted UML data types
        if format not in ['List', 'Matrix', 'Sparse', 'DataFrame']:
            format = format.lower()
            format = format.strip()
            tokens = format.split(' ')
            format = ''.join(tokens)
            tokens = format.split('.')
            format = ''.join(tokens)
            if format not in ['pythonlist', 'numpyarray', 'numpymatrix', 'scipycsr', 'scipycsc',
                              'listofdict', 'dictoflist']:
                msg = "The only accepted asTypes are: 'List', 'Matrix', 'Sparse'"
                msg += ", 'python list', 'numpy array', 'numpy matrix', 'scipy csr', 'scipy csc'"
                msg += ", 'list of dict', and 'dict of list'"
                raise ArgumentException(msg)

        # we only allow 'numpyarray' and 'pythonlist' to be used with the outpuAs1D flag
        if outputAs1D:
            if format != 'numpyarray' and format != 'pythonlist':
                raise ArgumentException("Cannot output as 1D if format != 'numpy array' or 'python list'")
            if self.points != 1 and self.features != 1:
                raise ArgumentException("To output as 1D there may either be only one point or one feature")

        # certain shapes and formats are incompatible
        if format.startswith('scipy'):
            if self.points == 0 or self.features == 0:
                raise ArgumentException('Cannot output a point or feature empty object in a scipy format')

        ret = self._copyAs_implementation_base(format, rowsArePoints, outputAs1D)

        if isinstance(ret, UML.data.Base):
            ret._name = self.name
            ret._relPath = self.relativePath
            ret._absPath = self.absolutePath

        return ret

    def _copyAs_implementation_base(self, format, rowsArePoints, outputAs1D):
        # in copyAs, we've already limited outputAs1D to the 'numpyarray' and 'python list' formats
        if outputAs1D:
            if self.points == 0 or self.features == 0:
                if format == 'numpyarray':
                    return numpy.array([])
                if format == 'pythonlist':
                    return []
            raw = self._copyAs_implementation('numpyarray').flatten()
            if format != 'numpyarray':
                raw = raw.tolist()
            return raw

        # we enforce very specific shapes in the case of emptiness along one
        # or both axes
        if format == 'pythonlist':
            if self.points == 0:
                return []
            if self.features == 0:
                ret = []
                for i in range(self.points):
                    ret.append([])
                return ret

        if format in ['listofdict', 'dictoflist']:
            ret = self._copyAs_implementation('numpyarray')
        else:
            ret = self._copyAs_implementation(format)
            if isinstance(ret, UML.data.Base):
                self._copyNames(ret)

        def _createListOfDict(data, featureNames):
            # creates a list of dictionaries mapping feature names to the point's values
            # dictionaries are in point order
            listofdict = []
            for point in data:
                feature_dict = {}
                for i, value in enumerate(point):
                    feature = featureNames[i]
                    feature_dict[feature] = value
                listofdict.append(feature_dict)
            return listofdict

        def _createDictOfList(data, featureNames, nFeatures):
            # creates a python dict maps feature names to python lists containing
            # all of that feature's values
            dictoflist = {}
            for i in range(nFeatures):
                feature = featureNames[i]
                values_list = data[:,i].tolist()
                dictoflist[feature] = values_list
            return dictoflist

        if not rowsArePoints:
            if format in ['List', 'Matrix', 'Sparse', 'DataFrame']:
                ret.transpose()
            elif format == 'listofdict':
                ret = ret.transpose()
                ret = _createListOfDict(data=ret, featureNames=self.getPointNames())
                return ret
            elif format == 'dictoflist':
                ret = ret.transpose()
                ret = _createDictOfList(data=ret, featureNames=self.getPointNames(), nFeatures=self.points)
                return ret
            elif format != 'pythonlist':
                ret = ret.transpose()
            else:
                ret = numpy.transpose(ret).tolist()

        if format == 'listofdict':
            ret = _createListOfDict(data=ret, featureNames=self.getFeatureNames())
        if format == 'dictoflist':
            ret = _createDictOfList(data=ret, featureNames=self.getFeatureNames(), nFeatures=self.features)

        return ret

    def _copyNames (self, CopyObj):
        if self._pointNamesCreated():
            CopyObj.pointNamesInverse = self.getPointNames()
            CopyObj.pointNames = copy.copy(self.pointNames)
            # if CopyObj.getTypeString() == 'DataFrame':
            #     CopyObj.data.index = self.getPointNames()
        else:
            CopyObj.pointNamesInverse = None
            CopyObj.pointNames = None

        if self._featureNamesCreated():
            CopyObj.featureNamesInverse = self.getFeatureNames()
            CopyObj.featureNames = copy.copy(self.featureNames)
            # if CopyObj.getTypeString() == 'DataFrame':
            #     CopyObj.data.columns = self.getFeatureNames()
        else:
            CopyObj.featureNamesInverse = None
            CopyObj.featureNames = None

        CopyObj._nextDefaultValueFeature = self._nextDefaultValueFeature
        CopyObj._nextDefaultValuePoint = self._nextDefaultValuePoint

    def copyPoints(self, toCopy=None, start=None, end=None, number=None, randomize=False):
        """
        Returns an object containing those points that are specified by the input, without
        modification to this object.

        toCopy may be a single identifier (name and/or index), a list of identifiers,
        a function that when given a point will return True if it is to be copied, or a
        filter function, as a string, containing a comparison operator between a feature name
        and a value (i.e 'feat1<10')

        number is the quantity of points that are to be copied, the default None means
        unrestricted copying.

        start and end are parameters indicating range based copying: if range based
        copying is employed, toCopy must be None, and vice versa. If only one of start
        and end are non-None, the other defaults to 0 and self.points respectably.

        randomize indicates whether random sampling is to be used in conjunction with the number
        parameter, if randomize is False, the chosen points are determined by point order,
        otherwise it is uniform random across the space of possible points.

        """
        ret = self._genericStructuralFrontend('copy', 'point', toCopy, start, end,
                                              number, randomize)

        ret.setFeatureNames(self.getFeatureNames())

        ret._relPath = self.relativePath
        ret._absPath = self.absolutePath

        self.validate()
        return ret


    def copyFeatures(self, toCopy=None, start=None, end=None, number=None, randomize=False):
        """
        Returns an object containing those features that are specified by the input, without
        modification to this object.

        toCopy may be a single identifier (name and/or index), a list of identifiers,
        a function that when given a feature will return True if it is to be copied, or a
        filter function, as a string, containing a comparison operator between a point name
        and a value (i.e 'point1<10')

        number is the quantity of features that are to be copied, the default None means
        unrestricted copying.

        start and end are parameters indicating range based copying: if range based
        copying is employed, toCopy must be None, and vice versa. If only one of start
        and end are non-None, the other defaults to 0 and self.features respectably.

        randomize indicates whether random sampling is to be used in conjunction with the number
        parameter, if randomize is False, the chosen features are determined by feature order,
        otherwise it is uniform random across the space of possible features.

        """
        ret = self._genericStructuralFrontend('copy', 'feature', toCopy, start, end,
                                              number, randomize)

        ret.setPointNames(self.getPointNames())

        ret._absPath = self.absolutePath
        ret._relPath = self.relativePath

        return ret


    def transformEachPoint(self, function, points=None):
        """
        Modifies this object to contain the results of the given function
        calculated on the specified points in this object.

        function must not be none and accept the view of a point as an argument

        points may be None to indicate application to all points, a single point
        ID or a list of point IDs to limit application only to those specified.

        """
        if self.points == 0:
            raise ImproperActionException("We disallow this function when there are 0 points")
        if self.features == 0:
            raise ImproperActionException("We disallow this function when there are 0 features")
        if function is None:
            raise ArgumentException("function must not be None")

        if points is not None and not isinstance(points, list):
            if not isinstance(points, int):
                raise ArgumentException(
                    "Only allowable inputs to 'points' parameter is an int ID, a list of int ID's, or None")
            points = [points]

        if points is not None:
            points = copy.copy(points)
            for i in range(len(points)):
                points[i] = self._getPointIndex(points[i])

        self.validate()

        self._transformEachPoint_implementation(function, points)


    def transformEachFeature(self, function, features=None):
        """
        Modifies this object to contain the results of the given function
        calculated on the specified features in this object.

        function must not be none and accept the view of a feature as an argument

        features may be None to indicate application to all features, a single
        feature ID or a list of feature IDs to limit application only to those
        specified.

        """
        if self.points == 0:
            raise ImproperActionException("We disallow this function when there are 0 points")
        if self.features == 0:
            raise ImproperActionException("We disallow this function when there are 0 features")
        if function is None:
            raise ArgumentException("function must not be None")

        if features is not None and not isinstance(features, list):
            if not (isinstance(features, int) or isinstance(features, six.string_types)):
                raise ArgumentException(
                    "Only allowable inputs to 'features' parameter is an ID, a list of int ID's, or None")
            features = [features]

        if features is not None:
            features = copy.copy(features)
            for i in range(len(features)):
                features[i] = self._getFeatureIndex(features[i])

        self.validate()

        self._transformEachFeature_implementation(function, features)


    def transformEachElement(self, toTransform, points=None, features=None, preserveZeros=False,
                             skipNoneReturnValues=False):
        """
        Modifies this object to contain the results of toTransform for each element.

        toTransform: May be a function in the form of
        toTransform(elementValue) or toTransform(elementValue, pointNum, featureNum),
        or a dictionary mapping the current element [key] to the transformed element [value].

        points: Limit to only elements of the specified points; may be None for
        all points, a single ID, or a list of IDs.

        features: Limit to only elements of the specified features; may be None for
        all features, a single ID, or a list of IDs.

        preserveZeros: If True it does not apply toTransform to elements in
        the data that are 0, and that 0 is not modified.

        skipNoneReturnValues: If True, any time toTransform() returns None, the
        value originally in the data will remain unmodified.

        """
        if points is not None and not isinstance(points, list):
            if not isinstance(points, (int, six.string_types)):
                raise ArgumentException(
                    "Only allowable inputs to 'points' parameter is an int ID, a list of int ID's, or None")
            points = [points]

        if features is not None and not isinstance(features, list):
            if not isinstance(features, (int, six.string_types)):
                raise ArgumentException(
                    "Only allowable inputs to 'features' parameter is an ID, a list of int ID's, or None")
            features = [features]

        if points is not None:
            points = copy.copy(points)
            for i in range(len(points)):
                points[i] = self._getPointIndex(points[i])

        if features is not None:
            features = copy.copy(features)
            for i in range(len(features)):
                features[i] = self._getFeatureIndex(features[i])

        self.validate()

        self._transformEachElement_implementation(toTransform, points, features, preserveZeros, skipNoneReturnValues)


    def fillWith(self, values, pointStart, featureStart, pointEnd, featureEnd):
        """
        Revise the contents of the calling object so that it contains the provided
        values in the given location.

        values - Either a constant value or a UML object whose size is consistent
        with the given start and end indices.

        pointStart - the inclusive ID of the first point in the calling object
        whose contents will be modified.

        featureStart - the inclusive ID of the first feature in the calling object
        whose contents will be modified.

        pointEnd - the inclusive ID of the last point in the calling object
        whose contents will be modified.

        featureEnd - the inclusive ID of the last feature in the calling object
        whose contents will be modified.

        """
        psIndex = self._getPointIndex(pointStart)
        peIndex = self._getPointIndex(pointEnd)
        fsIndex = self._getFeatureIndex(featureStart)
        feIndex = self._getFeatureIndex(featureEnd)

        if psIndex > peIndex:
            msg = "pointStart (" + str(pointStart) + ") must be less than or "
            msg += "equal to pointEnd (" + str(pointEnd) + ")."
            raise ArgumentException(msg)
        if fsIndex > feIndex:
            msg = "featureStart (" + str(featureStart) + ") must be less than or "
            msg += "equal to featureEnd (" + str(featureEnd) + ")."
            raise ArgumentException(msg)

        if isinstance(values, UML.data.Base):
            prange = (peIndex - psIndex) + 1
            frange = (feIndex - fsIndex) + 1
            if values.points != prange:
                msg = "When the values argument is a UML data object, the size "
                msg += "of values must match the range of modification. There are "
                msg += str(values.points) + " points in values, yet pointStart ("
                msg += str(pointStart) + ") and pointEnd ("
                msg += str(pointEnd) + ") define a range of length " + str(prange)
                raise ArgumentException(msg)
            if values.features != frange:
                msg = "When the values argument is a UML data object, the size "
                msg += "of values must match the range of modification. There are "
                msg += str(values.features) + " features in values, yet featureStart ("
                msg += str(featureStart) + ") and featureEnd ("
                msg += str(featureEnd) + ") define a range of length " + str(frange)
                raise ArgumentException(msg)
            if values.getTypeString() != self.getTypeString():
                values = values.copyAs(self.getTypeString())

        elif dataHelpers._looksNumeric(values) or isinstance(values, six.string_types):
            pass  # no modificaitons needed
        else:
            msg = "values may only be a UML data object, or a single numeric value, yet "
            msg += "we received something of " + str(type(values))
            raise ArgumentException(msg)

        self._fillWith_implementation(values, psIndex, fsIndex, peIndex, feIndex)
        self.validate()


    def handleMissingValues(self, method='remove points', features=None, arguments=None, alsoTreatAsMissing=[], markMissing=False):
        """
        This function is to remove, replace or impute missing values in an UML container data object.

        method - a str. It can be 'remove points', 'remove features', 'feature mean', 'feature median', 'feature mode', 'zero', 'constant', 'forward fill'
        'backward fill', 'interpolate'

        features - can be None to indicate all features, or a str to indicate the name of a single feature, or an int to indicate
        the index of a feature, or a list of feature names, or a list of features' indices, or a list of mix of feature names and feature indices. In this function, only those features in the input 'features'
        will be processed.

        arguments - for some kind of methods, we need to setup arguments.
        for method = 'remove points', 'remove features', arguments can be 'all' or 'any' etc.
        for method = 'constant', arguments must be a value
        for method = 'interpolate', arguments can be a dict which stores inputs for numpy.interp

        alsoTreatAsMissing -  a list. In this function, numpy.NaN and None are always treated as missing. You can add extra values which
        should be treated as missing values too, in alsoTreatAsMissing.

        markMissing: True or False. If it is True, then extra columns for those features will be added, in which 0 (False) or 1 (True) will be filled to
        indicate if the value in a cell is originally missing or not.
        """
        #convert features to a list of index
        msg = 'features can only be a str, an int, or a list of str or a list of int'
        if features is None:
            featuresList = list(range(self._getfeatureCount()))
        elif isinstance(features, six.string_types):
            featuresList = [self.getFeatureIndex(features)]
        elif isinstance(features, int):
            featuresList = [features]
        elif isinstance(features, list):
            featuresList = []
            for i in features:
                if isinstance(i, six.string_types):
                    featuresList.append(self.getFeatureIndex(i))
                elif isinstance(i, int):
                    featuresList.append(i)
                else:
                    raise ArgumentException(msg)
        else:
            raise ArgumentException(msg)

        #convert single value alsoTreatAsMissing to a list
        if not hasattr(alsoTreatAsMissing, '__len__') or isinstance(alsoTreatAsMissing, six.string_types):
            alsoTreatAsMissing = [alsoTreatAsMissing]

        if isinstance(self, UML.data.DataFrame):
            #for DataFrame, pass column names instead of indices
            featuresList = [self.getFeatureName(i) for i in featuresList]

        self._handleMissingValues_implementation(method, featuresList, arguments, alsoTreatAsMissing, markMissing)


    def _flattenNames(self, discardAxis):
        """
        Helper calculating the axis names for the unflattend axis after a flatten operation.

        """
        self._validateAxis(discardAxis)
        if discardAxis == 'point':
            keepNames = self.getFeatureNames()
            dropNames = self.getPointNames()
        else:
            keepNames = self.getPointNames()
            dropNames = self.getFeatureNames()

        ret = []
        for d in dropNames:
            for k in keepNames:
                ret.append(k + ' | ' + d)

        return ret

    def flattenToOnePoint(self):
        """
        Adjust this object in place so that the same values are all in a single point.

        Each feature in the result maps to exactly one value from the original object.
        The order of values respects the point order from the original object,
        if there were n features in the original, the first n values in the result
        will exactly match the first point, the nth to (2n-1)th values will exactly
        match the original second point, etc. The feature names will be transformed
        such that the value at the intersection of the "pn_i" named point and "fn_j"
        named feature from the original object will have a feature name of "fn_j | pn_i".
        The single point will have a name of "Flattened".

        Raises: ImproperActionException if an axis has length 0

        """
        if self.points == 0:
            msg = "Can only flattenToOnePoint when there is one or more points. " \
                  "This object has 0 points."
            raise ImproperActionException(msg)
        if self.features == 0:
            msg = "Can only flattenToOnePoint when there is one or more features. " \
                  "This object has 0 features."
            raise ImproperActionException(msg)

        # TODO: flatten nameless Objects without the need to generate default names for them.
        if not self._pointNamesCreated():
            self._setAllDefault('point')
        if not self._featureNamesCreated():
            self._setAllDefault('feature')

        self._flattenToOnePoint_implementation()

        self._featureCount = self.points * self.features
        self._pointCount = 1
        self.setFeatureNames(self._flattenNames('point'))
        self.setPointNames(['Flattened'])


    def flattenToOneFeature(self):
        """
        Adjust this object in place so that the same values are all in a single feature.

        Each point in the result maps to exactly one value from the original object.
        The order of values respects the feature order from the original object,
        if there were n points in the original, the first n values in the result
        will exactly match the first feature, the nth to (2n-1)th values will exactly
        match the original second feature, etc. The point names will be transformed
        such that the value at the intersection of the "pn_i" named point and "fn_j"
        named feature from the original object will have a point name of "pn_i | fn_j".
        The single feature will have a name of "Flattened".

        Raises: ImproperActionException if an axis has length 0

        """
        if self.points == 0:
            msg = "Can only flattenToOneFeature when there is one or more points. " \
                  "This object has 0 points."
            raise ImproperActionException(msg)
        if self.features == 0:
            msg = "Can only flattenToOneFeature when there is one or more features. " \
                  "This object has 0 features."
            raise ImproperActionException(msg)

        # TODO: flatten nameless Objects without the need to generate default names for them.
        if not self._pointNamesCreated():
            self._setAllDefault('point')
        if not self._featureNamesCreated():
            self._setAllDefault('feature')

        self._flattenToOneFeature_implementation()

        self._pointCount = self.points * self.features
        self._featureCount = 1
        self.setPointNames(self._flattenNames('feature'))
        self.setFeatureNames(['Flattened'])


    def _unflattenNames(self, addedAxis, addedAxisLength):
        """
        Helper calculating the new axis names after an unflattening operation.

        """
        self._validateAxis(addedAxis)
        if addedAxis == 'point':
            both = self.getFeatureNames()
            keptAxisLength = self.features // addedAxisLength
            allDefault = self._namesAreFlattenFormatConsistent('point', addedAxisLength, keptAxisLength)
        else:
            both = self.getPointNames()
            keptAxisLength = self.points // addedAxisLength
            allDefault = self._namesAreFlattenFormatConsistent('feature', addedAxisLength, keptAxisLength)

        if allDefault:
            addedAxisName = None
            keptAxisName = None
        else:
            # we consider the split of the elements into keptAxisLength chunks (of
            # which there will be addedAxisLength number of chunks), and want the
            # index of the first of each chunk. We allow that first name to be
            # representative for that chunk: all will have the same stuff past
            # the vertical bar.
            locations = range(0, len(both), keptAxisLength)
            addedAxisName = [both[n].split(" | ")[1] for n in locations]
            keptAxisName = [name.split(" | ")[0] for name in both[:keptAxisLength]]

        return addedAxisName, keptAxisName

    def _namesAreFlattenFormatConsistent(self, flatAxis, newFLen, newUFLen):
        """
        Helper which validates the formatting of axis names prior to unflattening.

        Will raise ImproperActionException if an inconsistency with the formatting
        done by the flatten operations is discovered. Returns True if all the names
        along the unflattend axis are default, False otherwise.

        """
        flat = self.getPointNames() if flatAxis == 'point' else self.getFeatureNames()
        formatted = self.getFeatureNames() if flatAxis == 'point' else self.getPointNames()

        def checkIsDefault(axisName):
            ret = False
            try:
                if axisName[:DEFAULT_PREFIX_LENGTH] == DEFAULT_PREFIX:
                    int(axisName[DEFAULT_PREFIX_LENGTH:])
                    ret = True
            except ValueError:
                ret = False
            return ret

        # check the contents of the names along the flattened axis
        isDefault = checkIsDefault(flat[0])
        isExact = flat == ['Flattened']
        if not (isDefault or isExact):
            msg = "In order to unflatten this object, the names must be " \
                  "consistent with the results from a flatten call. Therefore, " \
                  "the " + flatAxis + " name for this object ('" + flat[0] + "') must " \
                  "either be a default name or exactly the string 'Flattened'"
            raise ImproperActionException(msg)

        # check the contents of the names along the unflattend axis
        msg = "In order to unflatten this object, the names must be " \
              "consistent with the results from a flatten call. Therefore, " \
              "the " + flatAxis + " names for this object must either be all " \
              "default, or they must be ' | ' split names with name values " \
              "consistent with the positioning from a flatten call."
        # each name - default or correctly formatted
        allDefaultStatus = None
        for name in formatted:
            isDefault = checkIsDefault(name)
            formatCorrect = len(name.split(" | ")) == 2
            if allDefaultStatus is None:
                allDefaultStatus = isDefault
            else:
                if isDefault != allDefaultStatus:
                    raise ImproperActionException(msg)

            if not (isDefault or formatCorrect):
                raise ImproperActionException(msg)

        # consistency only relevant if we have non-default names
        if not allDefaultStatus:
            # seen values - consistent wrt original flattend axis names
            for i in range(newFLen):
                same = formatted[newUFLen*i].split(' | ')[1]
                for name in formatted[newUFLen*i:newUFLen*(i+1)]:
                    if same != name.split(' | ')[1]:
                        raise ImproperActionException(msg)

            # seen values - consistent wrt original unflattend axis names
            for i in range(newUFLen):
                same = formatted[i].split(' | ')[0]
                for j in range(newFLen):
                    name = formatted[i + (j * newUFLen)]
                    if same != name.split(' | ')[0]:
                        raise ImproperActionException(msg)

        return allDefaultStatus


    def unflattenFromOnePoint(self, numPoints):
        """
        Adjust this point vector in place to an object that it could have been flattend from.

        This is an inverse of the method flattenToOnePoint: if an object foo with n
        points calls the flatten method, then this method with n as the argument, the
        result should be identical to the original foo. It is not limited to objects
        that have previously had flattenToOnePoint called on them; any object whose
        structure and names are consistent with a previous call to flattenToOnePoint
        may call this method. This includes objects with all default names.

        Raises: ArgumentException if numPoints does not divide the length of the point
        vector.

        Raises: ImproperActionException if an axis has length 0, there is more than one
        point, or the names are inconsistent with a previous call to flattenToOnePoint.

        """
        if self.features == 0:
            msg = "Can only unflattenFromOnePoint when there is one or more features. " \
                  "This object has 0 features."
            raise ImproperActionException(msg)
        if self.points != 1:
            msg = "Can only unflattenFromOnePoint when there is only one point. " \
                  "This object has " + str(self.points) + " points."
            raise ImproperActionException(msg)
        if self.features % numPoints != 0:
            msg = "The argument numPoints (" + str(numPoints) + ") must be a divisor of " \
                  "this object's featureCount (" + str(self.features) + ") otherwise " \
                  "it will not be possible to equally divide the elements into the desired " \
                  "number of points."
            raise ArgumentException(msg)

        if not self._pointNamesCreated():
            self._setAllDefault('point')
        if not self._featureNamesCreated():
            self._setAllDefault('feature')

        self._unflattenFromOnePoint_implementation(numPoints)
        ret = self._unflattenNames('point', numPoints)
        self._featureCount = self.features // numPoints
        self._pointCount = numPoints
        self.setPointNames(ret[0])
        self.setFeatureNames(ret[1])


    def unflattenFromOneFeature(self, numFeatures):
        """
        Adjust this feature vector in place to an object that it could have been flattend from.

        This is an inverse of the method flattenToOneFeature: if an object foo with n
        features calls the flatten method, then this method with n as the argument, the
        result should be identical to the original foo. It is not limited to objects
        that have previously had flattenToOneFeature called on them; any object whose
        structure and names are consistent with a previous call to flattenToOneFeature
        may call this method. This includes objects with all default names.

        Raises: ArgumentException if numPoints does not divide the length of the point
        vector.

        Raises: ImproperActionException if an axis has length 0, there is more than one
        point, or the names are inconsistent with a previous call to flattenToOnePoint.

        """
        if self.points == 0:
            msg = "Can only unflattenFromOneFeature when there is one or more points. " \
                  "This object has 0 points."
            raise ImproperActionException(msg)
        if self.features != 1:
            msg = "Can only unflattenFromOneFeature when there is only one feature. " \
                  "This object has " + str(self.features) + " features."
            raise ImproperActionException(msg)

        if self.points % numFeatures != 0:
            msg = "The argument numFeatures (" + str(numFeatures) + ") must be a divisor of " \
                  "this object's pointCount (" + str(self.points) + ") otherwise " \
                  "it will not be possible to equally divide the elements into the desired " \
                  "number of features."
            raise ArgumentException(msg)

        if not self._pointNamesCreated():
            self._setAllDefault('point')
        if not self._featureNamesCreated():
            self._setAllDefault('feature')

        self._unflattenFromOneFeature_implementation(numFeatures)
        ret = self._unflattenNames('feature', numFeatures)
        self._pointCount = self.points // numFeatures
        self._featureCount = numFeatures
        self.setPointNames(ret[1])
        self.setFeatureNames(ret[0])


    ###############################################################
    ###############################################################
    ###   Subclass implemented numerical operation functions    ###
    ###############################################################
    ###############################################################

    def elementwiseMultiply(self, other):
        """
        Perform element wise multiplication of this UML data object against the
        provided other UML data object, with the result being stored in-place in
        the calling object. Both objects must contain only numeric data. The
        pointCount and featureCount of both objects must be equal. The types of
        the two objects may be different. None is always returned.

        """
        if not isinstance(other, UML.data.Base):
            raise ArgumentException("'other' must be an instance of a UML data object")
        # Test element type self
        if self.points > 0:
            for val in self.pointView(0):
                if not dataHelpers._looksNumeric(val):
                    raise ArgumentException("This data object contains non numeric data, cannot do this operation")

        # test element type other
        if other.points > 0:
            for val in other.pointView(0):
                if not dataHelpers._looksNumeric(val):
                    raise ArgumentException("This data object contains non numeric data, cannot do this operation")

        if self.points != other.points:
            raise ArgumentException("The number of points in each object must be equal.")
        if self.features != other.features:
            raise ArgumentException("The number of features in each object must be equal.")

        if self.points == 0 or self.features == 0:
            raise ImproperActionException("Cannot do elementwiseMultiply when points or features is emtpy")

        self._validateEqualNames('point', 'point', 'elementwiseMultiply', other)
        self._validateEqualNames('feature', 'feature', 'elementwiseMultiply', other)

        self._elementwiseMultiply_implementation(other)

        (retPNames, retFNames) = dataHelpers.mergeNonDefaultNames(self, other)
        self.setPointNames(retPNames)
        self.setFeatureNames(retFNames)
        self.validate()

    def elementwisePower(self, other):
        # other is UML or single numerical value
        singleValue = dataHelpers._looksNumeric(other)
        if not singleValue and not isinstance(other, UML.data.Base):
            raise ArgumentException("'other' must be an instance of a UML data object or a single numeric value")

        # Test element type self
        if self.points > 0:
            for val in self.pointView(0):
                if not dataHelpers._looksNumeric(val):
                    raise ArgumentException("This data object contains non numeric data, cannot do this operation")

        # test element type other
        if isinstance(other, UML.data.Base):
            if other.points > 0:
                for val in other.pointView(0):
                    if not dataHelpers._looksNumeric(val):
                        raise ArgumentException("This data object contains non numeric data, cannot do this operation")

            # same shape
            if self.points != other.points:
                raise ArgumentException("The number of points in each object must be equal.")
            if self.features != other.features:
                raise ArgumentException("The number of features in each object must be equal.")

        if self.points == 0 or self.features == 0:
            raise ImproperActionException("Cannot do elementwiseMultiply when points or features is emtpy")

        if isinstance(other, UML.data.Base):
            def powFromRight(val, pnum, fnum):
                return val ** other[pnum, fnum]

            self.transformEachElement(powFromRight)
        else:
            def powFromRight(val, pnum, fnum):
                return val ** other

            self.transformEachElement(powFromRight)

        self.validate()


    def __mul__(self, other):
        """
        Perform matrix multiplication or scalar multiplication on this object depending on
        the input 'other'

        """
        if not isinstance(other, UML.data.Base) and not dataHelpers._looksNumeric(other):
            return NotImplemented

        if self.points == 0 or self.features == 0:
            raise ImproperActionException("Cannot do a multiplication when points or features is empty")

        # Test element type self
        if self.points > 0:
            for val in self.pointView(0):
                if not dataHelpers._looksNumeric(val):
                    raise ArgumentException("This data object contains non numeric data, cannot do this operation")

        # test element type other
        if isinstance(other, UML.data.Base):
            if other.points == 0 or other.features == 0:
                raise ImproperActionException("Cannot do a multiplication when points or features is empty")

            if other.points > 0:
                for val in other.pointView(0):
                    if not dataHelpers._looksNumeric(val):
                        raise ArgumentException("This data object contains non numeric data, cannot do this operation")

            if self.features != other.points:
                raise ArgumentException("The number of features in the calling object must "
                                        + "match the point in the callee object.")

            self._validateEqualNames('feature', 'point', '__mul__', other)

        ret = self._mul__implementation(other)

        if isinstance(other, UML.data.Base):
            ret.setPointNames(self.getPointNames())
            ret.setFeatureNames(other.getFeatureNames())

        pathSource = 'merge' if isinstance(other, UML.data.Base) else 'self'

        dataHelpers.binaryOpNamePathMerge(self, other, ret, None, pathSource)

        return ret

    def __rmul__(self, other):
        """	Perform scalar multiplication with this object on the right """
        if dataHelpers._looksNumeric(other):
            return self.__mul__(other)
        else:
            return NotImplemented

    def __imul__(self, other):
        """
        Perform in place matrix multiplication or scalar multiplication, depending in the
        input 'other'

        """
        ret = self.__mul__(other)
        if ret is not NotImplemented:
            self.referenceDataFrom(ret)
            ret = self

        return ret

    def __add__(self, other):
        """
        Perform addition on this object, element wise if 'other' is a UML data
        object, or element wise with a scalar if other is some kind of numeric
        value.

        """
        return self._genericNumericBinary('__add__', other)

    def __radd__(self, other):
        """ Perform scalar addition with this object on the right """
        return self._genericNumericBinary('__radd__', other)

    def __iadd__(self, other):
        """
        Perform in-place addition on this object, element wise if 'other' is a UML data
        object, or element wise with a scalar if other is some kind of numeric
        value.

        """
        return self._genericNumericBinary('__iadd__', other)

    def __sub__(self, other):
        """
        Subtract from this object, element wise if 'other' is a UML data
        object, or element wise by a scalar if other is some kind of numeric
        value.

        """
        return self._genericNumericBinary('__sub__', other)

    def __rsub__(self, other):
        """
        Subtract each element of this object from the given scalar

        """
        return self._genericNumericBinary('__rsub__', other)

    def __isub__(self, other):
        """
        Subtract (in place) from this object, element wise if 'other' is a UML data
        object, or element wise with a scalar if other is some kind of numeric
        value.

        """
        return self._genericNumericBinary('__isub__', other)

    def __div__(self, other):
        """
        Perform division using this object as the numerator, element wise if 'other'
        is a UML data object, or element wise by a scalar if other is some kind of
        numeric value.

        """
        return self._genericNumericBinary('__div__', other)

    def __rdiv__(self, other):
        """
        Perform element wise division using this object as the denominator, and the
        given scalar value as the numerator

        """
        return self._genericNumericBinary('__rdiv__', other)

    def __idiv__(self, other):
        """
        Perform division (in place) using this object as the numerator, element
        wise if 'other' is a UML data object, or element wise by a scalar if other
        is some kind of numeric value.

        """
        return self._genericNumericBinary('__idiv__', other)

    def __truediv__(self, other):
        """
        Perform true division using this object as the numerator, element wise
        if 'other' is a UML data object, or element wise by a scalar if other is
        some kind of numeric value.

        """
        return self._genericNumericBinary('__truediv__', other)

    def __rtruediv__(self, other):
        """
        Perform element wise true division using this object as the denominator,
        and the given scalar value as the numerator

        """
        return self._genericNumericBinary('__rtruediv__', other)

    def __itruediv__(self, other):
        """
        Perform true division (in place) using this object as the numerator, element
        wise if 'other' is a UML data object, or element wise by a scalar if other
        is some kind of numeric value.

        """
        return self._genericNumericBinary('__itruediv__', other)

    def __floordiv__(self, other):
        """
        Perform floor division using this object as the numerator, element wise
        if 'other' is a UML data object, or element wise by a scalar if other is
        some kind of numeric value.

        """
        return self._genericNumericBinary('__floordiv__', other)

    def __rfloordiv__(self, other):
        """
        Perform element wise floor division using this object as the denominator,
        and the given scalar value as the numerator

        """
        return self._genericNumericBinary('__rfloordiv__', other)

    def __ifloordiv__(self, other):
        """
        Perform floor division (in place) using this object as the numerator, element
        wise if 'other' is a UML data object, or element wise by a scalar if other
        is some kind of numeric value.

        """
        return self._genericNumericBinary('__ifloordiv__', other)

    def __mod__(self, other):
        """
        Perform mod using the elements of this object as the dividends, element wise
        if 'other' is a UML data object, or element wise by a scalar if other is
        some kind of numeric value.

        """
        return self._genericNumericBinary('__mod__', other)

    def __rmod__(self, other):
        """
        Perform mod using the elements of this object as the divisors, and the
        given scalar value as the dividend

        """
        return self._genericNumericBinary('__rmod__', other)

    def __imod__(self, other):
        """
        Perform mod (in place) using the elements of this object as the dividends,
        element wise if 'other' is a UML data object, or element wise by a scalar
        if other is some kind of numeric value.

        """
        return self._genericNumericBinary('__imod__', other)

    @to2args
    def __pow__(self, other, z):
        """
        Perform exponentiation (iterated __mul__) using the elements of this object
        as the bases, element wise if 'other' is a UML data object, or element wise
        by a scalar if other is some kind of numeric value.

        """
        if self.points == 0 or self.features == 0:
            raise ImproperActionException("Cannot do ** when points or features is empty")
        if not dataHelpers._looksNumeric(other):
            raise ArgumentException("'other' must be an instance of a scalar")
        if other != int(other):
            raise ArgumentException("other may only be an integer type")
        if other < 0:
            raise ArgumentException("other must be greater than zero")

        retPNames = self.getPointNames()
        retFNames = self.getFeatureNames()

        if other == 1:
            ret = self.copy()
            ret._name = dataHelpers.nextDefaultObjectName()
            return ret

        # exact conditions in which we need to instantiate this object
        if other == 0 or other % 2 == 0:
            identity = UML.createData(self.getTypeString(), numpy.eye(self.points),
                                      pointNames=retPNames, featureNames=retFNames)
        if other == 0:
            return identity

        # this means that we don't start with a multiplication at the ones place,
        # so we need to reserve the identity as the in progress return value
        if other % 2 == 0:
            ret = identity
        else:
            ret = self.copy()

        # by setting up ret, we've taken care of the original ones place
        curr = other >> 1
        # the running binary exponent we've calculated. We've done the ones
        # place, so this is just a copy
        running = self.copy()

        while curr != 0:
            running = running._matrixMultiply_implementation(running)
            if (curr % 2) == 1:
                ret = ret._matrixMultiply_implementation(running)

            # shift right to put the next digit in the ones place
            curr = curr >> 1

        ret.setPointNames(retPNames)
        ret.setFeatureNames(retFNames)

        ret._name = dataHelpers.nextDefaultObjectName()

        return ret

    def __ipow__(self, other):
        """
        Perform in-place exponentiation (iterated __mul__) using the elements
        of this object as the bases, element wise if 'other' is a UML data
        object, or element wise by a scalar if other is some kind of numeric
        value.

        """
        ret = self.__pow__(other)
        self.referenceDataFrom(ret)
        return self

    def __pos__(self):
        """ Return this object. """
        ret = self.copy()
        ret._name = dataHelpers.nextDefaultObjectName()

        return ret

    def __neg__(self):
        """ Return this object where every element has been multiplied by -1 """
        ret = self.copy()
        ret *= -1
        ret._name = dataHelpers.nextDefaultObjectName()

        return ret

    def __abs__(self):
        """ Perform element wise absolute value on this object """
        ret = self.calculateForEachElement(abs)
        ret.setPointNames(self.getPointNames())
        ret.setFeatureNames(self.getFeatureNames())

        ret._name = dataHelpers.nextDefaultObjectName()
        ret._absPath = self.absolutePath
        ret._relPath = self.relativePath
        return ret

    def _genericNumericBinary_validation(self, opName, other):
        isUML = isinstance(other, UML.data.Base)

        if not isUML and not dataHelpers._looksNumeric(other):
            raise ArgumentException("'other' must be an instance of a UML data object or a scalar")

        # Test element type self
        if self.points > 0:
            for val in self.pointView(0):
                if not dataHelpers._looksNumeric(val):
                    raise ArgumentException("This data object contains non numeric data, cannot do this operation")

        # test element type other
        if isUML:
            if opName.startswith('__r'):
                return NotImplemented
            if other.points > 0:
                for val in other.pointView(0):
                    if not dataHelpers._looksNumeric(val):
                        raise ArgumentException("This data object contains non numeric data, cannot do this operation")

            if self.points != other.points:
                msg = "The number of points in each object must be equal. "
                msg += "(self=" + str(self.points) + " vs other="
                msg += str(other.points) + ")"
                raise ArgumentException(msg)
            if self.features != other.features:
                raise ArgumentException("The number of features in each object must be equal.")

        if self.points == 0 or self.features == 0:
            raise ImproperActionException("Cannot do " + opName + " when points or features is empty")

        # check name restrictions
        if isUML:
            if self._pointNamesCreated() and other._pointNamesCreated is not None:
                self._validateEqualNames('point', 'point', opName, other)
            if self._featureNamesCreated() and other._featureNamesCreated():
                self._validateEqualNames('feature', 'feature', opName, other)

        divNames = ['__div__', '__rdiv__', '__idiv__', '__truediv__', '__rtruediv__',
                    '__itruediv__', '__floordiv__', '__rfloordiv__', '__ifloordiv__',
                    '__mod__', '__rmod__', '__imod__', ]
        if isUML and opName in divNames:
            if other.containsZero():
                raise ZeroDivisionError("Cannot perform " + opName + " when the second argument"
                                        + "contains any zeros")
            if isinstance(other, UML.data.Matrix):
                if False in numpy.isfinite(other.data):
                    raise ArgumentException("Cannot perform " + opName + " when the second argument"
                                            + "contains any NaNs or Infs")
        if not isUML and opName in divNames:
            if other == 0:
                msg = "Cannot perform " + opName + " when the second argument"
                msg += + "is zero"
                raise ZeroDivisionError(msg)

    def _genericNumericBinary(self, opName, other):
        ret = self._genericNumericBinary_validation(opName, other)
        if ret == NotImplemented:
            return ret

        isUML = isinstance(other, UML.data.Base)

        # figure out return obj's point / feature names
        # if unary:
        (retPNames, retFNames) = (None, None)

        if opName in ['__pos__', '__neg__', '__abs__'] or not isUML:
            if self._pointNamesCreated():
                retPNames = self.getPointNames()
            if self._featureNamesCreated():
                retFNames = self.getFeatureNames()
        # else (everything else that uses this helper is a binary scalar op)
        else:
            (retPNames, retFNames) = dataHelpers.mergeNonDefaultNames(self, other)

        ret = self._genericNumericBinary_implementation(opName, other)

        if retPNames is not None:
            ret.setPointNames(retPNames)
        else:
            ret.setPointNames(None)

        if retFNames is not None:
            ret.setFeatureNames(retFNames)
        else:
            ret.setFeatureNames(None)

        nameSource = 'self' if opName.startswith('__i') else None
        pathSource = 'merge' if isUML else 'self'
        dataHelpers.binaryOpNamePathMerge(
            self, other, ret, nameSource, pathSource)
        return ret

    def _genericNumericBinary_implementation(self, opName, other):
        startType = self.getTypeString()
        implName = opName[1:] + 'implementation'
        if startType == 'Matrix' or startType == 'DataFrame':
            toCall = getattr(self, implName)
            ret = toCall(other)
        else:
            selfConv = self.copyAs("Matrix")
            toCall = getattr(selfConv, implName)
            ret = toCall(other)
            if opName.startswith('__i'):
                ret = ret.copyAs(startType)
                self.referenceDataFrom(ret)
                ret = self
            else:
                ret = UML.createData(startType, ret.data)

        return ret

    #################################
    #################################
    ###   Statistical functions   ###
    #################################
    #################################


    def pointSimilarities(self, similarityFunction):
        """ """
        return self._axisSimilaritiesBackend(similarityFunction, 'point')

    def featureSimilarities(self, similarityFunction):
        """ """
        return self._axisSimilaritiesBackend(similarityFunction, 'feature')

    def _axisSimilaritiesBackend(self, similarityFunction, axis):
        acceptedPretty = [
            'correlation', 'covariance', 'dot product', 'sample covariance',
            'population covariance'
        ]
        accepted = list(map(dataHelpers.cleanKeywordInput, acceptedPretty))

        msg = "The similarityFunction must be equivaltent to one of the "
        msg += "following: "
        msg += str(acceptedPretty) + ", but '" + str(similarityFunction)
        msg += "' was given instead. Note: casing and whitespace is "
        msg += "ignored when checking the input."

        if not isinstance(similarityFunction, six.string_types):
            raise ArgumentException(msg)

        cleanFuncName = dataHelpers.cleanKeywordInput(similarityFunction)

        if cleanFuncName not in accepted:
            raise ArgumentException(msg)

        if cleanFuncName == 'correlation':
            toCall = UML.calculate.correlation
        elif cleanFuncName == 'covariance' or cleanFuncName == 'samplecovariance':
            toCall = UML.calculate.covariance
        elif cleanFuncName == 'populationcovariance':
            def populationCovariance(X, X_T):
                return UML.calculate.covariance(X, X_T, False)

            toCall = populationCovariance
        elif cleanFuncName == 'dotproduct':
            def dotProd(X, X_T):
                return X * X_T

            toCall = dotProd

        transposed = self.copy()
        transposed.transpose()

        if axis == 'point':
            ret = toCall(self, transposed)
        else:
            ret = toCall(transposed, self)

        # TODO validation or result.

        ret._absPath = self.absolutePath
        ret._relPath = self.relativePath

        return ret

    def pointStatistics(self, statisticsFunction):
        """ """
        return self._axisStatisticsBackend(statisticsFunction, 'point')

    def featureStatistics(self, statisticsFunction, groupByFeature=None):
        """ """
        if groupByFeature is None:
            return self._axisStatisticsBackend(statisticsFunction, 'feature')
        else:
            res = self.groupByFeature(groupByFeature)
            for k in res:
                res[k] = res[k]._axisStatisticsBackend(statisticsFunction, 'feature')
            return res

    def _axisStatisticsBackend(self, statisticsFunction, axis):
        cleanFuncName = self._validateStatisticalFunctionInputString(statisticsFunction)

        if cleanFuncName == 'max':
            toCall = UML.calculate.maximum
        elif cleanFuncName == 'mean':
            toCall = UML.calculate.mean
        elif cleanFuncName == 'median':
            toCall = UML.calculate.median
        elif cleanFuncName == 'min':
            toCall = UML.calculate.minimum
        elif cleanFuncName == 'uniquecount':
            toCall = UML.calculate.uniqueCount
        elif cleanFuncName == 'proportionmissing':
            toCall = UML.calculate.proportionMissing
        elif cleanFuncName == 'proportionzero':
            toCall = UML.calculate.proportionZero
        elif cleanFuncName == 'std' or cleanFuncName == 'standarddeviation':
            def sampleStandardDeviation(values):
                return UML.calculate.standardDeviation(values, True)

            toCall = sampleStandardDeviation
        elif cleanFuncName == 'samplestd' or cleanFuncName == 'samplestandarddeviation':
            def sampleStandardDeviation(values):
                return UML.calculate.standardDeviation(values, True)

            toCall = sampleStandardDeviation
        elif cleanFuncName == 'populationstd' or cleanFuncName == 'populationstandarddeviation':
            toCall = UML.calculate.standardDeviation

        if axis == 'point':
            ret = self.calculateForEachPoint(toCall)
            ret.setPointNames(self.getPointNames())
            ret.setFeatureName(0, cleanFuncName)
        else:
            ret = self.calculateForEachFeature(toCall)
            ret.setPointName(0, cleanFuncName)
            ret.setFeatureNames(self.getFeatureNames())
        return ret

    ############################
    ############################
    ###   Helper functions   ###
    ############################
    ############################

    def _genericStructuralFrontend(self, structure, axis, target=None, start=None,
                                   end=None, number=None, randomize=False):
        if axis == 'point':
            axisLength = self.points
            hasNameChecker1, hasNameChecker2 = self.hasPointName, self.hasFeatureName
            viewIterator = self.pointIterator
        else:
            axisLength = self.features
            hasNameChecker1, hasNameChecker2 = self.hasFeatureName, self.hasPointName
            viewIterator = self.featureIterator

        self._validateStructuralArguments(structure, axis, target, start, end,
                                          number, randomize)
        if target is not None:
            if isinstance(target, six.string_types):
                if hasNameChecker1(target):
                    target = self._getIndex(target, axis)
                    targetList = [target]
                #if axis=point and target is not a point name, or
                # if axis=feature and target is not a feature name,
                # then check if it's a valid query string
                else:
                    optrDict = {'<=': operator.le, '>=': operator.ge, '!=': operator.ne, '==': operator.eq, \
                                        '=': operator.eq, '<': operator.lt, '>': operator.gt}
                    for optr in ['<=', '>=', '!=', '==', '=', '<', '>']:
                        if optr in target:
                            targetList = target.split(optr)
                            optr = '==' if optr == '=' else optr
                            #after splitting at the optr, 2 items must be in the list
                            if len(targetList) != 2:
                                msg = "the target(%s) is a query string but there is an error" % target
                                raise ArgumentException(msg)
                            nameOfFeatureOrPoint, valueOfFeatureOrPoint = targetList
                            nameOfFeatureOrPoint = nameOfFeatureOrPoint.strip()
                            valueOfFeatureOrPoint = valueOfFeatureOrPoint.strip()

                            #when axis=point, check if the feature exists or not
                            #when axis=feature, check if the point exists or not
                            if not hasNameChecker2(nameOfFeatureOrPoint):
                                msg = "the %s %s doesn't exist" % (
                                'feature' if axis == 'point' else 'point', nameOfFeatureOrPoint)
                                raise ArgumentException(msg)

                            optrOperator = optrDict[optr]
                            #convert valueOfFeatureOrPoint from a string, if possible
                            try:
                                valueOfFeatureOrPoint = float(valueOfFeatureOrPoint)
                            except ValueError:
                                pass
                            #convert query string to a function
                            def target_f(x):
                                return optrOperator(x[nameOfFeatureOrPoint], valueOfFeatureOrPoint)

                            target_f.vectorized = True
                            target_f.nameOfFeatureOrPoint = nameOfFeatureOrPoint
                            target_f.valueOfFeatureOrPoint = valueOfFeatureOrPoint
                            target_f.optr = optrOperator
                            target = target_f
                            break
                    #if the target can't be converted to a function
                    if isinstance(target, six.string_types):
                        msg = 'the target is not a valid point name nor a valid query string'
                        raise ArgumentException(msg)
            if isinstance(target, (int, numpy.int, numpy.int64)):
                targetList = [target]
            if isinstance(target, list):
                #verify everything in list is a valid index and convert names into indices
                targetList = []
                for identifier in target:
                    targetList.append(self._getIndex(identifier, axis))
            # boolean function
            elif hasattr(target, '__call__'):
                if structure == 'retain':
                    targetFunction = target
                    def complement(*args):
                        return not targetFunction(*args)
                    target = complement
                # construct list from function
                targetList = []
                if structure == 'retain':
                    keepList = []
                for targetID, view in enumerate(viewIterator()):
                    if target(view):
                        targetList.append(targetID)
                    elif structure == 'retain':
                        keepList.append(targetID)
                # add additional indexes to targetList if not keeping every
                # index from returned function
                if structure == 'retain' and number is not None:
                    addBack = len(keepList) - number
                    if addBack > 0:
                        if randomize:
                            pythonRandom.shuffle(keepList)
                        for i in range(addBack):
                            targetList.append(keepList[-i])
                    elif addBack < 0:
                        msg = "The value for 'number' ({0}) ".format(number)
                        msg += "is greater than the number of {0}s ".format(axis)
                        msg += "to retain ({0})".format(len(keepList))
                        raise ArgumentException(msg)

        elif start is not None or end is not None:
            start = 0 if start is None else self._getIndex(start, axis)
            end = axisLength - 1 if end is None else self._getIndex(end, axis)
            self._validateStartEndRange(start, end, axisLength)

            # end + 1 because our range is inclusive
            targetList = list(range(start,end + 1))

        else:
            targetList = [value for value in range(axisLength)]

        if number and structure != 'retain':
            if number > len(targetList):
                msg = "The value for 'number' ({0}) ".format(number)
                msg += "is greater than the number of {0}s ".format(axis)
                msg += "to {0} ({1})".format(structure, len(targetList))
                raise ArgumentException(msg)
            if randomize:
                targetList = pythonRandom.sample(targetList, number)
            else:
                targetList = targetList[:number]

        if structure == 'count':
            return len(targetList)
        else:
            return self._structuralBackend_implementation(structure, axis, targetList)


    def _arrangeFinalTable(self, pnames, pnamesWidth, dataTable, dataWidths,
                           fnames, pnameSep):

        if fnames is not None:
            fnamesWidth = list(map(len, fnames))
        else:
            fnamesWidth = []

        # We make extensive use of list addition in this helper in order
        # to prepend single values onto lists.

        # glue point names onto the left of the data
        if pnames is not None:
            for i in range(len(dataTable)):
                dataTable[i] = [pnames[i], pnameSep] + dataTable[i]
            dataWidths = [pnamesWidth, len(pnameSep)] + dataWidths

        # glue feature names onto the top of the data
        if fnames is not None:
            # adjust with the empty space in the upper left corner, if needed
            if pnames is not None:
                fnames = ["", ""] + fnames
                fnamesWidth = [0, 0] + fnamesWidth

            # make gap row:
            gapRow = [""] * len(fnames)

            dataTable = [fnames, gapRow] + dataTable
            # finalize widths by taking the largest of the two possibilities
            for i in range(len(fnames)):
                nameWidth = fnamesWidth[i]
                valWidth = dataWidths[i]
                dataWidths[i] = max(nameWidth, valWidth)

        return dataTable, dataWidths

    def _arrangeFeatureNames(self, maxWidth, nameLength, colSep, colHold, nameHold):
        """Prepare feature names for string output. Grab only those names that
        fit according to the given width limitation, process them for length,
        omit them if they are default. Returns a list of prepared names, and
        a list of the length of each name in the return.

        """
        colHoldWidth = len(colHold)
        colHoldTotal = len(colSep) + colHoldWidth
        nameCutIndex = nameLength - len(nameHold)

        lNames, rNames = [], []

        # total width will always include the column placeholder column,
        # until it is shown that it isn't needed
        totalWidth = colHoldTotal

        # going to add indices from the beginning and end of the data until
        # we've used up our available space, or we've gone through all of
        # the columns. currIndex makes use of negative indices, which is
        # why the end condition makes use of an exact stop value, which
        # varies between positive and negative depending on the number of
        # features
        endIndex = self.features // 2
        if self.features % 2 == 1:
            endIndex *= -1
            endIndex -= 1
        currIndex = 0
        numAdded = 0
        while totalWidth < maxWidth and currIndex != endIndex:
            nameIndex = currIndex
            if currIndex < 0:
                nameIndex = self.features + currIndex

            currName = self.getFeatureName(nameIndex)

            if currName[:DEFAULT_PREFIX_LENGTH] == DEFAULT_PREFIX:
                currName = ""
            if len(currName) > nameLength:
                currName = currName[:nameCutIndex] + nameHold
            currWidth = len(currName)

            currNames = lNames if currIndex >= 0 else rNames

            totalWidth += currWidth + len(colSep)
            # test: total width is under max without column holder
            rawStillUnder = totalWidth - (colHoldTotal) < maxWidth
            # test: the column we are trying to add is the last one possible
            allCols = rawStillUnder and (numAdded == (self.features - 1))
            # only add this column if it won't put us over the limit,
            # OR if it is the last one (and under the limit without the col
            # holder)
            if totalWidth < maxWidth or allCols:
                numAdded += 1
                currNames.append(currName)

                # the width value goes in different lists depending on the index
                if currIndex < 0:
                    currIndex = abs(currIndex)
                else:
                    currIndex = (-1 * currIndex) - 1

        # combine the tables. Have to reverse rTable because entries were appended
        # in a right to left order
        rNames.reverse()
        if numAdded == self.features:
            lNames += rNames
        else:
            lNames += [colHold] + rNames

        return lNames

    def _arrangePointNames(self, maxRows, nameLength, rowHolder, nameHold):
        """Prepare point names for string output. Grab only those names that
        fit according to the given row limitation, process them for length,
        omit them if they are default. Returns a list of prepared names, and
        a int bounding the length of each name representation.

        """
        names = []
        pnamesWidth = 0
        nameCutIndex = nameLength - len(nameHold)
        (tRowIDs, bRowIDs) = dataHelpers.indicesSplit(maxRows, self.points)

        # we pull indices from two lists: tRowIDs and bRowIDs
        for sourceIndex in range(2):
            source = list([tRowIDs, bRowIDs])[sourceIndex]

            # add in the rowHolder, if needed
            if sourceIndex == 1 and len(bRowIDs) + len(tRowIDs) < self.points:
                names.append(rowHolder)

            for i in source:
                pname = self.getPointName(i)
                # omit default valued names
                if pname[:DEFAULT_PREFIX_LENGTH] == DEFAULT_PREFIX:
                    pname = ""

                # truncate names which extend past the given length
                if len(pname) > nameLength:
                    pname = pname[:nameCutIndex] + nameHold

                names.append(pname)

                # keep track of bound.
                if len(pname) > pnamesWidth:
                    pnamesWidth = len(pname)

        return names, pnamesWidth

    def _arrangeDataWithLimits(self, maxWidth, maxHeight, sigDigits=3,
                               maxStrLength=19, colSep=' ', colHold='--', rowHold='|', strHold='...'):
        """
        Arrange the data in this object into a table structure, while
        respecting the given boundaries. If there is more data than
        what fits within the limitations, then omit points or features
        from the middle portions of the data.

        Returns a list of list of strings. The length of the outer list
        is less than or equal to maxHeight. The length of the inner lists
        will all be the same, a length we will designate as n. The sum of
        the individual strings in each inner list will be less than or
        equal to maxWidth - ((n-1) * len(colSep)).

        """
        if self.points == 0 or self.features == 0:
            return [[]], []

        if maxHeight < 2 and maxHeight != self.points:
            msg = "If the number of points in this object is two or greater, "
            msg += "then we require that the input argument maxHeight also "
            msg += "be greater than or equal to two."
            raise ArgumentException(msg)

        cHoldWidth = len(colHold)
        cHoldTotal = len(colSep) + cHoldWidth
        nameCutIndex = maxStrLength - len(strHold)

        #setup a bundle of default values
        if maxHeight is None:
            maxHeight = self.points
        if maxWidth is None:
            maxWidth = float('inf')

        maxRows = min(maxHeight, self.points)
        maxDataRows = maxRows

        (tRowIDs, bRowIDs) = dataHelpers.indicesSplit(maxDataRows, self.points)
        combinedRowIDs = tRowIDs + bRowIDs
        if len(combinedRowIDs) < self.points:
            rowHolderIndex = len(tRowIDs)
        else:
            rowHolderIndex = sys.maxsize

        lTable, rTable = [], []
        lColWidths, rColWidths = [], []

        # total width will always include the column placeholder column,
        # until it is shown that it isn't needed
        totalWidth = cHoldTotal

        # going to add indices from the beginning and end of the data until
        # we've used up our available space, or we've gone through all of
        # the columns. currIndex makes use of negative indices, which is
        # why the end condition makes use of an exact stop value, which
        # varies between positive and negative depending on the number of
        # features
        endIndex = self.features // 2
        if self.features % 2 == 1:
            endIndex *= -1
            endIndex -= 1
        currIndex = 0
        numAdded = 0
        while totalWidth < maxWidth and currIndex != endIndex:
            currWidth = 0
            currTable = lTable if currIndex >= 0 else rTable
            currCol = []

            # check all values in this column (in the accepted rows)
            for i in range(len(combinedRowIDs)):
                rID = combinedRowIDs[i]
                val = self[rID, currIndex]
                valFormed = formatIfNeeded(val, sigDigits)
                valLimited = valFormed if len(valFormed) < maxStrLength else valFormed[:nameCutIndex] + strHold
                valLen = len(valLimited)
                if valLen > currWidth:
                    currWidth = valLen

                # If these are equal, it is time to add the holders
                if i == rowHolderIndex:
                    currCol.append(rowHold)

                currCol.append(valLimited)

            totalWidth += currWidth + len(colSep)
            # test: total width is under max without column holder
            allCols = totalWidth - (cHoldTotal) < maxWidth
            # test: the column we are trying to add is the last one possible
            allCols = allCols and (numAdded == (self.features - 1))
            # only add this column if it won't put us over the limit
            if totalWidth < maxWidth or allCols:
                numAdded += 1
                for i in range(len(currCol)):
                    if len(currTable) != len(currCol):
                        currTable.append([currCol[i]])
                    else:
                        currTable[i].append(currCol[i])

                # the width value goes in different lists depending on the index
                if currIndex < 0:
                    currIndex = abs(currIndex)
                    rColWidths.append(currWidth)
                else:
                    currIndex = (-1 * currIndex) - 1
                    lColWidths.append(currWidth)

        # combine the tables. Have to reverse rTable because entries were appended
        # in a right to left order
        rColWidths.reverse()
        if numAdded == self.features:
            lColWidths += rColWidths
        else:
            lColWidths += [cHoldWidth] + rColWidths
        for rowIndex in range(len(lTable)):
            if len(rTable) > 0:
                rTable[rowIndex].reverse()
                toAdd = rTable[rowIndex]
            else:
                toAdd = []

            if numAdded == self.features:
                lTable[rowIndex] += toAdd
            else:
                lTable[rowIndex] += [colHold] + toAdd

        return lTable, lColWidths

    def _defaultNamesGeneration_NamesSetOperations(self, other, axis):
        """
        TODO: Find a shorter descriptive name.
        TODO: Should we place this function in dataHelpers.py?
        """
        if axis == 'point':
            if self.pointNames is None:
                self._setAllDefault('point')
            if other.pointNames is None:
                other._setAllDefault('point')
        elif axis == 'feature':
            if self.featureNames is None:
                self._setAllDefault('feature')
            if other.featureNames is None:
                other._setAllDefault('feature')
        else:
            raise ArgumentException("invalid axis")

    def _pointNameDifference(self, other):
        """
        Returns a set containing those pointNames in this object that are not also in the input object.

        """
        if other is None:
            raise ArgumentException("The other object cannot be None")
        if not isinstance(other, Base):
            raise ArgumentException("Must provide another representation type to determine pointName difference")

        self._defaultNamesGeneration_NamesSetOperations(other, 'point')

        return six.viewkeys(self.pointNames) - six.viewkeys(other.pointNames)

    def _featureNameDifference(self, other):
        """
        Returns a set containing those featureNames in this object that are not also in the input object.

        """
        if other is None:
            raise ArgumentException("The other object cannot be None")
        if not isinstance(other, Base):
            raise ArgumentException("Must provide another representation type to determine featureName difference")

        self._defaultNamesGeneration_NamesSetOperations(other, 'feature')

        return six.viewkeys(self.featureNames) - six.viewkeys(other.featureNames)

    def _pointNameIntersection(self, other):
        """
        Returns a set containing only those pointNames that are shared by this object and the input object.

        """
        if other is None:
            raise ArgumentException("The other object cannot be None")
        if not isinstance(other, Base):
            raise ArgumentException("Must provide another representation type to determine pointName intersection")

        self._defaultNamesGeneration_NamesSetOperations(other, 'point')

        return six.viewkeys(self.pointNames) & six.viewkeys(other.pointNames)

    def _featureNameIntersection(self, other):
        """
        Returns a set containing only those featureNames that are shared by this object and the input object.

        """
        if other is None:
            raise ArgumentException("The other object cannot be None")
        if not isinstance(other, Base):
            raise ArgumentException("Must provide another representation type to determine featureName intersection")

        self._defaultNamesGeneration_NamesSetOperations(other, 'feature')

        return six.viewkeys(self.featureNames) & six.viewkeys(other.featureNames)


    def _pointNameSymmetricDifference(self, other):
        """
        Returns a set containing only those pointNames not shared between this object and the input object.

        """
        if other is None:
            raise ArgumentException("The other object cannot be None")
        if not isinstance(other, Base):
            raise ArgumentException("Must provide another representation type to determine pointName difference")

        self._defaultNamesGeneration_NamesSetOperations(other, 'point')

        return six.viewkeys(self.pointNames) ^ six.viewkeys(other.pointNames)

    def _featureNameSymmetricDifference(self, other):
        """
        Returns a set containing only those featureNames not shared between this object and the input object.

        """
        if other is None:
            raise ArgumentException("The other object cannot be None")
        if not isinstance(other, Base):
            raise ArgumentException("Must provide another representation type to determine featureName difference")

        self._defaultNamesGeneration_NamesSetOperations(other, 'feature')

        return six.viewkeys(self.featureNames) ^ six.viewkeys(other.featureNames)

    def _pointNameUnion(self, other):
        """
        Returns a set containing all pointNames in either this object or the input object.

        """
        if other is None:
            raise ArgumentException("The other object cannot be None")
        if not isinstance(other, Base):
            raise ArgumentException("Must provide another representation type to determine pointNames union")

        self._defaultNamesGeneration_NamesSetOperations(other, 'point')

        return six.viewkeys(self.pointNames) | six.viewkeys(other.pointNames)

    def _featureNameUnion(self, other):
        """
        Returns a set containing all featureNames in either this object or the input object.

        """
        if other is None:
            raise ArgumentException("The other object cannot be None")
        if not isinstance(other, Base):
            raise ArgumentException("Must provide another representation type to determine featureName union")

        self._defaultNamesGeneration_NamesSetOperations(other, 'feature')

        return six.viewkeys(self.featureNames) | six.viewkeys(other.featureNames)


    def _equalPointNames(self, other):
        if other is None or not isinstance(other, Base):
            return False
        return self._equalNames(self.getPointNames(), other.getPointNames())

    def _equalFeatureNames(self, other):
        if other is None or not isinstance(other, Base):
            return False
        return self._equalNames(self.getFeatureNames(), other.getFeatureNames())

    def _equalNames(self, selfNames, otherNames):
        """Private function to determine equality of either pointNames of
        featureNames. It ignores equality of default values, considering only
        whether non default names consistent (position by position) and
        uniquely positioned (if a non default name is present in both, then
        it is in the same position in both).

        """
        if len(selfNames) != len(otherNames):
            return False

        unequalNames = self._unequalNames(selfNames, otherNames)
        return unequalNames == {}

    def _validateEqualNames(self, leftAxis, rightAxis, callSym, other):

        def _validateEqualNames_implementation():
            lnames = self.getPointNames() if leftAxis == 'point' else self.getFeatureNames()
            rnames = other.getPointNames() if rightAxis == 'point' else other.getFeatureNames()
            inconsistencies = self._inconsistentNames(lnames, rnames)

            if inconsistencies != {}:
                table = [['left', 'ID', 'right']]
                for i in sorted(inconsistencies.keys()):
                    lname = '"' + lnames[i] + '"'
                    rname = '"' + rnames[i] + '"'
                    table.append([lname, str(i), rname])

                msg = leftAxis + " to " + rightAxis + " name inconsistencies when "
                msg += "calling left." + callSym + "(right) \n"
                msg += UML.logger.tableString.tableString(table)
                print(msg, file=sys.stderr)
                raise ArgumentException(msg)

        if leftAxis == 'point' and rightAxis == 'point':
            if self._pointNamesCreated() or other._pointNamesCreated():
                _validateEqualNames_implementation()
        elif leftAxis == 'feature' and rightAxis == 'feature':
            if self._featureNamesCreated() or other._featureNamesCreated():
                _validateEqualNames_implementation()
        elif leftAxis == 'point' and rightAxis == 'feature':
            if self._pointNamesCreated() or other._featureNamesCreated():
                _validateEqualNames_implementation()
        elif leftAxis == 'feature' and rightAxis == 'point':
            if self._featureNamesCreated() or other._pointNamesCreated():
                _validateEqualNames_implementation()


    def _inconsistentNames(self, selfNames, otherNames):
        """Private function to find and return all name inconsistencies
        between the given two sets. It ignores equality of default values,
        considering only whether non default names consistent (position by
        position) and uniquely positioned (if a non default name is present
        in both, then it is in the same position in both). The return value
        is a dict between integer IDs and the pair of offending names at
        that position in both objects.

        Assumptions: the size of the two name sets is equal.

        """
        inconsistencies = {}

        def checkFromLeftKeys(ret, leftNames, rightNames):
            for index in range(len(leftNames)):
                lname = leftNames[index]
                rname = rightNames[index]
                if lname[:DEFAULT_PREFIX_LENGTH] != DEFAULT_PREFIX:
                    if rname[:DEFAULT_PREFIX_LENGTH] != DEFAULT_PREFIX:
                        if lname != rname:
                            ret[index] = (lname, rname)
                    else:
                        # if a name in one is mirrored by a default name,
                        # then it must not appear in any other index;
                        # and therefore, must not appear at all.
                        if rightNames.count(lname) > 0:
                            ret[index] = (lname, rname)
                            ret[rightNames[lname]] = (lname, rname)


        # check both name directions
        checkFromLeftKeys(inconsistencies, selfNames, otherNames)
        checkFromLeftKeys(inconsistencies, otherNames, selfNames)

        return inconsistencies


    def _unequalNames(self, selfNames, otherNames):
        """Private function to find and return all name inconsistencies
        between the given two sets. It ignores equality of default values,
        considering only whether non default names consistent (position by
        position) and uniquely positioned (if a non default name is present
        in both, then it is in the same position in both). The return value
        is a dict between integer IDs and the pair of offending names at
        that position in both objects.

        Assumptions: the size of the two name sets is equal.

        """
        inconsistencies = {}

        def checkFromLeftKeys(ret, leftNames, rightNames):
            for index in range(len(leftNames)):
                lname = leftNames[index]
                rname = rightNames[index]
                if lname[:DEFAULT_PREFIX_LENGTH] != DEFAULT_PREFIX:
                    if rname[:DEFAULT_PREFIX_LENGTH] != DEFAULT_PREFIX:
                        if lname != rname:
                            ret[index] = (lname, rname)
                    else:
                        ret[index] = (lname, rname)

        # check both name directions
        checkFromLeftKeys(inconsistencies, selfNames, otherNames)
        checkFromLeftKeys(inconsistencies, otherNames, selfNames)

        return inconsistencies


    def _validateReorderedNames(self, axis, callSym, other):
        """
        Validate axis names to check to see if they are equal ignoring order.
        Returns True if the names are equal but reordered, False if they are
        equal and the same order (ignoring defaults), and raises an exception
        if they do not share exactly the same names, or requires reordering in
        the presence of default names.
        """
        if axis == 'point':
            lnames = self.getPointNames()
            rnames = other.getPointNames()
            lGetter = self.getPointIndex
            rGetter = other.getPointIndex
        else:
            lnames = self.getFeatureNames()
            rnames = other.getFeatureNames()
            lGetter = self.getFeatureIndex
            rGetter = other.getFeatureIndex

        inconsistencies = self._inconsistentNames(lnames, rnames)

        if len(inconsistencies) != 0:
            # check for the presence of default names; we don't allow reordering
            # in that case.
            msgBase = "When calling caller." + callSym + "(callee) we require that the "
            msgBase += axis + " names all contain the same names, regardless of order."
            msg = copy.copy(msgBase)
            msg += "However, when default names are present, we don't allow reordering "
            msg += "to occur: either all names must be specified, or the order must be "
            msg += "the same."

            if True in [x[:DEFAULT_PREFIX_LENGTH] == DEFAULT_PREFIX for x in lnames]:
                raise ArgumentException(msg)
            if True in [x[:DEFAULT_PREFIX_LENGTH] == DEFAULT_PREFIX for x in rnames]:
                raise ArgumentException(msg)

            ldiff = numpy.setdiff1d(lnames, rnames, assume_unique=True)
            # names are not the same.
            if len(ldiff) != 0:
                rdiff = numpy.setdiff1d(rnames, lnames, assume_unique=True)
                msgBase += "Yet, the following names were unmatched (caller names "
                msgBase += "on the left, callee names on the right):\n"

                table = [['ID', 'name', '', 'ID', 'name']]
                for i, (lname, rname) in enumerate(zip(ldiff, rdiff)):
                    table.append([lGetter(lname), lname, "   ", rGetter(rname), rname])

                msg += UML.logger.tableString.tableString(table)
                print(msg, file=sys.stderr)

                raise ArgumentException(msg)
            else:  # names are not different, but are reordered
                return True
        else:  # names exactly equal
            return False


    def _getPointIndex(self, identifier):
        return self._getIndex(identifier, 'point')

    def _getFeatureIndex(self, identifier):
        return self._getIndex(identifier, 'feature')

    def _getIndex(self, identifier, axis):
        num = self.points if axis == 'point' else self.features
        nameGetter = self.getPointIndex if axis == 'point' else self.getFeatureIndex
        accepted = (six.string_types, int, numpy.integer)

        toReturn = identifier
        if num == 0:
            msg = "There are no valid " + axis + " identifiers; this object has 0 "
            msg += axis + "s"
            raise ArgumentException(msg)
        if identifier is None:
            msg = "An identifier cannot be None."
            raise ArgumentException(msg)
        if not isinstance(identifier, accepted):
            msg = "The identifier must be either a string (a valid " + axis
            msg += " name) or an integer (python or numpy) index between 0 and "
            msg += str(num - 1) + " inclusive. Instead we got: " + str(identifier)
            raise ArgumentException(msg)
        if isinstance(identifier, (int, numpy.integer)):
            if identifier < 0:
                identifier = num + identifier
                toReturn = identifier
            if identifier < 0 or identifier >= num:
                msg = "The given index " + str(identifier) + " is outside of the range "
                msg += "of possible indices in the " + axis + " axis (0 to "
                msg += str(num - 1) + ")."
                raise ArgumentException(msg)
        if isinstance(identifier, six.string_types):
            try:
                toReturn = nameGetter(identifier)
            except KeyError:
                msg = "The " + axis + " name '" + identifier + "' cannot be found."
                raise ArgumentException(msg)
        return toReturn



    def _nextDefaultName(self, axis):
        self._validateAxis(axis)
        if axis == 'point':
            ret = DEFAULT_PREFIX2%self._nextDefaultValuePoint
            self._nextDefaultValuePoint += 1
        else:
            ret = DEFAULT_PREFIX2%self._nextDefaultValueFeature
            self._nextDefaultValueFeature += 1
        return ret

    def _setAllDefault(self, axis):
        self._validateAxis(axis)
        if axis == 'point':
            self.pointNames = {}
            self.pointNamesInverse = []
            names = self.pointNames
            invNames = self.pointNamesInverse
            count = self._pointCount
        else:
            self.featureNames = {}
            self.featureNamesInverse = []
            names = self.featureNames
            invNames = self.featureNamesInverse
            count = self._featureCount
        for i in range(count):
            defaultName = self._nextDefaultName(axis)
            invNames.append(defaultName)
            names[defaultName] = i

    def _addPointName(self, pointName):
        if not self._pointNamesCreated():
            self._setAllDefault('point')
        self._addName(pointName, self.pointNames, self.pointNamesInverse, 'point')

    def _addFeatureName(self, featureName):
        if not self._featureNamesCreated():
            self._setAllDefault('feature')
        self._addName(featureName, self.featureNames, self.featureNamesInverse, 'feature')

    def _addName(self, name, selfNames, selfNamesInv, axis):
        """
        Name the next vector outside of the current possible range on the given axis using the
        provided name.

        name may be either a string, or None if you want a default name. If the name is
        not a string, or already being used as another name on this axis, an
        ArgumentException will be raised.

        """
        if name is not None and not isinstance(name, six.string_types):
            raise ArgumentException("The name must be a string")
        if name in selfNames:
            raise ArgumentException("This name is already in use")

        if name is None:
            name = self._nextDefaultName(axis)

        self._incrementDefaultIfNeeded(name, axis)

        numInAxis = len(selfNamesInv)
        selfNamesInv.append(name)
        selfNames[name] = numInAxis

    def _removePointNameAndShift(self, toRemove):
        """
        Removes the specified name from pointNames, changing the indices
        of other pointNames to fill in the missing index.

        toRemove must be a non None string or integer, specifying either a current pointName
        or the index of a current pointName in the given axis.

        """
        self._removeNameAndShift(toRemove, 'point', self.pointNames, self.pointNamesInverse)

    def _removeFeatureNameAndShift(self, toRemove):
        """
        Removes the specified name from featureNames, changing the indices
        of other featureNames to fill in the missing index.

        toRemove must be a non None string or integer, specifying either a current featureNames
        or the index of a current featureNames in the given axis.

        """
        self._removeNameAndShift(toRemove, 'feature', self.featureNames, self.featureNamesInverse)

    def _removeNameAndShift(self, toRemove, axis, selfNames, selfNamesInv):
        """
        Removes the specified name from the name set for the given axis, changing the indices
        of other names to fill in the missing index.

        toRemove must be a non None string or integer, specifying either a current name
        or the index of a current name in the given axis.

        axis must be either 'point' or 'feature'

        selfNames must be the names dict associated with the provided axis in this object

        selfNamesInv must be the indices to names dict associated with the provided axis
        in this object

		"""
        #this will throw the appropriate exceptions, if need be
        index = self._getIndex(toRemove, axis)
        name = selfNamesInv[index]
        numInAxis = len(selfNamesInv)

        del selfNames[name]
        # remapping each index starting with the one we removed
        for i in range(index, numInAxis - 1):
            nextName = selfNamesInv[i + 1]
            selfNames[nextName] = i

        #delete from inverse, since list, del will deal with 'remapping'
        del selfNamesInv[index]


    def _setName_implementation(self, oldIdentifier, newName, axis, allowDefaults=False):
        """
        Changes the featureName specified by previous to the supplied input featureName.

        oldIdentifier must be a non None string or integer, specifying either a current featureName
        or the index of a current featureName. newFeatureName may be either a string not currently
        in the featureName set, or None for an default featureName. newFeatureName may begin with the
        default prefix

        """
        self._validateAxis(axis)
        if axis == 'point':
            names = self.pointNames
            invNames = self.pointNamesInverse
            index = self._getPointIndex(oldIdentifier)
        else:
            names = self.featureNames
            invNames = self.featureNamesInverse
            index = self._getFeatureIndex(oldIdentifier)

        if newName is not None:
            if not isinstance(newName, six.string_types):
                raise ArgumentException("The new name must be either None or a string")
            #			if not allowDefaults and newFeatureName.startswith(DEFAULT_PREFIX):
            #				raise ArgumentException("Cannot manually add a featureName with the default prefix")
        if newName in names:
            if invNames[index] == newName:
                return
            raise ArgumentException("This name '" + newName + "' is already in use")

        if newName is None:
            newName = self._nextDefaultName(axis)

        #remove the current featureName
        oldName = invNames[index]
        del names[oldName]

        # setup the new featureName
        invNames[index] = newName
        names[newName] = index
        self._incrementDefaultIfNeeded(newName, axis)

    def _setNamesFromList(self, assignments, count, axis):
        if axis == 'point':
            def checkAndSet(val):
                if val >= self._nextDefaultValuePoint:
                    self._nextDefaultValuePoint = val + 1
        else:
            def checkAndSet(val):
                if val >= self._nextDefaultValueFeature:
                    self._nextDefaultValueFeature = val + 1

        self._validateAxis(axis)
        if assignments is None:
            self._setAllDefault(axis)
            return
        if not hasattr(assignments, '__getitem__') or not hasattr(assignments, '__len__'):
            msg = "assignments may only be an ordered container type, with "
            msg += "implentations for both __len__ and __getitem__, where "
            msg += "__getitem__ accepts non-negative integers"
            raise ArgumentException(msg)
        if count == 0:
            if len(assignments) > 0:
                msg = "assignments is too large (" + str(len(assignments))
                msg += "); this axis is empty"
                raise ArgumentException(msg)
            self._setNamesFromDict({}, count, axis)
            return
        if len(assignments) != count:
            msg = "assignments may only be an ordered container type, with as "
            msg += "many entries (" + str(len(assignments)) + ") as this axis "
            msg += "is long (" + str(count) + ")"
            raise ArgumentException(msg)
        try:
            assignments[0]
        except IndexError:
            msg = "assignments may only be an ordered container type, with "
            msg += "implentations for both __len__ and __getitem__, where "
            msg += "__getitem__ accepts non-negative integers"
            raise ArgumentException(msg)

        # adjust nextDefaultValue as needed given contents of assignments
        for name in assignments:
            if name is not None and name.startswith(DEFAULT_PREFIX):
                try:
                    num = int(name[DEFAULT_PREFIX_LENGTH:])
                # Case: default prefix with non-integer suffix. This cannot
                # cause a future integer suffix naming collision, so we
                # can ignore it.
                except ValueError:
                    continue
                checkAndSet(num)

        #convert to dict so we only write the checking code once
        temp = {}
        for index in range(len(assignments)):
            name = assignments[index]
            # take this to mean fill it in with a default name
            if name is None:
                name = self._nextDefaultName(axis)
            if name in temp:
                raise ArgumentException("Cannot input duplicate names: " + str(name))
            temp[name] = index
        assignments = temp

        self._setNamesFromDict(assignments, count, axis)

    def _setNamesFromDict(self, assignments, count, axis):
        self._validateAxis(axis)
        if assignments is None:
            self._setAllDefault(axis)
            return
        if not isinstance(assignments, dict):
            raise ArgumentException("assignments may only be a dict, with as many entries as this axis is long")
        if count == 0:
            if len(assignments) > 0:
                raise ArgumentException("assignments is too large; this axis is empty ")
            if axis == 'point':
                self.pointNames = {}
                self.pointNamesInverse = []
            else:
                self.featureNames = {}
                self.featureNamesInverse = []
            return
        if len(assignments) != count:
            raise ArgumentException("assignments may only be a dict, with as many entries as this axis is long")

        # at this point, the input must be a dict
        #check input before performing any action
        for name in assignments.keys():
            if not None and not isinstance(name, six.string_types):
                raise ArgumentException("Names must be strings")
            if not isinstance(assignments[name], int):
                raise ArgumentException("Indices must be integers")
            if assignments[name] < 0 or assignments[name] >= count:
                countName = 'pointCount' if axis == 'point' else 'featureCount'
                raise ArgumentException("Indices must be within 0 to self." + countName + " - 1")

        reverseMap = [None] * len(assignments)
        for name in assignments.keys():
            self._incrementDefaultIfNeeded(name, axis)
            reverseMap[assignments[name]] = name

        # have to copy the input, could be from another object
        if axis == 'point':
            self.pointNames = copy.deepcopy(assignments)
            self.pointNamesInverse = reverseMap
        else:
            self.featureNames = copy.deepcopy(assignments)
            self.featureNamesInverse = reverseMap


    def _constructIndicesList(self, axis, values):
        """
        Construct a list of indices from a valid integer (python or numpy) or
        string, or a one-dimensional, iterable container of valid integers
        and/or strings

        """
        if isinstance(values, (int, numpy.integer, six.string_types)):
            value = self._getIndex(values, axis)
            return [value]
        if pd and isinstance(values, pd.DataFrame):
            msg = "A pandas DataFrame object is not a valid input "
            msg += "for '{0}s'. ".format(axis)
            msg += "Only one-dimensional objects are accepted."
            raise ArgumentException(msg)
        indicesList = []
        try:
            for val in values:
                indicesList.append(self._getIndex(val, axis))
        except TypeError:
            msg = "The argument '{0}s' is not iterable.".format(axis)
            raise ArgumentException(msg)
        # _getIndex failed, use it's descriptive message
        except ArgumentException as ae:
            msg = "Invalid index value for the argument '{0}s'. ".format(axis)
            msg += str(ae)[1:-1]
            raise ArgumentException(msg)

        return indicesList


    def _validateAxis(self, axis):
        if axis != 'point' and axis != 'feature':
            raise ArgumentException('axis parameter may only be "point" or "feature"')

    def _incrementDefaultIfNeeded(self, name, axis):
        self._validateAxis(axis)
        if name[:DEFAULT_PREFIX_LENGTH] == DEFAULT_PREFIX:
            intString = name[DEFAULT_PREFIX_LENGTH:]
            try:
                nameNum = int(intString)
            # Case: default prefix with non-integer suffix. This cannot
            # cause a future integer suffix naming collision, so we
            # return without making any chagnes.
            except ValueError:
                return
            if axis == 'point':
                if nameNum >= self._nextDefaultValuePoint:
                    self._nextDefaultValuePoint = nameNum + 1
            else:
                if nameNum >= self._nextDefaultValueFeature:
                    self._nextDefaultValueFeature = nameNum + 1


    def _validateValueIsNotNone(self, name, value):
        if value is None:
            msg = "The argument named " + name + " must not have a value of None"
            raise ArgumentException(msg)

    def _validateValueIsUMLDataObject(self, name, value, same):
        if not isinstance(value, UML.data.Base):
            msg = "The argument named " + name + " must be an instance "
            msg += "of the UML.data.Base class. The value we recieved was "
            msg += str(value) + ", had the type " + str(type(value))
            msg += ", and a method resolution order of "
            msg += str(inspect.getmro(value.__class__))
            raise ArgumentException(msg)

    def _shapeCompareString(self, argName, argValue):
        selfPoints = self.points
        sps = "" if selfPoints == 1 else "s"
        selfFeats = self.features
        sfs = "" if selfFeats == 1 else "s"
        argPoints = argValue.points
        aps = "" if argPoints == 1 else "s"
        argFeats = argValue.features
        afs = "" if argFeats == 1 else "s"

        ret = "Yet, " + argName + " has "
        ret += str(argPoints) + " point" + aps + " and "
        ret += str(argFeats) + " feature" + afs + " "
        ret += "while the caller has "
        ret += str(selfPoints) + " point" + sps + " and "
        ret += str(selfFeats) + " feature" + sfs + "."

        return ret

    def _validateObjHasSameNumberOfFeatures(self, argName, argValue):
        selfFeats = self.features
        argFeats = argValue.features

        if selfFeats != argFeats:
            msg = "The argument named " + argName + " must have the same number "
            msg += "of features as the caller object. "
            msg += self._shapeCompareString(argName, argValue)
            raise ArgumentException(msg)

    def _validateObjHasSameNumberOfPoints(self, argName, argValue):
        selfPoints = self.points
        argValuePoints = argValue.points
        if selfPoints != argValuePoints:
            msg = "The argument named " + argName + " must have the same number "
            msg += "of points as the caller object. "
            msg += self._shapeCompareString(argName, argValue)
            raise ArgumentException(msg)

    def _validateEmptyNamesIntersection(self, axis, argName, argValue):
        if axis == 'point':
            intersection = self._pointNameIntersection(argValue)
            nString = 'pointNames'
        elif axis == 'feature':
            intersection = self._featureNameIntersection(argValue)
            nString = 'featureNames'
        else:
            raise ArgumentException("invalid axis")

        shared = []
        if intersection:
            for name in intersection:
                if name[:DEFAULT_PREFIX_LENGTH] != DEFAULT_PREFIX:
                    shared.append(name)

        if shared != []:
            truncated = False
            if len(shared) > 10:
                full = len(shared)
                shared = shared[:10]
                truncated = True

            msg = "The argument named " + argName + " must not share any "
            msg += nString + " with the calling object, yet the following "
            msg += "names occured in both: "
            msg += UML.exceptions.prettyListString(shared)
            if truncated:
                msg += "... (only first 10 entries out of " + str(full)
                msg += " total)"
            raise ArgumentException(msg)

    def _validateMatPlotLibImport(self, error, name):
        if error is not None:
            msg = "The module matplotlib is required to be installed "
            msg += "in order to call the " + name + "() method. "
            msg += "However, when trying to import, an ImportError with "
            msg += "the following message was raised: '"
            msg += str(error) + "'"

            raise ImportError(msg)

    def _validateStatisticalFunctionInputString(self, statisticsFunction):
        acceptedPretty = [
            'max', 'mean', 'median', 'min', 'unique count', 'proportion missing',
            'proportion zero', 'standard deviation', 'std', 'population std',
            'population standard deviation', 'sample std',
            'sample standard deviation'
        ]
        accepted = list(map(dataHelpers.cleanKeywordInput, acceptedPretty))

        msg = "The statisticsFunction must be equivaltent to one of the "
        msg += "following: "
        msg += str(acceptedPretty) + ", but '" + str(statisticsFunction)
        msg += "' was given instead. Note: casing and whitespace is "
        msg += "ignored when checking the statisticsFunction."

        if not isinstance(statisticsFunction, six.string_types):
            raise ArgumentException(msg)

        cleanFuncName = dataHelpers.cleanKeywordInput(statisticsFunction)

        if cleanFuncName not in accepted:
            raise ArgumentException(msg)

        return cleanFuncName

    def _validateRangeOrder(self, startName, startVal, endName, endVal):
        """
        Validate a range where both values are inclusive.
        """
        if startVal > endVal:
            msg = "When specifying a range, the arguments were resolved to "
            msg += "having the values " + startName
            msg += "=" + str(startVal) + " and " + endName + "=" + str(endVal)
            msg += ", yet the starting value is not allowed to be greater than "
            msg += "the ending value (" + str(startVal) + ">" + str(endVal)
            msg += ")"

            raise ArgumentException(msg)

<<<<<<< HEAD
    def _adjustNamesAndValidate(self, ret, axis):
=======

    def _adjustCountAndNames(self, axis, other):
        """
        Adjust the count and names (when names have been generated) for this object,
        removing the names that have been extracted to the other object
        """
>>>>>>> e5d1a589
        if axis == 'point':
            self._pointCount -= other.points
            if self._pointNamesCreated():
                idxList= []
                for name in other.getPointNames():
                    idxList.append(self.pointNames[name])
                idxList= sorted(idxList)
                for i in range(len(idxList)):
                    del self.pointNamesInverse[idxList[i] - i]
                self.pointNames = {pt:idx for idx, pt in enumerate(self.pointNamesInverse)}

        else:
            self._featureCount -= other.features
            if self._featureNamesCreated():
                idxList= []
                for name in other.getFeatureNames():
                    idxList.append(self.featureNames[name])
                idxList= sorted(idxList)
                for i in range(len(idxList)):
                    del self.featureNamesInverse[idxList[i] - i]
                self.featureNames = {pt:idx for idx, pt in enumerate(self.featureNamesInverse)}


    def _validateStartEndRange(self, start, end, axisLength):
        """check that the start and end values are valid"""
        if start < 0 or start > axisLength:
            msg = "start must be a valid index, in the range of possible "
            msg += axis + 's'
            raise ArgumentException(msg)
        if end < 0 or end > axisLength:
            msg = "end must be a valid index, in the range of possible "
            msg += axis + 's'
            raise ArgumentException(msg)
        if start > end:
            raise ArgumentException("The start index cannot be greater than the end index")

    def _validateStructuralArguments(self, structure, axis, target, start, end,
                                    number, randomize):
        targetName = 'to' + structure.capitalize()
        if target is None and start is None and end is None and number is None:
            msg = "You must provide a value for {0}, ".format(targetName)
            msg += " or start/end, or number."
            raise ArgumentException(msg)
        if number is not None and number < 1:
            msg = "number must be greater than zero"
            raise ArgumentException(msg)
        if number is None and randomize:
            msg = "randomize selects a random subset of {0}s to ".format(axis)
            msg += "{0}. When randomize=True, the number ".format(structure)
            msg += "argument cannot be None"
            raise ArgumentException(msg)
        if target is not None:
            if start is not None or end is not None:
                msg = "Range removal is exclusive, to use it, "
                msg += "{0} must be None".format(targetName)
                raise ArgumentException(msg)


def cmp_to_key(mycmp):
    """Convert a cmp= function for python2 into a key= function for python3"""
    class K:
        def __init__(self, obj, *args):
            self.obj = obj
        def __lt__(self, other):
            return mycmp(self.obj, other.obj) < 0
        def __gt__(self, other):
            return mycmp(self.obj, other.obj) > 0
        def __eq__(self, other):
            return mycmp(self.obj, other.obj) == 0
        def __le__(self, other):
            return mycmp(self.obj, other.obj) <= 0
        def __ge__(self, other):
            return mycmp(self.obj, other.obj) >= 0
        def __ne__(self, other):
            return mycmp(self.obj, other.obj) != 0
    return K

def cmp(x, y):
    if x < y:
        return -1
    elif x > y:
        return 1
    else:
        return 0<|MERGE_RESOLUTION|>--- conflicted
+++ resolved
@@ -2762,14 +2762,13 @@
         if axis == 'point':
             hasName = self.hasPointName
             getNames = self.getPointNames
-<<<<<<< HEAD
             axisLength = self.points
-            shuffleAxis = self.shufflePoints
+            sortValues = self.sortPoints
         else:
             hasName = self.hasFeatureName
             getNames = self.getFeatureNames
             axisLength = self.features
-            shuffleAxis = self.shuffleFeatures
+            sortValues = self.sortFeatures
 
         self._validateStructuralArguments(structure, axis, toRetain, start, end,
                                           number, randomize)
@@ -2781,17 +2780,6 @@
         # generic exception message if number is too large
         msg = "The value for 'number', {0}, ".format(number)
         msg += "is greater than the number of {0}s ".format(axis)
-=======
-            getIndex = self._getPointIndex
-            values = self.points
-            sortValues = self.sortPoints
-        else:
-            hasName = self.hasFeatureName
-            getNames = self.getFeatureNames
-            getIndex = self._getFeatureIndex
-            values = self.features
-            sortValues = self.sortFeatures
->>>>>>> e5d1a589
 
         # extract points not in toRetain
         if toRetain is not None:
@@ -2808,8 +2796,7 @@
                 toExtract = [value for value in range(axisLength) if value != toRetain]
 
             elif isinstance(toRetain, list):
-<<<<<<< HEAD
-                toRetain = [self._getIndex(value, axis) for value in toRetain]
+                toRetain = self._constructIndicesList(axis, toRetain)
                 if number and number > len(toRetain):
                     msg += "to retain, {0}".format(len(toRetain))
                     raise ArgumentException(msg)
@@ -2821,31 +2808,16 @@
                 # change the index order of the values to match toRetain
                 if not randomize:
                     reindex = toRetain + toExtract
-                    indices = [None for _ in range(axisLength)]
-                    for idx, value in enumerate(reindex):
-                        indices[value] = idx
-                    shuffleAxis(indices)
+                    sortValues(sortHelper=reindex)
                     # extract any values after the toRetain values
                     extractValues = range(len(toRetain), axisLength)
                     toExtract = list(extractValues)
-=======
-                toRetain = self._constructIndicesList(axis, toRetain)
-                toExtract = [value for value in range(values) if value not in toRetain]
-                # change the index order of the values to match toRetain
-                reindex = toRetain + toExtract
-                sortValues(sortHelper=reindex)
-                # extract any values after the toRetain values
-                extractValues = range(len(toRetain), values)
-                toExtract = list(extractValues)
->>>>>>> e5d1a589
-
             else:
                 # toRetain is a function
                 toExtract = toRetain
                 passNumber = number
                 passRandomize = randomize
 
-<<<<<<< HEAD
         # extract points not in start to end range
         elif start is not None or end is not None:
             start = 0 if start is None else self._getIndex(start, axis)
@@ -2860,12 +2832,6 @@
             elif number:
                 toRetain = toRetain[:number]
             toExtract = [value for value in range(axisLength) if value not in toRetain]
-=======
-            ret = self._genericStructuralFrontend('retain', axis, toExtract, start, end, number,
-                                                  False)
-            self._adjustCountAndNames(axis, ret)
-            self.validate()
->>>>>>> e5d1a589
 
         # extract points after number
         else:
@@ -2875,51 +2841,12 @@
             if randomize:
                 toRetain = pythonRandom.sample(allIndexes, number)
             else:
-<<<<<<< HEAD
                 toRetain = allIndexes[:number]
             toExtract = [value for value in range(axisLength) if value not in toRetain]
 
         ret = self._genericStructuralFrontend('retain', axis, target=toExtract,
                                               number=passNumber, randomize=passRandomize)
-        self._adjustNamesAndValidate(ret, axis)
-=======
-                # adjust end and values for start values that will be removed
-                end -= start
-                values -= start
-        elif start is not None:
-            start = getIndex(start)
-        elif end is not None:
-            end = getIndex(end)
-
-        # extract points not between start and end
-        if start is not None:
-            # only need to perform if start is not the first value
-            if start - 1 >= 0:
-                ret = self._genericStructuralFrontend('retain', axis, None, 0, start - 1,
-                                                          None, False)
-                self._adjustCountAndNames(axis, ret)
-                self.validate()
-        if end is not None:
-            # only need to perform if end is not the last value
-            if end + 1 <= values - 1:
-                ret = self._genericStructuralFrontend('retain', axis, None, end + 1, values - 1,
-                                                          None, False)
-                self._adjustCountAndNames(axis, ret)
-                self.validate()
-
-        if randomize:
-            indices = list(range(0, values))
-            pythonRandom.shuffle(indices)
-            sortValues(sortHelper=indices)
-
-        if number is not None:
-            start = number
-            end = values - 1
-            ret = self._genericStructuralFrontend('retain', axis, None, start, end,
-                                                      None, False)
-            self._adjustCountAndNames(axis, ret)
-            self.validate()
->>>>>>> e5d1a589
+        self._adjustCountAndNames(axis, ret)
 
 
     def countPoints(self, condition):
@@ -5568,16 +5495,11 @@
 
             raise ArgumentException(msg)
 
-<<<<<<< HEAD
-    def _adjustNamesAndValidate(self, ret, axis):
-=======
-
     def _adjustCountAndNames(self, axis, other):
         """
         Adjust the count and names (when names have been generated) for this object,
         removing the names that have been extracted to the other object
         """
->>>>>>> e5d1a589
         if axis == 'point':
             self._pointCount -= other.points
             if self._pointNamesCreated():
