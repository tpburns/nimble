--- conflicted
+++ resolved
@@ -859,12 +859,9 @@
 
         return res
 
-<<<<<<< HEAD
+
     @logCapture
-    def countUniqueFeatureValues(self, feature):
-=======
     def countEachUniqueValue(self, points=None, features=None):
->>>>>>> fb31426d
         """
         Returns a dictionary containing each unique value as a key and the
         number of times that value occurs as the value.
