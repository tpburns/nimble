--- conflicted
+++ resolved
@@ -419,29 +419,6 @@
         """
         return self.name.startswith(UML.data.dataHelpers.DEFAULT_NAME_PREFIX)
 
-<<<<<<< HEAD
-    def hasPointName(self, name):
-        """
-        Return True if the provided name is a point name.
-        """
-        try:
-            self.points.getIndex(name)
-            return True
-        except KeyError:
-            return False
-
-    def hasFeatureName(self, name):
-        """
-        Return True if the provided name is a feature name.
-        """
-        try:
-            self.features.getIndex(name)
-            return True
-        except KeyError:
-            return False
-
-=======
->>>>>>> 71db3f2e
     ###########################
     # Higher Order Operations #
     ###########################
