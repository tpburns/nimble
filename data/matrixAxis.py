"""
Implementations and helpers specific to performing axis-generic
operations on a UML Matrix object.
"""
from __future__ import absolute_import
from abc import abstractmethod

import numpy

import UML
from UML.exceptions import InvalidArgumentType
from .axis import Axis
from .points import Points
from .dataHelpers import sortIndexPosition
from .dataHelpers import nonSparseAxisUniqueArray, uniqueNameGetter

class MatrixAxis(Axis):
    """
    Differentiate how Matrix methods act dependent on the axis.

    Also includes abstract methods which will be required to perform
    axis-specific operations.

    Parameters
    ----------
    source : UML data object
        The object containing point and feature data.
    """

    ##############################
    # Structural implementations #
    ##############################

    def _structuralBackend_implementation(self, structure, targetList):
        """
        Backend for points/features.extract points/features.delete,
        points/features.retain, and points/features.copy. Returns a new
        object containing only the points or features in targetList and
        performs some modifications to the original object if necessary.
        This function does not perform all of the modification or
        process how each function handles the returned value, these are
        managed separately by each frontend function.
        """
        nameList = []
        if isinstance(self, Points):
            axisVal = 0
            ret = self._source.data[targetList]
            pointNames = nameList
            featureNames = self._source.features.getNames()
        else:
            axisVal = 1
            ret = self._source.data[:, targetList]
            featureNames = nameList
            pointNames = self._source.points.getNames()

        if structure != 'copy':
            self._source.data = numpy.delete(self._source.data,
                                             targetList, axisVal)

        # construct nameList
        for index in targetList:
            nameList.append(self._getName(index))

        return UML.data.Matrix(ret, pointNames=pointNames,
                               featureNames=featureNames)

    def _sort_implementation(self, sortBy, sortHelper):
        if isinstance(sortHelper, list):
            if isinstance(self, Points):
                self._source.data = self._source.data[sortHelper, :]
            else:
                self._source.data = self._source.data[:, sortHelper]
            names = self._getNames()
            newNameOrder = [names[idx] for idx in sortHelper]
            return newNameOrder

<<<<<<< HEAD
        scorer = None
        comparator = None
        try:
            sortHelper(test)
            scorer = sortHelper
        except TypeError:
            pass
        try:
            sortHelper(test, test)
            comparator = sortHelper
        except TypeError:
            pass

        if sortHelper is not None and scorer is None and comparator is None:
            msg = "sortHelper is neither a scorer or a comparator"
            raise InvalidArgumentType(msg)

        if comparator is not None:
            # make array of views
            viewArray = []
            for v in viewIter:
                viewArray.append(v)

            viewArray.sort(key=cmp_to_key(comparator))
            indexPosition = []
            for i in range(len(viewArray)):
                viewAxis = getattr(viewArray[i], self._axis + 's')
                index = self._getIndex(getattr(viewAxis, 'getName')(0))
                indexPosition.append(index)
            indexPosition = numpy.array(indexPosition)
        elif hasattr(scorer, 'permuter'):
            scoreArray = scorer.indices
            indexPosition = numpy.argsort(scoreArray)
        else:
            # make array of views
            viewArray = []
            for v in viewIter:
                viewArray.append(v)

            scoreArray = viewArray
            if scorer is not None:
                # use scoring function to turn views into values
                for i in range(len(viewArray)):
                    scoreArray[i] = scorer(viewArray[i])
            else:
                for i in range(len(viewArray)):
                    scoreArray[i] = viewArray[i][sortBy]

            # use numpy.argsort to make desired index array
            # this results in an array whose ith entry contains the the
            # index into the data of the value that should be in the ith
            # position.
            indexPosition = numpy.argsort(scoreArray)

=======
        axisAttr = 'points' if isinstance(self, Points) else 'features'
        indexPosition = sortIndexPosition(self, sortBy, sortHelper, axisAttr)
>>>>>>> 71db3f2e
        # use numpy indexing to change the ordering
        if isinstance(self, Points):
            self._source.data = self._source.data[indexPosition, :]
        else:
            self._source.data = self._source.data[:, indexPosition]

        # convert indices of their previous location into their feature names
        newNameOrder = []
        for i in range(len(indexPosition)):
            oldIndex = indexPosition[i]
            newName = self._getName(oldIndex)
            newNameOrder.append(newName)
        return newNameOrder

    ##############################
    # High Level implementations #
    ##############################

    def _unique_implementation(self):
        uniqueData, uniqueIndices = nonSparseAxisUniqueArray(self._source,
                                                             self._axis)
        if numpy.array_equal(self._source.data, uniqueData):
            return self._source.copy()

        axisNames, offAxisNames = uniqueNameGetter(self._source, self._axis,
                                                   uniqueIndices)
        if isinstance(self, Points):
            return UML.createData('Matrix', uniqueData, pointNames=axisNames,
                          featureNames=offAxisNames, useLog=False)
        else:
            return UML.createData('Matrix', uniqueData,
                                  pointNames=offAxisNames,
                                  featureNames=axisNames, useLog=False)

    ####################
    # Abstract Methods #
    ####################

    @abstractmethod
    def _add_implementation(self, toAdd, insertBefore):
        pass

    # @abstractmethod
    # def _flattenToOne_implementation(self):
    #     pass
    #
    # @abstractmethod
    # def _unflattenFromOne_implementation(self, divideInto):
    #     pass

    @abstractmethod
    def _transform_implementation(self, function, limitTo):
        pass<|MERGE_RESOLUTION|>--- conflicted
+++ resolved
@@ -8,7 +8,6 @@
 import numpy
 
 import UML
-from UML.exceptions import InvalidArgumentType
 from .axis import Axis
 from .points import Points
 from .dataHelpers import sortIndexPosition
@@ -74,65 +73,9 @@
             newNameOrder = [names[idx] for idx in sortHelper]
             return newNameOrder
 
-<<<<<<< HEAD
-        scorer = None
-        comparator = None
-        try:
-            sortHelper(test)
-            scorer = sortHelper
-        except TypeError:
-            pass
-        try:
-            sortHelper(test, test)
-            comparator = sortHelper
-        except TypeError:
-            pass
-
-        if sortHelper is not None and scorer is None and comparator is None:
-            msg = "sortHelper is neither a scorer or a comparator"
-            raise InvalidArgumentType(msg)
-
-        if comparator is not None:
-            # make array of views
-            viewArray = []
-            for v in viewIter:
-                viewArray.append(v)
-
-            viewArray.sort(key=cmp_to_key(comparator))
-            indexPosition = []
-            for i in range(len(viewArray)):
-                viewAxis = getattr(viewArray[i], self._axis + 's')
-                index = self._getIndex(getattr(viewAxis, 'getName')(0))
-                indexPosition.append(index)
-            indexPosition = numpy.array(indexPosition)
-        elif hasattr(scorer, 'permuter'):
-            scoreArray = scorer.indices
-            indexPosition = numpy.argsort(scoreArray)
-        else:
-            # make array of views
-            viewArray = []
-            for v in viewIter:
-                viewArray.append(v)
-
-            scoreArray = viewArray
-            if scorer is not None:
-                # use scoring function to turn views into values
-                for i in range(len(viewArray)):
-                    scoreArray[i] = scorer(viewArray[i])
-            else:
-                for i in range(len(viewArray)):
-                    scoreArray[i] = viewArray[i][sortBy]
-
-            # use numpy.argsort to make desired index array
-            # this results in an array whose ith entry contains the the
-            # index into the data of the value that should be in the ith
-            # position.
-            indexPosition = numpy.argsort(scoreArray)
-
-=======
         axisAttr = 'points' if isinstance(self, Points) else 'features'
         indexPosition = sortIndexPosition(self, sortBy, sortHelper, axisAttr)
->>>>>>> 71db3f2e
+
         # use numpy indexing to change the ordering
         if isinstance(self, Points):
             self._source.data = self._source.data[indexPosition, :]
