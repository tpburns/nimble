"""
Method implementations and helpers acting specifically on points in a
List object.
"""
from __future__ import absolute_import

<<<<<<< HEAD
from UML.exceptions import InvalidArgumentValue
from .axis import Axis
=======
import numpy

from UML.exceptions import ArgumentException
>>>>>>> 71db3f2e
from .axis_view import AxisView
from .listAxis import ListAxis
from .points import Points
from .points_view import PointsView
from .dataHelpers import fillArrayWithCollapsedFeatures
from .dataHelpers import fillArrayWithExpandedFeatures

class ListPoints(ListAxis, Points):
    """
    List method implementations performed on the points axis.

    Parameters
    ----------
    source : UML data object
        The object containing point and feature data.
    """

    ##############################
    # Structural implementations #
    ##############################

    def _add_implementation(self, toAdd, insertBefore):
        """
        Insert the points from the toAdd object below the provided index
        in this object, the remaining points from this object will
        continue below the inserted points.
        """
        insertedLength = len(self._source.points) + len(toAdd.points)
        insertRange = range(insertBefore, insertBefore + len(toAdd.points))
        insertIndex = 0
        selfIndex = 0
        allData = []
        for pointIndex in range(insertedLength):
            if pointIndex in insertRange:
                allData.append(toAdd.data[insertIndex])
                insertIndex += 1
            else:
                allData.append(self._source.data[selfIndex])
                selfIndex += 1
        self._source.data = allData

    def _transform_implementation(self, function, limitTo):
        for i, p in enumerate(self):
            if limitTo is not None and i not in limitTo:
                continue
            currRet = function(p)
            # currRet might return an InvalidArgumentValue with a message which
            # needs to be formatted with the axis and current index before
            # being raised
            if isinstance(currRet, InvalidArgumentValue):
                currRet.value = currRet.value.format('point', i)
                raise currRet
            if len(currRet) != len(self._source.features):
                msg = "function must return an iterable with as many elements "
                msg += "as features in this object"
                raise InvalidArgumentValue(msg)

            self._source.data[i] = currRet

    # def _flattenToOne_implementation(self):
    #     onto = self._source.data[0]
    #     for _ in range(1, len(self._source.points)):
    #         onto += self._source.data[1]
    #         del self._source.data[1]
    #
    #     self._source._numFeatures = len(onto)
    #
    # def _unflattenFromOne_implementation(self, divideInto):
    #     result = []
    #     numPoints = divideInto
    #     numFeatures = len(self._source.features) // numPoints
    #     for i in range(numPoints):
    #         temp = self._source.data[0][(i*numFeatures):((i+1)*numFeatures)]
    #         result.append(temp)
    #
    #     self._source.data = result
    #     self._source._numFeatures = numFeatures

    ################################
    # Higher Order implementations #
    ################################

    def _splitByCollapsingFeatures_implementation(
            self, featuresToCollapse, collapseIndices, retainIndices,
            currNumPoints, currFtNames, numRetPoints, numRetFeatures):
        collapseData = []
        retainData = []
        for pt in self._source.data:
            collapseFeatures = []
            retainFeatures = []
            for idx in collapseIndices:
                collapseFeatures.append(pt[idx])
            for idx in retainIndices:
                retainFeatures.append(pt[idx])
            collapseData.append(collapseFeatures)
            retainData.append(retainFeatures)

        tmpData = fillArrayWithCollapsedFeatures(
            featuresToCollapse, retainData, numpy.array(collapseData),
            currNumPoints, currFtNames, numRetPoints, numRetFeatures)

        self._source.data = tmpData.tolist()
        self._source._numFeatures = numRetFeatures

    def _combineByExpandingFeatures_implementation(
            self, uniqueDict, namesIdx, uniqueNames, numRetFeatures):
        tmpData = fillArrayWithExpandedFeatures(uniqueDict, namesIdx,
                                                uniqueNames, numRetFeatures)

        self._source.data = tmpData.tolist()
        self._source._numFeatures = numRetFeatures

    #########################
    # Query implementations #
    #########################

    def _nonZeroIterator_implementation(self):
        return nzIt(self._source)

class ListPointsView(PointsView, AxisView, ListPoints):
    """
    Limit functionality of ListPoints to read-only
    """
    pass

class nzIt(object):
    """
    Non-zero iterator to return when iterating through each point.
    """
    def __init__(self, source):
        self._source = source
        self._pIndex = 0
        self._pStop = len(source.points)
        self._fIndex = 0
        self._fStop = len(source.features)

    def __iter__(self):
        return self

    def next(self):
        """
        Get next non zero value.
        """
        while self._pIndex < self._pStop:
            value = self._source.data[self._pIndex][self._fIndex]

            self._fIndex += 1
            if self._fIndex >= self._fStop:
                self._fIndex = 0
                self._pIndex += 1

            if value != 0:
                return value

        raise StopIteration

    def __next__(self):
        return self.next()<|MERGE_RESOLUTION|>--- conflicted
+++ resolved
@@ -4,14 +4,10 @@
 """
 from __future__ import absolute_import
 
-<<<<<<< HEAD
-from UML.exceptions import InvalidArgumentValue
-from .axis import Axis
-=======
 import numpy
 
-from UML.exceptions import ArgumentException
->>>>>>> 71db3f2e
+from UML.exceptions import InvalidArgumentValue
+
 from .axis_view import AxisView
 from .listAxis import ListAxis
 from .points import Points
