--- conflicted
+++ resolved
@@ -8,12 +8,7 @@
 import numpy
 
 import UML
-<<<<<<< HEAD
 from UML.exceptions import InvalidArgumentValue
-from .axis import Axis
-=======
-from UML.exceptions import ArgumentException
->>>>>>> 71db3f2e
 from .axis_view import AxisView
 from .dataframeAxis import DataFrameAxis
 from .features import Features
