--- conflicted
+++ resolved
@@ -100,11 +100,7 @@
     def _nonZeroIterator_implementation(self):
         return nzIt(self._source)
 
-<<<<<<< HEAD
-class DataFrameFeaturesView(AxisView, DataFrameFeatures):
-=======
-class DataFrameFeaturesView(DataFrameFeatures, AxisView, FeaturesView):
->>>>>>> 7ef79b34
+class DataFrameFeaturesView(FeaturesView, AxisView, DataFrameFeatures):
     """
     Limit functionality of DataFrameFeatures to read-only
     """
