"""

Methods tested in this file:

In object StructureDataSafe:
copyAs, copyPoints, copyFeatures


In object StructureModifying:
__init__,  transpose, appendPoints, appendFeatures, sortPoints, sortFeatures,
extractPoints, extractFeatures, deletePoints, deleteFeatures, retainPoints,
retainFeatures, referenceDataFrom, transformEachPoint, transformEachFeature,
transformEachElement, fillWith, flattenToOnePoint, flattenToOneFeature,
unflattenFromOnePoint, unflattenFromOneFeature

"""

from __future__ import absolute_import
from __future__ import print_function
import tempfile
import numpy
import os
import os.path
from nose.tools import *

from copy import deepcopy

import UML
from UML import createData
from UML.data import List
from UML.data import Matrix
from UML.data import Sparse
from UML.data import BaseView
from UML.data.dataHelpers import DEFAULT_PREFIX
from UML.exceptions import ArgumentException
from UML.exceptions import ImproperActionException
from UML.randomness import numpyRandom

from UML.data.tests.baseObject import DataTestObject
from six.moves import map
scipy = UML.importModule('scipy.sparse')
pd = UML.importModule('pandas')

preserveName = "PreserveTestName"
preserveAPath = os.path.join(os.getcwd(), "correct", "looking", "path")
preserveRPath = os.path.relpath(preserveAPath)
preservePair = (preserveAPath, preserveRPath)


### Helpers used by tests in the test class ###

def passThrough(value):
    return value


def plusOne(value):
    return (value + 1)


def plusOneOnlyEven(value):
    if value % 2 == 0:
        return (value + 1)
    else:
        return None


class StructureDataSafe(DataTestObject):

    #############
    # copyAs #
    #############

    def test_copy_withZeros(self):
        """ Test copyAs() produces an equal object and doesn't just copy the references """
        data1 = [[1, 2, 3, 0], [1, 0, 3, 0], [2, 4, 6, 0], [0, 0, 0, 0]]
        featureNames = ['one', 'two', 'three', 'four']
        pointNames = ['1', 'one', '2', '0']
        orig = self.constructor(data1, pointNames=pointNames, featureNames=featureNames)

        dup1 = orig.copy()
        dup2 = orig.copyAs(orig.getTypeString())

        assert orig.isIdentical(dup1)
        assert dup1.isIdentical(orig)

        assert orig.data is not dup1.data

        assert orig.isIdentical(dup2)
        assert dup2.isIdentical(orig)

        assert orig.data is not dup2.data


    def test_copy_Pempty(self):
        """ test copyAs() produces the correct outputs when given an point empty object """
        data = [[], []]
        data = numpy.array(data).T

        orig = self.constructor(data)
        sparseObj = createData(returnType="Sparse", data=data)
        listObj = createData(returnType="List", data=data)
        matixObj = createData(returnType="Matrix", data=data)

        copySparse = orig.copyAs(format='Sparse')
        assert copySparse.isIdentical(sparseObj)
        assert sparseObj.isIdentical(copySparse)

        copyList = orig.copyAs(format='List')
        assert copyList.isIdentical(listObj)
        assert listObj.isIdentical(copyList)

        copyMatrix = orig.copyAs(format='Matrix')
        assert copyMatrix.isIdentical(matixObj)
        assert matixObj.isIdentical(copyMatrix)

        pyList = orig.copyAs(format='python list')
        assert pyList == []

        numpyArray = orig.copyAs(format='numpy array')
        assert numpy.array_equal(numpyArray, data)

        numpyMatrix = orig.copyAs(format='numpy matrix')
        assert numpy.array_equal(numpyMatrix, numpy.matrix(data))

        listOfDict = orig.copyAs(format='list of dict')
        assert listOfDict == []

        dictOfList = orig.copyAs(format='dict of list')
        assert dictOfList == {'_DEFAULT_#0': [], '_DEFAULT_#1': []}


    def test_copy_Fempty(self):
        """ test copyAs() produces the correct outputs when given an feature empty object """
        data = [[], []]
        data = numpy.array(data)

        orig = self.constructor(data)
        sparseObj = createData(returnType="Sparse", data=data)
        listObj = createData(returnType="List", data=data)
        matixObj = createData(returnType="Matrix", data=data)

        copySparse = orig.copyAs(format='Sparse')
        assert copySparse.isIdentical(sparseObj)
        assert sparseObj.isIdentical(copySparse)

        copyList = orig.copyAs(format='List')
        assert copyList.isIdentical(listObj)
        assert listObj.isIdentical(copyList)

        copyMatrix = orig.copyAs(format='Matrix')
        assert copyMatrix.isIdentical(matixObj)
        assert matixObj.isIdentical(copyMatrix)

        pyList = orig.copyAs(format='python list')
        assert pyList == [[], []]

        numpyArray = orig.copyAs(format='numpy array')
        assert numpy.array_equal(numpyArray, data)

        numpyMatrix = orig.copyAs(format='numpy matrix')
        assert numpy.array_equal(numpyMatrix, numpy.matrix(data))

        listOfDict = orig.copyAs(format='list of dict')
        assert listOfDict == [{}, {}]

        dictOfList = orig.copyAs(format='dict of list')
        assert dictOfList == {}

    def test_copy_Trueempty(self):
        """ test copyAs() produces the correct outputs when given a point and feature empty object """
        data = numpy.empty(shape=(0, 0))

        orig = self.constructor(data)
        sparseObj = createData(returnType="Sparse", data=data)
        listObj = createData(returnType="List", data=data)
        matixObj = createData(returnType="Matrix", data=data)

        copySparse = orig.copyAs(format='Sparse')
        assert copySparse.isIdentical(sparseObj)
        assert sparseObj.isIdentical(copySparse)

        copyList = orig.copyAs(format='List')
        assert copyList.isIdentical(listObj)
        assert listObj.isIdentical(copyList)

        copyMatrix = orig.copyAs(format='Matrix')
        assert copyMatrix.isIdentical(matixObj)
        assert matixObj.isIdentical(copyMatrix)

        pyList = orig.copyAs(format='python list')
        assert pyList == []

        numpyArray = orig.copyAs(format='numpy array')
        assert numpy.array_equal(numpyArray, data)

        numpyMatrix = orig.copyAs(format='numpy matrix')
        assert numpy.array_equal(numpyMatrix, numpy.matrix(data))

        listOfDict = orig.copyAs(format='list of dict')
        assert listOfDict == []

        dictOfList = orig.copyAs(format='dict of list')
        assert dictOfList == {}

    def test_copy_rightTypeTrueCopy(self):
        """ Test copyAs() will return all of the right type and do not show each other's modifications"""

        data = [[1, 2, 3], [1, 0, 3], [2, 4, 6], [0, 0, 0]]
        featureNames = ['one', 'two', 'three']
        pointNames = ['1', 'one', '2', '0']
        orig = self.constructor(data, pointNames=pointNames, featureNames=featureNames)
        sparseObj = createData(returnType="Sparse", data=data, pointNames=pointNames, featureNames=featureNames)
        listObj = createData(returnType="List", data=data, pointNames=pointNames, featureNames=featureNames)
        matixObj = createData(returnType="Matrix", data=data, pointNames=pointNames, featureNames=featureNames)

        pointsShuffleIndices = [3, 1, 2, 0]
        featuresshuffleIndices = [1, 2, 0]

        copySparse = orig.copyAs(format='Sparse')
        assert copySparse.isIdentical(sparseObj)
        assert sparseObj.isIdentical(copySparse)
        assert type(copySparse) == Sparse
        copySparse.setFeatureName('two', '2')
        copySparse.setPointName('one', 'WHAT')
        assert 'two' in orig.getFeatureNames()
        assert 'one' in orig.getPointNames()
        copySparse.shufflePoints(pointsShuffleIndices)
        copySparse.shuffleFeatures(featuresshuffleIndices)
        assert orig[0, 0] == 1

        copyList = orig.copyAs(format='List')
        assert copyList.isIdentical(listObj)
        assert listObj.isIdentical(copyList)
        assert type(copyList) == List
        copyList.setFeatureName('two', '2')
        copyList.setPointName('one', 'WHAT')
        assert 'two' in orig.getFeatureNames()
        assert 'one' in orig.getPointNames()
        copyList.shufflePoints(pointsShuffleIndices)
        copyList.shuffleFeatures(featuresshuffleIndices)
        assert orig[0, 0] == 1

        copyMatrix = orig.copyAs(format='Matrix')
        assert copyMatrix.isIdentical(matixObj)
        assert matixObj.isIdentical(copyMatrix)
        assert type(copyMatrix) == Matrix
        copyMatrix.setFeatureName('two', '2')
        copyMatrix.setPointName('one', 'WHAT')
        assert 'two' in orig.getFeatureNames()
        assert 'one' in orig.getPointNames()
        copyMatrix.shufflePoints(pointsShuffleIndices)
        copyMatrix.shuffleFeatures(featuresshuffleIndices)
        assert orig[0, 0] == 1

        pyList = orig.copyAs(format='python list')
        assert type(pyList) == list
        pyList[0][0] = 5
        assert orig[0, 0] == 1

        numpyArray = orig.copyAs(format='numpy array')
        assert type(numpyArray) == type(numpy.array([]))
        numpyArray[0, 0] = 5
        assert orig[0, 0] == 1

        numpyMatrix = orig.copyAs(format='numpy matrix')
        assert type(numpyMatrix) == type(numpy.matrix([]))
        numpyMatrix[0, 0] = 5
        assert orig[0, 0] == 1

        if scipy:
            spcsc = orig.copyAs(format='scipy csc')
            assert type(spcsc) == type(scipy.sparse.csc_matrix(numpy.matrix([])))
            spcsc[0, 0] = 5
            assert orig[0, 0] == 1

            spcsr = orig.copyAs(format='scipy csr')
            assert type(spcsr) == type(scipy.sparse.csr_matrix(numpy.matrix([])))
            spcsr[0, 0] = 5
            assert orig[0, 0] == 1

        listOfDict = orig.copyAs(format='list of dict')
        assert type(listOfDict) == list
        assert type(listOfDict[0]) == dict
        listOfDict[0]['one'] = 5
        assert orig[0, 0] == 1

        dictOfList = orig.copyAs(format='dict of list')
        assert type(dictOfList) == dict
        assert type(dictOfList['one']) == list
        dictOfList['one'][0] = 5
        assert orig[0, 0] == 1

    def test_copy_rowsArePointsFalse(self):
        """ Test copyAs() will return data in the right places when rowsArePoints is False"""
        data = [[1, 2, 3], [1, 0, 3], [2, 4, 6], [0, 0, 0]]
        dataT = numpy.array(data).T.tolist()

        featureNames = ['one', 'two', 'three']
        pointNames = ['1', 'one', '2', '0']
        orig = self.constructor(data, pointNames=pointNames, featureNames=featureNames)

        out = orig.copyAs(orig.getTypeString(), rowsArePoints=False)

        desired = self.constructor(dataT, pointNames=featureNames, featureNames=pointNames)

        assert out == desired

        out = orig.copyAs(format='list of dict', rowsArePoints=False)

        desired = self.constructor(dataT, pointNames=featureNames, featureNames=pointNames)
        desired = desired.copyAs(format='list of dict')

        assert out == desired

        out = orig.copyAs(format='dict of list', rowsArePoints=False)

        desired = self.constructor(dataT, pointNames=featureNames, featureNames=pointNames)
        desired = desired.copyAs(format='dict of list')

        assert out == desired

    def test_copy_outputAs1DWrongFormat(self):
        """ Test copyAs will raise exception when given an unallowed format """
        data = [[1, 2, 3], [1, 0, 3], [2, 4, 6], [0, 0, 0]]
        featureNames = ['one', 'two', 'three']
        pointNames = ['1', 'one', '2', '0']
        orig = self.constructor(data, pointNames=pointNames, featureNames=featureNames)

        try:
            orig.copyAs("List", outputAs1D=True)
            assert False
        except ArgumentException as ae:
            print(ae)
        try:
            orig.copyAs("Matrix", outputAs1D=True)
            assert False
        except ArgumentException as ae:
            print(ae)
        try:
            orig.copyAs("Sparse", outputAs1D=True)
            assert False
        except ArgumentException as ae:
            print(ae)
        try:
            orig.copyAs("numpy matrix", outputAs1D=True)
            assert False
        except ArgumentException as ae:
            print(ae)
        if scipy:
            try:
                orig.copyAs("scipy csr", outputAs1D=True)
                assert False
            except ArgumentException as ae:
                print(ae)
            try:
                orig.copyAs("scipy csc", outputAs1D=True)
                assert False
            except ArgumentException as ae:
                print(ae)
        try:
            orig.copyAs("list of dict", outputAs1D=True)
            assert False
        except ArgumentException as ae:
            print(ae)
        try:
            orig.copyAs("dict of list", outputAs1D=True)
            assert False
        except ArgumentException as ae:
            print(ae)

    @raises(ArgumentException)
    def test_copy_outputAs1DWrongShape(self):
        """ Test copyAs will raise exception when given an unallowed shape """
        data = [[1, 2, 3], [1, 0, 3], [2, 4, 6], [0, 0, 0]]
        featureNames = ['one', 'two', 'three']
        pointNames = ['1', 'one', '2', '0']
        orig = self.constructor(data, pointNames=pointNames, featureNames=featureNames)

        orig.copyAs("numpy array", outputAs1D=True)


    def test_copyAs_outpuAs1DTrue(self):
        """ Test copyAs() will return successfully output 1d for all allowable possibilities"""
        dataPv = [[1, 2, 0, 3]]
        dataFV = [[1], [2], [3], [0]]
        origPV = self.constructor(dataPv)
        origFV = self.constructor(dataFV)

        outPV = origPV.copyAs('python list', outputAs1D=True)
        assert outPV == [1, 2, 0, 3]

        outFV = origFV.copyAs('numpy array', outputAs1D=True)
        assert numpy.array_equal(outFV, numpy.array([1, 2, 3, 0]))

    def test_copyAs_NameAndPath(self):
        """ Test copyAs() will preserve name and path attributes"""

        data = [[1, 2, 3], [1, 0, 3], [2, 4, 6], [0, 0, 0]]
        name = 'copyAsTestName'
        orig = self.constructor(data)
        with tempfile.NamedTemporaryFile(suffix=".csv") as source:
            orig.writeFile(source.name, 'csv', includeNames=False)
            orig = self.constructor(source.name, name=name)
            path = source.name

        assert orig.name == name
        assert orig.path == path
        assert orig.absolutePath == path
        assert orig.relativePath == os.path.relpath(path)

        copySparse = orig.copyAs(format='Sparse')
        assert copySparse.name == orig.name
        assert copySparse.path == orig.path
        assert copySparse.absolutePath == path
        assert copySparse.relativePath == os.path.relpath(path)

        copyList = orig.copyAs(format='List')
        assert copyList.name == orig.name
        assert copyList.path == orig.path
        assert copyList.absolutePath == path
        assert copyList.relativePath == os.path.relpath(path)

        copyMatrix = orig.copyAs(format='Matrix')
        assert copyMatrix.name == orig.name
        assert copyMatrix.path == orig.path
        assert copyMatrix.absolutePath == path
        assert copyMatrix.relativePath == os.path.relpath(path)


    ###################
    # copyPoints #
    ###################

    # @raises(ArgumentException)
    # def test_copyPoints_exceptionNone(self):
    #     """ Test copyPoints() for exception when argument is None """
    #     data1 = [[1, 2, 3], [1, 2, 3], [2, 4, 6], [0, 0, 0]]
    #     featureNames = ['one', 'two', 'three']
    #     orig = self.constructor(data1, featureNames=featureNames)
    #     orig.copyPoints(None)
    #
    # @raises(ArgumentException)
    # def test_copyPoints_exceptionNonIndex(self):
    #     """ Test copyPoints() for exception when a value in the input is not a valid index """
    #     data1 = [[1, 2, 3], [1, 2, 3], [2, 4, 6], [0, 0, 0]]
    #     pnames = ['1', 'one', '2', '0']
    #     featureNames = ['one', 'two', 'three']
    #     orig = self.constructor(data1, pointNames=pnames, featureNames=featureNames)
    #     orig.copyPoints([1, 'yes'])
    #
    #
    # def test_copyPoints_FEmpty(self):
    #     """ Test copyPoints() returns the correct data in a feature empty object """
    #     data = [[], []]
    #     pnames = ['1', 'one']
    #     data = numpy.array(data)
    #     toTest = self.constructor(data, pointNames=pnames)
    #     ret = toTest.copyPoints([0])
    #
    #     data = [[]]
    #     data = numpy.array(data)
    #     exp = self.constructor(data, pointNames=['0'])
    #     exp.isIdentical(ret)
    #
    #
    # def test_copyPoints_handmadeContents(self):
    #     """ Test copyPoints() returns the correct data """
    #     data1 = [[1, 2, 3], [1, 2, 3], [2, 4, 6], [0, 0, 0]]
    #     featureNames = ['one', 'two', 'three']
    #     pnames = ['1', 'one', '2', '0']
    #     orig = self.constructor(data1, pointNames=pnames, featureNames=featureNames)
    #     expOrig = self.constructor(data1, pointNames=pnames, featureNames=featureNames)
    #
    #     data2 = [[1, 2, 3], [2, 4, 6]]
    #     expRet = self.constructor(data2, pointNames=['one', '2'], featureNames=featureNames)
    #
    #     ret = orig.copyPoints([1, 2])
    #
    #     assert orig.isIdentical(expOrig)
    #     assert ret.isIdentical(expRet)
    #
    # def test_copyPoints_list_NamePath(self):
    #     data1 = [[1, 2, 3], [1, 2, 3], [2, 4, 6], [0, 0, 0]]
    #     featureNames = ['one', 'two', 'three']
    #     pnames = ['1', 'one', '2', '0']
    #     orig = self.constructor(data1, pointNames=pnames, featureNames=featureNames,
    #                             name=preserveName, path=preservePair)
    #
    #     ret = orig.copyPoints([1, 2])
    #
    #     assert orig.name == preserveName
    #     assert orig.absolutePath == preserveAPath
    #     assert orig.relativePath == preserveRPath
    #
    #     assert ret.nameIsDefault()
    #     assert ret.absolutePath == preserveAPath
    #     assert ret.relativePath == preserveRPath
    #
    #
    # def test_copyPoints_handmadeListOrdering(self):
    #     """ Test copyPoints() against handmade output for out of order indices """
    #     data = [[1, 2, 3], [4, 5, 6], [7, 8, 9], [10, 11, 12], [13, 14, 15]]
    #     names = ['1', '4', '7', '10', '13']
    #     toTest = self.constructor(data, pointNames=names)
    #     cop1 = toTest.copyPoints([3, 4, 1])
    #     exp1 = self.constructor([[10, 11, 12], [13, 14, 15], [4, 5, 6]], pointNames=['10', '13', '4'])
    #     assert cop1.isIdentical(exp1)
    #
    #
    # @raises(ArgumentException)
    # def test_copyPoints_exceptionStartInvalid(self):
    #     """ Test copyPoints() for ArgumentException when start is not a valid point index """
    #     featureNames = ["one", "two", "three"]
    #     data = [[1, 2, 3], [4, 5, 6], [7, 8, 9]]
    #     toTest = self.constructor(data, featureNames=featureNames)
    #     toTest.copyPoints(start=4, end=2)
    #
    # @raises(ArgumentException)
    # def test_copyPoints_exceptionEndInvalid(self):
    #     """ Test copyPoints() for ArgumentException when start is not a valid feature index """
    #     featureNames = ["one", "two", "three"]
    #     data = [[1, 2, 3], [4, 5, 6], [7, 8, 9]]
    #     toTest = self.constructor(data, featureNames=featureNames)
    #     toTest.copyPoints(start=1, end=5)
    #
    # @raises(ArgumentException)
    # def test_copyPoints_exceptionInversion(self):
    #     """ Test copyPoints() for ArgumentException when start comes after end """
    #     featureNames = ["one", "two", "three"]
    #     data = [[1, 2, 3], [4, 5, 6], [7, 8, 9]]
    #     toTest = self.constructor(data, featureNames=featureNames)
    #     toTest.copyPoints(start=2, end=0)
    #
    # def test_copyPoints_handmadeRange(self):
    #     """ Test copyPoints() against handmade output for range copying """
    #     data = [[1, 2, 3], [4, 5, 6], [7, 8, 9]]
    #     toTest = self.constructor(data)
    #     ret = toTest.copyPoints(start=1, end=2)
    #
    #     expectedRet = self.constructor([[4, 5, 6], [7, 8, 9]])
    #     expectedTest = self.constructor(data)
    #
    #     assert expectedRet.isIdentical(ret)
    #     assert expectedTest.isIdentical(toTest)
    #
    # def test_copyPoints_range_NamePath(self):
    #     data = [[1, 2, 3], [4, 5, 6], [7, 8, 9]]
    #     toTest = self.constructor(data, name=preserveName, path=preservePair)
    #
    #     ret = toTest.copyPoints(start=1, end=2)
    #
    #     assert toTest.name == preserveName
    #     assert toTest.absolutePath == preserveAPath
    #     assert toTest.relativePath == preserveRPath
    #
    #     assert ret.nameIsDefault()
    #     assert ret.absolutePath == preserveAPath
    #     assert ret.relativePath == preserveRPath
    #
    #
    # def test_copyPoints_handmadeRangeWithFeatureNames(self):
    #     """ Test copyPoints() against handmade output for range copying with featureNames """
    #     featureNames = ["one", "two", "three"]
    #     data = [[1, 2, 3], [4, 5, 6], [7, 8, 9]]
    #     pnames = ['1', '4', '7']
    #     toTest = self.constructor(data, pointNames=pnames, featureNames=featureNames)
    #     ret = toTest.copyPoints(start=1, end=2)
    #
    #     expectedRet = self.constructor([[4, 5, 6], [7, 8, 9]], pointNames=['4', '7'], featureNames=featureNames)
    #     expectedTest = self.constructor(data, pointNames=pnames, featureNames=featureNames)
    #
    #     assert expectedRet.isIdentical(ret)
    #     assert expectedTest.isIdentical(toTest)
    #
    # def test_copyPoints_handmadeRangeDefaults(self):
    #     """ Test copyPoints uses the correct defaults in the case of range based copying """
    #     featureNames = ["one", "two", "three"]
    #     data = [[1, 2, 3], [4, 5, 6], [7, 8, 9]]
    #     toTest = self.constructor(data, featureNames=featureNames)
    #     ret = toTest.copyPoints(end=1)
    #
    #     expectedRet = self.constructor([[1, 2, 3], [4, 5, 6]], featureNames=featureNames)
    #     expectedTest = self.constructor(data, featureNames=featureNames)
    #
    #     assert expectedRet.isIdentical(ret)
    #     assert expectedTest.isIdentical(toTest)
    #
    #     toTest = self.constructor(data, featureNames=featureNames)
    #     ret = toTest.copyPoints(start=1)
    #
    #     expectedTest = self.constructor(data, featureNames=featureNames)
    #     expectedRet = self.constructor([[4, 5, 6], [7, 8, 9]], featureNames=featureNames)
    #
    #     assert expectedRet.isIdentical(ret)
    #     assert expectedTest.isIdentical(toTest)


    def test_copyPoints_handmadeSingle(self):
        """ Test copyPoints() against handmade output when extracting one point """
        data = [[1, 2, 3], [4, 5, 6], [7, 8, 9]]
        toTest = self.constructor(data)
        ext1 = toTest.copyPoints(0)
        exp1 = self.constructor([[1, 2, 3]])
        assert ext1.isIdentical(exp1)
        expEnd = self.constructor(data)
        assert toTest.isIdentical(expEnd)

    def test_copyPoints_index_NamePath_Preserve(self):
        data = [[1, 2, 3], [4, 5, 6], [7, 8, 9]]
        toTest = self.constructor(data)
        if isinstance(toTest, UML.data.BaseView):
            return
        #don't test view.
        toTest._name = 'testName'
        toTest._absPath = 'testAbsPath'
        toTest._relPath = 'testRelPath'

        ext1 = toTest.copyPoints(0)

        assert ext1.nameIsDefault()
        assert ext1.path == 'testAbsPath'
        assert ext1.absolutePath == 'testAbsPath'
        assert ext1.relativePath == 'testRelPath'

        assert toTest.name == "testName"
        assert toTest.absolutePath == "testAbsPath"
        assert toTest.relativePath == 'testRelPath'

    def test_copyPoints_ListIntoPEmpty(self):
        """ Test copyPoints() by removing a list of all points """
        data = [[1, 2, 3], [4, 5, 6], [7, 8, 9], [10, 11, 12]]
        toTest = self.constructor(data)
        expRet = self.constructor(data)
        expTest = toTest.copy()
        ret = toTest.copyPoints([0, 1, 2, 3])

        assert ret.isIdentical(expRet)
        assert toTest.isIdentical(expTest)


    def test_copyPoints_handmadeListSequence(self):
        """ Test copyPoints() against handmade output for several list extractions """
        data = [[1, 2, 3], [4, 5, 6], [7, 8, 9], [10, 11, 12]]
        names = ['1', '4', '7', '10']
        toTest = self.constructor(data, pointNames=names)
        ext1 = toTest.copyPoints('1')
        exp1 = self.constructor([[1, 2, 3]], pointNames=['1'])
        assert ext1.isIdentical(exp1)
        ext2 = toTest.copyPoints([1, 2])
        exp2 = self.constructor([[4, 5, 6], [7, 8, 9]], pointNames=['4', '7'])
        assert ext2.isIdentical(exp2)
        expEnd = self.constructor(data, pointNames=names)
        assert toTest.isIdentical(expEnd)

    def test_copyPoints_handmadeListOrdering(self):
        """ Test copyPoints() against handmade output for out of order extraction """
        data = [[1, 2, 3], [4, 5, 6], [7, 8, 9], [10, 11, 12], [13, 14, 15]]
        names = ['1', '4', '7', '10', '13']
        toTest = self.constructor(data, pointNames=names)
        ext1 = toTest.copyPoints([3, 4, 1])
        exp1 = self.constructor([[10, 11, 12], [13, 14, 15], [4, 5, 6]], pointNames=['10', '13', '4'])
        assert ext1.isIdentical(exp1)
        expEnd = self.constructor(data, pointNames=names)
        assert toTest.isIdentical(expEnd)

    def test_copyPoints_List_trickyOrdering(self):
        data = [[0], [2], [2], [2], [0], [0], [0], [0], [2], [0]]
        toCopy = [6, 5, 3, 9]

        toTest = self.constructor(data)

        ret = toTest.copyPoints(toCopy)

        expRaw = [[0], [0], [2], [0]]
        expRet = self.constructor(expRaw)

        expTest = self.constructor(data)

        assert ret == expRet
        assert toTest == expTest

    def test_copyPoints_function_selectionGap(self):
        data = [[0], [2], [2], [2], [0], [0], [0], [0], [2], [0]]
        extractIndices = [3, 5, 6, 9]
        pnames = ['0', '1', '2', '3', '4', '5', '6', '7', '8', '9']

        def sel(point):
            if int(point.getPointName(0)) in extractIndices:
                return True
            else:
                return False

        toTest = self.constructor(data, pointNames=pnames)
        ret = toTest.copyPoints(sel)

        expRaw = [[2], [0], [0], [0]]
        expNames = ['3', '5', '6', '9']
        expRet = self.constructor(expRaw, pointNames=expNames)
        expTest = self.constructor(data, pointNames=pnames)
        assert ret == expRet
        assert toTest == expTest


    def test_copyPoints_functionIntoPEmpty(self):
        """ Test copyPoints() by copying all points using a function """
        data = [[1, 2, 3], [4, 5, 6], [7, 8, 9]]
        toTest = self.constructor(data)
        expRet = self.constructor(data)

        def allTrue(point):
            return True

        ret = toTest.copyPoints(allTrue)
        expTest = self.constructor(data)

        assert ret.isIdentical(expRet)
        assert toTest.isIdentical(expTest)

    def test_copyPoints_function_returnPointEmpty(self):
        data = [[1, 2, 3], [4, 5, 6], [7, 8, 9]]
        toTest = self.constructor(data)
        expTest = self.constructor(data)

        def takeNone(point):
            return False

        ret = toTest.copyPoints(takeNone)

        data = [[], [], []]
        data = numpy.array(data).T
        expRet = self.constructor(data)

        assert ret.isIdentical(expRet)
        assert toTest.isIdentical(expTest)

    def test_copyPoints_handmadeFunction(self):
        """ Test copyPoints() against handmade output for function extraction """
        data = [[1, 2, 3], [4, 5, 6], [7, 8, 9]]
        toTest = self.constructor(data)

        def oneOrFour(point):
            if 1 in point or 4 in point:
                return True
            return False

        ext = toTest.copyPoints(oneOrFour)
        exp = self.constructor([[1, 2, 3], [4, 5, 6]])
        assert ext.isIdentical(exp)
        expEnd = self.constructor(data)
        assert toTest.isIdentical(expEnd)

    def test_copyPoints_func_NamePath_preservation(self):
        data = [[1, 2, 3], [4, 5, 6], [7, 8, 9]]
        toTest = self.constructor(data)
        if isinstance(toTest, UML.data.BaseView):
            return
        #don't test view.
        def oneOrFour(point):
            if 1 in point or 4 in point:
                return True
            return False

        toTest._name = "testName"
        toTest._absPath = "testAbsPath"
        toTest._relPath = "testRelPath"

        ext = toTest.copyPoints(oneOrFour)

        assert toTest.name == "testName"
        assert toTest.absolutePath == "testAbsPath"
        assert toTest.relativePath == 'testRelPath'

        assert ext.nameIsDefault()
        assert ext.absolutePath == 'testAbsPath'
        assert ext.relativePath == 'testRelPath'

    def test_copyPoints_handmadeFuncionWithFeatureNames(self):
        """ Test copyPoints() against handmade output for function extraction with featureNames"""
        featureNames = ["one", "two", "three"]
        data = [[1, 2, 3], [4, 5, 6], [7, 8, 9]]
        toTest = self.constructor(data, featureNames=featureNames)

        def oneOrFour(point):
            if 1 in point or 4 in point:
                return True
            return False

        ext = toTest.copyPoints(oneOrFour)
        exp = self.constructor([[1, 2, 3], [4, 5, 6]], featureNames=featureNames)
        assert ext.isIdentical(exp)
        expEnd = self.constructor(data, featureNames=featureNames)
        assert toTest.isIdentical(expEnd)

    @raises(ArgumentException)
    def test_copyPoints_exceptionStartInvalid(self):
        """ Test extracPoints() for ArgumentException when start is not a valid point index """
        featureNames = ["one", "two", "three"]
        data = [[1, 2, 3], [4, 5, 6], [7, 8, 9]]
        toTest = self.constructor(data, featureNames=featureNames)
        toTest.copyPoints(start=1.1, end=2)

    @raises(ArgumentException)
    def test_copyPoints_exceptionEndInvalid(self):
        """ Test copyPoints() for ArgumentException when start is not a valid Point index """
        featureNames = ["one", "two", "three"]
        data = [[1, 2, 3], [4, 5, 6], [7, 8, 9]]
        toTest = self.constructor(data, featureNames=featureNames)
        toTest.copyPoints(start=1, end=5)

    @raises(ArgumentException)
    def test_copyPoints_exceptionInversion(self):
        """ Test copyPoints() for ArgumentException when start comes after end """
        featureNames = ["one", "two", "three"]
        data = [[1, 2, 3], [4, 5, 6], [7, 8, 9]]
        toTest = self.constructor(data, featureNames=featureNames)
        toTest.copyPoints(start=2, end=0)

    def test_copyPoints_handmadeRange(self):
        """ Test copyPoints() against handmade output for range extraction """
        data = [[1, 2, 3], [4, 5, 6], [7, 8, 9]]
        toTest = self.constructor(data)
        ret = toTest.copyPoints(start=1, end=2)

        expectedRet = self.constructor([[4, 5, 6], [7, 8, 9]])
        expectedTest = self.constructor(data)

        assert expectedRet.isIdentical(ret)
        assert expectedTest.isIdentical(toTest)

    def test_copyPoints_range_NamePath_preservation(self):
        data = [[1, 2, 3], [4, 5, 6], [7, 8, 9]]
        toTest = self.constructor(data)
        if isinstance(toTest, UML.data.BaseView):
            return
        #don't test view.
        toTest._name = "testName"
        toTest._absPath = "testAbsPath"
        toTest._relPath = "testRelPath"

        ret = toTest.copyPoints(start=1, end=2)

        assert toTest.name == "testName"
        assert toTest.absolutePath == "testAbsPath"
        assert toTest.relativePath == 'testRelPath'

        assert ret.nameIsDefault()
        assert ret.absolutePath == 'testAbsPath'
        assert ret.relativePath == 'testRelPath'


    def test_copyPoints_rangeIntoPEmpty(self):
        """ Test copyPoints() removes all points using ranges """
        featureNames = ["one", "two", "three"]
        pointNames = ['1', '4', '7']
        data = [[1, 2, 3], [4, 5, 6], [7, 8, 9]]
        toTest = self.constructor(data, pointNames=pointNames, featureNames=featureNames)
        expRet = self.constructor(data, pointNames=pointNames, featureNames=featureNames)
        ret = toTest.copyPoints(start=0, end=2)

        assert ret.isIdentical(expRet)

        expTest = self.constructor(data)

        toTest.isIdentical(expTest)


    def test_copyPoints_handmadeRangeWithFeatureNames(self):
        """ Test copyPoints() against handmade output for range extraction with featureNames """
        featureNames = ["one", "two", "three"]
        pointNames = ['1', '4', '7']
        data = [[1, 2, 3], [4, 5, 6], [7, 8, 9]]
        toTest = self.constructor(data, pointNames=pointNames, featureNames=featureNames)
        ret = toTest.copyPoints(start=1, end=2)

        expectedRet = self.constructor([[4, 5, 6], [7, 8, 9]], pointNames=['4', '7'], featureNames=featureNames)
        expectedTest = self.constructor(data, pointNames=pointNames, featureNames=featureNames)

        assert expectedRet.isIdentical(ret)
        assert expectedTest.isIdentical(toTest)


    def test_copyPoints_handmadeRangeDefaults(self):
        """ Test copyPoints uses the correct defaults in the case of range based extraction """
        featureNames = ["one", "two", "three"]
        pointNames = ['1', '4', '7']
        data = [[1, 2, 3], [4, 5, 6], [7, 8, 9]]
        toTest = self.constructor(data, pointNames=pointNames, featureNames=featureNames)
        ret = toTest.copyPoints(end=1)

        expectedRet = self.constructor([[1, 2, 3], [4, 5, 6]], pointNames=['1', '4'], featureNames=featureNames)
        expectedTest = self.constructor(data, pointNames=pointNames, featureNames=featureNames)

        assert expectedRet.isIdentical(ret)
        assert expectedTest.isIdentical(toTest)

        toTest = self.constructor(data, pointNames=pointNames, featureNames=featureNames)
        ret = toTest.copyPoints(start=1)

        expectedTest = self.constructor(data, pointNames=pointNames, featureNames=featureNames)
        expectedRet = self.constructor([[4, 5, 6], [7, 8, 9]], pointNames=['4', '7'], featureNames=featureNames)

        assert expectedRet.isIdentical(ret)
        assert expectedTest.isIdentical(toTest)

    def test_copyPoints_handmade_calling_pointNames(self):
        featureNames = ["one", "two", "three"]
        pointNames = ['1', '4', '7']
        data = [[1, 2, 3], [4, 5, 6], [7, 8, 9]]

        toTest = self.constructor(data, pointNames=pointNames, featureNames=featureNames)
        ret = toTest.copyPoints(start='4', end='7')

        expectedRet = self.constructor([[4, 5, 6], [7, 8, 9]], pointNames=pointNames[1:], featureNames=featureNames)
        expectedTest = self.constructor(data, pointNames=pointNames, featureNames=featureNames)

        assert expectedRet.isIdentical(ret)
        assert expectedTest.isIdentical(toTest)

    def test_copyPoints_handmadeString(self):
        featureNames = ["one", "two", "three"]
        pointNames = ['1', '4', '7']
        data = [[1, 2, 3], [4, 5, 6], [7, 8, 9]]

        #test featureName=value
        toTest = self.constructor(data, pointNames=pointNames, featureNames=featureNames)
        ret = toTest.copyPoints('one=1')
        expectedRet = self.constructor([[1, 2, 3]], pointNames=pointNames[:1], featureNames=featureNames)
        expectedTest = self.constructor(data, pointNames=pointNames, featureNames=featureNames)
        assert expectedRet.isIdentical(ret)
        assert expectedTest.isIdentical(toTest)

        #test featureName==value
        toTest = self.constructor(data, pointNames=pointNames, featureNames=featureNames)
        ret = toTest.copyPoints('one==1')
        expectedRet = self.constructor([[1, 2, 3]], pointNames=pointNames[:1], featureNames=featureNames)
        expectedTest = self.constructor(data, pointNames=pointNames, featureNames=featureNames)
        assert expectedRet.isIdentical(ret)
        assert expectedTest.isIdentical(toTest)

        #test featureName<value
        toTest = self.constructor(data, pointNames=pointNames, featureNames=featureNames)
        ret = toTest.copyPoints('one<2')
        expectedRet = self.constructor([[1, 2, 3]], pointNames=pointNames[:1], featureNames=featureNames)
        expectedTest = self.constructor(data, pointNames=pointNames, featureNames=featureNames)
        assert expectedRet.isIdentical(ret)
        assert expectedTest.isIdentical(toTest)

        #test featureName<=value
        toTest = self.constructor(data, pointNames=pointNames, featureNames=featureNames)
        ret = toTest.copyPoints('one<=1')
        expectedRet = self.constructor([[1, 2, 3]], pointNames=pointNames[:1], featureNames=featureNames)
        expectedTest = self.constructor(data, pointNames=pointNames, featureNames=featureNames)
        assert expectedRet.isIdentical(ret)
        assert expectedTest.isIdentical(toTest)

        #test featureName>value
        toTest = self.constructor(data, pointNames=pointNames, featureNames=featureNames)
        ret = toTest.copyPoints('one>4')
        expectedRet = self.constructor([[7, 8, 9]], pointNames=pointNames[-1:], featureNames=featureNames)
        expectedTest = self.constructor(data, pointNames=pointNames, featureNames=featureNames)
        assert expectedRet.isIdentical(ret)
        assert expectedTest.isIdentical(toTest)

        #test featureName>=value
        toTest = self.constructor(data, pointNames=pointNames, featureNames=featureNames)
        ret = toTest.copyPoints('one>=7')
        expectedRet = self.constructor([[7, 8, 9]], pointNames=pointNames[-1:], featureNames=featureNames)
        expectedTest = self.constructor(data, pointNames=pointNames, featureNames=featureNames)
        assert expectedRet.isIdentical(ret)
        assert expectedTest.isIdentical(toTest)

        #test featureName!=value
        toTest = self.constructor(data, pointNames=pointNames, featureNames=featureNames)
        ret = toTest.copyPoints('one!=4')
        expectedRet = self.constructor([[1, 2, 3], [7, 8, 9]], pointNames=[pointNames[0], pointNames[-1]],
                                       featureNames=featureNames)
        expectedTest = self.constructor(data, pointNames=pointNames, featureNames=featureNames)
        assert expectedRet.isIdentical(ret)
        assert expectedTest.isIdentical(toTest)

        #test featureName<value and return back an empty
        assert expectedTest.isIdentical(toTest)
        toTest = self.constructor(data, pointNames=pointNames, featureNames=featureNames)
        ret = toTest.copyPoints('one<1')
        expectedRet = self.constructor([], featureNames=featureNames)
        expectedTest = self.constructor(data, pointNames=pointNames, featureNames=featureNames)
        assert expectedRet.isIdentical(ret)
        assert expectedTest.isIdentical(toTest)

        #test featureName<value and return back all data
        assert expectedTest.isIdentical(toTest)
        toTest = self.constructor(data, pointNames=pointNames, featureNames=featureNames)
        ret = toTest.copyPoints('one>0')
        expectedRet = self.constructor(data, pointNames=pointNames, featureNames=featureNames)
        expectedTest = self.constructor(data, pointNames=pointNames, featureNames=featureNames)
        assert expectedRet.isIdentical(ret)
        assert expectedTest.isIdentical(toTest)

    def test_copyPoints_handmadeStringWithOperatorWhitespace(self):
        featureNames = ["one", "two", "three"]
        pointNames = ['1', '4', '7']
        data = [[1, 2, 3], [4, 5, 6], [7, 8, 9]]

        #test featureName=value
        toTest = self.constructor(data, pointNames=pointNames, featureNames=featureNames)
        ret = toTest.copyPoints('one = 1')
        expectedRet = self.constructor([[1, 2, 3]], pointNames=pointNames[:1], featureNames=featureNames)
        expectedTest = self.constructor(data, pointNames=pointNames, featureNames=featureNames)
        assert expectedRet.isIdentical(ret)
        assert expectedTest.isIdentical(toTest)

        #test featureName==value
        toTest = self.constructor(data, pointNames=pointNames, featureNames=featureNames)
        ret = toTest.copyPoints('one == 1')
        expectedRet = self.constructor([[1, 2, 3]], pointNames=pointNames[:1], featureNames=featureNames)
        expectedTest = self.constructor(data, pointNames=pointNames, featureNames=featureNames)
        assert expectedRet.isIdentical(ret)
        assert expectedTest.isIdentical(toTest)

        #test featureName<value
        toTest = self.constructor(data, pointNames=pointNames, featureNames=featureNames)
        ret = toTest.copyPoints('one < 2')
        expectedRet = self.constructor([[1, 2, 3]], pointNames=pointNames[:1], featureNames=featureNames)
        expectedTest = self.constructor(data, pointNames=pointNames, featureNames=featureNames)
        assert expectedRet.isIdentical(ret)
        assert expectedTest.isIdentical(toTest)

        #test featureName<=value
        toTest = self.constructor(data, pointNames=pointNames, featureNames=featureNames)
        ret = toTest.copyPoints('one <= 1')
        expectedRet = self.constructor([[1, 2, 3]], pointNames=pointNames[:1], featureNames=featureNames)
        expectedTest = self.constructor(data, pointNames=pointNames, featureNames=featureNames)
        assert expectedRet.isIdentical(ret)
        assert expectedTest.isIdentical(toTest)

        #test featureName>value
        toTest = self.constructor(data, pointNames=pointNames, featureNames=featureNames)
        ret = toTest.copyPoints('one > 4')
        expectedRet = self.constructor([[7, 8, 9]], pointNames=pointNames[-1:], featureNames=featureNames)
        expectedTest = self.constructor(data, pointNames=pointNames, featureNames=featureNames)
        assert expectedRet.isIdentical(ret)
        assert expectedTest.isIdentical(toTest)

        #test featureName>=value
        toTest = self.constructor(data, pointNames=pointNames, featureNames=featureNames)
        ret = toTest.copyPoints('one >= 7')
        expectedRet = self.constructor([[7, 8, 9]], pointNames=pointNames[-1:], featureNames=featureNames)
        expectedTest = self.constructor(data, pointNames=pointNames, featureNames=featureNames)
        assert expectedRet.isIdentical(ret)
        assert expectedTest.isIdentical(toTest)

        #test featureName!=value
        toTest = self.constructor(data, pointNames=pointNames, featureNames=featureNames)
        ret = toTest.copyPoints('one != 4')
        expectedRet = self.constructor([[1, 2, 3], [7, 8, 9]], pointNames=[pointNames[0], pointNames[-1]],
                                       featureNames=featureNames)
        expectedTest = self.constructor(data, pointNames=pointNames, featureNames=featureNames)
        assert expectedRet.isIdentical(ret)
        assert expectedTest.isIdentical(toTest)

        #test featureName<value and return back an empty
        assert expectedTest.isIdentical(toTest)
        toTest = self.constructor(data, pointNames=pointNames, featureNames=featureNames)
        ret = toTest.copyPoints('one < 1')
        expectedRet = self.constructor([], featureNames=featureNames)
        expectedTest = self.constructor(data, pointNames=pointNames, featureNames=featureNames)
        assert expectedRet.isIdentical(ret)
        assert expectedTest.isIdentical(toTest)

        #test featureName<value and return back all data
        assert expectedTest.isIdentical(toTest)
        toTest = self.constructor(data, pointNames=pointNames, featureNames=featureNames)
        ret = toTest.copyPoints('one > 0')
        expectedRet = self.constructor(data, pointNames=pointNames, featureNames=featureNames)
        expectedTest = self.constructor(data, pointNames=pointNames, featureNames=featureNames)
        assert expectedRet.isIdentical(ret)
        assert expectedTest.isIdentical(toTest)

    def test_copyPoints_handmadeStringWithFeatureWhitespace(self):
        featureNames = ["feature one", "feature two", "feature three"]
        pointNames = ['1', '4', '7']
        data = [[1, 2, 3], [4, 5, 6], [7, 8, 9]]

        #test featureName=value
        toTest = self.constructor(data, pointNames=pointNames, featureNames=featureNames)
        ret = toTest.copyPoints('feature one=1')
        expectedRet = self.constructor([[1, 2, 3]], pointNames=pointNames[:1], featureNames=featureNames)
        expectedTest = self.constructor(data, pointNames=pointNames, featureNames=featureNames)
        assert expectedRet.isIdentical(ret)
        assert expectedTest.isIdentical(toTest)

        #test featureName=value with operator whitespace
        toTest = self.constructor(data, pointNames=pointNames, featureNames=featureNames)
        ret = toTest.copyPoints('feature one = 1')
        expectedRet = self.constructor([[1, 2, 3]], pointNames=pointNames[:1], featureNames=featureNames)
        expectedTest = self.constructor(data, pointNames=pointNames, featureNames=featureNames)
        assert expectedRet.isIdentical(ret)
        assert expectedTest.isIdentical(toTest)

    @raises(ArgumentException)
    def test_copyPoints_handmadeString_featureNotExist(self):
        featureNames = ["one", "two", "three"]
        pointNames = ['1', '4', '7']
        data = [[1, 2, 3], [4, 5, 6], [7, 8, 9]]

        toTest = self.constructor(data, pointNames=pointNames, featureNames=featureNames)
        ret = toTest.copyPoints('four=1')

    def test_copyPoints_numberOnly(self):
        self.back_copy_numberOnly('point')


    #######################
    # copy common backend #
    #######################

    def back_copy_numberOnly(self, axis):
        if axis == 'point':
            toCall = "copyPoints"
        else:
            toCall = "copyFeatures"

        data = [[1, 2, 3, 33], [4, 5, 6, 66], [7, 8, 9, 99], [10, 11, 12, 14]]
        pnames = ['1', '4', '7', '10']
        fnames = ['a', 'b', 'd', 'gg']
        toTest = self.constructor(data, pointNames=pnames, featureNames=fnames)
        ret = getattr(toTest, toCall)(number=3)
        if axis == 'point':
            exp = self.constructor(data[:3], pointNames=pnames[:3], featureNames=fnames)
            rem = self.constructor(data, pointNames=pnames, featureNames=fnames)
        else:
            exp = self.constructor([p[:3] for p in data], pointNames=pnames, featureNames=fnames[:3])
            rem = self.constructor(data, pointNames=pnames, featureNames=fnames)

        assert exp.isIdentical(ret)
        assert rem.isIdentical(toTest)


    #####################
    # copyFeatures #
    #####################

    # @raises(ArgumentException)
    # def test_copyFeatures_exceptionNone(self):
    #     """ Test copyFeatures() for exception when argument is None """
    #
    #     data1 = [[1, 2, 3], [1, 2, 3], [2, 4, 6], [0, 0, 0]]
    #     featureNames = ['one', 'two', 'three']
    #     orig = self.constructor(data1, featureNames=featureNames)
    #     orig.copyFeatures(None)
    #
    # @raises(ArgumentException)
    # def test_copyFeatures_exceptionNonIndex(self):
    #     """ Test copyFeatures() for exception when a value in the input is not a valid index """
    #
    #     data1 = [[1, 2, 3], [1, 2, 3], [2, 4, 6], [0, 0, 0]]
    #     featureNames = ['one', 'two', 'three']
    #     orig = self.constructor(data1, featureNames=featureNames)
    #     orig.copyFeatures([1, 'yes'])
    #
    # def test_copyFeatures_PEmpty(self):
    #     """ Test copyFeatures() returns the correct data in a point empty object """
    #     data = [[], []]
    #     data = numpy.array(data).T
    #     toTest = self.constructor(data)
    #     ret = toTest.copyFeatures([0])
    #
    #     data = [[]]
    #     data = numpy.array(data).T
    #     exp = self.constructor(data)
    #     exp.isIdentical(ret)
    #
    #
    # def test_copyFeatures_handmadeContents(self):
    #     """ Test copyFeatures() returns the correct data """
    #
    #     data1 = [[1, 2, 3], [1, 2, 3], [2, 4, 6], [0, 0, 0]]
    #     featureNames = ['one', 'two', 'three']
    #     pnames = ['1', 'one', '2', '0']
    #     orig = self.constructor(data1, pointNames=pnames, featureNames=featureNames)
    #     expOrig = self.constructor(data1, pointNames=pnames, featureNames=featureNames)
    #
    #     data2 = [[1, 2], [1, 2], [2, 4], [0, 0]]
    #
    #     expRet = self.constructor(data2, pointNames=pnames, featureNames=['one', 'two'])
    #
    #     ret = orig.copyFeatures([0, 'two'])
    #
    #     assert orig.isIdentical(expOrig)
    #     assert ret.isIdentical(expRet)
    #
    #
    # def test_copyFeatures_list_NamePath(self):
    #     data1 = [[1, 2, 3], [1, 2, 3], [2, 4, 6], [0, 0, 0]]
    #     featureNames = ['one', 'two', 'three']
    #     pnames = ['1', 'one', '2', '0']
    #     orig = self.constructor(data1, pointNames=pnames,
    #                             featureNames=featureNames, name=preserveName, path=preservePair)
    #
    #     ret = orig.copyFeatures([0, 'two'])
    #
    #     assert orig.name == preserveName
    #     assert orig.absolutePath == preserveAPath
    #     assert orig.relativePath == preserveRPath
    #
    #     assert ret.nameIsDefault()
    #     assert ret.absolutePath == preserveAPath
    #     assert ret.relativePath == preserveRPath
    #
    #
    # def test_copyFeatures_handmadeListOrdering(self):
    #     """ Test copyFeatures() against handmade output for out of order indices """
    #     data = [[1, 2, 3, 33], [4, 5, 6, 66], [7, 8, 9, 99], [10, 11, 12, 122]]
    #     names = ['1', '2', '3', 'dubs']
    #     toTest = self.constructor(data, featureNames=names)
    #     cop1 = toTest.copyFeatures([2, 3, 1])
    #     exp1 = self.constructor([[3, 33, 2], [6, 66, 5], [9, 99, 8], [12, 122, 11]], featureNames=['3', 'dubs', '2'])
    #     assert cop1.isIdentical(exp1)
    #
    #
    # @raises(ArgumentException)
    # def test_copyFeatures_exceptionStartInvalid(self):
    #     """ Test copyFeatures() for ArgumentException when start is not a valid feature index """
    #     featureNames = ["one", "two", "three"]
    #     data = [[1, 2, 3], [4, 5, 6], [7, 8, 9]]
    #     toTest = self.constructor(data, featureNames=featureNames)
    #     toTest.copyFeatures(start=-1, end=2)
    #
    # @raises(ArgumentException)
    # def test_copyFeatures_exceptionStartInvalidFeatureName(self):
    #     """ Test copyFeatures() for ArgumentException when start is not a valid feature FeatureName """
    #     featureNames = ["one", "two", "three"]
    #     data = [[1, 2, 3], [4, 5, 6], [7, 8, 9]]
    #     toTest = self.constructor(data, featureNames=featureNames)
    #     toTest.copyFeatures(start="wrong", end=2)
    #
    # @raises(ArgumentException)
    # def test_copyFeatures_exceptionEndInvalid(self):
    #     """ Test copyFeatures() for ArgumentException when start is not a valid feature index """
    #     featureNames = ["one", "two", "three"]
    #     data = [[1, 2, 3], [4, 5, 6], [7, 8, 9]]
    #     toTest = self.constructor(data, featureNames=featureNames)
    #     toTest.copyFeatures(start=0, end=5)
    #
    # @raises(ArgumentException)
    # def test_copyFeatures_exceptionEndInvalidFeatureName(self):
    #     """ Test copyFeatures() for ArgumentException when start is not a valid featureName """
    #     featureNames = ["one", "two", "three"]
    #     data = [[1, 2, 3], [4, 5, 6], [7, 8, 9]]
    #     toTest = self.constructor(data, featureNames=featureNames)
    #     toTest.copyFeatures(start="two", end="five")
    #
    # @raises(ArgumentException)
    # def test_copyFeatures_exceptionInversion(self):
    #     """ Test copyFeatures() for ArgumentException when start comes after end """
    #     featureNames = ["one", "two", "three"]
    #     data = [[1, 2, 3], [4, 5, 6], [7, 8, 9]]
    #     toTest = self.constructor(data, featureNames=featureNames)
    #     toTest.copyFeatures(start=2, end=0)
    #
    # @raises(ArgumentException)
    # def test_copyFeatures_exceptionInversionFeatureName(self):
    #     """ Test copyFeatures() for ArgumentException when start comes after end as FeatureNames"""
    #     featureNames = ["one", "two", "three"]
    #     data = [[1, 2, 3], [4, 5, 6], [7, 8, 9]]
    #     toTest = self.constructor(data, featureNames=featureNames)
    #     toTest.copyFeatures(start="two", end="one")
    #
    # def test_copyFeatures_handmadeRange(self):
    #     """ Test copyFeatures() against handmade output for range copying """
    #     data = [[1, 2, 3], [4, 5, 6], [7, 8, 9]]
    #     toTest = self.constructor(data)
    #     ret = toTest.copyFeatures(start=1, end=2)
    #
    #     expectedRet = self.constructor([[2, 3], [5, 6], [8, 9]])
    #     expectedTest = self.constructor(data)
    #
    #     assert expectedRet.isIdentical(ret)
    #     assert expectedTest.isIdentical(toTest)
    #
    # def test_copyFeatures_range_NamePath(self):
    #     data = [[1, 2, 3], [4, 5, 6], [7, 8, 9]]
    #     toTest = self.constructor(data, name=preserveName, path=preservePair)
    #
    #     ret = toTest.copyFeatures(start=1, end=2)
    #
    #     assert toTest.name == preserveName
    #     assert toTest.absolutePath == preserveAPath
    #     assert toTest.relativePath == preserveRPath
    #
    #     assert ret.nameIsDefault()
    #     assert ret.absolutePath == preserveAPath
    #     assert ret.relativePath == preserveRPath
    #
    #
    # def test_copyFeatures_handmadeWithFeatureNames(self):
    #     """ Test copyFeatures() against handmade output for range copying with FeatureNames """
    #     featureNames = ["one", "two", "three"]
    #     pnames = ['1', '4', '7']
    #     data = [[1, 2, 3], [4, 5, 6], [7, 8, 9]]
    #     toTest = self.constructor(data, pointNames=pnames, featureNames=featureNames)
    #     ret = toTest.copyFeatures(start=1, end=2)
    #
    #     expectedRet = self.constructor([[2, 3], [5, 6], [8, 9]], pointNames=pnames, featureNames=["two", "three"])
    #     expectedTest = self.constructor(data, pointNames=pnames, featureNames=featureNames)
    #
    #     assert expectedRet.isIdentical(ret)
    #     assert expectedTest.isIdentical(toTest)

    def test_copyFeatures_handmadeSingle(self):
        """ Test copyFeatures() against handmade output when copying one feature """
        data = [[1, 2, 3], [4, 5, 6], [7, 8, 9]]
        toTest = self.constructor(data)
        ext1 = toTest.copyFeatures(0)
        exp1 = self.constructor([[1], [4], [7]])

        assert ext1.isIdentical(exp1)
        expEnd = self.constructor(data)
        assert toTest.isIdentical(expEnd)

    def test_copyFeatures_List_NamePath_Preserve(self):
        data = [[1, 2, 3], [4, 5, 6], [7, 8, 9]]
        toTest = self.constructor(data)
        if isinstance(toTest, UML.data.BaseView):
            return
        #don't test view.
        toTest._name = "testName"
        toTest._absPath = "testAbsPath"
        toTest._relPath = "testRelPath"

        ext1 = toTest.copyFeatures(0)

        assert toTest.path == 'testAbsPath'
        assert toTest.absolutePath == 'testAbsPath'
        assert toTest.relativePath == 'testRelPath'

        assert ext1.nameIsDefault()
        assert ext1.absolutePath == 'testAbsPath'
        assert ext1.relativePath == 'testRelPath'

    def test_copyFeatures_ListIntoFEmpty(self):
        """ Test copyFeatures() by removing a list of all features """
        data = [[1, 2, 3], [4, 5, 6], [7, 8, 9], [10, 11, 12]]
        toTest = self.constructor(data)
        expRet = self.constructor(data)
        ret = toTest.copyFeatures([0, 1, 2])

        assert ret.isIdentical(expRet)
        expEnd = self.constructor(data)
        assert toTest.isIdentical(expEnd)

    def test_copyFeatures_ListIntoFEmptyOutOfOrder(self):
        """ Test copyFeatures() by removing a list of all features """
        data = [[1, 2, 3], [4, 5, 6], [7, 8, 9], [10, 11, 12]]
        toTest = self.constructor(data)
        expData = [[3, 1, 2], [6, 4, 5], [9, 7, 8], [12, 10, 11]]
        expRet = self.constructor(expData)
        ret = toTest.copyFeatures([2, 0, 1])

        assert ret.isIdentical(expRet)
        expEnd = self.constructor(data)
        assert toTest.isIdentical(expEnd)


    def test_copyFeatures_handmadeListSequence(self):
        """ Test copyFeatures() against handmade output for several copies by list """
        pointNames = ['1', '4', '7']
        data = [[1, 2, 3, -1], [4, 5, 6, -2], [7, 8, 9, -3]]
        toTest = self.constructor(data, pointNames=pointNames)
        ext1 = toTest.copyFeatures([0])
        exp1 = self.constructor([[1], [4], [7]], pointNames=pointNames)
        assert ext1.isIdentical(exp1)
        ext2 = toTest.copyFeatures([3, 2])
        exp2 = self.constructor([[-1, 3], [-2, 6], [-3, 9]], pointNames=pointNames)
        assert ext2.isIdentical(exp2)
        expEndData = [[2], [5], [8]]
        expEnd = self.constructor(data, pointNames=pointNames)
        assert toTest.isIdentical(expEnd)

    def test_copyFeatures_handmadeListWithFeatureName(self):
        """ Test copyFeatures() against handmade output for list copies when specifying featureNames """
        data = [[1, 2, 3, -1], [4, 5, 6, -2], [7, 8, 9, -3]]
        featureNames = ["one", "two", "three", "neg"]
        toTest = self.constructor(data, featureNames=featureNames)
        ext1 = toTest.copyFeatures(["one"])
        exp1 = self.constructor([[1], [4], [7]], featureNames=["one"])
        assert ext1.isIdentical(exp1)
        ext2 = toTest.copyFeatures(["three", "neg"])
        exp2 = self.constructor([[3, -1], [6, -2], [9, -3]], featureNames=["three", "neg"])
        assert ext2.isIdentical(exp2)
        expEnd = self.constructor(data, featureNames=featureNames)
        assert toTest.isIdentical(expEnd)


    def test_copyFeatures_List_trickyOrdering(self):
        data = [0, 1, 1, 1, 0, 0, 0, 0, 1, 0]
        toExtract = [6, 5, 3, 9]
        #		toExtract = [3,5,6,9]

        toTest = self.constructor(data)

        ret = toTest.copyFeatures(toExtract)

        expRaw = [0, 0, 1, 0]
        expRet = self.constructor(expRaw)

        expRem = self.constructor(data)

        assert ret == expRet
        assert toTest == expRem

    def test_copyFeatures_List_reorderingWithFeatureNames(self):
        data = [[1, 2, 3, 10], [4, 5, 6, 11], [7, 8, 9, 12]]
        fnames = ['a', 'b', 'c', 'd']
        test = self.constructor(data, featureNames=fnames)

        expRetRaw = [[1, 3, 2], [4, 6, 5], [7, 9, 8]]
        expRetNames = ['a', 'c', 'b']
        expRet = self.constructor(expRetRaw, featureNames=expRetNames)

        expTestRaw = [[10], [11], [12]]
        expTestNames = ['d']
        expTest = self.constructor(data, featureNames=fnames)

        ret = test.copyFeatures(expRetNames)
        assert ret == expRet
        assert test == expTest


    def test_copyFeatures_function_selectionGap(self):
        data = [0, 1, 1, 1, 0, 0, 0, 0, 1, 0]
        fnames = ['0', '1', '2', '3', '4', '5', '6', '7', '8', '9']

        copyIndices = [3, 5, 6, 9]

        def sel(feature):
            if int(feature.getFeatureName(0)) in copyIndices:
                return True
            else:
                return False

        toTest = self.constructor(data, featureNames=fnames)

        ret = toTest.copyFeatures(sel)

        expRaw = [1, 0, 0, 0]
        expNames = ['3', '5', '6', '9']
        expRet = self.constructor(expRaw, featureNames=expNames)

        expRaw = [0, 1, 1, 0, 0, 1]
        expNames = ['0', '1', '2', '4', '7', '8']
        expRem = self.constructor(data, featureNames=fnames)

        assert ret == expRet
        assert toTest == expRem


    def test_copyFeatures_functionIntoFEmpty(self):
        """ Test copyFeatures() by removing all featuress using a function """
        data = [[1, 2, 3], [4, 5, 6], [7, 8, 9]]
        toTest = self.constructor(data)
        expRet = self.constructor(data)

        def allTrue(point):
            return True

        ret = toTest.copyFeatures(allTrue)
        assert ret.isIdentical(expRet)
        expEnd = self.constructor(data)
        assert toTest.isIdentical(expEnd)

    def test_copyFeatures_function_returnPointEmpty(self):
        data = [[1, 2, 3], [4, 5, 6], [7, 8, 9]]
        toTest = self.constructor(data)
        exp = self.constructor(data)

        def takeNone(point):
            return False

        ret = toTest.copyFeatures(takeNone)
        expRet = self.constructor([[],[],[]])
        assert ret.isIdentical(expRet)
        assert toTest.isIdentical(exp)


    def test_copyFeatures_handmadeFunction(self):
        """ Test copyFeatures() against handmade output for function copies """
        data = [[1, 2, 3, -1], [4, 5, 6, -2], [7, 8, 9, -3]]
        toTest = self.constructor(data)

        def absoluteOne(feature):
            if 1 in feature or -1 in feature:
                return True
            return False

        ext = toTest.copyFeatures(absoluteOne)
        exp = self.constructor([[1, -1], [4, -2], [7, -3]])
        assert ext.isIdentical(exp)
        expEnd = self.constructor(data)
        assert toTest.isIdentical(expEnd)


    def test_copyFeatures_func_NamePath_preservation(self):
        data = [[1, 2, 3, -1], [4, 5, 6, -2], [7, 8, 9, -3]]
        toTest = self.constructor(data)
        if isinstance(toTest, UML.data.BaseView):
            return
        #don't test view.
        def absoluteOne(feature):
            if 1 in feature or -1 in feature:
                return True
            return False

        toTest._name = "testName"
        toTest._absPath = "testAbsPath"
        toTest._relPath = "testRelPath"

        ext = toTest.copyFeatures(absoluteOne)

        assert toTest.name == "testName"
        assert toTest.absolutePath == "testAbsPath"
        assert toTest.relativePath == 'testRelPath'

        assert ext.nameIsDefault()
        assert ext.absolutePath == 'testAbsPath'
        assert ext.relativePath == 'testRelPath'

    def test_copyFeatures_handmadeFunctionWithFeatureName(self):
        """ Test copyFeatures() against handmade output for function copies with featureNames """
        data = [[1, 2, 3, -1], [4, 5, 6, -2], [7, 8, 9, -3]]
        featureNames = ["one", "two", "three", "neg"]
        pointNames = ['1', '4', '7']
        toTest = self.constructor(data, pointNames=pointNames, featureNames=featureNames)

        def absoluteOne(feature):
            if 1 in feature or -1 in feature:
                return True
            return False

        ext = toTest.copyFeatures(absoluteOne)
        exp = self.constructor([[1, -1], [4, -2], [7, -3]], pointNames=pointNames, featureNames=['one', 'neg'])
        assert ext.isIdentical(exp)
        expEnd = self.constructor(data, pointNames=pointNames, featureNames=featureNames)
        assert toTest.isIdentical(expEnd)

    @raises(ArgumentException)
    def test_copyFeatures_exceptionStartInvalid(self):
        """ Test copyFeatures() for ArgumentException when start is not a valid feature index """
        featureNames = ["one", "two", "three"]
        data = [[1, 2, 3], [4, 5, 6], [7, 8, 9]]
        toTest = self.constructor(data, featureNames=featureNames)
        toTest.copyFeatures(start=1.1, end=2)

    @raises(ArgumentException)
    def test_copyFeatures_exceptionStartInvalidFeatureName(self):
        """ Test copyFeatures() for ArgumentException when start is not a valid feature FeatureName """
        featureNames = ["one", "two", "three"]
        data = [[1, 2, 3], [4, 5, 6], [7, 8, 9]]
        toTest = self.constructor(data, featureNames=featureNames)
        toTest.copyFeatures(start="wrong", end=2)

    @raises(ArgumentException)
    def test_copyFeatures_exceptionEndInvalid(self):
        """ Test copyFeatures() for ArgumentException when start is not a valid feature index """
        featureNames = ["one", "two", "three"]
        data = [[1, 2, 3], [4, 5, 6], [7, 8, 9]]
        toTest = self.constructor(data, featureNames=featureNames)
        toTest.copyFeatures(start=0, end=5)

    @raises(ArgumentException)
    def test_copyFeatures_exceptionEndInvalidFeatureName(self):
        """ Test copyFeatures() for ArgumentException when start is not a valid featureName """
        featureNames = ["one", "two", "three"]
        data = [[1, 2, 3], [4, 5, 6], [7, 8, 9]]
        toTest = self.constructor(data, featureNames=featureNames)
        toTest.copyFeatures(start="two", end="five")

    @raises(ArgumentException)
    def test_copyFeatures_exceptionInversion(self):
        """ Test copyFeatures() for ArgumentException when start comes after end """
        featureNames = ["one", "two", "three"]
        data = [[1, 2, 3], [4, 5, 6], [7, 8, 9]]
        toTest = self.constructor(data, featureNames=featureNames)
        toTest.copyFeatures(start=2, end=0)

    @raises(ArgumentException)
    def test_copyFeatures_exceptionInversionFeatureName(self):
        """ Test copyFeatures() for ArgumentException when start comes after end as FeatureNames"""
        featureNames = ["one", "two", "three"]
        data = [[1, 2, 3], [4, 5, 6], [7, 8, 9]]
        toTest = self.constructor(data, featureNames=featureNames)
        toTest.copyFeatures(start="two", end="one")


    def test_copyFeatures_rangeIntoFEmpty(self):
        """ Test copyFeatures() removes all Featuress using ranges """
        featureNames = ["one", "two", "three"]
        data = [[1, 2, 3], [4, 5, 6], [7, 8, 9]]
        toTest = self.constructor(data, featureNames=featureNames)
        expRet = self.constructor(data, featureNames=featureNames)
        ret = toTest.copyFeatures(start=0, end=2)

        assert ret.isIdentical(expRet)
        exp = self.constructor(data, featureNames=featureNames)
        toTest.isIdentical(exp)

    def test_copyFeatures_handmadeRange(self):
        """ Test copyFeatures() against handmade output for range copies """
        data = [[1, 2, 3], [4, 5, 6], [7, 8, 9]]
        toTest = self.constructor(data)
        ret = toTest.copyFeatures(start=1, end=2)

        expectedRet = self.constructor([[2, 3], [5, 6], [8, 9]])
        expectedTest = self.constructor(data)

        assert expectedRet.isIdentical(ret)
        assert expectedTest.isIdentical(toTest)

    def test_copyFeatures_range_NamePath_preservation(self):
        data = [[1, 2, 3], [4, 5, 6], [7, 8, 9]]
        toTest = self.constructor(data)
        if isinstance(toTest, UML.data.BaseView):
            return
        #don't test view.
        toTest._name = "testName"
        toTest._absPath = "testAbsPath"
        toTest._relPath = "testRelPath"

        ret = toTest.copyFeatures(start=1, end=2)

        assert toTest.name == "testName"
        assert toTest.absolutePath == "testAbsPath"
        assert toTest.relativePath == 'testRelPath'

        assert ret.nameIsDefault()
        assert ret.absolutePath == 'testAbsPath'
        assert ret.relativePath == 'testRelPath'


    def test_copyFeatures_handmadeWithFeatureNames(self):
        """ Test copyFeatures() against handmade output for range copies with FeatureNames """
        featureNames = ["one", "two", "three"]
        pointNames = ['1', '4', '7']
        data = [[1, 2, 3], [4, 5, 6], [7, 8, 9]]

        toTest = self.constructor(data, pointNames=pointNames, featureNames=featureNames)
        ret = toTest.copyFeatures(start=1, end=2)

        expectedRet = self.constructor([[2, 3], [5, 6], [8, 9]], pointNames=pointNames, featureNames=["two", "three"])
        expectedTest = self.constructor(data, pointNames=pointNames, featureNames=featureNames)

        assert expectedRet.isIdentical(ret)
        assert expectedTest.isIdentical(toTest)

    def test_copyFeatures_handmade_calling_featureNames(self):
        featureNames = ["one", "two", "three"]
        pointNames = ['1', '4', '7']
        data = [[1, 2, 3], [4, 5, 6], [7, 8, 9]]

        toTest = self.constructor(data, pointNames=pointNames, featureNames=featureNames)
        ret = toTest.copyFeatures(start="two", end="three")

        expectedRet = self.constructor([[2, 3], [5, 6], [8, 9]], pointNames=pointNames, featureNames=["two", "three"])
        expectedTest = self.constructor(data, pointNames=pointNames, featureNames=featureNames)

        assert expectedRet.isIdentical(ret)
        assert expectedTest.isIdentical(toTest)

    def test_copyFeatures_handmadeString(self):
        featureNames = ["one", "two", "three"]
        pointNames = ['p1', 'p2', 'p3']
        data = [[1, 2, 3], [4, 5, 6], [7, 8, 9]]

        #test pointName=value
        toTest = self.constructor(data, pointNames=pointNames, featureNames=featureNames)
        ret = toTest.copyFeatures('p2=5')
        expectedRet = self.constructor([[2], [5], [8]], pointNames=pointNames, featureNames=[featureNames[1]])
        expectedTest = self.constructor(data, pointNames=pointNames, featureNames=featureNames)
        assert expectedRet.isIdentical(ret)
        assert expectedTest.isIdentical(toTest)

        #test featureName==value
        toTest = self.constructor(data, pointNames=pointNames, featureNames=featureNames)
        ret = toTest.copyFeatures('p1==1')
        expectedRet = self.constructor([[1], [4], [7]], pointNames=pointNames, featureNames=[featureNames[0]])
        expectedTest = self.constructor(data, pointNames=pointNames, featureNames=featureNames)
        assert expectedRet.isIdentical(ret)
        assert expectedTest.isIdentical(toTest)

        #test featureName<value
        toTest = self.constructor(data, pointNames=pointNames, featureNames=featureNames)
        ret = toTest.copyFeatures('p3<9')
        expectedRet = self.constructor([[1, 2], [4, 5], [7, 8]], pointNames=pointNames, featureNames=featureNames[:-1])
        expectedTest = self.constructor(data, pointNames=pointNames, featureNames=featureNames)
        assert expectedRet.isIdentical(ret)
        assert expectedTest.isIdentical(toTest)

        #test featureName<=value
        toTest = self.constructor(data, pointNames=pointNames, featureNames=featureNames)
        ret = toTest.copyFeatures('p3<=8')
        expectedRet = self.constructor([[1, 2], [4, 5], [7, 8]], pointNames=pointNames, featureNames=featureNames[:-1])
        expectedTest = self.constructor(data, pointNames=pointNames, featureNames=featureNames)
        assert expectedRet.isIdentical(ret)
        assert expectedTest.isIdentical(toTest)

        #test featureName>value
        toTest = self.constructor(data, pointNames=pointNames, featureNames=featureNames)
        ret = toTest.copyFeatures('p3>8')
        expectedRet = self.constructor([[3], [6], [9]], pointNames=pointNames, featureNames=[featureNames[-1]])
        expectedTest = self.constructor(data, pointNames=pointNames, featureNames=featureNames)
        assert expectedRet.isIdentical(ret)
        assert expectedTest.isIdentical(toTest)

        #test featureName>=value
        toTest = self.constructor(data, pointNames=pointNames, featureNames=featureNames)
        ret = toTest.copyFeatures('p3>8.5')
        expectedRet = self.constructor([[3], [6], [9]], pointNames=pointNames, featureNames=[featureNames[-1]])
        expectedTest = self.constructor(data, pointNames=pointNames, featureNames=featureNames)
        assert expectedRet.isIdentical(ret)
        assert expectedTest.isIdentical(toTest)

        #test featureName!=value
        toTest = self.constructor(data, pointNames=pointNames, featureNames=featureNames)
        ret = toTest.copyFeatures('p1!=1.0')
        expectedRet = self.constructor([[2, 3], [5, 6], [8, 9]], pointNames=pointNames, featureNames=featureNames[1:])
        expectedTest = self.constructor(data, pointNames=pointNames, featureNames=featureNames)
        assert expectedRet.isIdentical(ret)
        assert expectedTest.isIdentical(toTest)

        #test featureName<value and return back an empty
        toTest = self.constructor(data, pointNames=pointNames, featureNames=featureNames)
        ret = toTest.copyFeatures('p1<1')
        expectedRet = self.constructor([], pointNames=pointNames)
        expectedTest = self.constructor(data, pointNames=pointNames, featureNames=featureNames)
        assert expectedRet.isIdentical(ret)
        assert expectedTest.isIdentical(toTest)

        #test featureName<value and return back all data
        toTest = self.constructor(data, pointNames=pointNames, featureNames=featureNames)
        ret = toTest.copyFeatures('p1>0')
        expectedRet = self.constructor(data, pointNames=pointNames, featureNames=featureNames)
        expectedTest = self.constructor(data, pointNames=pointNames, featureNames=featureNames)
        assert expectedRet.isIdentical(ret)
        assert expectedTest.isIdentical(toTest)

    def test_copyFeatures_handmadeStringWithOperatorWhitespace(self):
        featureNames = ["one", "two", "three"]
        pointNames = ['p1', 'p2', 'p3']
        data = [[1, 2, 3], [4, 5, 6], [7, 8, 9]]

        #test pointName=value
        toTest = self.constructor(data, pointNames=pointNames, featureNames=featureNames)
        ret = toTest.copyFeatures('p2 = 5')
        expectedRet = self.constructor([[2], [5], [8]], pointNames=pointNames, featureNames=[featureNames[1]])
        expectedTest = self.constructor(data, pointNames=pointNames, featureNames=featureNames)
        assert expectedRet.isIdentical(ret)
        assert expectedTest.isIdentical(toTest)

        #test featureName==value
        toTest = self.constructor(data, pointNames=pointNames, featureNames=featureNames)
        ret = toTest.copyFeatures('p1 == 1')
        expectedRet = self.constructor([[1], [4], [7]], pointNames=pointNames, featureNames=[featureNames[0]])
        expectedTest = self.constructor(data, pointNames=pointNames, featureNames=featureNames)
        assert expectedRet.isIdentical(ret)
        assert expectedTest.isIdentical(toTest)

        #test featureName<value
        toTest = self.constructor(data, pointNames=pointNames, featureNames=featureNames)
        ret = toTest.copyFeatures('p3 < 9')
        expectedRet = self.constructor([[1, 2], [4, 5], [7, 8]], pointNames=pointNames, featureNames=featureNames[:-1])
        expectedTest = self.constructor(data, pointNames=pointNames, featureNames=featureNames)
        assert expectedRet.isIdentical(ret)
        assert expectedTest.isIdentical(toTest)

        #test featureName<=value
        toTest = self.constructor(data, pointNames=pointNames, featureNames=featureNames)
        ret = toTest.copyFeatures('p3 <= 8')
        expectedRet = self.constructor([[1, 2], [4, 5], [7, 8]], pointNames=pointNames, featureNames=featureNames[:-1])
        expectedTest = self.constructor(data, pointNames=pointNames, featureNames=featureNames)
        assert expectedRet.isIdentical(ret)
        assert expectedTest.isIdentical(toTest)

        #test featureName>value
        toTest = self.constructor(data, pointNames=pointNames, featureNames=featureNames)
        ret = toTest.copyFeatures('p3 > 8')
        expectedRet = self.constructor([[3], [6], [9]], pointNames=pointNames, featureNames=[featureNames[-1]])
        expectedTest = self.constructor(data, pointNames=pointNames, featureNames=featureNames)
        assert expectedRet.isIdentical(ret)
        assert expectedTest.isIdentical(toTest)

        #test featureName>=value
        toTest = self.constructor(data, pointNames=pointNames, featureNames=featureNames)
        ret = toTest.copyFeatures('p3 > 8.5')
        expectedRet = self.constructor([[3], [6], [9]], pointNames=pointNames, featureNames=[featureNames[-1]])
        expectedTest = self.constructor(data, pointNames=pointNames, featureNames=featureNames)
        assert expectedRet.isIdentical(ret)
        assert expectedTest.isIdentical(toTest)

        #test featureName!=value
        toTest = self.constructor(data, pointNames=pointNames, featureNames=featureNames)
        ret = toTest.copyFeatures('p1 != 1.0')
        expectedRet = self.constructor([[2, 3], [5, 6], [8, 9]], pointNames=pointNames, featureNames=featureNames[1:])
        expectedTest = self.constructor(data, pointNames=pointNames, featureNames=featureNames)
        assert expectedRet.isIdentical(ret)
        assert expectedTest.isIdentical(toTest)

        #test featureName<value and return back an empty
        toTest = self.constructor(data, pointNames=pointNames, featureNames=featureNames)
        ret = toTest.copyFeatures('p1 < 1')
        expectedRet = self.constructor([], pointNames=pointNames)
        expectedTest = self.constructor(data, pointNames=pointNames, featureNames=featureNames)
        assert expectedRet.isIdentical(ret)
        assert expectedTest.isIdentical(toTest)

        #test featureName<value and return back all data
        toTest = self.constructor(data, pointNames=pointNames, featureNames=featureNames)
        ret = toTest.copyFeatures('p1 > 0')
        expectedRet = self.constructor(data, pointNames=pointNames, featureNames=featureNames)
        expectedTest = self.constructor(data, pointNames=pointNames, featureNames=featureNames)
        assert expectedRet.isIdentical(ret)
        assert expectedTest.isIdentical(toTest)

    def test_copyFeatures_handmadeStringWithPointWhitespace(self):
        featureNames = ["one", "two", "three"]
        pointNames = ['pt 1', 'pt 2', 'pt 3']
        data = [[1, 2, 3], [4, 5, 6], [7, 8, 9]]

        #test pointName=value with no operator whitespace
        toTest = self.constructor(data, pointNames=pointNames, featureNames=featureNames)
        ret = toTest.copyFeatures('pt 2=5')
        expectedRet = self.constructor([[2], [5], [8]], pointNames=pointNames, featureNames=[featureNames[1]])
        expectedTest = self.constructor(data, pointNames=pointNames, featureNames=featureNames)
        assert expectedRet.isIdentical(ret)
        assert expectedTest.isIdentical(toTest)

        #test pointName=value with operator whitespace
        toTest = self.constructor(data, pointNames=pointNames, featureNames=featureNames)
        ret = toTest.copyFeatures('pt 2 = 5')
        expectedRet = self.constructor([[2], [5], [8]], pointNames=pointNames, featureNames=[featureNames[1]])
        expectedTest = self.constructor(data, pointNames=pointNames, featureNames=featureNames)
        assert expectedRet.isIdentical(ret)
        assert expectedTest.isIdentical(toTest)

    @raises(ArgumentException)
    def test_copyFeatures_handmadeString_pointNotExist(self):
        featureNames = ["one", "two", "three"]
        pointNames = ['1', '4', '7']
        data = [[1, 2, 3], [4, 5, 6], [7, 8, 9]]

        toTest = self.constructor(data, pointNames=pointNames, featureNames=featureNames)
        ret = toTest.copyFeatures('5=1')

    def test_copyFeatures_numberOnly(self):
        self.back_copy_numberOnly('feature')


class StructureModifying(DataTestObject):

    ##############
    # create data
    ##############

    def test_createEmptyData1(self):
        """
        create data object using tuple, list,
        dict, numpy.ndarray, numpy.matrix, pd.DataFrame,
        pd.Series, pd.SparseDataFrame, scipy sparse matrix
        as input type.
        """
        orig1 = self.constructor([])
        orig2 = self.constructor(())
        orig3 = self.constructor({})
        orig4 = self.constructor(numpy.empty([0, 0]))
        orig5 = self.constructor(numpy.matrix(numpy.empty([0, 0])))
        if pd:
            orig6 = self.constructor(pd.DataFrame())
            orig7 = self.constructor(pd.Series())
            orig8 = self.constructor(pd.SparseDataFrame())

        assert orig1.isIdentical(orig2)
        assert orig1.isIdentical(orig3)
        assert orig1.isIdentical(orig4)
        assert orig1.isIdentical(orig5)
        assert orig1.isIdentical(orig6)
        assert orig1.isIdentical(orig7)
        assert orig1.isIdentical(orig8)


    def test_createEmptyData2(self):
        """
        create data object using tuple, list,
        dict, numpy.ndarray, numpy.matrix, pd.DataFrame,
        pd.Series, pd.SparseDataFrame, scipy sparse matrix
        as input type.
        """
        orig1 = self.constructor([[]])
        orig3 = self.constructor([{}])
        orig4 = self.constructor(numpy.empty([1, 0]))
        orig5 = self.constructor(numpy.matrix(numpy.empty([1, 0])))
        if pd:
            orig6 = self.constructor(pd.DataFrame([[]]))
            orig8 = self.constructor(pd.SparseDataFrame([[]]))
        if scipy:
            orig9 = self.constructor(scipy.sparse.coo_matrix([[]]))

        assert orig1.isIdentical(orig3)
        assert orig1.isIdentical(orig4)
        assert orig1.isIdentical(orig5)
        assert orig1.isIdentical(orig6)
        assert orig1.isIdentical(orig8)
        assert orig1.isIdentical(orig9)

    def test_createEmptyData3(self):
        """
        create data object using tuple, list,
        dict, numpy.ndarray, numpy.matrix, pd.DataFrame,
        pd.Series, pd.SparseDataFrame, scipy sparse matrix
        as input type.
        """
        orig1 = self.constructor([[], []])
        orig3 = self.constructor([{}, {}])
        orig4 = self.constructor(numpy.empty([2, 0]))
        orig5 = self.constructor(numpy.matrix(numpy.empty([2, 0])))
        if pd:
            orig6 = self.constructor(pd.DataFrame([[], []]))
            orig8 = self.constructor(pd.SparseDataFrame([[], []]))
        if scipy:
            orig9 = self.constructor(scipy.sparse.coo_matrix([[], []]))

        assert orig1.isIdentical(orig3)
        assert orig1.isIdentical(orig4)
        assert orig1.isIdentical(orig5)
        assert orig1.isIdentical(orig6)
        assert orig1.isIdentical(orig8)
        assert orig1.isIdentical(orig9)

    def test_create1DData(self):
        """
        create data object using tuple, list,
        dict, numpy.ndarray, numpy.matrix, pd.DataFrame,
        pd.Series, pd.SparseDataFrame, scipy sparse matrix
        as input type.
        """
        orig1 = self.constructor([1,2,3], featureNames=['a', 'b', 'c'])
        orig2 = self.constructor((1,2,3), featureNames=['a', 'b', 'c'])
        orig3 = self.constructor({'a':1, 'b':2, 'c':3})
        orig3.sortFeatures(sortBy=orig3.getPointName(0))
        orig10 = self.constructor([{'a':1, 'b':2, 'c':3}])
        orig10.sortFeatures(sortBy=orig10.getPointName(0))
        orig4 = self.constructor(numpy.array([1,2,3]), featureNames=['a', 'b', 'c'])
        orig5 = self.constructor(numpy.matrix([1,2,3]), featureNames=['a', 'b', 'c'])
        if pd:
            orig6 = self.constructor(pd.DataFrame([[1,2,3]]), featureNames=['a', 'b', 'c'])
            orig7 = self.constructor(pd.Series([1,2,3]), featureNames=['a', 'b', 'c'])
            orig8 = self.constructor(pd.SparseDataFrame([[1,2,3]]), featureNames=['a', 'b', 'c'])
        if scipy:
            orig9 = self.constructor(scipy.sparse.coo_matrix([1,2,3]), featureNames=['a', 'b', 'c'])

        assert orig1.isIdentical(orig2)
        assert orig1.isIdentical(orig3)
        assert orig1.isIdentical(orig10)
        assert orig1.isIdentical(orig4)
        assert orig1.isIdentical(orig5)
        assert orig1.isIdentical(orig6)
        assert orig1.isIdentical(orig7)
        assert orig1.isIdentical(orig8)
        assert orig1.isIdentical(orig9)

    def test_create2DData(self):
        """
        create data object using tuple, list,
        dict, numpy.ndarray, numpy.matrix, pd.DataFrame,
        pd.Series, pd.SparseDataFrame, scipy sparse matrix
        as input type.
        """
        orig1 = self.constructor([[1,2,'a'], [3,4,'b']], featureNames=['a', 'b', 'c'])
        orig2 = self.constructor(((1,2,'a'), (3,4,'b')), featureNames=['a', 'b', 'c'])
        orig3 = self.constructor({'a':[1,3], 'b':[2,4], 'c':['a', 'b']}, elementType=object)
        orig3.sortFeatures(sortBy=orig3.getPointName(0))
        orig7 = self.constructor([{'a':1, 'b':2, 'c':'a'}, {'a':3, 'b':4, 'c':'b'}], elementType=object)
        orig7.sortFeatures(sortBy=orig7.getPointName(0))
        orig4 = self.constructor(numpy.array([[1,2,'a'], [3,4,'b']], dtype=object), featureNames=['a', 'b', 'c'])
        orig5 = self.constructor(numpy.matrix([[1,2,'a'], [3,4,'b']], dtype=object), featureNames=['a', 'b', 'c'])
        if pd:
            orig6 = self.constructor(pd.DataFrame([[1,2,'a'], [3,4,'b']]), featureNames=['a', 'b', 'c'])
        if scipy:
            orig9 = self.constructor(scipy.sparse.coo_matrix(numpy.matrix([[1,2,'a'], [3,4,'b']], dtype=object)), featureNames=['a', 'b', 'c'])

        assert orig1.isIdentical(orig2)
        assert orig1.isIdentical(orig3)
        assert orig1.isIdentical(orig7)
        assert orig1.isIdentical(orig4)
        assert orig1.isIdentical(orig5)
        assert orig1.isIdentical(orig6)
        assert orig1.isIdentical(orig9)


    ##############
    # __init__() #
    ##############

    def test_init_allEqual(self):
        """ Test __init__() that every way to instantiate produces equal objects """
        # instantiate from list of lists
        fromList = self.constructor(data=[[1, 2, 3]])

        # instantiate from csv file
        tmpCSV = tempfile.NamedTemporaryFile(mode='w', suffix=".csv")
        tmpCSV.write("1,2,3\n")
        tmpCSV.flush()
        fromCSV = self.constructor(data=tmpCSV.name)

        # instantiate from mtx array file
        tmpMTXArr = tempfile.NamedTemporaryFile(mode='w', suffix=".mtx")
        tmpMTXArr.write("%%MatrixMarket matrix array integer general\n")
        tmpMTXArr.write("1 3\n")
        tmpMTXArr.write("1\n")
        tmpMTXArr.write("2\n")
        tmpMTXArr.write("3\n")
        tmpMTXArr.flush()
        fromMTXArr = self.constructor(data=tmpMTXArr.name)

        # instantiate from mtx coordinate file
        tmpMTXCoo = tempfile.NamedTemporaryFile(mode='w', suffix=".mtx")
        tmpMTXCoo.write("%%MatrixMarket matrix coordinate integer general\n")
        tmpMTXCoo.write("1 3 3\n")
        tmpMTXCoo.write("1 1 1\n")
        tmpMTXCoo.write("1 2 2\n")
        tmpMTXCoo.write("1 3 3\n")
        tmpMTXCoo.flush()
        fromMTXCoo = self.constructor(data=tmpMTXCoo.name)

        # check equality between all pairs
        assert fromList.isIdentical(fromCSV)
        assert fromMTXArr.isIdentical(fromList)
        assert fromMTXArr.isIdentical(fromCSV)
        assert fromMTXCoo.isIdentical(fromList)
        assert fromMTXCoo.isIdentical(fromCSV)
        assert fromMTXCoo.isIdentical(fromMTXArr)

    def test_init_allEqualWithNames(self):
        """ Test __init__() that every way to instantiate produces equal objects, with names """
        # instantiate from list of lists
        fromList = self.constructor(data=[[1, 2, 3]], pointNames=['1P'], featureNames=['one', 'two', 'three'])

        # instantiate from csv file
        tmpCSV = tempfile.NamedTemporaryFile(mode='w', suffix=".csv")
        tmpCSV.write("\n")
        tmpCSV.write("\n")
        tmpCSV.write("point_names,one,two,three\n")
        tmpCSV.write("1P,1,2,3\n")
        tmpCSV.flush()
        fromCSV = self.constructor(data=tmpCSV.name)

        # instantiate from mtx file
        tmpMTXArr = tempfile.NamedTemporaryFile(mode='w', suffix=".mtx")
        tmpMTXArr.write("%%MatrixMarket matrix array integer general\n")
        tmpMTXArr.write("%#1P\n")
        tmpMTXArr.write("%#one,two,three\n")
        tmpMTXArr.write("1 3\n")
        tmpMTXArr.write("1\n")
        tmpMTXArr.write("2\n")
        tmpMTXArr.write("3\n")
        tmpMTXArr.flush()
        fromMTXArr = self.constructor(data=tmpMTXArr.name)

        # instantiate from mtx coordinate file
        tmpMTXCoo = tempfile.NamedTemporaryFile(mode='w', suffix=".mtx")
        tmpMTXCoo.write("%%MatrixMarket matrix coordinate integer general\n")
        tmpMTXCoo.write("%#1P\n")
        tmpMTXCoo.write("%#one,two,three\n")
        tmpMTXCoo.write("1 3 3\n")
        tmpMTXCoo.write("1 1 1\n")
        tmpMTXCoo.write("1 2 2\n")
        tmpMTXCoo.write("1 3 3\n")
        tmpMTXCoo.flush()
        fromMTXCoo = self.constructor(data=tmpMTXCoo.name)

        # check equality between all pairs
        assert fromList.isIdentical(fromCSV)
        assert fromMTXArr.isIdentical(fromList)
        assert fromMTXArr.isIdentical(fromCSV)
        assert fromMTXCoo.isIdentical(fromList)
        assert fromMTXCoo.isIdentical(fromCSV)
        assert fromMTXCoo.isIdentical(fromMTXArr)


    @raises(ArgumentException, TypeError)
    def test_init_noThriceNestedListInputs(self):
        self.constructor([[[1, 2, 3]]])


    def test_init_coo_matrix_duplicates(self):
        # Constructing a matrix with duplicate indices
        row  = numpy.array([0, 0, 1, 3, 1, 0, 0])
        col  = numpy.array([0, 2, 1, 3, 1, 0, 0])
        data = numpy.array([1, 7, 1, 6, 4, 2, 1])
        coo = scipy.sparse.coo_matrix((data, (row, col)),shape=(4,4))
        ret = self.constructor(coo)
        # Expected coo_matrix duplicates sum
        row  = numpy.array([0, 0, 1, 3])
        col  = numpy.array([0, 2, 1, 3])
        data = numpy.array([4, 7, 5, 6])
        coo = scipy.sparse.coo_matrix((data, (row, col)),shape=(4,4))
        exp = self.constructor(coo)

        assert ret.isIdentical(exp)
        assert ret[0,0] == exp[0,0]
        assert ret[3,3] == exp[3,3]
        assert ret[1,1] == exp[1,1]

    def test_init_coo_matrix_duplicates_introduces_zero(self):
        # Constructing a matrix with duplicate indices
        row  = numpy.array([0, 0, 1, 3, 1, 0, 0])
        col  = numpy.array([0, 2, 1, 3, 1, 0, 0])
        data = numpy.array([1, 7, 1, 6, -1, 2, 1])
        coo = scipy.sparse.coo_matrix((data, (row, col)),shape=(4,4))
        ret = self.constructor(coo)
        # Expected coo_matrix duplicates sum
        row  = numpy.array([0, 0, 3])
        col  = numpy.array([0, 2, 3])
        data = numpy.array([4, 7, 6])
        coo = scipy.sparse.coo_matrix((data, (row, col)),shape=(4,4))
        exp = self.constructor(coo)

        assert ret.isIdentical(exp)
        assert ret[0,0] == exp[0,0]
        assert ret[3,3] == exp[3,3]
        assert ret[0,2] == exp[0,2]


    def test_init_coo_matrix_duplicateswithNoDupStrings(self):
        # Constructing a matrix with duplicate indices
        # with String, but not in duplicate entry
        row  = numpy.array([0, 0, 1, 3, 1, 0, 0])
        col  = numpy.array([0, 2, 1, 3, 1, 0, 0])
        # need to specify object dtype, otherwise it will generate a all string object
        data = numpy.array([1, 7, 1, 'AAA', 4, 2, 1], dtype='O')
        coo_str = scipy.sparse.coo_matrix((data, (row, col)),shape=(4,4))
        ret = self.constructor(coo_str)
        # Expected coo_matrix duplicates sum
        # with String, but not in duplicate entry
        row  = numpy.array([0, 0, 1, 3])
        col  = numpy.array([0, 2, 1, 3])
        data = numpy.array([4, 7, 5, 'AAA'], dtype='O')
        coo = scipy.sparse.coo_matrix((data, (row, col)),shape=(4,4))
        exp = self.constructor(coo_str)

        assert ret.isIdentical(exp)
        assert ret[0,0] == exp[0,0]
        assert ret[3,3] == exp[3,3]
        assert ret[1,1] == exp[1,1]

    @raises(ValueError)
    def test_init_coo_matrix_duplicateswithDupStrings(self):
        # Constructing a matrix with duplicate indices
        # # with String, in a duplicate entry
        row  = numpy.array([0, 0, 1, 3, 1, 0, 0])
        col  = numpy.array([0, 2, 1, 3, 1, 0, 0])
        data = numpy.array([1, 7, 1, 'AAA', 4, 2, 'BBB'], dtype='O')
        coo_str = scipy.sparse.coo_matrix((data, (row, col)),shape=(4,4))
        ret = self.constructor(coo_str)


    ###############
    # transpose() #
    ###############

    def test_transpose_empty(self):
        """ Test transpose() on different kinds of emptiness """
        data = [[], []]
        data = numpy.array(data).T
        toTest = self.constructor(data)

        toTest.transpose()

        exp1 = [[], []]
        exp1 = numpy.array(exp1)
        ret1 = self.constructor(exp1)
        assert ret1.isIdentical(toTest)

        toTest.transpose()

        exp2 = [[], []]
        exp2 = numpy.array(exp2).T
        ret2 = self.constructor(exp2)
        assert ret2.isIdentical(toTest)


    def test_transpose_handmade(self):
        """ Test transpose() function against handmade output """
        data = [[1, 2, 3], [4, 5, 6], [7, 8, 9]]
        dataTrans = [[1, 4, 7], [2, 5, 8], [3, 6, 9]]

        dataObj1 = self.constructor(deepcopy(data))
        dataObj2 = self.constructor(deepcopy(data))
        dataObjT = self.constructor(deepcopy(dataTrans))

        ret1 = dataObj1.transpose() # RET CHECK
        assert dataObj1.isIdentical(dataObjT)
        assert ret1 is None
        dataObj1.transpose()
        dataObjT.transpose()
        assert dataObj1.isIdentical(dataObj2)
        assert dataObj2.isIdentical(dataObjT)

    def test_transpose_handmadeWithZeros(self):
        """ Test transpose() function against handmade output """
        data = [[1, 2, 3], [4, 5, 6], [7, 8, 9], [0, 0, 0], [11, 12, 13]]
        dataTrans = [[1, 4, 7, 0, 11], [2, 5, 8, 0, 12], [3, 6, 9, 0, 13]]

        dataObj1 = self.constructor(deepcopy(data))
        dataObj2 = self.constructor(deepcopy(data))
        dataObjT = self.constructor(deepcopy(dataTrans))

        ret1 = dataObj1.transpose() # RET CHECK

        assert dataObj1.isIdentical(dataObjT)
        assert ret1 is None

        dataObj1.transpose()
        dataObjT.transpose()
        assert dataObj1.isIdentical(dataObj2)
        assert dataObj2.isIdentical(dataObjT)

    def test_transpose_NamePath_preservation(self):
        data = [[1, 2, 3], [4, 5, 6], [7, 8, 9], [0, 0, 0], [11, 12, 13]]

        dataObj1 = self.constructor(deepcopy(data))

        dataObj1._name = "TestName"
        dataObj1._absPath = "TestAbsPath"
        dataObj1._relPath = "testRelPath"

        dataObj1.transpose()

        assert dataObj1.name == "TestName"
        assert dataObj1.absolutePath == "TestAbsPath"
        assert dataObj1.relativePath == 'testRelPath'


    #####################################
    # appendPoints() / appendFeatures() #
    #####################################

    def backend_append_exceptionNone(self, axis):
        data = [[1, 2, 3], [4, 5, 6], [7, 8, 9]]
        toTest = self.constructor(data)

        if axis == 'point':
            toTest.appendPoints(None)
        else:
            toTest.appendFeatures(None)

    @raises(ArgumentException)
    def test_appendPoints_exceptionNone(self):
        """ Test appendPoints() for ArgumentException when toAppend is None"""
        self.backend_append_exceptionNone('point')

    @raises(ArgumentException)
    def test_appendFeatures_exceptionNone(self):
        """ Test appendFeatures() for ArgumentException when toAppend is None """
        self.backend_append_exceptionNone('feature')


    def backend_append_exceptionWrongSize(self, axis):
        data = [[1, 2, 3], [4, 5, 6], [7, 8, 9]]
        toTest = self.constructor(data)
        toAppend = self.constructor([[2, 3, 4, 5, 6]])

        if axis == 'point':
            toTest.appendPoints(toAppend)
        else:
            toTest.appendFeatures(toAppend)

    @raises(ArgumentException)
    def test_appendPoints_exceptionWrongSize(self):
        """ Test appendPoints() for ArgumentException when toAppend has too many features """
        self.backend_append_exceptionWrongSize('point')

    @raises(ArgumentException)
    def test_appendFeatures_exceptionWrongSize(self):
        """ Test appendFeatures() for ArgumentException when toAppend has too many points """
        self.backend_append_exceptionWrongSize('feature')


    def backend_append_exception_extendAxis_SameName(self, axis):
        toTest1 = self.constructor([[1, 2]], pointNames=["hello"])
        toTest2 = self.constructor([[1, 2], [5, 6]], pointNames=["hello", "goodbye"])

        if axis == 'point':
            toTest2.appendPoints(toTest1)
        else:
            toTest1.transpose()
            toTest2.transpose()
            toTest2.appendFeatures(toTest1)

    @raises(ArgumentException)
    def test_appendPoints_exceptionSamePointName(self):
        """ Test appendPoints() for ArgumentException when toAppend and self have a pointName in common """
        self.backend_append_exception_extendAxis_SameName('point')

    @raises(ArgumentException)
    def test_appendFeatures_exceptionSameFeatureName(self):
        """ Test appendFeatures() for ArgumentException when toAppend and self have a featureName in common """
        self.backend_append_exception_extendAxis_SameName('feature')


    def backend_append_exception_sharedAxis_unsharedName(self, axis):
        toTest1 = self.constructor([[1, 2]], featureNames=['1', '2'])
        toTest2 = self.constructor([[2, 1], [6, 5]], featureNames=['6', '1'])

        if axis == 'point':
            toTest2.appendPoints(toTest1)
        else:
            toTest1.transpose()
            toTest2.transpose()
            toTest2.appendFeatures(toTest1)

    @raises(ArgumentException)
    def test_appendPoints_exception_unsharedFeatureName(self):
        """ Test appendPoints() for ArgumentException when toAppend and self have a featureName not in common """
        self.backend_append_exception_sharedAxis_unsharedName('point')

    @raises(ArgumentException)
    def test_appendFeatures_exception_unsharedPointName(self):
        """ Test appendFeatures() for ArgumentException when toAppend and self have a pointName not in common """
        self.backend_append_exception_sharedAxis_unsharedName('feature')


    def backend_append_exceptionNonUMLDataType(self, axis):
        data = [[1, 2, 3], [4, 5, 6], [7, 8, 9]]
        toTest = self.constructor(data)

        if axis == 'point':
            toTest.appendPoints([[1, 1, 1]])
        else:
            toTest.appendFeatures([[1], [1], [1]])

    @raises(ArgumentException)
    def test_appendPoints_exceptionNonUMLDataType(self):
        self.backend_append_exceptionNonUMLDataType('point')

    @raises(ArgumentException)
    def test_appendFeatures_exceptionNonUMLDataType(self):
        self.backend_append_exceptionNonUMLDataType('feature')


    def backend_append_exceptionDifferentUMLDataType(self, axis):
        data = [[1, 2, 3], [4, 5, 6], [7, 8, 9]]
        toTest = self.constructor(data)
        retType0 = UML.data.available[0]
        retType1 = UML.data.available[1]
        if toTest.getTypeString() == retType0:
            other = UML.createData(retType1, data)
        else:
            other = UML.createData(retType0, data)

        if axis == 'point':
            toTest.appendPoints(other)
        else:
            toTest.appendFeatures(other)

    @raises(ArgumentException)
    def test_appendPoints_exceptionDifferentUMLDataType(self):
        self.backend_append_exceptionDifferentUMLDataType('point')

    @raises(ArgumentException)
    def test_appendFeatures_exceptionDifferentUMLDataType(self):
        self.backend_append_exceptionDifferentUMLDataType('feature')


    def backend_append_exception_outOfOrder_with_defaults(self, axis):
        toTest1 = self.constructor([[1, 2, 3]])
        toTest2 = self.constructor([[1, 3, 2]])

        toTest1.setFeatureName(1, '2')
        toTest1.setFeatureName(2, '3')
        toTest2.setFeatureName(1, '3')
        toTest2.setFeatureName(2, '2')

        if axis == 'point':
            toTest1.appendPoints(toTest2)
        else:
            toTest1.transpose()
            toTest2.transpose()
            toTest1.appendFeatures(toTest2)


    @raises(ArgumentException)
    def test_appendPoints_exception_outOfOrder_with_defaults(self):
        self.backend_append_exception_outOfOrder_with_defaults('point')

    @raises(ArgumentException)
    def test_appendFeatures_exception_outOfOrder_with_defaults(self):
        self.backend_append_exception_outOfOrder_with_defaults('feature')


    def backend_append_emptyObject(self, axis):
        empty = [[], []]

        if axis == 'point':
            empty = numpy.array(empty).T
            data = [[1, 2]]
        else:
            empty = numpy.array(empty)
            data = [[1], [2]]

        toTest = self.constructor(empty)
        toAdd = self.constructor(data)
        toExp = self.constructor(data)

        if axis == 'point':
            toTest.appendPoints(toAdd)
        else:
            toTest.appendFeatures(toAdd)

        assert toTest.isIdentical(toExp)

    def test_appendPoints_fromEmpty(self):
        """ Test appendPoints() when the calling object is point empty """
        self.backend_append_emptyObject('point')

    def test_appendFeatures_fromEmpty(self):
        """ Test appendFeatures() when the calling object is feature empty """
        self.backend_append_emptyObject('feature')


    def backend_append_handmadeSingle(self, axis):
        data = [[1, 2, 3], [4, 5, 6], [7, 8, 9]]
        offNames = ['o1', 'o2', 'o3']
        names = ['one', 'two', 'three']
        addName = ['new']
        namesExp = ['one', 'two', 'three', 'new']

        if axis == 'point':
            dataExpected = [[1, 2, 3], [4, 5, 6], [7, 8, 9], [-1, -2, -3]]
            toTest = self.constructor(data, pointNames=names, featureNames=offNames)
            toAppend = self.constructor([[-1, -2, -3]], pointNames=addName, featureNames=offNames)
            expected = self.constructor(dataExpected, pointNames=namesExp, featureNames=offNames)
            ret = toTest.appendPoints(toAppend)  # RET CHECK
        else:
            dataExpected = [[1, 2, 3, -1], [4, 5, 6, -2], [7, 8, 9, -3]]
            toTest = self.constructor(data, pointNames=offNames, featureNames=names)
            toAppend = self.constructor([[-1], [-2], [-3]], pointNames=offNames, featureNames=addName)
            expected = self.constructor(dataExpected, pointNames=offNames, featureNames=namesExp)
            ret = toTest.appendFeatures(toAppend)  # RET CHECK

        assert toTest.isIdentical(expected)
        assert ret is None

    def test_appendPoints_handmadeSingle(self):
        """ Test appendPoints() against handmade output for a single added point """
        self.backend_append_handmadeSingle('point')

    def test_appendFeatures_handmadeSingle(self):
        """ Test appendFeatures() against handmade output for a single added feature"""
        self.backend_append_handmadeSingle('feature')


    def backend_append_handmadeSequence(self, axis):
        data = [[1, 2, 3], [4, 5, 6], [7, 8, 9]]
        offNames = ['o1', 'o2', 'o3']
        names = ['one', 'two', 'three']
        newNames = ['a1', 'b1', 'b2', 'c1']
        namesExp = names + newNames
        toAppend = [[0.1, 0.2, 0.3], [0.01, 0.02, 0.03], [0, 0, 0], [10, 11, 12]]
        toAppend = self.constructor(toAppend, pointNames=newNames, featureNames=offNames)

        if axis == 'point':
            dataExpected = [[1, 2, 3], [4, 5, 6], [7, 8, 9], [0.1, 0.2, 0.3], [0.01, 0.02, 0.03], [0, 0, 0],
                            [10, 11, 12]]
            toTest = self.constructor(data, pointNames=names, featureNames=offNames)
            for nextAdd in toAppend.pointIterator():
                toTest.appendPoints(nextAdd)
            expected = self.constructor(dataExpected, pointNames=namesExp, featureNames=offNames)
        else:
            dataExpected = [[1, 2, 3, 0.1, 0.01, 0, 10], [4, 5, 6, 0.2, 0.02, 0, 11], [7, 8, 9, 0.3, 0.03, 0, 12]]
            toTest = self.constructor(data, pointNames=offNames, featureNames=names)
            toAppend.transpose()
            for nextAdd in toAppend.featureIterator():
                toTest.appendFeatures(nextAdd)
            expected = self.constructor(dataExpected, pointNames=offNames, featureNames=namesExp)

        assert toTest.isIdentical(expected)

    def test_appendPoints_handmadeSequence(self):
        """ Test appendPoints() against handmade output for a sequence of additions"""
        self.backend_append_handmadeSequence('point')

    def test_appendFeatures_handmadeSequence(self):
        """ Test appendFeatures() against handmade output for a sequence of additions"""
        self.backend_append_handmadeSequence('feature')


    def backend_append_NamePath_preservation(self, axis):
        data = [[1, 2, 3], [4, 5, 6], [7, 8, 9]]

        names = ['one', 'two', 'three']

        if axis == 'point':
            toTest = self.constructor(data, pointNames=names)
            toAppend = self.constructor([[-1, -2, -3]], pointNames=['new'])
        else:
            toTest = self.constructor(data, featureNames=names)
            toAppend = self.constructor([[-1], [-2], [-3]], featureNames=['new'])

        toTest._name = "TestName"
        toTest._absPath = "TestAbsPath"
        toTest._relPath = "testRelPath"

        toAppend._name = "TestNameOther"
        toAppend._absPath = "TestAbsPathOther"
        toAppend._relPath = "testRelPathOther"

        if axis == 'point':
            toTest.appendPoints(toAppend)
        else:
            toTest.appendFeatures(toAppend)

        assert toTest.name == "TestName"
        assert toTest.absolutePath == "TestAbsPath"
        assert toTest.relativePath == 'testRelPath'

    def test_appendPoints_NamePath_preservation(self):
        self.backend_append_NamePath_preservation('point')

    def test_appendFeatures_NamePath_preservation(self):
        self.backend_append_NamePath_preservation('feature')


    def backend_append_selfAppend(self, axis):
        data = [[1, 2, 3], [4, 5, 6], [7, 8, 9]]
        names = ['one', 'two', 'three']

        if axis == 'point':
            orig = self.constructor(data, featureNames=names)
        else:
            orig = self.constructor(data, pointNames=names)

        dup = orig.copy()

        if axis == 'point':
            dupNames = dup.getPointNames()
            assert orig.getPointNames() == dupNames

            orig.appendPoints(orig)

            dataExp = [[1, 2, 3], [4, 5, 6], [7, 8, 9], [1, 2, 3], [4, 5, 6], [7, 8, 9]]
            expected = self.constructor(dataExp, featureNames=names)
        else:
            dupNames = dup.getFeatureNames()
            assert orig.getFeatureNames() == dupNames

            orig.appendFeatures(orig)

            dataExp = [[1, 2, 3, 1, 2, 3], [4, 5, 6, 4, 5, 6], [7, 8, 9, 7, 8, 9]]
            expected = self.constructor(dataExp, pointNames=names)

        assert orig == expected

        checkNames = orig.getPointNames() if axis == 'point' else orig.getFeatureNames()
        assert checkNames[:3] == dupNames

        lastDefIndex = int(dupNames[2][-1])

        assert checkNames[3] == DEFAULT_PREFIX + str(lastDefIndex + 1)
        assert checkNames[4] == DEFAULT_PREFIX + str(lastDefIndex + 2)
        assert checkNames[5] == DEFAULT_PREFIX + str(lastDefIndex + 3)

    def test_appendPoints_selfAppend(self):
        self.backend_append_selfAppend('point')

    def test_appendFeatures_selfAppend(self):
        self.backend_append_selfAppend('feature')


    def backend_append_automaticReorder(self, axis, defPrimaryNames):
        data = [[1, 2, 3], [4, 5, 6], [7, 8, 9]]
        offNames = ['off1', 'off2', 'off3']
        addOffName = ['off3', 'off2', 'off1']
        if defPrimaryNames:
            names = [None] * 3
            addName = [None]
            namesExp = [None] * 4
        else:
            names = ['one', 'two', 'three']
            addName = ['new']
            namesExp = ['one', 'two', 'three', 'new']

        if axis == 'point':
            toAddData = [[-3, -2, -1]]
            dataExpected = [[1, 2, 3], [4, 5, 6], [7, 8, 9], [-1, -2, -3]]
            toTest = self.constructor(data, pointNames=names, featureNames=offNames)
            toAppend = self.constructor(toAddData, pointNames=addName, featureNames=addOffName)
            expected = self.constructor(dataExpected, pointNames=namesExp, featureNames=offNames)
            toTest.appendPoints(toAppend)
        else:
            toAddData = [[-3], [-2], [-1]]
            dataExpected = [[1, 2, 3, -1], [4, 5, 6, -2], [7, 8, 9, -3]]
            toTest = self.constructor(data, pointNames=offNames, featureNames=names)
            toAppend = self.constructor(toAddData, pointNames=addOffName, featureNames=addName)
            expected = self.constructor(dataExpected, pointNames=offNames, featureNames=namesExp)
            toTest.appendFeatures(toAppend)

        assert toTest.isIdentical(expected)


    def test_appendPoints_automaticReorder_fullySpecifiedNames(self):
        self.backend_append_automaticReorder('point', False)

    def test_appendFeatures_automaticReorder_fullySpecifiedNames(self):
        self.backend_append_automaticReorder('feature', False)

    def test_appendPoints_automaticReorder_defaultPointNames(self):
        self.backend_append_automaticReorder('point', True)

    def test_appendFeatures_automaticReorder_defaultFeatureNames(self):
        self.backend_append_automaticReorder('feature', True)


    ##############
    # sortPoints() #
    ##############

    @raises(ArgumentException)
    def test_sortPoints_exceptionAtLeastOne(self):
        """ Test sortPoints() has at least one paramater """
        data = [[7, 8, 9], [1, 2, 3], [4, 5, 6]]
        toTest = self.constructor(data)

        toTest.sortPoints()

    def test_sortPoints_naturalByFeature(self):
        """ Test sortPoints() when we specify a feature to sort by """
        data = [[1, 2, 3], [7, 1, 9], [4, 5, 6]]
        names = ['1', '7', '4']
        toTest = self.constructor(data, pointNames=names)

        ret = toTest.sortPoints(sortBy=1) # RET CHECK

        dataExpected = [[7, 1, 9], [1, 2, 3], [4, 5, 6]]
        namesExp = ['7', '1', '4']
        objExp = self.constructor(dataExpected, pointNames=namesExp)

        assert toTest.isIdentical(objExp)
        assert ret is None

    def test_sortPoints_naturalByFeatureName(self):
        """ Test sortPoints() when we specify a feature name to sort by """
        data = [[1, 2, 3], [7, 1, 9], [4, 5, 6]]
        pnames = ['1', '7', '4']
        fnames = ['1', '2', '3']
        toTest = self.constructor(data, pointNames=pnames, featureNames=fnames)

        ret = toTest.sortPoints(sortBy='2') # RET CHECK

        dataExpected = [[7, 1, 9], [1, 2, 3], [4, 5, 6]]
        namesExp = ['7', '1', '4']
        objExp = self.constructor(dataExpected, pointNames=namesExp, featureNames=fnames)

        assert toTest.isIdentical(objExp)
        assert ret is None


    def test_sortPoints_scorer(self):
        """ Test sortPoints() when we specify a scoring function """
        data = [[1, 2, 3], [4, 5, 6], [7, 1, 9], [0, 0, 0]]
        toTest = self.constructor(data)

        def numOdds(point):
            assert isinstance(point, BaseView)
            ret = 0
            for val in point:
                if val % 2 != 0:
                    ret += 1
            return ret

        toTest.sortPoints(sortHelper=numOdds)

        dataExpected = [[0, 0, 0], [4, 5, 6], [1, 2, 3], [7, 1, 9]]
        objExp = self.constructor(dataExpected)

        assert toTest.isIdentical(objExp)

    def test_sortPoints_comparator(self):
        """ Test sortPoints() when we specify a comparator function """
        data = [[1, 2, 3], [4, 5, 6], [7, 1, 9], [0, 0, 0]]
        toTest = self.constructor(data)

        def compOdds(point1, point2):
            odds1 = 0
            odds2 = 0
            for val in point1:
                if val % 2 != 0:
                    odds1 += 1
            for val in point2:
                if val % 2 != 0:
                    odds2 += 1
            return odds1 - odds2

        toTest.sortPoints(sortHelper=compOdds)

        dataExpected = [[0, 0, 0], [4, 5, 6], [1, 2, 3], [7, 1, 9]]
        objExp = self.constructor(dataExpected)

        assert toTest.isIdentical(objExp)

    #################
    # sortFeatures() #
    #################

    @raises(ArgumentException)
    def test_sortFeatures_exceptionAtLeastOne(self):
        """ Test sortFeatures() has at least one paramater """
        data = [[7, 8, 9], [1, 2, 3], [4, 5, 6]]
        toTest = self.constructor(data)

        toTest.sortFeatures()

    def test_sortFeatures_naturalByPointWithNames(self):
        """ Test sortFeatures() when we specify a point to sort by; includes featureNames """
        data = [[1, 2, 3], [7, 1, 9], [4, 5, 6]]
        names = ["1", "2", "3"]
        toTest = self.constructor(data, featureNames=names)

        ret = toTest.sortFeatures(sortBy=1) # RET CHECK

        dataExpected = [[2, 1, 3], [1, 7, 9], [5, 4, 6]]
        namesExp = ["2", "1", "3"]
        objExp = self.constructor(dataExpected, featureNames=namesExp)

        assert toTest.isIdentical(objExp)
        assert ret is None

    def test_sortFeatures_naturalByPointNameWithFNames(self):
        """ Test sortFeatures() when we specify a point name to sort by; includes featureNames """
        data = [[1, 2, 3], [7, 1, 9], [4, 5, 6]]
        pnames = ['1', '7', '4']
        fnames = ["1", "2", "3"]
        toTest = self.constructor(data, pointNames=pnames, featureNames=fnames)

        ret = toTest.sortFeatures(sortBy='7') # RET CHECK

        dataExpected = [[2, 1, 3], [1, 7, 9], [5, 4, 6]]
        namesExp = ["2", "1", "3"]
        objExp = self.constructor(dataExpected, pointNames=pnames, featureNames=namesExp)

        assert toTest.isIdentical(objExp)
        assert ret is None


    def test_sortFeatures_scorer(self):
        """ Test sortFeatures() when we specify a scoring function """
        data = [[7, 1, 9, 0], [1, 2, 3, 0], [4, 2, 9, 0]]
        names = ["2", "1", "3", "0"]
        toTest = self.constructor(data, featureNames=names)

        def numOdds(feature):
            ret = 0
            for val in feature:
                if val % 2 != 0:
                    ret += 1
            return ret

        toTest.sortFeatures(sortHelper=numOdds)

        dataExpected = [[0, 1, 7, 9], [0, 2, 1, 3], [0, 2, 4, 9]]
        namesExp = ['0', '1', '2', '3']
        objExp = self.constructor(dataExpected, featureNames=namesExp)

        assert toTest.isIdentical(objExp)

    def test_sortFeatures_comparator(self):
        """ Test sortFeatures() when we specify a comparator function """
        data = [[7, 1, 9, 0], [1, 2, 3, 0], [4, 2, 9, 0]]
        toTest = self.constructor(data)

        def compOdds(point1, point2):
            odds1 = 0
            odds2 = 0
            for val in point1:
                if val % 2 != 0:
                    odds1 += 1
            for val in point2:
                if val % 2 != 0:
                    odds2 += 1
            return odds1 - odds2

        toTest.sortFeatures(sortHelper=compOdds)

        dataExpected = [[0, 1, 7, 9], [0, 2, 1, 3], [0, 2, 4, 9]]
        objExp = self.constructor(dataExpected)

        assert toTest.isIdentical(objExp)


    #################
    # extractPoints() #
    #################

    def test_extractPoints_handmadeSingle(self):
        """ Test extractPoints() against handmade output when extracting one point """
        data = [[1, 2, 3], [4, 5, 6], [7, 8, 9]]
        toTest = self.constructor(data)
        ext1 = toTest.extractPoints(0)
        exp1 = self.constructor([[1, 2, 3]])
        assert ext1.isIdentical(exp1)
        expEnd = self.constructor([[4, 5, 6], [7, 8, 9]])
        assert toTest.isIdentical(expEnd)

    def test_extractPoints_index_NamePath_Preserve(self):
        data = [[1, 2, 3], [4, 5, 6], [7, 8, 9]]
        toTest = self.constructor(data)

        toTest._name = 'testName'
        toTest._absPath = 'testAbsPath'
        toTest._relPath = 'testRelPath'

        ext1 = toTest.extractPoints(0)

        assert ext1.nameIsDefault()
        assert ext1.path == 'testAbsPath'
        assert ext1.absolutePath == 'testAbsPath'
        assert ext1.relativePath == 'testRelPath'

        assert toTest.name == "testName"
        assert toTest.absolutePath == "testAbsPath"
        assert toTest.relativePath == 'testRelPath'

    def test_extractPoints_ListIntoPEmpty(self):
        """ Test extractPoints() by removing a list of all points """
        data = [[1, 2, 3], [4, 5, 6], [7, 8, 9], [10, 11, 12]]
        toTest = self.constructor(data)
        expRet = self.constructor(data)
        ret = toTest.extractPoints([0, 1, 2, 3])

        assert ret.isIdentical(expRet)

        data = [[], [], []]
        data = numpy.array(data).T
        exp = self.constructor(data)

        toTest.isIdentical(exp)


    def test_extractPoints_handmadeListSequence(self):
        """ Test extractPoints() against handmade output for several list extractions """
        data = [[1, 2, 3], [4, 5, 6], [7, 8, 9], [10, 11, 12]]
        names = ['1', '4', '7', '10']
        toTest = self.constructor(data, pointNames=names)
        ext1 = toTest.extractPoints('1')
        exp1 = self.constructor([[1, 2, 3]], pointNames=['1'])
        assert ext1.isIdentical(exp1)
        ext2 = toTest.extractPoints([1, 2])
        exp2 = self.constructor([[7, 8, 9], [10, 11, 12]], pointNames=['7', '10'])
        assert ext2.isIdentical(exp2)
        expEnd = self.constructor([[4, 5, 6]], pointNames=['4'])
        assert toTest.isIdentical(expEnd)

    def test_extractPoints_handmadeListOrdering(self):
        """ Test extractPoints() against handmade output for out of order extraction """
        data = [[1, 2, 3], [4, 5, 6], [7, 8, 9], [10, 11, 12], [13, 14, 15]]
        names = ['1', '4', '7', '10', '13']
        toTest = self.constructor(data, pointNames=names)
        ext1 = toTest.extractPoints([3, 4, 1])
        exp1 = self.constructor([[10, 11, 12], [13, 14, 15], [4, 5, 6]], pointNames=['10', '13', '4'])
        assert ext1.isIdentical(exp1)
        expEnd = self.constructor([[1, 2, 3], [7, 8, 9]], pointNames=['1', '7'])
        assert toTest.isIdentical(expEnd)

    def test_extractPoints_List_trickyOrdering(self):
        data = [[0], [2], [2], [2], [0], [0], [0], [0], [2], [0]]
        toExtract = [6, 5, 3, 9]

        toTest = self.constructor(data)

        ret = toTest.extractPoints(toExtract)

        expRaw = [[0], [0], [2], [0]]
        expRet = self.constructor(expRaw)

        expRaw = [[0], [2], [2], [0], [0], [2]]
        expRem = self.constructor(expRaw)

        assert ret == expRet
        assert toTest == expRem

    def test_extractPoints_function_selectionGap(self):
        data = [[0], [2], [2], [2], [0], [0], [0], [0], [2], [0]]
        extractIndices = [3, 5, 6, 9]
        pnames = ['0', '1', '2', '3', '4', '5', '6', '7', '8', '9']

        def sel(point):
            if int(point.getPointName(0)) in extractIndices:
                return True
            else:
                return False

        toTest = self.constructor(data, pointNames=pnames)

        ret = toTest.extractPoints(sel)

        expRaw = [[2], [0], [0], [0]]
        expNames = ['3', '5', '6', '9']
        expRet = self.constructor(expRaw, pointNames=expNames)

        expRaw = [[0], [2], [2], [0], [0], [2]]
        expNames = ['0', '1', '2', '4', '7', '8']
        expRem = self.constructor(expRaw, pointNames=expNames)

        assert ret == expRet
        assert toTest == expRem


    def test_extractPoints_functionIntoPEmpty(self):
        """ Test extractPoints() by removing all points using a function """
        data = [[1, 2, 3], [4, 5, 6], [7, 8, 9]]
        toTest = self.constructor(data)
        expRet = self.constructor(data)

        def allTrue(point):
            return True

        ret = toTest.extractPoints(allTrue)
        assert ret.isIdentical(expRet)

        data = [[], [], []]
        data = numpy.array(data).T
        exp = self.constructor(data)

        toTest.isIdentical(exp)

    def test_extractPoints_function_returnPointEmpty(self):
        data = [[1, 2, 3], [4, 5, 6], [7, 8, 9]]
        toTest = self.constructor(data)
        exp = self.constructor(data)

        def takeNone(point):
            return False

        #		import pdb
        #		pdb.set_trace()

        ret = toTest.extractPoints(takeNone)

        data = [[], [], []]
        data = numpy.array(data).T
        expRet = self.constructor(data)

        assert ret.isIdentical(expRet)
        assert toTest.isIdentical(exp)

    def test_extractPoints_handmadeFunction(self):
        """ Test extractPoints() against handmade output for function extraction """
        data = [[1, 2, 3], [4, 5, 6], [7, 8, 9]]
        toTest = self.constructor(data)

        def oneOrFour(point):
            if 1 in point or 4 in point:
                return True
            return False

        ext = toTest.extractPoints(oneOrFour)
        exp = self.constructor([[1, 2, 3], [4, 5, 6]])
        assert ext.isIdentical(exp)
        expEnd = self.constructor([[7, 8, 9]])
        assert toTest.isIdentical(expEnd)

    def test_extractPoints_func_NamePath_preservation(self):
        data = [[1, 2, 3], [4, 5, 6], [7, 8, 9]]
        toTest = self.constructor(data)

        def oneOrFour(point):
            if 1 in point or 4 in point:
                return True
            return False

        toTest._name = "testName"
        toTest._absPath = "testAbsPath"
        toTest._relPath = "testRelPath"

        ext = toTest.extractPoints(oneOrFour)

        assert toTest.name == "testName"
        assert toTest.absolutePath == "testAbsPath"
        assert toTest.relativePath == 'testRelPath'

        assert ext.nameIsDefault()
        assert ext.absolutePath == 'testAbsPath'
        assert ext.relativePath == 'testRelPath'

    def test_extractPoints_handmadeFuncionWithFeatureNames(self):
        """ Test extractPoints() against handmade output for function extraction with featureNames"""
        featureNames = ["one", "two", "three"]
        data = [[1, 2, 3], [4, 5, 6], [7, 8, 9]]
        toTest = self.constructor(data, featureNames=featureNames)

        def oneOrFour(point):
            if 1 in point or 4 in point:
                return True
            return False

        ext = toTest.extractPoints(oneOrFour)
        exp = self.constructor([[1, 2, 3], [4, 5, 6]], featureNames=featureNames)
        assert ext.isIdentical(exp)
        expEnd = self.constructor([[7, 8, 9]], featureNames=featureNames)
        assert toTest.isIdentical(expEnd)


    @raises(ArgumentException)
    def test_extractPoints_exceptionStartInvalid(self):
        """ Test extracPoints() for ArgumentException when start is not a valid point index """
        featureNames = ["one", "two", "three"]
        data = [[1, 2, 3], [4, 5, 6], [7, 8, 9]]
        toTest = self.constructor(data, featureNames=featureNames)
        toTest.extractPoints(start=1.1, end=2)

    @raises(ArgumentException)
    def test_extractPoints_exceptionEndInvalid(self):
        """ Test extractPoints() for ArgumentException when start is not a valid Point index """
        featureNames = ["one", "two", "three"]
        data = [[1, 2, 3], [4, 5, 6], [7, 8, 9]]
        toTest = self.constructor(data, featureNames=featureNames)
        toTest.extractPoints(start=1, end=5)

    @raises(ArgumentException)
    def test_extractPoints_exceptionInversion(self):
        """ Test extractPoints() for ArgumentException when start comes after end """
        featureNames = ["one", "two", "three"]
        data = [[1, 2, 3], [4, 5, 6], [7, 8, 9]]
        toTest = self.constructor(data, featureNames=featureNames)
        toTest.extractPoints(start=2, end=0)

    def test_extractPoints_handmadeRange(self):
        """ Test extractPoints() against handmade output for range extraction """
        data = [[1, 2, 3], [4, 5, 6], [7, 8, 9]]
        toTest = self.constructor(data)
        ret = toTest.extractPoints(start=1, end=2)

        expectedRet = self.constructor([[4, 5, 6], [7, 8, 9]])
        expectedTest = self.constructor([[1, 2, 3]])

        assert expectedRet.isIdentical(ret)
        assert expectedTest.isIdentical(toTest)

    def test_extractPoints_range_NamePath_preservation(self):
        data = [[1, 2, 3], [4, 5, 6], [7, 8, 9]]
        toTest = self.constructor(data)

        toTest._name = "testName"
        toTest._absPath = "testAbsPath"
        toTest._relPath = "testRelPath"

        ret = toTest.extractPoints(start=1, end=2)

        assert toTest.name == "testName"
        assert toTest.absolutePath == "testAbsPath"
        assert toTest.relativePath == 'testRelPath'

        assert ret.nameIsDefault()
        assert ret.absolutePath == 'testAbsPath'
        assert ret.relativePath == 'testRelPath'


    def test_extractPoints_rangeIntoPEmpty(self):
        """ Test extractPoints() removes all points using ranges """
        featureNames = ["one", "two", "three"]
        pointNames = ['1', '4', '7']
        data = [[1, 2, 3], [4, 5, 6], [7, 8, 9]]
        toTest = self.constructor(data, pointNames=pointNames, featureNames=featureNames)
        expRet = self.constructor(data, pointNames=pointNames, featureNames=featureNames)
        ret = toTest.extractPoints(start=0, end=2)

        assert ret.isIdentical(expRet)

        data = [[], [], []]
        data = numpy.array(data).T
        exp = self.constructor(data, featureNames=featureNames)

        toTest.isIdentical(exp)


    def test_extractPoints_handmadeRangeWithFeatureNames(self):
        """ Test extractPoints() against handmade output for range extraction with featureNames """
        featureNames = ["one", "two", "three"]
        pointNames = ['1', '4', '7']
        data = [[1, 2, 3], [4, 5, 6], [7, 8, 9]]
        toTest = self.constructor(data, pointNames=pointNames, featureNames=featureNames)
        ret = toTest.extractPoints(start=1, end=2)

        expectedRet = self.constructor([[4, 5, 6], [7, 8, 9]], pointNames=['4', '7'], featureNames=featureNames)
        expectedTest = self.constructor([[1, 2, 3]], pointNames=['1'], featureNames=featureNames)

        assert expectedRet.isIdentical(ret)
        assert expectedTest.isIdentical(toTest)

    def test_extractPoints_handmadeRangeRand_FM(self):
        """ Test extractPoints() for correct sizes when using randomized range extraction and featureNames """
        featureNames = ["one", "two", "three"]
        data = [[1, 2, 3], [4, 5, 6], [7, 8, 9]]
        toTest = self.constructor(data, featureNames=featureNames)
        ret = toTest.extractPoints(start=0, end=2, number=2, randomize=True)

        assert ret.points == 2
        assert toTest.points == 1

    def test_extractPoints_handmadeRangeDefaults(self):
        """ Test extractPoints uses the correct defaults in the case of range based extraction """
        featureNames = ["one", "two", "three"]
        pointNames = ['1', '4', '7']
        data = [[1, 2, 3], [4, 5, 6], [7, 8, 9]]
        toTest = self.constructor(data, pointNames=pointNames, featureNames=featureNames)
        ret = toTest.extractPoints(end=1)

        expectedRet = self.constructor([[1, 2, 3], [4, 5, 6]], pointNames=['1', '4'], featureNames=featureNames)
        expectedTest = self.constructor([[7, 8, 9]], pointNames=['7'], featureNames=featureNames)

        assert expectedRet.isIdentical(ret)
        assert expectedTest.isIdentical(toTest)

        toTest = self.constructor(data, pointNames=pointNames, featureNames=featureNames)
        ret = toTest.extractPoints(start=1)

        expectedTest = self.constructor([[1, 2, 3]], pointNames=['1'], featureNames=featureNames)
        expectedRet = self.constructor([[4, 5, 6], [7, 8, 9]], pointNames=['4', '7'], featureNames=featureNames)

        assert expectedRet.isIdentical(ret)
        assert expectedTest.isIdentical(toTest)

    def test_extractPoints_handmade_calling_pointNames(self):
        featureNames = ["one", "two", "three"]
        pointNames = ['1', '4', '7']
        data = [[1, 2, 3], [4, 5, 6], [7, 8, 9]]

        toTest = self.constructor(data, pointNames=pointNames, featureNames=featureNames)
        ret = toTest.extractPoints(start='4', end='7')

        expectedRet = self.constructor([[4, 5, 6], [7, 8, 9]], pointNames=pointNames[1:], featureNames=featureNames)
        expectedTest = self.constructor([[1, 2, 3]], pointNames=pointNames[:1], featureNames=featureNames)

        assert expectedRet.isIdentical(ret)
        assert expectedTest.isIdentical(toTest)

    def test_extractPoints_handmadeString(self):
        featureNames = ["one", "two", "three"]
        pointNames = ['1', '4', '7']
        data = [[1, 2, 3], [4, 5, 6], [7, 8, 9]]

        #test featureName=value
        toTest = self.constructor(data, pointNames=pointNames, featureNames=featureNames)
        ret = toTest.extractPoints('one=1')
        expectedRet = self.constructor([[1, 2, 3]], pointNames=pointNames[:1], featureNames=featureNames)
        expectedTest = self.constructor([[4, 5, 6], [7, 8, 9]], pointNames=pointNames[1:], featureNames=featureNames)
        assert expectedRet.isIdentical(ret)
        assert expectedTest.isIdentical(toTest)

        #test featureName==value
        toTest = self.constructor(data, pointNames=pointNames, featureNames=featureNames)
        ret = toTest.extractPoints('one==1')
        expectedRet = self.constructor([[1, 2, 3]], pointNames=pointNames[:1], featureNames=featureNames)
        expectedTest = self.constructor([[4, 5, 6], [7, 8, 9]], pointNames=pointNames[1:], featureNames=featureNames)
        assert expectedRet.isIdentical(ret)
        assert expectedTest.isIdentical(toTest)

        #test featureName<value
        toTest = self.constructor(data, pointNames=pointNames, featureNames=featureNames)
        ret = toTest.extractPoints('one<2')
        expectedRet = self.constructor([[1, 2, 3]], pointNames=pointNames[:1], featureNames=featureNames)
        expectedTest = self.constructor([[4, 5, 6], [7, 8, 9]], pointNames=pointNames[1:], featureNames=featureNames)
        assert expectedRet.isIdentical(ret)
        assert expectedTest.isIdentical(toTest)

        #test featureName<=value
        toTest = self.constructor(data, pointNames=pointNames, featureNames=featureNames)
        ret = toTest.extractPoints('one<=1')
        expectedRet = self.constructor([[1, 2, 3]], pointNames=pointNames[:1], featureNames=featureNames)
        expectedTest = self.constructor([[4, 5, 6], [7, 8, 9]], pointNames=pointNames[1:], featureNames=featureNames)
        assert expectedRet.isIdentical(ret)
        assert expectedTest.isIdentical(toTest)

        #test featureName>value
        toTest = self.constructor(data, pointNames=pointNames, featureNames=featureNames)
        ret = toTest.extractPoints('one>4')
        expectedRet = self.constructor([[7, 8, 9]], pointNames=pointNames[-1:], featureNames=featureNames)
        expectedTest = self.constructor([[1, 2, 3], [4, 5, 6]], pointNames=pointNames[:-1], featureNames=featureNames)
        assert expectedRet.isIdentical(ret)
        assert expectedTest.isIdentical(toTest)

        #test featureName>=value
        toTest = self.constructor(data, pointNames=pointNames, featureNames=featureNames)
        ret = toTest.extractPoints('one>=7')
        expectedRet = self.constructor([[7, 8, 9]], pointNames=pointNames[-1:], featureNames=featureNames)
        expectedTest = self.constructor([[1, 2, 3], [4, 5, 6]], pointNames=pointNames[:-1], featureNames=featureNames)
        assert expectedRet.isIdentical(ret)
        assert expectedTest.isIdentical(toTest)

        #test featureName!=value
        toTest = self.constructor(data, pointNames=pointNames, featureNames=featureNames)
        ret = toTest.extractPoints('one!=4')
        expectedRet = self.constructor([[1, 2, 3], [7, 8, 9]], pointNames=[pointNames[0], pointNames[-1]],
                                       featureNames=featureNames)
        expectedTest = self.constructor([[4, 5, 6]], pointNames=[pointNames[1]], featureNames=featureNames)
        assert expectedRet.isIdentical(ret)
        assert expectedTest.isIdentical(toTest)

        #test featureName<value and return back an empty
        assert expectedTest.isIdentical(toTest)
        toTest = self.constructor(data, pointNames=pointNames, featureNames=featureNames)
        ret = toTest.extractPoints('one<1')
        expectedRet = self.constructor([], featureNames=featureNames)
        expectedTest = self.constructor(data, pointNames=pointNames, featureNames=featureNames)
        assert expectedRet.isIdentical(ret)
        assert expectedTest.isIdentical(toTest)

        #test featureName<value and return back all data
        assert expectedTest.isIdentical(toTest)
        toTest = self.constructor(data, pointNames=pointNames, featureNames=featureNames)
        ret = toTest.extractPoints('one>0')
        expectedRet = self.constructor(data, pointNames=pointNames, featureNames=featureNames)
        expectedTest = self.constructor([], featureNames=featureNames)
        assert expectedRet.isIdentical(ret)
        assert expectedTest.isIdentical(toTest)

    def test_extractPoints_handmadeStringWithOperatorWhitespace(self):
        featureNames = ["one", "two", "three"]
        pointNames = ['1', '4', '7']
        data = [[1, 2, 3], [4, 5, 6], [7, 8, 9]]

        #test featureName=value
        toTest = self.constructor(data, pointNames=pointNames, featureNames=featureNames)
        ret = toTest.extractPoints('one = 1')
        expectedRet = self.constructor([[1, 2, 3]], pointNames=pointNames[:1], featureNames=featureNames)
        expectedTest = self.constructor([[4, 5, 6], [7, 8, 9]], pointNames=pointNames[1:], featureNames=featureNames)
        assert expectedRet.isIdentical(ret)
        assert expectedTest.isIdentical(toTest)

        #test featureName==value
        toTest = self.constructor(data, pointNames=pointNames, featureNames=featureNames)
        ret = toTest.extractPoints('one == 1')
        expectedRet = self.constructor([[1, 2, 3]], pointNames=pointNames[:1], featureNames=featureNames)
        expectedTest = self.constructor([[4, 5, 6], [7, 8, 9]], pointNames=pointNames[1:], featureNames=featureNames)
        assert expectedRet.isIdentical(ret)
        assert expectedTest.isIdentical(toTest)

        #test featureName<value
        toTest = self.constructor(data, pointNames=pointNames, featureNames=featureNames)
        ret = toTest.extractPoints('one < 2')
        expectedRet = self.constructor([[1, 2, 3]], pointNames=pointNames[:1], featureNames=featureNames)
        expectedTest = self.constructor([[4, 5, 6], [7, 8, 9]], pointNames=pointNames[1:], featureNames=featureNames)
        assert expectedRet.isIdentical(ret)
        assert expectedTest.isIdentical(toTest)

        #test featureName<=value
        toTest = self.constructor(data, pointNames=pointNames, featureNames=featureNames)
        ret = toTest.extractPoints('one <= 1')
        expectedRet = self.constructor([[1, 2, 3]], pointNames=pointNames[:1], featureNames=featureNames)
        expectedTest = self.constructor([[4, 5, 6], [7, 8, 9]], pointNames=pointNames[1:], featureNames=featureNames)
        assert expectedRet.isIdentical(ret)
        assert expectedTest.isIdentical(toTest)

        #test featureName>value
        toTest = self.constructor(data, pointNames=pointNames, featureNames=featureNames)
        ret = toTest.extractPoints('one > 4')
        expectedRet = self.constructor([[7, 8, 9]], pointNames=pointNames[-1:], featureNames=featureNames)
        expectedTest = self.constructor([[1, 2, 3], [4, 5, 6]], pointNames=pointNames[:-1], featureNames=featureNames)
        assert expectedRet.isIdentical(ret)
        assert expectedTest.isIdentical(toTest)

        #test featureName>=value
        toTest = self.constructor(data, pointNames=pointNames, featureNames=featureNames)
        ret = toTest.extractPoints('one >= 7')
        expectedRet = self.constructor([[7, 8, 9]], pointNames=pointNames[-1:], featureNames=featureNames)
        expectedTest = self.constructor([[1, 2, 3], [4, 5, 6]], pointNames=pointNames[:-1], featureNames=featureNames)
        assert expectedRet.isIdentical(ret)
        assert expectedTest.isIdentical(toTest)

        #test featureName!=value
        toTest = self.constructor(data, pointNames=pointNames, featureNames=featureNames)
        ret = toTest.extractPoints('one != 4')
        expectedRet = self.constructor([[1, 2, 3], [7, 8, 9]], pointNames=[pointNames[0], pointNames[-1]],
                                       featureNames=featureNames)
        expectedTest = self.constructor([[4, 5, 6]], pointNames=[pointNames[1]], featureNames=featureNames)
        assert expectedRet.isIdentical(ret)
        assert expectedTest.isIdentical(toTest)

        #test featureName<value and return back an empty
        assert expectedTest.isIdentical(toTest)
        toTest = self.constructor(data, pointNames=pointNames, featureNames=featureNames)
        ret = toTest.extractPoints('one < 1')
        expectedRet = self.constructor([], featureNames=featureNames)
        expectedTest = self.constructor(data, pointNames=pointNames, featureNames=featureNames)
        assert expectedRet.isIdentical(ret)
        assert expectedTest.isIdentical(toTest)

        #test featureName<value and return back all data
        assert expectedTest.isIdentical(toTest)
        toTest = self.constructor(data, pointNames=pointNames, featureNames=featureNames)
        ret = toTest.extractPoints('one > 0')
        expectedRet = self.constructor(data, pointNames=pointNames, featureNames=featureNames)
        expectedTest = self.constructor([], featureNames=featureNames)
        assert expectedRet.isIdentical(ret)
        assert expectedTest.isIdentical(toTest)

    def test_extractPoints_handmadeStringWithFeatureWhitespace(self):
        featureNames = ["feature one", "feature two", "feature three"]
        pointNames = ['1', '4', '7']
        data = [[1, 2, 3], [4, 5, 6], [7, 8, 9]]

        #test featureName=value
        toTest = self.constructor(data, pointNames=pointNames, featureNames=featureNames)
        ret = toTest.extractPoints('feature one=1')
        expectedRet = self.constructor([[1, 2, 3]], pointNames=pointNames[:1], featureNames=featureNames)
        expectedTest = self.constructor([[4, 5, 6], [7, 8, 9]], pointNames=pointNames[1:], featureNames=featureNames)
        assert expectedRet.isIdentical(ret)
        assert expectedTest.isIdentical(toTest)

        #test featureName=value with operator whitespace
        toTest = self.constructor(data, pointNames=pointNames, featureNames=featureNames)
        ret = toTest.extractPoints('feature one = 1')
        expectedRet = self.constructor([[1, 2, 3]], pointNames=pointNames[:1], featureNames=featureNames)
        expectedTest = self.constructor([[4, 5, 6], [7, 8, 9]], pointNames=pointNames[1:], featureNames=featureNames)
        assert expectedRet.isIdentical(ret)
        assert expectedTest.isIdentical(toTest)

    @raises(ArgumentException)
    def test_extractPoints_handmadeString_featureNotExist(self):
        featureNames = ["one", "two", "three"]
        pointNames = ['1', '4', '7']
        data = [[1, 2, 3], [4, 5, 6], [7, 8, 9]]

        toTest = self.constructor(data, pointNames=pointNames, featureNames=featureNames)
        ret = toTest.extractPoints('four=1')

    def test_extractPoints_numberOnly(self):
        self.back_extract_numberOnly('point')

    def test_extractPoints_numberAndRandomize(self):
        self.back_extract_numberAndRandomize('point')

    #TODO an extraction test where all data is removed
    #TODO extraction tests for all of the number and randomize combinations

    ##########################
    # extract common backend #
    ##########################

    def back_extract_numberOnly(self, axis):
        if axis == 'point':
            toCall = "extractPoints"
        else:
            toCall = "extractFeatures"

        data = [[1, 2, 3, 33], [4, 5, 6, 66], [7, 8, 9, 99], [10, 11, 12, 14]]
        pnames = ['1', '4', '7', '10']
        fnames = ['a', 'b', 'd', 'gg']
        toTest = self.constructor(data, pointNames=pnames, featureNames=fnames)
        ret = getattr(toTest, toCall)(number=3)
        if axis == 'point':
            exp = self.constructor(data[:3], pointNames=pnames[:3], featureNames=fnames)
            rem = self.constructor(data[3:], pointNames=pnames[3:], featureNames=fnames)
        else:
            exp = self.constructor([p[:3] for p in data], pointNames=pnames, featureNames=fnames[:3])
            rem = self.constructor([p[3:] for p in data], pointNames=pnames, featureNames=fnames[3:])

        assert exp.isIdentical(ret)
        assert rem.isIdentical(toTest)

    def back_extract_numberAndRandomize(self, axis):
        if axis == 'point':
            toCall = "extractPoints"
        else:
            toCall = "extractFeatures"

        data = [[1, 2, 3, 33], [4, 5, 6, 66], [7, 8, 9, 99], [10, 11, 12, 14]]
        pnames = ['1', '4', '7', '10']
        fnames = ['a', 'b', 'd', 'gg']
        toTest1 = self.constructor(data, pointNames=pnames, featureNames=fnames)
        toTest2 = self.constructor(data, pointNames=pnames, featureNames=fnames)

        UML.randomness.startAlternateControl(seed=1)
        ret = getattr(toTest1, toCall)(number=3, randomize=True)
        UML.randomness.endAlternateControl()

        UML.randomness.startAlternateControl(seed=1)
        retRange = getattr(toTest2, toCall)(start=0, end=3, number=3, randomize=True)
        UML.randomness.endAlternateControl()
        print(ret, retRange)
        assert ret.isIdentical(retRange)
        assert toTest1.isIdentical(toTest2)


    ####################
    # extractFeatures() #
    ####################

    def test_extractFeatures_handmadeSingle(self):
        """ Test extractFeatures() against handmade output when extracting one feature """
        data = [[1, 2, 3], [4, 5, 6], [7, 8, 9]]
        toTest = self.constructor(data)
        ext1 = toTest.extractFeatures(0)
        exp1 = self.constructor([[1], [4], [7]])

        assert ext1.isIdentical(exp1)
        expEnd = self.constructor([[2, 3], [5, 6], [8, 9]])
        assert toTest.isIdentical(expEnd)

    def test_extractFeatures_List_NamePath_Preserve(self):
        data = [[1, 2, 3], [4, 5, 6], [7, 8, 9]]
        toTest = self.constructor(data)

        toTest._name = "testName"
        toTest._absPath = "testAbsPath"
        toTest._relPath = "testRelPath"

        ext1 = toTest.extractFeatures(0)

        assert toTest.path == 'testAbsPath'
        assert toTest.absolutePath == 'testAbsPath'
        assert toTest.relativePath == 'testRelPath'

        assert ext1.nameIsDefault()
        assert ext1.absolutePath == 'testAbsPath'
        assert ext1.relativePath == 'testRelPath'

    def test_extractFeatures_ListIntoFEmpty(self):
        """ Test extractFeatures() by removing a list of all features """
        data = [[1, 2, 3], [4, 5, 6], [7, 8, 9], [10, 11, 12]]
        toTest = self.constructor(data)
        expRet = self.constructor(data)
        ret = toTest.extractFeatures([0, 1, 2])

        assert ret.isIdentical(expRet)

        data = [[], [], [], []]
        data = numpy.array(data)
        exp = self.constructor(data)

        toTest.isIdentical(exp)

    def test_extractFeatures_ListIntoFEmptyOutOfOrder(self):
        """ Test extractFeatures() by removing a list of all features """
        data = [[1, 2, 3], [4, 5, 6], [7, 8, 9], [10, 11, 12]]
        toTest = self.constructor(data)
        expData = [[3, 1, 2], [6, 4, 5], [9, 7, 8], [12, 10, 11]]
        expRet = self.constructor(expData)
        ret = toTest.extractFeatures([2, 0, 1])

        assert ret.isIdentical(expRet)

        data = [[], [], [], []]
        data = numpy.array(data)
        exp = self.constructor(data)

        toTest.isIdentical(exp)


    def test_extractFeatures_handmadeListSequence(self):
        """ Test extractFeatures() against handmade output for several extractions by list """
        pointNames = ['1', '4', '7']
        data = [[1, 2, 3, -1], [4, 5, 6, -2], [7, 8, 9, -3]]
        toTest = self.constructor(data, pointNames=pointNames)
        ext1 = toTest.extractFeatures([0])
        exp1 = self.constructor([[1], [4], [7]], pointNames=pointNames)
        assert ext1.isIdentical(exp1)
        ext2 = toTest.extractFeatures([2, 1])
        exp2 = self.constructor([[-1, 3], [-2, 6], [-3, 9]], pointNames=pointNames)
        assert ext2.isIdentical(exp2)
        expEndData = [[2], [5], [8]]
        expEnd = self.constructor(expEndData, pointNames=pointNames)
        assert toTest.isIdentical(expEnd)

    def test_extractFeatures_handmadeListWithFeatureName(self):
        """ Test extractFeatures() against handmade output for list extraction when specifying featureNames """
        data = [[1, 2, 3, -1], [4, 5, 6, -2], [7, 8, 9, -3]]
        featureNames = ["one", "two", "three", "neg"]
        toTest = self.constructor(data, featureNames=featureNames)
        ext1 = toTest.extractFeatures(["one"])
        exp1 = self.constructor([[1], [4], [7]], featureNames=["one"])
        assert ext1.isIdentical(exp1)
        ext2 = toTest.extractFeatures(["three", "neg"])
        exp2 = self.constructor([[3, -1], [6, -2], [9, -3]], featureNames=["three", "neg"])
        assert ext2.isIdentical(exp2)
        expEnd = self.constructor([[2], [5], [8]], featureNames=["two"])
        assert toTest.isIdentical(expEnd)


    def test_extractFeatures_List_trickyOrdering(self):
        data = [0, 1, 1, 1, 0, 0, 0, 0, 1, 0]
        toExtract = [6, 5, 3, 9]
        #		toExtract = [3,5,6,9]

        toTest = self.constructor(data)

        ret = toTest.extractFeatures(toExtract)

        expRaw = [0, 0, 1, 0]
        expRet = self.constructor(expRaw)

        expRaw = [0, 1, 1, 0, 0, 1]
        expRem = self.constructor(expRaw)

        assert ret == expRet
        assert toTest == expRem

    def test_extractFeatures_List_reorderingWithFeatureNames(self):
        data = [[1, 2, 3, 10], [4, 5, 6, 11], [7, 8, 9, 12]]
        fnames = ['a', 'b', 'c', 'd']
        test = self.constructor(data, featureNames=fnames)

        expRetRaw = [[1, 3, 2], [4, 6, 5], [7, 9, 8]]
        expRetNames = ['a', 'c', 'b']
        expRet = self.constructor(expRetRaw, featureNames=expRetNames)

        expTestRaw = [[10], [11], [12]]
        expTestNames = ['d']
        expTest = self.constructor(expTestRaw, featureNames=expTestNames)

        ret = test.extractFeatures(expRetNames)
        assert ret == expRet
        assert test == expTest


    def test_extractFeatures_function_selectionGap(self):
        data = [0, 1, 1, 1, 0, 0, 0, 0, 1, 0]
        fnames = ['0', '1', '2', '3', '4', '5', '6', '7', '8', '9']

        extractIndices = [3, 5, 6, 9]

        def sel(feature):
            if int(feature.getFeatureName(0)) in extractIndices:
                return True
            else:
                return False

        toTest = self.constructor(data, featureNames=fnames)

        ret = toTest.extractFeatures(sel)

        expRaw = [1, 0, 0, 0]
        expNames = ['3', '5', '6', '9']
        expRet = self.constructor(expRaw, featureNames=expNames)

        expRaw = [0, 1, 1, 0, 0, 1]
        expNames = ['0', '1', '2', '4', '7', '8']
        expRem = self.constructor(expRaw, featureNames=expNames)

        assert ret == expRet
        assert toTest == expRem


    def test_extractFeatures_functionIntoFEmpty(self):
        """ Test extractFeatures() by removing all featuress using a function """
        data = [[1, 2, 3], [4, 5, 6], [7, 8, 9]]
        toTest = self.constructor(data)
        expRet = self.constructor(data)

        def allTrue(point):
            return True

        ret = toTest.extractFeatures(allTrue)
        assert ret.isIdentical(expRet)

        data = [[], [], []]
        data = numpy.array(data)
        exp = self.constructor(data)

        toTest.isIdentical(exp)

    def test_extractFeatures_function_returnPointEmpty(self):
        data = [[1, 2, 3], [4, 5, 6], [7, 8, 9]]
        toTest = self.constructor(data)
        exp = self.constructor(data)

        def takeNone(point):
            return False

        ret = toTest.extractFeatures(takeNone)

        data = [[], [], []]
        data = numpy.array(data)
        expRet = self.constructor(data)

        assert ret.isIdentical(expRet)
        assert toTest.isIdentical(exp)


    def test_extractFeatures_handmadeFunction(self):
        """ Test extractFeatures() against handmade output for function extraction """
        data = [[1, 2, 3, -1], [4, 5, 6, -2], [7, 8, 9, -3]]
        toTest = self.constructor(data)

        def absoluteOne(feature):
            if 1 in feature or -1 in feature:
                return True
            return False

        ext = toTest.extractFeatures(absoluteOne)
        exp = self.constructor([[1, -1], [4, -2], [7, -3]])
        assert ext.isIdentical(exp)
        expEnd = self.constructor([[2, 3], [5, 6], [8, 9]])
        assert toTest.isIdentical(expEnd)


    def test_extractFeatures_func_NamePath_preservation(self):
        data = [[1, 2, 3, -1], [4, 5, 6, -2], [7, 8, 9, -3]]
        toTest = self.constructor(data)

        def absoluteOne(feature):
            if 1 in feature or -1 in feature:
                return True
            return False

        toTest._name = "testName"
        toTest._absPath = "testAbsPath"
        toTest._relPath = "testRelPath"

        ext = toTest.extractFeatures(absoluteOne)

        assert toTest.name == "testName"
        assert toTest.absolutePath == "testAbsPath"
        assert toTest.relativePath == 'testRelPath'

        assert ext.nameIsDefault()
        assert ext.absolutePath == 'testAbsPath'
        assert ext.relativePath == 'testRelPath'

    def test_extractFeatures_handmadeFunctionWithFeatureName(self):
        """ Test extractFeatures() against handmade output for function extraction with featureNames """
        data = [[1, 2, 3, -1], [4, 5, 6, -2], [7, 8, 9, -3]]
        featureNames = ["one", "two", "three", "neg"]
        pointNames = ['1', '4', '7']
        toTest = self.constructor(data, pointNames=pointNames, featureNames=featureNames)

        def absoluteOne(feature):
            if 1 in feature or -1 in feature:
                return True
            return False

        ext = toTest.extractFeatures(absoluteOne)
        exp = self.constructor([[1, -1], [4, -2], [7, -3]], pointNames=pointNames, featureNames=['one', 'neg'])
        assert ext.isIdentical(exp)
        expEnd = self.constructor([[2, 3], [5, 6], [8, 9]], pointNames=pointNames, featureNames=["two", "three"])
        assert toTest.isIdentical(expEnd)

    @raises(ArgumentException)
    def test_extractFeatures_exceptionStartInvalid(self):
        """ Test extractFeatures() for ArgumentException when start is not a valid feature index """
        featureNames = ["one", "two", "three"]
        data = [[1, 2, 3], [4, 5, 6], [7, 8, 9]]
        toTest = self.constructor(data, featureNames=featureNames)
        toTest.extractFeatures(start=1.1, end=2)

    @raises(ArgumentException)
    def test_extractFeatures_exceptionStartInvalidFeatureName(self):
        """ Test extractFeatures() for ArgumentException when start is not a valid feature FeatureName """
        featureNames = ["one", "two", "three"]
        data = [[1, 2, 3], [4, 5, 6], [7, 8, 9]]
        toTest = self.constructor(data, featureNames=featureNames)
        toTest.extractFeatures(start="wrong", end=2)

    @raises(ArgumentException)
    def test_extractFeatures_exceptionEndInvalid(self):
        """ Test extractFeatures() for ArgumentException when start is not a valid feature index """
        featureNames = ["one", "two", "three"]
        data = [[1, 2, 3], [4, 5, 6], [7, 8, 9]]
        toTest = self.constructor(data, featureNames=featureNames)
        toTest.extractFeatures(start=0, end=5)

    @raises(ArgumentException)
    def test_extractFeatures_exceptionEndInvalidFeatureName(self):
        """ Test extractFeatures() for ArgumentException when start is not a valid featureName """
        featureNames = ["one", "two", "three"]
        data = [[1, 2, 3], [4, 5, 6], [7, 8, 9]]
        toTest = self.constructor(data, featureNames=featureNames)
        toTest.extractFeatures(start="two", end="five")

    @raises(ArgumentException)
    def test_extractFeatures_exceptionInversion(self):
        """ Test extractFeatures() for ArgumentException when start comes after end """
        featureNames = ["one", "two", "three"]
        data = [[1, 2, 3], [4, 5, 6], [7, 8, 9]]
        toTest = self.constructor(data, featureNames=featureNames)
        toTest.extractFeatures(start=2, end=0)

    @raises(ArgumentException)
    def test_extractFeatures_exceptionInversionFeatureName(self):
        """ Test extractFeatures() for ArgumentException when start comes after end as FeatureNames"""
        featureNames = ["one", "two", "three"]
        data = [[1, 2, 3], [4, 5, 6], [7, 8, 9]]
        toTest = self.constructor(data, featureNames=featureNames)
        toTest.extractFeatures(start="two", end="one")


    def test_extractFeatures_rangeIntoFEmpty(self):
        """ Test extractFeatures() removes all Featuress using ranges """
        featureNames = ["one", "two", "three"]
        data = [[1, 2, 3], [4, 5, 6], [7, 8, 9]]
        toTest = self.constructor(data, featureNames=featureNames)
        expRet = self.constructor(data, featureNames=featureNames)
        ret = toTest.extractFeatures(start=0, end=2)

        assert ret.isIdentical(expRet)

        data = [[], [], []]
        data = numpy.array(data)
        exp = self.constructor(data)

        toTest.isIdentical(exp)

    def test_extractFeatures_handmadeRange(self):
        """ Test extractFeatures() against handmade output for range extraction """
        data = [[1, 2, 3], [4, 5, 6], [7, 8, 9]]
        toTest = self.constructor(data)
        ret = toTest.extractFeatures(start=1, end=2)

        expectedRet = self.constructor([[2, 3], [5, 6], [8, 9]])
        expectedTest = self.constructor([[1], [4], [7]])

        assert expectedRet.isIdentical(ret)
        assert expectedTest.isIdentical(toTest)

    def test_extractFeatures_range_NamePath_preservation(self):
        data = [[1, 2, 3], [4, 5, 6], [7, 8, 9]]
        toTest = self.constructor(data)

        toTest._name = "testName"
        toTest._absPath = "testAbsPath"
        toTest._relPath = "testRelPath"

        ret = toTest.extractFeatures(start=1, end=2)

        assert toTest.name == "testName"
        assert toTest.absolutePath == "testAbsPath"
        assert toTest.relativePath == 'testRelPath'

        assert ret.nameIsDefault()
        assert ret.absolutePath == 'testAbsPath'
        assert ret.relativePath == 'testRelPath'


    def test_extractFeatures_handmadeWithFeatureNames(self):
        """ Test extractFeatures() against handmade output for range extraction with FeatureNames """
        featureNames = ["one", "two", "three"]
        pointNames = ['1', '4', '7']
        data = [[1, 2, 3], [4, 5, 6], [7, 8, 9]]

        toTest = self.constructor(data, pointNames=pointNames, featureNames=featureNames)
        ret = toTest.extractFeatures(start=1, end=2)

        expectedRet = self.constructor([[2, 3], [5, 6], [8, 9]], pointNames=pointNames, featureNames=["two", "three"])
        expectedTest = self.constructor([[1], [4], [7]], pointNames=pointNames, featureNames=["one"])

        assert expectedRet.isIdentical(ret)
        assert expectedTest.isIdentical(toTest)

    def test_extractFeatures_handmade_calling_featureNames(self):
        featureNames = ["one", "two", "three"]
        pointNames = ['1', '4', '7']
        data = [[1, 2, 3], [4, 5, 6], [7, 8, 9]]

        toTest = self.constructor(data, pointNames=pointNames, featureNames=featureNames)
        ret = toTest.extractFeatures(start="two", end="three")

        expectedRet = self.constructor([[2, 3], [5, 6], [8, 9]], pointNames=pointNames, featureNames=["two", "three"])
        expectedTest = self.constructor([[1], [4], [7]], pointNames=pointNames, featureNames=["one"])

        assert expectedRet.isIdentical(ret)
        assert expectedTest.isIdentical(toTest)

    def test_extractFeatures_handmadeString(self):
        featureNames = ["one", "two", "three"]
        pointNames = ['p1', 'p2', 'p3']
        data = [[1, 2, 3], [4, 5, 6], [7, 8, 9]]

        #test pointName=value
        toTest = self.constructor(data, pointNames=pointNames, featureNames=featureNames)
        ret = toTest.extractFeatures('p2=5')
        expectedRet = self.constructor([[2], [5], [8]], pointNames=pointNames, featureNames=[featureNames[1]])
        expectedTest = self.constructor([[1, 3], [4, 6], [7, 9]], pointNames=pointNames,
                                        featureNames=[featureNames[0], featureNames[-1]])
        assert expectedRet.isIdentical(ret)
        assert expectedTest.isIdentical(toTest)

        #test featureName==value
        toTest = self.constructor(data, pointNames=pointNames, featureNames=featureNames)
        ret = toTest.extractFeatures('p1==1')
        expectedRet = self.constructor([[1], [4], [7]], pointNames=pointNames, featureNames=[featureNames[0]])
        expectedTest = self.constructor([[2, 3], [5, 6], [8, 9]], pointNames=pointNames, featureNames=featureNames[1:])
        assert expectedRet.isIdentical(ret)
        assert expectedTest.isIdentical(toTest)

        #test featureName<value
        toTest = self.constructor(data, pointNames=pointNames, featureNames=featureNames)
        ret = toTest.extractFeatures('p3<9')
        expectedRet = self.constructor([[1, 2], [4, 5], [7, 8]], pointNames=pointNames, featureNames=featureNames[:-1])
        expectedTest = self.constructor([[3], [6], [9]], pointNames=pointNames, featureNames=[featureNames[-1]])
        assert expectedRet.isIdentical(ret)
        assert expectedTest.isIdentical(toTest)

        #test featureName<=value
        toTest = self.constructor(data, pointNames=pointNames, featureNames=featureNames)
        ret = toTest.extractFeatures('p3<=8')
        expectedRet = self.constructor([[1, 2], [4, 5], [7, 8]], pointNames=pointNames, featureNames=featureNames[:-1])
        expectedTest = self.constructor([[3], [6], [9]], pointNames=pointNames, featureNames=[featureNames[-1]])
        assert expectedRet.isIdentical(ret)
        assert expectedTest.isIdentical(toTest)

        #test featureName>value
        toTest = self.constructor(data, pointNames=pointNames, featureNames=featureNames)
        ret = toTest.extractFeatures('p3>8')
        expectedRet = self.constructor([[3], [6], [9]], pointNames=pointNames, featureNames=[featureNames[-1]])
        expectedTest = self.constructor([[1, 2], [4, 5], [7, 8]], pointNames=pointNames, featureNames=featureNames[:-1])
        assert expectedRet.isIdentical(ret)
        assert expectedTest.isIdentical(toTest)

        #test featureName>=value
        toTest = self.constructor(data, pointNames=pointNames, featureNames=featureNames)
        ret = toTest.extractFeatures('p3>8.5')
        expectedRet = self.constructor([[3], [6], [9]], pointNames=pointNames, featureNames=[featureNames[-1]])
        expectedTest = self.constructor([[1, 2], [4, 5], [7, 8]], pointNames=pointNames, featureNames=featureNames[:-1])
        assert expectedRet.isIdentical(ret)
        assert expectedTest.isIdentical(toTest)

        #test featureName!=value
        toTest = self.constructor(data, pointNames=pointNames, featureNames=featureNames)
        ret = toTest.extractFeatures('p1!=1.0')
        expectedRet = self.constructor([[2, 3], [5, 6], [8, 9]], pointNames=pointNames, featureNames=featureNames[1:])
        expectedTest = self.constructor([[1], [4], [7]], pointNames=pointNames, featureNames=[featureNames[0]])
        assert expectedRet.isIdentical(ret)
        assert expectedTest.isIdentical(toTest)

        #test featureName<value and return back an empty
        toTest = self.constructor(data, pointNames=pointNames, featureNames=featureNames)
        ret = toTest.extractFeatures('p1<1')
        expectedRet = self.constructor([], pointNames=pointNames)
        expectedTest = self.constructor(data, pointNames=pointNames, featureNames=featureNames)
        assert expectedRet.isIdentical(ret)
        assert expectedTest.isIdentical(toTest)

        #test featureName<value and return back all data
        toTest = self.constructor(data, pointNames=pointNames, featureNames=featureNames)
        ret = toTest.extractFeatures('p1>0')
        expectedRet = self.constructor(data, pointNames=pointNames, featureNames=featureNames)
        expectedTest = self.constructor([], pointNames=pointNames)
        assert expectedRet.isIdentical(ret)
        assert expectedTest.isIdentical(toTest)

    def test_extractFeatures_handmadeStringWithOperatorWhitespace(self):
        featureNames = ["one", "two", "three"]
        pointNames = ['p1', 'p2', 'p3']
        data = [[1, 2, 3], [4, 5, 6], [7, 8, 9]]

        #test pointName=value
        toTest = self.constructor(data, pointNames=pointNames, featureNames=featureNames)
        ret = toTest.extractFeatures('p2 = 5')
        expectedRet = self.constructor([[2], [5], [8]], pointNames=pointNames, featureNames=[featureNames[1]])
        expectedTest = self.constructor([[1, 3], [4, 6], [7, 9]], pointNames=pointNames,
                                        featureNames=[featureNames[0], featureNames[-1]])
        assert expectedRet.isIdentical(ret)
        assert expectedTest.isIdentical(toTest)

        #test featureName==value
        toTest = self.constructor(data, pointNames=pointNames, featureNames=featureNames)
        ret = toTest.extractFeatures('p1 == 1')
        expectedRet = self.constructor([[1], [4], [7]], pointNames=pointNames, featureNames=[featureNames[0]])
        expectedTest = self.constructor([[2, 3], [5, 6], [8, 9]], pointNames=pointNames, featureNames=featureNames[1:])
        assert expectedRet.isIdentical(ret)
        assert expectedTest.isIdentical(toTest)

        #test featureName<value
        toTest = self.constructor(data, pointNames=pointNames, featureNames=featureNames)
        ret = toTest.extractFeatures('p3 < 9')
        expectedRet = self.constructor([[1, 2], [4, 5], [7, 8]], pointNames=pointNames, featureNames=featureNames[:-1])
        expectedTest = self.constructor([[3], [6], [9]], pointNames=pointNames, featureNames=[featureNames[-1]])
        assert expectedRet.isIdentical(ret)
        assert expectedTest.isIdentical(toTest)

        #test featureName<=value
        toTest = self.constructor(data, pointNames=pointNames, featureNames=featureNames)
        ret = toTest.extractFeatures('p3 <= 8')
        expectedRet = self.constructor([[1, 2], [4, 5], [7, 8]], pointNames=pointNames, featureNames=featureNames[:-1])
        expectedTest = self.constructor([[3], [6], [9]], pointNames=pointNames, featureNames=[featureNames[-1]])
        assert expectedRet.isIdentical(ret)
        assert expectedTest.isIdentical(toTest)

        #test featureName>value
        toTest = self.constructor(data, pointNames=pointNames, featureNames=featureNames)
        ret = toTest.extractFeatures('p3 > 8')
        expectedRet = self.constructor([[3], [6], [9]], pointNames=pointNames, featureNames=[featureNames[-1]])
        expectedTest = self.constructor([[1, 2], [4, 5], [7, 8]], pointNames=pointNames, featureNames=featureNames[:-1])
        assert expectedRet.isIdentical(ret)
        assert expectedTest.isIdentical(toTest)

        #test featureName>=value
        toTest = self.constructor(data, pointNames=pointNames, featureNames=featureNames)
        ret = toTest.extractFeatures('p3 > 8.5')
        expectedRet = self.constructor([[3], [6], [9]], pointNames=pointNames, featureNames=[featureNames[-1]])
        expectedTest = self.constructor([[1, 2], [4, 5], [7, 8]], pointNames=pointNames, featureNames=featureNames[:-1])
        assert expectedRet.isIdentical(ret)
        assert expectedTest.isIdentical(toTest)

        #test featureName!=value
        toTest = self.constructor(data, pointNames=pointNames, featureNames=featureNames)
        ret = toTest.extractFeatures('p1 != 1.0')
        expectedRet = self.constructor([[2, 3], [5, 6], [8, 9]], pointNames=pointNames, featureNames=featureNames[1:])
        expectedTest = self.constructor([[1], [4], [7]], pointNames=pointNames, featureNames=[featureNames[0]])
        assert expectedRet.isIdentical(ret)
        assert expectedTest.isIdentical(toTest)

        #test featureName<value and return back an empty
        toTest = self.constructor(data, pointNames=pointNames, featureNames=featureNames)
        ret = toTest.extractFeatures('p1 < 1')
        expectedRet = self.constructor([], pointNames=pointNames)
        expectedTest = self.constructor(data, pointNames=pointNames, featureNames=featureNames)
        assert expectedRet.isIdentical(ret)
        assert expectedTest.isIdentical(toTest)

        #test featureName<value and return back all data
        toTest = self.constructor(data, pointNames=pointNames, featureNames=featureNames)
        ret = toTest.extractFeatures('p1 > 0')
        expectedRet = self.constructor(data, pointNames=pointNames, featureNames=featureNames)
        expectedTest = self.constructor([], pointNames=pointNames)
        assert expectedRet.isIdentical(ret)
        assert expectedTest.isIdentical(toTest)

    def test_extractFeatures_handmadeStringWithPointWhitespace(self):
        featureNames = ["one", "two", "three"]
        pointNames = ['pt 1', 'pt 2', 'pt 3']
        data = [[1, 2, 3], [4, 5, 6], [7, 8, 9]]

        #test pointName=value with no operator whitespace
        toTest = self.constructor(data, pointNames=pointNames, featureNames=featureNames)
        ret = toTest.extractFeatures('pt 2=5')
        expectedRet = self.constructor([[2], [5], [8]], pointNames=pointNames, featureNames=[featureNames[1]])
        expectedTest = self.constructor([[1, 3], [4, 6], [7, 9]], pointNames=pointNames,
                                        featureNames=[featureNames[0], featureNames[-1]])
        assert expectedRet.isIdentical(ret)
        assert expectedTest.isIdentical(toTest)

        #test pointName=value with operator whitespace
        toTest = self.constructor(data, pointNames=pointNames, featureNames=featureNames)
        ret = toTest.extractFeatures('pt 2 = 5')
        expectedRet = self.constructor([[2], [5], [8]], pointNames=pointNames, featureNames=[featureNames[1]])
        expectedTest = self.constructor([[1, 3], [4, 6], [7, 9]], pointNames=pointNames,
                                        featureNames=[featureNames[0], featureNames[-1]])
        assert expectedRet.isIdentical(ret)
        assert expectedTest.isIdentical(toTest)

    @raises(ArgumentException)
    def test_extractFeatures_handmadeString_pointNotExist(self):
        featureNames = ["one", "two", "three"]
        pointNames = ['1', '4', '7']
        data = [[1, 2, 3], [4, 5, 6], [7, 8, 9]]

        toTest = self.constructor(data, pointNames=pointNames, featureNames=featureNames)
        ret = toTest.extractFeatures('5=1')

    def test_extractFeatures_numberOnly(self):
        self.back_extract_numberOnly('feature')

    def test_extractFeatures_numberAndRandomize(self):
        self.back_extract_numberAndRandomize('feature')


    ################
    # deletePoints #
    ################
    def test_deletePoints_handmadeSingle(self):
        """ Test deletePoints() against handmade output when extracting one point """
        data = [[1, 2, 3], [4, 5, 6], [7, 8, 9]]
        toTest = self.constructor(data)
        toTest.deletePoints(0)
        expEnd = self.constructor([[4, 5, 6], [7, 8, 9]])
        assert toTest.isIdentical(expEnd)

    def test_deletePoints_index_NamePath_Preserve(self):
        data = [[1, 2, 3], [4, 5, 6], [7, 8, 9]]
        toTest = self.constructor(data)

        toTest._name = 'testName'
        toTest._absPath = 'testAbsPath'
        toTest._relPath = 'testRelPath'

        toTest.deletePoints(0)

        assert toTest.name == "testName"
        assert toTest.absolutePath == "testAbsPath"
        assert toTest.relativePath == 'testRelPath'


    def test_deletePoints_ListIntoPEmpty(self):
        """ Test deletePoints() by removing a list of all points """
        data = [[1, 2, 3], [4, 5, 6], [7, 8, 9], [10, 11, 12]]
        toTest = self.constructor(data)
        toTest.deletePoints([0, 1, 2, 3])

        data = [[], [], []]
        data = numpy.array(data).T
        exp = self.constructor(data)

        assert toTest.isIdentical(exp)


    def test_deletePoints_handmadeListSequence(self):
        """ Test deletePoints() against handmade output for several list extractions """
        data = [[1, 2, 3], [4, 5, 6], [7, 8, 9], [10, 11, 12]]
        names = ['1', '4', '7', '10']
        toTest = self.constructor(data, pointNames=names)
        toTest.deletePoints('1')
        exp1 = self.constructor([[4, 5, 6], [7, 8, 9], [10, 11, 12]], pointNames=['4', '7', '10'])
        assert toTest.isIdentical(exp1)
        toTest.deletePoints([1, 2])
        exp2 = self.constructor([[4, 5, 6]], pointNames=['4'])
        assert toTest.isIdentical(exp2)

    def test_deletePoints_handmadeListOrdering(self):
        """ Test deletePoints() against handmade output for out of order extraction """
        data = [[1, 2, 3], [4, 5, 6], [7, 8, 9], [10, 11, 12], [13, 14, 15]]
        names = ['1', '4', '7', '10', '13']
        toTest = self.constructor(data, pointNames=names)
        toTest.deletePoints([3, 4, 1])
        expEnd = self.constructor([[1, 2, 3], [7, 8, 9]], pointNames=['1', '7'])
        assert toTest.isIdentical(expEnd)

    def test_deletePoints_List_trickyOrdering(self):
        data = [[0], [2], [2], [2], [0], [0], [0], [0], [2], [0]]
        toDelete = [6, 5, 3, 9]

        toTest = self.constructor(data)

        toTest.deletePoints(toDelete)

        expRaw = [[0], [2], [2], [0], [0], [2]]
        expRem = self.constructor(expRaw)

        assert toTest == expRem

    def test_deletePoints_function_selectionGap(self):
        data = [[0], [2], [2], [2], [0], [0], [0], [0], [2], [0]]
        extractIndices = [3, 5, 6, 9]
        pnames = ['0', '1', '2', '3', '4', '5', '6', '7', '8', '9']

        def sel(point):
            if int(point.getPointName(0)) in extractIndices:
                return True
            else:
                return False

        toTest = self.constructor(data, pointNames=pnames)

        toTest.deletePoints(sel)

        expRaw = [[0], [2], [2], [0], [0], [2]]
        expNames = ['0', '1', '2', '4', '7', '8']
        expRem = self.constructor(expRaw, pointNames=expNames)

        assert toTest == expRem


    def test_deletePoints_functionIntoPEmpty(self):
        """ Test deletePoints() by removing all points using a function """
        data = [[1, 2, 3], [4, 5, 6], [7, 8, 9]]
        toTest = self.constructor(data)

        def allTrue(point):
            return True

        toTest.deletePoints(allTrue)

        data = [[], [], []]
        data = numpy.array(data).T
        exp = self.constructor(data)

        assert toTest.isIdentical(exp)

    def test_deletePoints_function_returnPointEmpty(self):
        data = [[1, 2, 3], [4, 5, 6], [7, 8, 9]]
        toTest = self.constructor(data)
        exp = self.constructor(data)

        def takeNone(point):
            return False

        #		import pdb
        #		pdb.set_trace()

        toTest.deletePoints(takeNone)

        assert toTest.isIdentical(exp)

    def test_deletePoints_handmadeFunction(self):
        """ Test deletePoints() against handmade output for function extraction """
        data = [[1, 2, 3], [4, 5, 6], [7, 8, 9]]
        toTest = self.constructor(data)

        def oneOrFour(point):
            if 1 in point or 4 in point:
                return True
            return False

        toTest.deletePoints(oneOrFour)
        expEnd = self.constructor([[7, 8, 9]])
        assert toTest.isIdentical(expEnd)

    def test_deletePoints_func_NamePath_preservation(self):
        data = [[1, 2, 3], [4, 5, 6], [7, 8, 9]]
        toTest = self.constructor(data)

        def oneOrFour(point):
            if 1 in point or 4 in point:
                return True
            return False

        toTest._name = "testName"
        toTest._absPath = "testAbsPath"
        toTest._relPath = "testRelPath"

        toTest.deletePoints(oneOrFour)

        assert toTest.name == "testName"
        assert toTest.absolutePath == "testAbsPath"
        assert toTest.relativePath == 'testRelPath'


    def test_deletePoints_handmadeFuncionWithFeatureNames(self):
        """ Test deletePoints() against handmade output for function extraction with featureNames"""
        featureNames = ["one", "two", "three"]
        data = [[1, 2, 3], [4, 5, 6], [7, 8, 9]]
        toTest = self.constructor(data, featureNames=featureNames)

        def oneOrFour(point):
            if 1 in point or 4 in point:
                return True
            return False

        toTest.deletePoints(oneOrFour)
        expEnd = self.constructor([[7, 8, 9]], featureNames=featureNames)
        assert toTest.isIdentical(expEnd)


    @raises(ArgumentException)
    def test_deletePoints_exceptionStartInvalid(self):
        """ Test extracPoints() for ArgumentException when start is not a valid point index """
        featureNames = ["one", "two", "three"]
        data = [[1, 2, 3], [4, 5, 6], [7, 8, 9]]
        toTest = self.constructor(data, featureNames=featureNames)
        toTest.deletePoints(start=1.1, end=2)

    @raises(ArgumentException)
    def test_deletePoints_exceptionEndInvalid(self):
        """ Test deletePoints() for ArgumentException when start is not a valid Point index """
        featureNames = ["one", "two", "three"]
        data = [[1, 2, 3], [4, 5, 6], [7, 8, 9]]
        toTest = self.constructor(data, featureNames=featureNames)
        toTest.deletePoints(start=1, end=5)

    @raises(ArgumentException)
    def test_deletePoints_exceptionInversion(self):
        """ Test deletePoints() for ArgumentException when start comes after end """
        featureNames = ["one", "two", "three"]
        data = [[1, 2, 3], [4, 5, 6], [7, 8, 9]]
        toTest = self.constructor(data, featureNames=featureNames)
        toTest.deletePoints(start=2, end=0)

    def test_deletePoints_handmadeRange(self):
        """ Test deletePoints() against handmade output for range extraction """
        data = [[1, 2, 3], [4, 5, 6], [7, 8, 9]]
        toTest = self.constructor(data)
        toTest.deletePoints(start=1, end=2)

        expectedTest = self.constructor([[1, 2, 3]])

        assert expectedTest.isIdentical(toTest)

    def test_deletePoints_range_NamePath_preservation(self):
        data = [[1, 2, 3], [4, 5, 6], [7, 8, 9]]
        toTest = self.constructor(data)

        toTest._name = "testName"
        toTest._absPath = "testAbsPath"
        toTest._relPath = "testRelPath"

        toTest.deletePoints(start=1, end=2)

        assert toTest.name == "testName"
        assert toTest.absolutePath == "testAbsPath"
        assert toTest.relativePath == 'testRelPath'


    def test_deletePoints_rangeIntoPEmpty(self):
        """ Test deletePoints() removes all points using ranges """
        featureNames = ["one", "two", "three"]
        pointNames = ['1', '4', '7']
        data = [[1, 2, 3], [4, 5, 6], [7, 8, 9]]
        toTest = self.constructor(data, pointNames=pointNames, featureNames=featureNames)
        toTest.deletePoints(start=0, end=2)

        data = [[], [], []]
        data = numpy.array(data).T
        exp = self.constructor(data, featureNames=featureNames)

        assert toTest.isIdentical(exp)


    def test_deletePoints_handmadeRangeWithFeatureNames(self):
        """ Test deletePoints() against handmade output for range extraction with featureNames """
        featureNames = ["one", "two", "three"]
        pointNames = ['1', '4', '7']
        data = [[1, 2, 3], [4, 5, 6], [7, 8, 9]]
        toTest = self.constructor(data, pointNames=pointNames, featureNames=featureNames)
        toTest.deletePoints(start=1, end=2)

        expectedTest = self.constructor([[1, 2, 3]], pointNames=['1'], featureNames=featureNames)

        assert expectedTest.isIdentical(toTest)

    def test_deletePoints_handmadeRangeRand_FM(self):
        """ Test deletePoints() for correct sizes when using randomized range extraction and featureNames """
        featureNames = ["one", "two", "three"]
        data = [[1, 2, 3], [4, 5, 6], [7, 8, 9]]
        toTest = self.constructor(data, featureNames=featureNames)
        toTest.deletePoints(start=0, end=2, number=2, randomize=True)

        assert toTest.points == 1

    def test_deletePoints_handmadeRangeDefaults(self):
        """ Test deletePoints uses the correct defaults in the case of range based extraction """
        featureNames = ["one", "two", "three"]
        pointNames = ['1', '4', '7']
        data = [[1, 2, 3], [4, 5, 6], [7, 8, 9]]
        toTest = self.constructor(data, pointNames=pointNames, featureNames=featureNames)
        toTest.deletePoints(end=1)

        expectedTest = self.constructor([[7, 8, 9]], pointNames=['7'], featureNames=featureNames)

        assert expectedTest.isIdentical(toTest)

        toTest = self.constructor(data, pointNames=pointNames, featureNames=featureNames)
        toTest.deletePoints(start=1)

        expectedTest = self.constructor([[1, 2, 3]], pointNames=['1'], featureNames=featureNames)

        assert expectedTest.isIdentical(toTest)

    def test_deletePoints_handmade_calling_pointNames(self):
        featureNames = ["one", "two", "three"]
        pointNames = ['1', '4', '7']
        data = [[1, 2, 3], [4, 5, 6], [7, 8, 9]]

        toTest = self.constructor(data, pointNames=pointNames, featureNames=featureNames)
        toTest.deletePoints(start='4', end='7')
        expectedTest = self.constructor([[1, 2, 3]], pointNames=pointNames[:1], featureNames=featureNames)
        assert expectedTest.isIdentical(toTest)

    def test_deletePoints_handmadeString(self):
        featureNames = ["one", "two", "three"]
        pointNames = ['1', '4', '7']
        data = [[1, 2, 3], [4, 5, 6], [7, 8, 9]]

        #test featureName=value
        toTest = self.constructor(data, pointNames=pointNames, featureNames=featureNames)
        toTest.deletePoints('one=1')
        expectedTest = self.constructor([[4, 5, 6], [7, 8, 9]], pointNames=pointNames[1:], featureNames=featureNames)
        assert expectedTest.isIdentical(toTest)

        #test featureName==value
        toTest = self.constructor(data, pointNames=pointNames, featureNames=featureNames)
        toTest.deletePoints('one==1')
        expectedTest = self.constructor([[4, 5, 6], [7, 8, 9]], pointNames=pointNames[1:], featureNames=featureNames)
        assert expectedTest.isIdentical(toTest)

        #test featureName<value
        toTest = self.constructor(data, pointNames=pointNames, featureNames=featureNames)
        toTest.deletePoints('one<2')
        expectedTest = self.constructor([[4, 5, 6], [7, 8, 9]], pointNames=pointNames[1:], featureNames=featureNames)
        assert expectedTest.isIdentical(toTest)

        #test featureName<=value
        toTest = self.constructor(data, pointNames=pointNames, featureNames=featureNames)
        toTest.deletePoints('one<=1')
        expectedTest = self.constructor([[4, 5, 6], [7, 8, 9]], pointNames=pointNames[1:], featureNames=featureNames)
        assert expectedTest.isIdentical(toTest)

        #test featureName>value
        toTest = self.constructor(data, pointNames=pointNames, featureNames=featureNames)
        toTest.deletePoints('one>4')
        expectedTest = self.constructor([[1, 2, 3], [4, 5, 6]], pointNames=pointNames[:-1], featureNames=featureNames)
        assert expectedTest.isIdentical(toTest)

        #test featureName>=value
        toTest = self.constructor(data, pointNames=pointNames, featureNames=featureNames)
        toTest.deletePoints('one>=7')
        expectedTest = self.constructor([[1, 2, 3], [4, 5, 6]], pointNames=pointNames[:-1], featureNames=featureNames)
        assert expectedTest.isIdentical(toTest)

        #test featureName!=value
        toTest = self.constructor(data, pointNames=pointNames, featureNames=featureNames)
        toTest.deletePoints('one!=4')
        expectedTest = self.constructor([[4, 5, 6]], pointNames=[pointNames[1]], featureNames=featureNames)
        assert expectedTest.isIdentical(toTest)

        #test featureName<value and return back an empty
        assert expectedTest.isIdentical(toTest)
        toTest = self.constructor(data, pointNames=pointNames, featureNames=featureNames)
        toTest.deletePoints('one<1')
        expectedTest = self.constructor(data, pointNames=pointNames, featureNames=featureNames)
        assert expectedTest.isIdentical(toTest)

        #test featureName<value and return back all data
        assert expectedTest.isIdentical(toTest)
        toTest = self.constructor(data, pointNames=pointNames, featureNames=featureNames)
        toTest.deletePoints('one>0')
        expectedTest = self.constructor([], featureNames=featureNames)
        assert expectedTest.isIdentical(toTest)

    def test_deletePoints_handmadeStringWithOperatorWhitespace(self):
        featureNames = ["one", "two", "three"]
        pointNames = ['1', '4', '7']
        data = [[1, 2, 3], [4, 5, 6], [7, 8, 9]]

        #test featureName=value
        toTest = self.constructor(data, pointNames=pointNames, featureNames=featureNames)
        toTest.deletePoints('one = 1')
        expectedTest = self.constructor([[4, 5, 6], [7, 8, 9]], pointNames=pointNames[1:], featureNames=featureNames)
        assert expectedTest.isIdentical(toTest)

        #test featureName==value
        toTest = self.constructor(data, pointNames=pointNames, featureNames=featureNames)
        toTest.deletePoints('one == 1')
        expectedTest = self.constructor([[4, 5, 6], [7, 8, 9]], pointNames=pointNames[1:], featureNames=featureNames)
        assert expectedTest.isIdentical(toTest)

        #test featureName<value
        toTest = self.constructor(data, pointNames=pointNames, featureNames=featureNames)
        toTest.deletePoints('one < 2')
        expectedTest = self.constructor([[4, 5, 6], [7, 8, 9]], pointNames=pointNames[1:], featureNames=featureNames)
        assert expectedTest.isIdentical(toTest)

        #test featureName<=value
        toTest = self.constructor(data, pointNames=pointNames, featureNames=featureNames)
        toTest.deletePoints('one <= 1')
        expectedTest = self.constructor([[4, 5, 6], [7, 8, 9]], pointNames=pointNames[1:], featureNames=featureNames)
        assert expectedTest.isIdentical(toTest)

        #test featureName>value
        toTest = self.constructor(data, pointNames=pointNames, featureNames=featureNames)
        toTest.deletePoints('one > 4')
        expectedTest = self.constructor([[1, 2, 3], [4, 5, 6]], pointNames=pointNames[:-1], featureNames=featureNames)
        assert expectedTest.isIdentical(toTest)

        #test featureName>=value
        toTest = self.constructor(data, pointNames=pointNames, featureNames=featureNames)
        toTest.deletePoints('one >= 7')
        expectedTest = self.constructor([[1, 2, 3], [4, 5, 6]], pointNames=pointNames[:-1], featureNames=featureNames)
        assert expectedTest.isIdentical(toTest)

        #test featureName!=value
        toTest = self.constructor(data, pointNames=pointNames, featureNames=featureNames)
        toTest.deletePoints('one != 4')
        expectedTest = self.constructor([[4, 5, 6]], pointNames=[pointNames[1]], featureNames=featureNames)
        assert expectedTest.isIdentical(toTest)

        #test featureName<value and return back an empty
        assert expectedTest.isIdentical(toTest)
        toTest = self.constructor(data, pointNames=pointNames, featureNames=featureNames)
        toTest.deletePoints('one < 1')
        expectedTest = self.constructor(data, pointNames=pointNames, featureNames=featureNames)
        assert expectedTest.isIdentical(toTest)

        #test featureName<value and return back all data
        assert expectedTest.isIdentical(toTest)
        toTest = self.constructor(data, pointNames=pointNames, featureNames=featureNames)
        toTest.deletePoints('one > 0')
        expectedTest = self.constructor([], featureNames=featureNames)
        assert expectedTest.isIdentical(toTest)

    def test_deletePoints_handmadeStringWithFeatureWhitespace(self):
        featureNames = ["feature one", "feature two", "feature three"]
        pointNames = ['1', '4', '7']
        data = [[1, 2, 3], [4, 5, 6], [7, 8, 9]]

        #test featureName=value
        toTest = self.constructor(data, pointNames=pointNames, featureNames=featureNames)
        toTest.deletePoints('feature one=1')
        expectedTest = self.constructor([[4, 5, 6], [7, 8, 9]], pointNames=pointNames[1:], featureNames=featureNames)
        assert expectedTest.isIdentical(toTest)

        #test featureName=value with operator whitespace
        toTest = self.constructor(data, pointNames=pointNames, featureNames=featureNames)
        toTest.deletePoints('feature one = 1')
        expectedTest = self.constructor([[4, 5, 6], [7, 8, 9]], pointNames=pointNames[1:], featureNames=featureNames)
        assert expectedTest.isIdentical(toTest)

    @raises(ArgumentException)
    def test_deletePoints_handmadeString_featureNotExist(self):
        featureNames = ["one", "two", "three"]
        pointNames = ['1', '4', '7']
        data = [[1, 2, 3], [4, 5, 6], [7, 8, 9]]

        toTest = self.constructor(data, pointNames=pointNames, featureNames=featureNames)
        toTest.deletePoints('four=1')

    def test_deletePoints_numberOnly(self):
        self.back_delete_numberOnly('point')

    def test_deletePoints_numberAndRandomize(self):
        self.back_delete_numberAndRandomize('point')

    #########################
    # delete common backend #
    #########################

    def back_delete_numberOnly(self, axis):
        if axis == 'point':
            toCall = "deletePoints"
        else:
            toCall = "deleteFeatures"

        data = [[1, 2, 3, 33], [4, 5, 6, 66], [7, 8, 9, 99], [10, 11, 12, 14]]
        pnames = ['1', '4', '7', '10']
        fnames = ['a', 'b', 'd', 'gg']
        toTest = self.constructor(data, pointNames=pnames, featureNames=fnames)
        ret = getattr(toTest, toCall)(number=3)
        if axis == 'point':
            rem = self.constructor(data[3:], pointNames=pnames[3:], featureNames=fnames)
        else:
            rem = self.constructor([p[3:] for p in data], pointNames=pnames, featureNames=fnames[3:])

        assert rem.isIdentical(toTest)

    def back_delete_numberAndRandomize(self, axis):
        if axis == 'point':
            toCall = "deletePoints"
        else:
            toCall = "deleteFeatures"

        data = [[1, 2, 3, 33], [4, 5, 6, 66], [7, 8, 9, 99], [10, 11, 12, 14]]
        pnames = ['1', '4', '7', '10']
        fnames = ['a', 'b', 'd', 'gg']
        toTest1 = self.constructor(data, pointNames=pnames, featureNames=fnames)
        toTest2 = self.constructor(data, pointNames=pnames, featureNames=fnames)

        UML.randomness.startAlternateControl(seed=1)
        ret = getattr(toTest1, toCall)(number=3, randomize=True)
        UML.randomness.endAlternateControl()

        UML.randomness.startAlternateControl(seed=1)
        retRange = getattr(toTest2, toCall)(start=0, end=3, number=3, randomize=True)
        UML.randomness.endAlternateControl()

        assert toTest1.isIdentical(toTest2)

    ##################
    # deleteFeatures #
    ##################

    def test_deleteFeatures_handmadeSingle(self):
        """ Test deleteFeatures() against handmade output when extracting one feature """
        data = [[1, 2, 3], [4, 5, 6], [7, 8, 9]]
        toTest = self.constructor(data)
        toTest.deleteFeatures(0)

        expEnd = self.constructor([[2, 3], [5, 6], [8, 9]])
        assert toTest.isIdentical(expEnd)

    def test_deleteFeatures_List_NamePath_Preserve(self):
        data = [[1, 2, 3], [4, 5, 6], [7, 8, 9]]
        toTest = self.constructor(data)

        toTest._name = "testName"
        toTest._absPath = "testAbsPath"
        toTest._relPath = "testRelPath"

        toTest.deleteFeatures(0)

        assert toTest.path == 'testAbsPath'
        assert toTest.absolutePath == 'testAbsPath'
        assert toTest.relativePath == 'testRelPath'


    def test_deleteFeatures_ListIntoFEmpty(self):
        """ Test deleteFeatures() by removing a list of all features """
        data = [[1, 2, 3], [4, 5, 6], [7, 8, 9], [10, 11, 12]]
        toTest = self.constructor(data)
        toTest.deleteFeatures([0, 1, 2])

        data = [[], [], [], []]
        data = numpy.array(data)
        exp = self.constructor(data)

        assert toTest.isIdentical(exp)

    def test_deleteFeatures_ListIntoFEmptyOutOfOrder(self):
        """ Test deleteFeatures() by removing a list of all features """
        data = [[1, 2, 3], [4, 5, 6], [7, 8, 9], [10, 11, 12]]
        toTest = self.constructor(data)
        toTest.deleteFeatures([2, 0, 1])

        data = [[], [], [], []]
        data = numpy.array(data)
        exp = self.constructor(data)

        toTest.isIdentical(exp)


    def test_deleteFeatures_handmadeListSequence(self):
        """ Test deleteFeatures() against handmade output for several extractions by list """
        pointNames = ['1', '4', '7']
        data = [[1, 2, 3, -1], [4, 5, 6, -2], [7, 8, 9, -3]]
        toTest = self.constructor(data, pointNames=pointNames)
        toTest.deleteFeatures([0])
        exp1 = self.constructor([[2, 3, -1], [5, 6, -2], [8, 9, -3]], pointNames=pointNames)
        assert toTest.isIdentical(exp1)
        toTest.deleteFeatures([2, 1])
        expEndData = [[2], [5], [8]]
        exp2 = self.constructor(expEndData, pointNames=pointNames)
        assert toTest.isIdentical(exp2)

    def test_deleteFeatures_handmadeListWithFeatureName(self):
        """ Test deleteFeatures() against handmade output for list extraction when specifying featureNames """
        data = [[1, 2, 3, -1], [4, 5, 6, -2], [7, 8, 9, -3]]
        featureNames = ["one", "two", "three", "neg"]
        toTest = self.constructor(data, featureNames=featureNames)
        toTest.deleteFeatures(["one"])
        exp1 = self.constructor([[2, 3, -1], [5, 6, -2], [8, 9, -3]], featureNames=["two", "three", "neg"])
        assert toTest.isIdentical(exp1)
        toTest.deleteFeatures(["three", "neg"])
        exp2 = self.constructor([[2], [5], [8]], featureNames=["two"])
        assert toTest.isIdentical(exp2)


    def test_deleteFeatures_List_trickyOrdering(self):
        data = [0, 1, 1, 1, 0, 0, 0, 0, 1, 0]
        toDelete = [6, 5, 3, 9]

        toTest = self.constructor(data)
        toTest.deleteFeatures(toDelete)

        expRaw = [0, 1, 1, 0, 0, 1]
        expRem = self.constructor(expRaw)

        assert toTest == expRem

    def test_deleteFeatures_List_reorderingWithFeatureNames(self):
        data = [[1, 2, 3, 10], [4, 5, 6, 11], [7, 8, 9, 12]]
        fnames = ['a', 'b', 'c', 'd']
        toTest = self.constructor(data, featureNames=fnames)

        toDelete = ['a', 'c', 'b']
        toTest.deleteFeatures(toDelete)
        expTestRaw = [[10], [11], [12]]
        expTestNames = ['d']
        expTest = self.constructor(expTestRaw, featureNames=expTestNames)

        assert toTest == expTest


    def test_deleteFeatures_function_selectionGap(self):
        data = [0, 1, 1, 1, 0, 0, 0, 0, 1, 0]
        fnames = ['0', '1', '2', '3', '4', '5', '6', '7', '8', '9']

        deleteIndices = [3, 5, 6, 9]

        def sel(feature):
            if int(feature.getFeatureName(0)) in deleteIndices:
                return True
            else:
                return False

        toTest = self.constructor(data, featureNames=fnames)
        toTest.deleteFeatures(sel)

        expRaw = [0, 1, 1, 0, 0, 1]
        expNames = ['0', '1', '2', '4', '7', '8']
        expRem = self.constructor(expRaw, featureNames=expNames)

        assert toTest == expRem


    def test_deleteFeatures_functionIntoFEmpty(self):
        """ Test deleteFeatures() by removing all featuress using a function """
        data = [[1, 2, 3], [4, 5, 6], [7, 8, 9]]
        toTest = self.constructor(data)

        def allTrue(point):
            return True

        toTest.deleteFeatures(allTrue)

        data = [[], [], []]
        data = numpy.array(data)
        exp = self.constructor(data)

        toTest.isIdentical(exp)

    def test_deleteFeatures_function_returnPointEmpty(self):
        data = [[1, 2, 3], [4, 5, 6], [7, 8, 9]]
        toTest = self.constructor(data)
        exp = self.constructor(data)

        def takeNone(point):
            return False

        toTest.deleteFeatures(takeNone)

        assert toTest.isIdentical(exp)


    def test_deleteFeatures_handmadeFunction(self):
        """ Test deleteFeatures() against handmade output for function extraction """
        data = [[1, 2, 3, -1], [4, 5, 6, -2], [7, 8, 9, -3]]
        toTest = self.constructor(data)

        def absoluteOne(feature):
            if 1 in feature or -1 in feature:
                return True
            return False

        toTest.deleteFeatures(absoluteOne)

        expEnd = self.constructor([[2, 3], [5, 6], [8, 9]])
        assert toTest.isIdentical(expEnd)


    def test_deleteFeatures_func_NamePath_preservation(self):
        data = [[1, 2, 3, -1], [4, 5, 6, -2], [7, 8, 9, -3]]
        toTest = self.constructor(data)

        def absoluteOne(feature):
            if 1 in feature or -1 in feature:
                return True
            return False

        toTest._name = "testName"
        toTest._absPath = "testAbsPath"
        toTest._relPath = "testRelPath"

        toTest.deleteFeatures(absoluteOne)

        assert toTest.name == "testName"
        assert toTest.absolutePath == "testAbsPath"
        assert toTest.relativePath == 'testRelPath'


    def test_deleteFeatures_handmadeFunctionWithFeatureName(self):
        """ Test deleteFeatures() against handmade output for function extraction with featureNames """
        data = [[1, 2, 3, -1], [4, 5, 6, -2], [7, 8, 9, -3]]
        featureNames = ["one", "two", "three", "neg"]
        pointNames = ['1', '4', '7']
        toTest = self.constructor(data, pointNames=pointNames, featureNames=featureNames)

        def absoluteOne(feature):
            if 1 in feature or -1 in feature:
                return True
            return False

        ext = toTest.deleteFeatures(absoluteOne)
        expEnd = self.constructor([[2, 3], [5, 6], [8, 9]], pointNames=pointNames, featureNames=["two", "three"])
        assert toTest.isIdentical(expEnd)

    @raises(ArgumentException)
    def test_deleteFeatures_exceptionStartInvalid(self):
        """ Test deleteFeatures() for ArgumentException when start is not a valid feature index """
        featureNames = ["one", "two", "three"]
        data = [[1, 2, 3], [4, 5, 6], [7, 8, 9]]
        toTest = self.constructor(data, featureNames=featureNames)
        toTest.deleteFeatures(start=1.1, end=2)

    @raises(ArgumentException)
    def test_deleteFeatures_exceptionStartInvalidFeatureName(self):
        """ Test deleteFeatures() for ArgumentException when start is not a valid feature FeatureName """
        featureNames = ["one", "two", "three"]
        data = [[1, 2, 3], [4, 5, 6], [7, 8, 9]]
        toTest = self.constructor(data, featureNames=featureNames)
        toTest.deleteFeatures(start="wrong", end=2)

    @raises(ArgumentException)
    def test_deleteFeatures_exceptionEndInvalid(self):
        """ Test deleteFeatures() for ArgumentException when start is not a valid feature index """
        featureNames = ["one", "two", "three"]
        data = [[1, 2, 3], [4, 5, 6], [7, 8, 9]]
        toTest = self.constructor(data, featureNames=featureNames)
        toTest.deleteFeatures(start=0, end=5)

    @raises(ArgumentException)
    def test_deleteFeatures_exceptionEndInvalidFeatureName(self):
        """ Test deleteFeatures() for ArgumentException when end is not a valid featureName """
        featureNames = ["one", "two", "three"]
        data = [[1, 2, 3], [4, 5, 6], [7, 8, 9]]
        toTest = self.constructor(data, featureNames=featureNames)
        toTest.deleteFeatures(start="two", end="five")

    @raises(ArgumentException)
    def test_deleteFeatures_exceptionInversion(self):
        """ Test deleteFeatures() for ArgumentException when start comes after end """
        featureNames = ["one", "two", "three"]
        data = [[1, 2, 3], [4, 5, 6], [7, 8, 9]]
        toTest = self.constructor(data, featureNames=featureNames)
        toTest.deleteFeatures(start=2, end=0)

    @raises(ArgumentException)
    def test_deleteFeatures_exceptionInversionFeatureName(self):
        """ Test deleteFeatures() for ArgumentException when start comes after end as FeatureNames"""
        featureNames = ["one", "two", "three"]
        data = [[1, 2, 3], [4, 5, 6], [7, 8, 9]]
        toTest = self.constructor(data, featureNames=featureNames)
        toTest.deleteFeatures(start="two", end="one")


    def test_deleteFeatures_rangeIntoFEmpty(self):
        """ Test deleteFeatures() removes all Featuress using ranges """
        featureNames = ["one", "two", "three"]
        data = [[1, 2, 3], [4, 5, 6], [7, 8, 9]]
        toTest = self.constructor(data, featureNames=featureNames)
        toTest.deleteFeatures(start=0, end=2)

        data = [[], [], []]
        data = numpy.array(data)
        exp = self.constructor(data)

        toTest.isIdentical(exp)

    def test_deleteFeatures_handmadeRange(self):
        """ Test deleteFeatures() against handmade output for range extraction """
        data = [[1, 2, 3], [4, 5, 6], [7, 8, 9]]
        toTest = self.constructor(data)
        toTest.deleteFeatures(start=1, end=2)

        expectedTest = self.constructor([[1], [4], [7]])

        assert expectedTest.isIdentical(toTest)

    def test_deleteFeatures_range_NamePath_preservation(self):
        data = [[1, 2, 3], [4, 5, 6], [7, 8, 9]]
        toTest = self.constructor(data)

        toTest._name = "testName"
        toTest._absPath = "testAbsPath"
        toTest._relPath = "testRelPath"

        toTest.deleteFeatures(start=1, end=2)

        assert toTest.name == "testName"
        assert toTest.absolutePath == "testAbsPath"
        assert toTest.relativePath == 'testRelPath'


    def test_deleteFeatures_handmadeWithFeatureNames(self):
        """ Test deleteFeatures() against handmade output for range extraction with FeatureNames """
        featureNames = ["one", "two", "three"]
        pointNames = ['1', '4', '7']
        data = [[1, 2, 3], [4, 5, 6], [7, 8, 9]]

        toTest = self.constructor(data, pointNames=pointNames, featureNames=featureNames)
        toTest.deleteFeatures(start=1, end=2)

        expectedTest = self.constructor([[1], [4], [7]], pointNames=pointNames, featureNames=["one"])

        assert expectedTest.isIdentical(toTest)

    def test_deleteFeatures_handmade_calling_featureNames(self):
        featureNames = ["one", "two", "three"]
        pointNames = ['1', '4', '7']
        data = [[1, 2, 3], [4, 5, 6], [7, 8, 9]]

        toTest = self.constructor(data, pointNames=pointNames, featureNames=featureNames)
        toTest.deleteFeatures(start="two", end="three")

        expectedTest = self.constructor([[1], [4], [7]], pointNames=pointNames, featureNames=["one"])

        assert expectedTest.isIdentical(toTest)

    def test_deleteFeatures_handmadeString(self):
        featureNames = ["one", "two", "three"]
        pointNames = ['p1', 'p2', 'p3']
        data = [[1, 2, 3], [4, 5, 6], [7, 8, 9]]

        #test pointName=value
        toTest = self.constructor(data, pointNames=pointNames, featureNames=featureNames)
        toTest.deleteFeatures('p2=5')
        expectedTest = self.constructor([[1, 3], [4, 6], [7, 9]], pointNames=pointNames,
                                        featureNames=[featureNames[0], featureNames[-1]])
        assert expectedTest.isIdentical(toTest)

        #test featureName==value
        toTest = self.constructor(data, pointNames=pointNames, featureNames=featureNames)
        toTest.deleteFeatures('p1==1')
        expectedTest = self.constructor([[2, 3], [5, 6], [8, 9]], pointNames=pointNames, featureNames=featureNames[1:])
        assert expectedTest.isIdentical(toTest)

        #test featureName<value
        toTest = self.constructor(data, pointNames=pointNames, featureNames=featureNames)
        toTest.deleteFeatures('p3<9')
        expectedTest = self.constructor([[3], [6], [9]], pointNames=pointNames, featureNames=[featureNames[-1]])
        assert expectedTest.isIdentical(toTest)

        #test featureName<=value
        toTest = self.constructor(data, pointNames=pointNames, featureNames=featureNames)
        toTest.deleteFeatures('p3<=8')
        expectedTest = self.constructor([[3], [6], [9]], pointNames=pointNames, featureNames=[featureNames[-1]])
        assert expectedTest.isIdentical(toTest)

        #test featureName>value
        toTest = self.constructor(data, pointNames=pointNames, featureNames=featureNames)
        toTest.deleteFeatures('p3>8')
        expectedTest = self.constructor([[1, 2], [4, 5], [7, 8]], pointNames=pointNames, featureNames=featureNames[:-1])
        assert expectedTest.isIdentical(toTest)

        #test featureName>=value
        toTest = self.constructor(data, pointNames=pointNames, featureNames=featureNames)
        toTest.deleteFeatures('p3>8.5')
        expectedTest = self.constructor([[1, 2], [4, 5], [7, 8]], pointNames=pointNames, featureNames=featureNames[:-1])
        assert expectedTest.isIdentical(toTest)

        #test featureName!=value
        toTest = self.constructor(data, pointNames=pointNames, featureNames=featureNames)
        toTest.deleteFeatures('p1!=1.0')
        expectedTest = self.constructor([[1], [4], [7]], pointNames=pointNames, featureNames=[featureNames[0]])
        assert expectedTest.isIdentical(toTest)

        #test featureName<value and return back an empty
        toTest = self.constructor(data, pointNames=pointNames, featureNames=featureNames)
        toTest.deleteFeatures('p1<1')
        expectedTest = self.constructor(data, pointNames=pointNames, featureNames=featureNames)
        assert expectedTest.isIdentical(toTest)

        #test featureName<value and return back all data
        toTest = self.constructor(data, pointNames=pointNames, featureNames=featureNames)
        toTest.deleteFeatures('p1>0')
        expectedTest = self.constructor([[], [], []], pointNames=pointNames)
        assert expectedTest.isIdentical(toTest)

    def test_deleteFeatures_handmadeStringWithOperatorWhitespace(self):
        featureNames = ["one", "two", "three"]
        pointNames = ['p1', 'p2', 'p3']
        data = [[1, 2, 3], [4, 5, 6], [7, 8, 9]]

        #test pointName=value
        toTest = self.constructor(data, pointNames=pointNames, featureNames=featureNames)
        toTest.deleteFeatures('p2 = 5')
        expectedTest = self.constructor([[1, 3], [4, 6], [7, 9]], pointNames=pointNames,
                                        featureNames=[featureNames[0], featureNames[-1]])
        assert expectedTest.isIdentical(toTest)

        #test featureName==value
        toTest = self.constructor(data, pointNames=pointNames, featureNames=featureNames)
        toTest.deleteFeatures('p1 == 1')
        expectedTest = self.constructor([[2, 3], [5, 6], [8, 9]], pointNames=pointNames, featureNames=featureNames[1:])
        assert expectedTest.isIdentical(toTest)

        #test featureName<value
        toTest = self.constructor(data, pointNames=pointNames, featureNames=featureNames)
        toTest.deleteFeatures('p3 < 9')
        expectedTest = self.constructor([[3], [6], [9]], pointNames=pointNames, featureNames=[featureNames[-1]])
        assert expectedTest.isIdentical(toTest)

        #test featureName<=value
        toTest = self.constructor(data, pointNames=pointNames, featureNames=featureNames)
        toTest.deleteFeatures('p3 <= 8')
        expectedTest = self.constructor([[3], [6], [9]], pointNames=pointNames, featureNames=[featureNames[-1]])
        assert expectedTest.isIdentical(toTest)

        #test featureName>value
        toTest = self.constructor(data, pointNames=pointNames, featureNames=featureNames)
        toTest.deleteFeatures('p3 > 8')
        expectedTest = self.constructor([[1, 2], [4, 5], [7, 8]], pointNames=pointNames, featureNames=featureNames[:-1])
        assert expectedTest.isIdentical(toTest)

        #test featureName>=value
        toTest = self.constructor(data, pointNames=pointNames, featureNames=featureNames)
        toTest.deleteFeatures('p3 > 8.5')
        expectedTest = self.constructor([[1, 2], [4, 5], [7, 8]], pointNames=pointNames, featureNames=featureNames[:-1])
        assert expectedTest.isIdentical(toTest)

        #test featureName!=value
        toTest = self.constructor(data, pointNames=pointNames, featureNames=featureNames)
        toTest.deleteFeatures('p1 != 1.0')
        expectedTest = self.constructor([[1], [4], [7]], pointNames=pointNames, featureNames=[featureNames[0]])
        assert expectedTest.isIdentical(toTest)

        #test featureName<value and return back an empty
        toTest = self.constructor(data, pointNames=pointNames, featureNames=featureNames)
        toTest.deleteFeatures('p1 < 1')
        expectedTest = self.constructor(data, pointNames=pointNames, featureNames=featureNames)
        assert expectedTest.isIdentical(toTest)

        #test featureName<value and return back all data
        toTest = self.constructor(data, pointNames=pointNames, featureNames=featureNames)
        toTest.deleteFeatures('p1 > 0')
        expectedTest = self.constructor([[],[],[]], pointNames=pointNames)
        assert expectedTest.isIdentical(toTest)

    def test_deleteFeatures_handmadeStringWithPointWhitespace(self):
        featureNames = ["one", "two", "three"]
        pointNames = ['pt 1', 'pt 2', 'pt 3']
        data = [[1, 2, 3], [4, 5, 6], [7, 8, 9]]

        #test pointName=value with no operator whitespace
        toTest = self.constructor(data, pointNames=pointNames, featureNames=featureNames)
        toTest.deleteFeatures('pt 2=5')
        expectedTest = self.constructor([[1, 3], [4, 6], [7, 9]], pointNames=pointNames,
                                        featureNames=[featureNames[0], featureNames[-1]])
        assert expectedTest.isIdentical(toTest)

        #test pointName=value with operator whitespace
        toTest = self.constructor(data, pointNames=pointNames, featureNames=featureNames)
        toTest.deleteFeatures('pt 2 = 5')
        expectedTest = self.constructor([[1, 3], [4, 6], [7, 9]], pointNames=pointNames,
                                        featureNames=[featureNames[0], featureNames[-1]])
        assert expectedTest.isIdentical(toTest)

    @raises(ArgumentException)
    def test_deleteFeatures_handmadeString_pointNotExist(self):
        featureNames = ["one", "two", "three"]
        pointNames = ['1', '4', '7']
        data = [[1, 2, 3], [4, 5, 6], [7, 8, 9]]

        toTest = self.constructor(data, pointNames=pointNames, featureNames=featureNames)
        toTest.deleteFeatures('5=1')

    def test_deleteFeatures_numberOnly(self):
        self.back_extract_numberOnly('feature')

    def test_deleteFeatures_numberAndRandomize(self):
        self.back_extract_numberAndRandomize('feature')

    ################
    # retainPoints #
    ################
    def test_retainPoints_handmadeSingle(self):
        """ Test retainPoints() against handmade output when retaining one point """
        data = [[1, 2, 3], [4, 5, 6], [7, 8, 9]]
        toTest = self.constructor(data)
        toTest.retainPoints(0)
        exp1 = self.constructor([[1, 2, 3]])
        assert toTest.isIdentical(exp1)

    def test_retainPoints_index_NamePath_Preserve(self):
        data = [[1, 2, 3], [4, 5, 6], [7, 8, 9]]
        toTest = self.constructor(data)

        toTest._name = 'testName'
        toTest._absPath = 'testAbsPath'
        toTest._relPath = 'testRelPath'

        toTest.retainPoints(0)

        assert toTest.name == "testName"
        assert toTest.absolutePath == "testAbsPath"
        assert toTest.relativePath == 'testRelPath'


    def test_retainPoints_ListIntoPEmpty(self):
        """ Test retainPoints() by retaining a list of all points """
        data = [[1, 2, 3], [4, 5, 6], [7, 8, 9], [10, 11, 12]]
        toTest = self.constructor(data)
        exp = self.constructor(data)
        toTest.retainPoints([0, 1, 2, 3])

        assert toTest.isIdentical(exp)


    def test_retainPoints_handmadeListSequence(self):
        """ Test retainPoints() against handmade output for several list retentions """
        data = [[1, 2, 3], [4, 5, 6], [7, 8, 9], [10, 11, 12]]
        names = ['1', '4', '7', '10']
        toTest = self.constructor(data, pointNames=names)
        toTest.retainPoints(['1','4','10'])
        exp1 = self.constructor([[1, 2, 3], [4, 5, 6], [10, 11, 12]], pointNames=['1','4','10'])
        assert toTest.isIdentical(exp1)
        toTest.retainPoints(1)
        exp2 = self.constructor([4, 5, 6], pointNames=['4'])
        assert toTest.isIdentical(exp2)


    def test_retainPoints_handmadeListOrdering(self):
        """ Test retainPoints() against handmade output for out of order retention """
        data = [[1, 2, 3], [4, 5, 6], [7, 8, 9], [10, 11, 12], [13, 14, 15]]
        names = ['1', '4', '7', '10', '13']
        toTest = self.constructor(data, pointNames=names)
        toTest.retainPoints([3, 4, 1])
        exp1 = self.constructor([[10, 11, 12], [13, 14, 15], [4, 5, 6]], pointNames=['10', '13', '4'])
        assert toTest.isIdentical(exp1)

    def test_retainPoints_List_trickyOrdering(self):
        data = [[0], [2], [2], [2], [0], [0], [0], [0], [2], [0]]
        toRetain = [6, 5, 3, 9]

        toTest = self.constructor(data)

        toTest.retainPoints(toRetain)

        expRaw = [[0], [0], [2], [0]]
        expTest = self.constructor(expRaw)

        assert toTest == expTest

    def test_retainPoints_function_selectionGap(self):
        data = [[0], [2], [2], [2], [0], [0], [0], [0], [2], [0]]
        retainIndices = [3, 5, 6, 9]
        pnames = ['0', '1', '2', '3', '4', '5', '6', '7', '8', '9']

        def sel(point):
            if int(point.getPointName(0)) in retainIndices:
                return True
            else:
                return False

        toTest = self.constructor(data, pointNames=pnames)

        toTest.retainPoints(sel)

        expRaw = [[2], [0], [0], [0]]
        expNames = ['3', '5', '6', '9']
        expTest = self.constructor(expRaw, pointNames=expNames)

        assert toTest == expTest


    def test_retainPoints_functionIntoPEmpty(self):
        """ Test retainPoints() by removing all points using a function """
        data = [[1, 2, 3], [4, 5, 6], [7, 8, 9]]
        toTest = self.constructor(data)
        expTest = self.constructor(data)

        def allTrue(point):
            return True

        toTest.retainPoints(allTrue)
        assert toTest.isIdentical(expTest)

<<<<<<< HEAD
=======
        assert toTest.isIdentical(exp)
>>>>>>> c1eae212

    def test_retainPoints_function_returnPointEmpty(self):
        data = [[1, 2, 3], [4, 5, 6], [7, 8, 9]]
        toTest = self.constructor(data)

        def takeNone(point):
            return False

        toTest.retainPoints(takeNone)

        data = [[], [], []]
        data = numpy.array(data).T
        expTest = self.constructor(data)

        assert toTest.isIdentical(expTest)

    def test_retainPoints_handmadeFunction(self):
        """ Test retainPoints() against handmade output for function retention """
        data = [[1, 2, 3], [4, 5, 6], [7, 8, 9]]
        toTest = self.constructor(data)

        def oneOrFour(point):
            if 1 in point or 4 in point:
                return True
            return False

        toTest.retainPoints(oneOrFour)
        exp = self.constructor([[1, 2, 3], [4, 5, 6]])
        assert toTest.isIdentical(exp)


    def test_retainPoints_func_NamePath_preservation(self):
        data = [[1, 2, 3], [4, 5, 6], [7, 8, 9]]
        toTest = self.constructor(data)

        def oneOrFour(point):
            if 1 in point or 4 in point:
                return True
            return False

        toTest._name = "testName"
        toTest._absPath = "testAbsPath"
        toTest._relPath = "testRelPath"

        toTest.retainPoints(oneOrFour)

        assert toTest.name == "testName"
        assert toTest.absolutePath == "testAbsPath"
        assert toTest.relativePath == 'testRelPath'


    def test_retainPoints_handmadeFunctionWithFeatureNames(self):
        """ Test retainPoints() against handmade output for function retention with featureNames"""
        featureNames = ["one", "two", "three"]
        data = [[1, 2, 3], [4, 5, 6], [7, 8, 9]]
        toTest = self.constructor(data, featureNames=featureNames)

        def oneOrFour(point):
            if 1 in point or 4 in point:
                return True
            return False

        toTest.retainPoints(oneOrFour)
        exp = self.constructor([[1, 2, 3], [4, 5, 6]], featureNames=featureNames)
        assert toTest.isIdentical(exp)


    @raises(ArgumentException)
    def test_retainPoints_exceptionStartInvalid(self):
        """ Test retainPoints() for ArgumentException when start is not a valid point index """
        featureNames = ["one", "two", "three"]
        data = [[1, 2, 3], [4, 5, 6], [7, 8, 9]]
        toTest = self.constructor(data, featureNames=featureNames)
        toTest.retainPoints(start=1.1, end=2)

    @raises(ArgumentException)
    def test_retainPoints_exceptionEndInvalid(self):
        """ Test retainPoints() for ArgumentException when start is not a valid Point index """
        featureNames = ["one", "two", "three"]
        data = [[1, 2, 3], [4, 5, 6], [7, 8, 9]]
        toTest = self.constructor(data, featureNames=featureNames)
        toTest.retainPoints(start=1, end=5)

    @raises(ArgumentException)
    def test_retainPoints_exceptionInversion(self):
        """ Test retainPoints() for ArgumentException when start comes after end """
        featureNames = ["one", "two", "three"]
        data = [[1, 2, 3], [4, 5, 6], [7, 8, 9]]
        toTest = self.constructor(data, featureNames=featureNames)
        toTest.retainPoints(start=2, end=0)

    def test_retainPoints_handmadeRange(self):
        """ Test retainPoints() against handmade output for range retention """
        data = [[1, 2, 3], [4, 5, 6], [7, 8, 9]]
        toTest = self.constructor(data)
        toTest.retainPoints(start=1, end=2)

        expectedTest = self.constructor([[4, 5, 6], [7, 8, 9]])

        assert expectedTest.isIdentical(toTest)

    def test_retainPoints_range_NamePath_preservation(self):
        data = [[1, 2, 3], [4, 5, 6], [7, 8, 9]]
        toTest = self.constructor(data)

        toTest._name = "testName"
        toTest._absPath = "testAbsPath"
        toTest._relPath = "testRelPath"

        toTest.retainPoints(start=1, end=2)

        assert toTest.name == "testName"
        assert toTest.absolutePath == "testAbsPath"
        assert toTest.relativePath == 'testRelPath'


    def test_retainPoints_rangeIntoPEmpty(self):
        """ Test retainPoints() removes all points using ranges """
        featureNames = ["one", "two", "three"]
        pointNames = ['1', '4', '7']
        data = [[1, 2, 3], [4, 5, 6], [7, 8, 9]]
        toTest = self.constructor(data, pointNames=pointNames, featureNames=featureNames)
        expRet = self.constructor(data, pointNames=pointNames, featureNames=featureNames)
        toTest.retainPoints(start=0, end=2)

<<<<<<< HEAD
        assert toTest.isIdentical(expRet)
=======
        assert toTest.isIdentical(exp)
>>>>>>> c1eae212


    def test_retainPoints_handmadeRangeWithFeatureNames(self):
        """ Test retainPoints() against handmade output for range retention with featureNames """
        featureNames = ["one", "two", "three"]
        pointNames = ['1', '4', '7']
        data = [[1, 2, 3], [4, 5, 6], [7, 8, 9]]
        toTest = self.constructor(data, pointNames=pointNames, featureNames=featureNames)
        toTest.retainPoints(start=1, end=2)

        expectedTest = self.constructor([[4, 5, 6], [7, 8, 9]], pointNames=['4', '7'], featureNames=featureNames)

        assert expectedTest.isIdentical(toTest)

    def test_retainPoints_handmadeRangeRand_FM(self):
        """ Test retainPoints() for correct sizes when using randomized range retention and featureNames """
        featureNames = ["one", "two", "three"]
        data = [[1, 2, 3], [4, 5, 6], [7, 8, 9]]
        toTest = self.constructor(data, featureNames=featureNames)
        toTest.retainPoints(start=0, end=2)
        toTest.retainPoints(start=0, end=2, number=2, randomize=True)
        assert toTest.points == 2

    def test_retainPoints_handmadeRangeDefaults(self):
        """ Test retainPoints uses the correct defaults in the case of range based retention """
        featureNames = ["one", "two", "three"]
        pointNames = ['1', '4', '7']
        data = [[1, 2, 3], [4, 5, 6], [7, 8, 9]]
        toTest = self.constructor(data, pointNames=pointNames, featureNames=featureNames)
        toTest.retainPoints(end=1)

        expectedTest = self.constructor([[1, 2, 3], [4, 5, 6]], pointNames=['1', '4'], featureNames=featureNames)

        assert expectedTest.isIdentical(toTest)

        toTest = self.constructor(data, pointNames=pointNames, featureNames=featureNames)
        toTest.retainPoints(start=1)

        expectedTest = self.constructor([[4, 5, 6], [7, 8, 9]], pointNames=['4', '7'], featureNames=featureNames)

        assert expectedTest.isIdentical(toTest)

    def test_retainPoints_handmade_calling_pointNames(self):
        featureNames = ["one", "two", "three"]
        pointNames = ['1', '4', '7']
        data = [[1, 2, 3], [4, 5, 6], [7, 8, 9]]

        toTest = self.constructor(data, pointNames=pointNames, featureNames=featureNames)
        toTest.retainPoints(start='4', end='7')
        expectedTest = self.constructor([[4, 5, 6], [7, 8, 9]], pointNames=pointNames[1:], featureNames=featureNames)
        assert expectedTest.isIdentical(toTest)

    def test_retainPoints_handmadeString(self):
        featureNames = ["one", "two", "three"]
        pointNames = ['1', '4', '7']
        data = [[1, 2, 3], [4, 5, 6], [7, 8, 9]]

        #test featureName=value
        toTest = self.constructor(data, pointNames=pointNames, featureNames=featureNames)
        toTest.retainPoints('one=1')
        expectedTest = self.constructor([[1, 2, 3]], pointNames=pointNames[:1], featureNames=featureNames)

        assert expectedTest.isIdentical(toTest)

        #test featureName==value
        toTest = self.constructor(data, pointNames=pointNames, featureNames=featureNames)
        toTest.retainPoints('one==1')
        expectedTest = self.constructor([[1, 2, 3]], pointNames=pointNames[:1], featureNames=featureNames)

        assert expectedTest.isIdentical(toTest)

        #test featureName<value
        toTest = self.constructor(data, pointNames=pointNames, featureNames=featureNames)
        toTest.retainPoints('one<2')
        expectedTest = self.constructor([[1, 2, 3]], pointNames=pointNames[:1], featureNames=featureNames)

        assert expectedTest.isIdentical(toTest)

        #test featureName<=value
        toTest = self.constructor(data, pointNames=pointNames, featureNames=featureNames)
        toTest.retainPoints('one<=1')
        expectedTest = self.constructor([[1, 2, 3]], pointNames=pointNames[:1], featureNames=featureNames)

        assert expectedTest.isIdentical(toTest)

        #test featureName>value
        toTest = self.constructor(data, pointNames=pointNames, featureNames=featureNames)
        toTest.retainPoints('one>4')
        expectedTest = self.constructor([[7, 8, 9]], pointNames=pointNames[-1:], featureNames=featureNames)

        assert expectedTest.isIdentical(toTest)

        #test featureName>=value
        toTest = self.constructor(data, pointNames=pointNames, featureNames=featureNames)
        toTest.retainPoints('one>=7')
        expectedTest = self.constructor([[7, 8, 9]], pointNames=pointNames[-1:], featureNames=featureNames)

        assert expectedTest.isIdentical(toTest)

        #test featureName!=value
        toTest = self.constructor(data, pointNames=pointNames, featureNames=featureNames)
        toTest.retainPoints('one!=4')
        expectedTest = self.constructor([[1, 2, 3], [7, 8, 9]], pointNames=[pointNames[0], pointNames[-1]],
                                       featureNames=featureNames)

        assert expectedTest.isIdentical(toTest)

        #test featureName<value and return back an empty
        assert expectedTest.isIdentical(toTest)
        toTest = self.constructor(data, pointNames=pointNames, featureNames=featureNames)
        toTest.retainPoints('one<1')
        expectedTest = self.constructor([], featureNames=featureNames)

        assert expectedTest.isIdentical(toTest)

        #test featureName<value and return back all data
        assert expectedTest.isIdentical(toTest)
        toTest = self.constructor(data, pointNames=pointNames, featureNames=featureNames)
        toTest.retainPoints('one>0')
        expectedTest = self.constructor(data, pointNames=pointNames, featureNames=featureNames)

        assert expectedTest.isIdentical(toTest)

    def test_retainPoints_handmadeStringWithOperatorWhitespace(self):
        featureNames = ["one", "two", "three"]
        pointNames = ['1', '4', '7']
        data = [[1, 2, 3], [4, 5, 6], [7, 8, 9]]

        #test featureName=value
        toTest = self.constructor(data, pointNames=pointNames, featureNames=featureNames)
        toTest.retainPoints('one = 1')
        expectedTest = self.constructor([[1, 2, 3]], pointNames=pointNames[:1], featureNames=featureNames)

        assert expectedTest.isIdentical(toTest)

        #test featureName==value
        toTest = self.constructor(data, pointNames=pointNames, featureNames=featureNames)
        toTest.retainPoints('one == 1')
        expectedTest = self.constructor([[1, 2, 3]], pointNames=pointNames[:1], featureNames=featureNames)

        assert expectedTest.isIdentical(toTest)

        #test featureName<value
        toTest = self.constructor(data, pointNames=pointNames, featureNames=featureNames)
        toTest.retainPoints('one < 2')
        expectedTest = self.constructor([[1, 2, 3]], pointNames=pointNames[:1], featureNames=featureNames)

        assert expectedTest.isIdentical(toTest)

        #test featureName<=value
        toTest = self.constructor(data, pointNames=pointNames, featureNames=featureNames)
        toTest.retainPoints('one <= 1')
        expectedTest = self.constructor([[1, 2, 3]], pointNames=pointNames[:1], featureNames=featureNames)

        assert expectedTest.isIdentical(toTest)

        #test featureName>value
        toTest = self.constructor(data, pointNames=pointNames, featureNames=featureNames)
        toTest.retainPoints('one > 4')
        expectedTest = self.constructor([[7, 8, 9]], pointNames=pointNames[-1:], featureNames=featureNames)

        assert expectedTest.isIdentical(toTest)

        #test featureName>=value
        toTest = self.constructor(data, pointNames=pointNames, featureNames=featureNames)
        toTest.retainPoints('one >= 7')
        expectedTest = self.constructor([[7, 8, 9]], pointNames=pointNames[-1:], featureNames=featureNames)

        assert expectedTest.isIdentical(toTest)

        #test featureName!=value
        toTest = self.constructor(data, pointNames=pointNames, featureNames=featureNames)
        toTest.retainPoints('one != 4')
        expectedTest = self.constructor([[1, 2, 3], [7, 8, 9]], pointNames=[pointNames[0], pointNames[-1]],
                                       featureNames=featureNames)

        assert expectedTest.isIdentical(toTest)

        #test featureName<value and return back an empty
        assert expectedTest.isIdentical(toTest)
        toTest = self.constructor(data, pointNames=pointNames, featureNames=featureNames)
        toTest.retainPoints('one < 1')
        expectedTest = self.constructor([], featureNames=featureNames)

        assert expectedTest.isIdentical(toTest)

        #test featureName<value and return back all data
        assert expectedTest.isIdentical(toTest)
        toTest = self.constructor(data, pointNames=pointNames, featureNames=featureNames)
        toTest.retainPoints('one > 0')
        expectedTest = self.constructor(data, pointNames=pointNames, featureNames=featureNames)

        assert expectedTest.isIdentical(toTest)

    def test_retainPoints_handmadeStringWithFeatureWhitespace(self):
        featureNames = ["feature one", "feature two", "feature three"]
        pointNames = ['1', '4', '7']
        data = [[1, 2, 3], [4, 5, 6], [7, 8, 9]]

        #test featureName=value
        toTest = self.constructor(data, pointNames=pointNames, featureNames=featureNames)
        toTest.retainPoints('feature one=1')
        expectedTest = self.constructor([[1, 2, 3]], pointNames=pointNames[:1], featureNames=featureNames)

        assert expectedTest.isIdentical(toTest)

        #test featureName=value with operator whitespace
        toTest = self.constructor(data, pointNames=pointNames, featureNames=featureNames)
        toTest.retainPoints('feature one = 1')
        expectedTest = self.constructor([[1, 2, 3]], pointNames=pointNames[:1], featureNames=featureNames)

        assert expectedTest.isIdentical(toTest)

    @raises(ArgumentException)
    def test_retainPoints_handmadeString_featureNotExist(self):
        featureNames = ["one", "two", "three"]
        pointNames = ['1', '4', '7']
        data = [[1, 2, 3], [4, 5, 6], [7, 8, 9]]

        toTest = self.constructor(data, pointNames=pointNames, featureNames=featureNames)
        toTest.retainPoints('four=1')

    def test_retainPoints_numberOnly(self):
        self.back_extract_numberOnly('point')

    def test_retainPoints_numberAndRandomize(self):
        self.back_extract_numberAndRandomize('point')

    #########################
    # retain common backend #
    #########################

    def back_retain_numberOnly(self, axis):
        if axis == 'point':
            toCall = "retainPoints"
        else:
            toCall = "retainFeatures"

        data = [[1, 2, 3, 33], [4, 5, 6, 66], [7, 8, 9, 99], [10, 11, 12, 14]]
        pnames = ['1', '4', '7', '10']
        fnames = ['a', 'b', 'd', 'gg']
        toTest = self.constructor(data, pointNames=pnames, featureNames=fnames)
        ret = getattr(toTest, toCall)(number=3)
        if axis == 'point':
            exp = self.constructor(data[:3], pointNames=pnames[:3], featureNames=fnames)
            rem = self.constructor(data, pointNames=pnames, featureNames=fnames)
        else:
            exp = self.constructor([p[:3] for p in data], pointNames=pnames, featureNames=fnames[:3])
            rem = self.constructor(data, pointNames=pnames, featureNames=fnames)

        assert exp.isIdentical(ret)
        assert rem.isIdentical(toTest)

    def back_retain_numberAndRandomize(self, axis):
        if axis == 'point':
            toCall = "retainPoints"
        else:
            toCall = "retainFeatures"

        data = [[1, 2, 3, 33], [4, 5, 6, 66], [7, 8, 9, 99], [10, 11, 12, 14]]
        pnames = ['1', '4', '7', '10']
        fnames = ['a', 'b', 'd', 'gg']
        toTest1 = self.constructor(data, pointNames=pnames, featureNames=fnames)
        toTest2 = self.constructor(data, pointNames=pnames, featureNames=fnames)

        UML.randomness.startAlternateControl(seed=1)
        getattr(toTest1, toCall)(number=3, randomize=True)
        UML.randomness.endAlternateControl()

        UML.randomness.startAlternateControl(seed=1)
        getattr(toTest2, toCall)(start=0, end=3, number=3, randomize=True)
        UML.randomness.endAlternateControl()

        assert toTest1.isIdentical(toTest2)

    ##################
    # retainFeatures #
    ##################

    def test_retainFeatures_handmadeSingle(self):
        """ Test retainFeatures() against handmade output when retaining one feature """
        data = [[1, 2, 3], [4, 5, 6], [7, 8, 9]]
        toTest = self.constructor(data)
        toTest.retainFeatures(0)
        exp1 = self.constructor([[1], [4], [7]])

        assert toTest.isIdentical(exp1)

    def test_retainFeatures_List_NamePath_Preserve(self):
        data = [[1, 2, 3], [4, 5, 6], [7, 8, 9]]
        toTest = self.constructor(data)

        toTest._name = "testName"
        toTest._absPath = "testAbsPath"
        toTest._relPath = "testRelPath"

        toTest.retainFeatures(0)

        assert toTest.path == 'testAbsPath'
        assert toTest.absolutePath == 'testAbsPath'
        assert toTest.relativePath == 'testRelPath'

    def test_retainFeatures_ListIntoFEmpty(self):
        """ Test retainFeatures() by retaining a list of all features """
        data = [[1, 2, 3], [4, 5, 6], [7, 8, 9], [10, 11, 12]]
        toTest = self.constructor(data)
        expTest = self.constructor(data)
        toTest.retainFeatures([0, 1, 2])

<<<<<<< HEAD
        assert toTest.isIdentical(expTest)
=======
        assert ret.isIdentical(expRet)

        data = [[], [], [], []]
        data = numpy.array(data)
        exp = self.constructor(data)

        assert toTest.isIdentical(exp)
>>>>>>> c1eae212

    def test_retainFeatures_ListIntoFEmptyOutOfOrder(self):
        """ Test retainFeatures() by retaining a list of all features """
        data = [[1, 2, 3], [4, 5, 6], [7, 8, 9], [10, 11, 12]]
        toTest = self.constructor(data)
        expData = [[3, 1, 2], [6, 4, 5], [9, 7, 8], [12, 10, 11]]
<<<<<<< HEAD
        expTest = self.constructor(expData)
        toTest.retainFeatures([2, 0, 1])
=======
        expRet = self.constructor(expData)
        ret = toTest.extractFeatures([2, 0, 1])

        assert ret.isIdentical(expRet)

        data = [[], [], [], []]
        data = numpy.array(data)
        exp = self.constructor(data)

        assert toTest.isIdentical(exp)
>>>>>>> c1eae212

        assert toTest.isIdentical(expTest)

    def test_retainFeatures_handmadeListSequence(self):
        """ Test retainFeatures() against handmade output for several retentions by list """
        pointNames = ['1', '4', '7']
        data = [[1, 2, 3, -1], [4, 5, 6, -2], [7, 8, 9, -3]]
        toTest = self.constructor(data, pointNames=pointNames)
        toTest.retainFeatures([1, 2, 3])
        exp1 = self.constructor([[2, 3, -1], [5, 6, -2], [8, 9, -3]], pointNames=pointNames)
        assert toTest.isIdentical(exp1)
        toTest.retainFeatures([2, 1])
        exp2 = self.constructor([[-1, 3], [-2, 6], [-3, 9]], pointNames=pointNames)
        assert toTest.isIdentical(exp2)

    def test_retainFeatures_handmadeListWithFeatureName(self):
        """ Test retainFeatures() against handmade output for list retention when specifying featureNames """
        data = [[1, 2, 3, -1], [4, 5, 6, -2], [7, 8, 9, -3]]
        featureNames = ["one", "two", "three", "neg"]
        toTest = self.constructor(data, featureNames=featureNames)
        toTest.retainFeatures(["two", "three", "neg"])
        exp1 = self.constructor([[2, 3, -1], [5, 6, -2], [8, 9, -3]], featureNames=["two", "three", "neg"])
        assert toTest.isIdentical(exp1)
        toTest.retainFeatures(["three", "neg"])
        exp2 = self.constructor([[3, -1], [6, -2], [9, -3]], featureNames=["three", "neg"])
        assert toTest.isIdentical(exp2)


    def test_retainFeatures_List_trickyOrdering(self):
        data = [0, 1, 1, 1, 0, 0, 0, 0, 1, 0]
        toRetain = [6, 5, 3, 9]
        #		toExtract = [3,5,6,9]

        toTest = self.constructor(data)

        toTest.retainFeatures(toRetain)

        expRaw = [0, 0, 1, 0]
        expTest = self.constructor(expRaw)

        assert toTest == expTest

    def test_retainFeatures_List_reorderingWithFeatureNames(self):
        data = [[1, 2, 3, 10], [4, 5, 6, 11], [7, 8, 9, 12]]
        fnames = ['a', 'b', 'c', 'd']
        test = self.constructor(data, featureNames=fnames)

        expRetRaw = [[1, 3, 2], [4, 6, 5], [7, 9, 8]]
        expRetNames = ['a', 'c', 'b']
        exp = self.constructor(expRetRaw, featureNames=expRetNames)

        test.retainFeatures(expRetNames)
        assert test == exp


    def test_retainFeatures_function_selectionGap(self):
        data = [0, 1, 1, 1, 0, 0, 0, 0, 1, 0]
        fnames = ['0', '1', '2', '3', '4', '5', '6', '7', '8', '9']

        retainIndices = [3, 5, 6, 9]

        def sel(feature):
            if int(feature.getFeatureName(0)) in retainIndices:
                return True
            else:
                return False

        toTest = self.constructor(data, featureNames=fnames)

        toTest.retainFeatures(sel)

        expRaw = [1, 0, 0, 0]
        expNames = ['3', '5', '6', '9']
        expTest = self.constructor(expRaw, featureNames=expNames)

        assert toTest == expTest


    def test_retainFeatures_functionIntoFEmpty(self):
        """ Test retainFeatures() by removing all featuress using a function """
        data = [[1, 2, 3], [4, 5, 6], [7, 8, 9]]
        toTest = self.constructor(data)
        expTest = self.constructor(data)

        def allTrue(point):
            return True

<<<<<<< HEAD
        toTest.retainFeatures(allTrue)
        assert toTest.isIdentical(expTest)
=======
        ret = toTest.extractFeatures(allTrue)
        assert ret.isIdentical(expRet)

        data = [[], [], []]
        data = numpy.array(data)
        exp = self.constructor(data)

        assert toTest.isIdentical(exp)
>>>>>>> c1eae212

    def test_retainFeatures_function_returnPointEmpty(self):
        data = [[1, 2, 3], [4, 5, 6], [7, 8, 9]]
        toTest = self.constructor(data)

        def takeNone(point):
            return False

        toTest.retainFeatures(takeNone)

        data = [[], [], []]
        data = numpy.array(data)
        expTest = self.constructor(data)

        assert toTest.isIdentical(expTest)


    def test_retainFeatures_handmadeFunction(self):
        """ Test retainFeatures() against handmade output for function retention """
        data = [[1, 2, 3, -1], [4, 5, 6, -2], [7, 8, 9, -3]]
        toTest = self.constructor(data)

        def absoluteOne(feature):
            if 1 in feature or -1 in feature:
                return True
            return False

        toTest.retainFeatures(absoluteOne)
        exp = self.constructor([[1, -1], [4, -2], [7, -3]])
        assert toTest.isIdentical(exp)

    def test_retainFeatures_func_NamePath_preservation(self):
        data = [[1, 2, 3, -1], [4, 5, 6, -2], [7, 8, 9, -3]]
        toTest = self.constructor(data)

        def absoluteOne(feature):
            if 1 in feature or -1 in feature:
                return True
            return False

        toTest._name = "testName"
        toTest._absPath = "testAbsPath"
        toTest._relPath = "testRelPath"

        toTest.retainFeatures(absoluteOne)

        assert toTest.name == "testName"
        assert toTest.absolutePath == "testAbsPath"
        assert toTest.relativePath == 'testRelPath'


    def test_retainFeatures_handmadeFunctionWithFeatureName(self):
        """ Test retainFeatures() against handmade output for function retainion with featureNames """
        data = [[1, 2, 3, -1], [4, 5, 6, -2], [7, 8, 9, -3]]
        featureNames = ["one", "two", "three", "neg"]
        pointNames = ['1', '4', '7']
        toTest = self.constructor(data, pointNames=pointNames, featureNames=featureNames)

        def absoluteOne(feature):
            if 1 in feature or -1 in feature:
                return True
            return False

        toTest.retainFeatures(absoluteOne)
        exp = self.constructor([[1, -1], [4, -2], [7, -3]], pointNames=pointNames, featureNames=['one', 'neg'])
        assert toTest.isIdentical(exp)

    @raises(ArgumentException)
    def test_retainFeatures_exceptionStartInvalid(self):
        """ Test retainFeatures() for ArgumentException when start is not a valid feature index """
        featureNames = ["one", "two", "three"]
        data = [[1, 2, 3], [4, 5, 6], [7, 8, 9]]
        toTest = self.constructor(data, featureNames=featureNames)
        toTest.retainFeatures(start=1.1, end=2)

    @raises(ArgumentException)
    def test_retainFeatures_exceptionStartInvalidFeatureName(self):
        """ Test retainFeatures() for ArgumentException when start is not a valid feature FeatureName """
        featureNames = ["one", "two", "three"]
        data = [[1, 2, 3], [4, 5, 6], [7, 8, 9]]
        toTest = self.constructor(data, featureNames=featureNames)
        toTest.retainFeatures(start="wrong", end=2)

    @raises(ArgumentException)
    def test_retainFeatures_exceptionEndInvalid(self):
        """ Test retainFeatures() for ArgumentException when start is not a valid feature index """
        featureNames = ["one", "two", "three"]
        data = [[1, 2, 3], [4, 5, 6], [7, 8, 9]]
        toTest = self.constructor(data, featureNames=featureNames)
        toTest.retainFeatures(start=0, end=5)

    @raises(ArgumentException)
    def test_retainFeatures_exceptionEndInvalidFeatureName(self):
        """ Test retainFeatures() for ArgumentException when start is not a valid featureName """
        featureNames = ["one", "two", "three"]
        data = [[1, 2, 3], [4, 5, 6], [7, 8, 9]]
        toTest = self.constructor(data, featureNames=featureNames)
        toTest.retainFeatures(start="two", end="five")

    @raises(ArgumentException)
    def test_retainFeatures_exceptionInversion(self):
        """ Test retainFeatures() for ArgumentException when start comes after end """
        featureNames = ["one", "two", "three"]
        data = [[1, 2, 3], [4, 5, 6], [7, 8, 9]]
        toTest = self.constructor(data, featureNames=featureNames)
        toTest.retainFeatures(start=2, end=0)

    @raises(ArgumentException)
    def test_retainFeatures_exceptionInversionFeatureName(self):
        """ Test retainFeatures() for ArgumentException when start comes after end as FeatureNames"""
        featureNames = ["one", "two", "three"]
        data = [[1, 2, 3], [4, 5, 6], [7, 8, 9]]
        toTest = self.constructor(data, featureNames=featureNames)
        toTest.retainFeatures(start="two", end="one")


    def test_retainFeatures_rangeIntoFEmpty(self):
        """ Test retainFeatures() removes all Featuress using ranges """
        featureNames = ["one", "two", "three"]
        data = [[1, 2, 3], [4, 5, 6], [7, 8, 9]]
        toTest = self.constructor(data, featureNames=featureNames)
        expTest = self.constructor(data, featureNames=featureNames)
        toTest.retainFeatures(start=0, end=2)

        assert toTest.isIdentical(expTest)

<<<<<<< HEAD
=======
        assert toTest.isIdentical(exp)
>>>>>>> c1eae212

    def test_retainFeatures_handmadeRange(self):
        """ Test retainFeatures() against handmade output for range retention """
        data = [[1, 2, 3], [4, 5, 6], [7, 8, 9]]
        toTest = self.constructor(data)
        toTest.retainFeatures(start=1, end=2)

        expectedTest = self.constructor([[2, 3], [5, 6], [8, 9]])

        assert expectedTest.isIdentical(toTest)

    def test_retainFeatures_range_NamePath_preservation(self):
        data = [[1, 2, 3], [4, 5, 6], [7, 8, 9]]
        toTest = self.constructor(data)

        toTest._name = "testName"
        toTest._absPath = "testAbsPath"
        toTest._relPath = "testRelPath"

        toTest.retainFeatures(start=1, end=2)

        assert toTest.name == "testName"
        assert toTest.absolutePath == "testAbsPath"
        assert toTest.relativePath == 'testRelPath'


    def test_retainFeatures_handmadeWithFeatureNames(self):
        """ Test retainFeatures() against handmade output for range retention with FeatureNames """
        featureNames = ["one", "two", "three"]
        pointNames = ['1', '4', '7']
        data = [[1, 2, 3], [4, 5, 6], [7, 8, 9]]

        toTest = self.constructor(data, pointNames=pointNames, featureNames=featureNames)
        toTest.retainFeatures(start=1, end=2)

        expectedTest = self.constructor([[2, 3], [5, 6], [8, 9]], pointNames=pointNames, featureNames=["two", "three"])

        assert expectedTest.isIdentical(toTest)

    def test_retainFeatures_handmade_calling_featureNames(self):
        featureNames = ["one", "two", "three"]
        pointNames = ['1', '4', '7']
        data = [[1, 2, 3], [4, 5, 6], [7, 8, 9]]

        toTest = self.constructor(data, pointNames=pointNames, featureNames=featureNames)
        toTest.retainFeatures(start="two", end="three")

        expectedTest = self.constructor([[2, 3], [5, 6], [8, 9]], pointNames=pointNames, featureNames=["two", "three"])

        assert expectedTest.isIdentical(toTest)

    def test_retainFeatures_handmadeString(self):
        featureNames = ["one", "two", "three"]
        pointNames = ['p1', 'p2', 'p3']
        data = [[1, 2, 3], [4, 5, 6], [7, 8, 9]]

        #test pointName=value
        toTest = self.constructor(data, pointNames=pointNames, featureNames=featureNames)
        toTest.retainFeatures('p2=5')
        expectedTest = self.constructor([[2], [5], [8]], pointNames=pointNames, featureNames=[featureNames[1]])

        assert expectedTest.isIdentical(toTest)

        #test featureName==value
        toTest = self.constructor(data, pointNames=pointNames, featureNames=featureNames)
        toTest.retainFeatures('p1==1')
        expectedTest = self.constructor([[1], [4], [7]], pointNames=pointNames, featureNames=[featureNames[0]])

        assert expectedTest.isIdentical(toTest)

        #test featureName<value
        toTest = self.constructor(data, pointNames=pointNames, featureNames=featureNames)
        toTest.retainFeatures('p3<9')
        expectedTest = self.constructor([[1, 2], [4, 5], [7, 8]], pointNames=pointNames, featureNames=featureNames[:-1])

        assert expectedTest.isIdentical(toTest)

        #test featureName<=value
        toTest = self.constructor(data, pointNames=pointNames, featureNames=featureNames)
        toTest.retainFeatures('p3<=8')
        expectedTest = self.constructor([[1, 2], [4, 5], [7, 8]], pointNames=pointNames, featureNames=featureNames[:-1])

        assert expectedTest.isIdentical(toTest)

        #test featureName>value
        toTest = self.constructor(data, pointNames=pointNames, featureNames=featureNames)
        toTest.retainFeatures('p3>8')
        expectedTest = self.constructor([[3], [6], [9]], pointNames=pointNames, featureNames=[featureNames[-1]])

        assert expectedTest.isIdentical(toTest)

        #test featureName>=value
        toTest = self.constructor(data, pointNames=pointNames, featureNames=featureNames)
        toTest.retainFeatures('p3>8.5')
        expectedTest = self.constructor([[3], [6], [9]], pointNames=pointNames, featureNames=[featureNames[-1]])

        assert expectedTest.isIdentical(toTest)

        #test featureName!=value
        toTest = self.constructor(data, pointNames=pointNames, featureNames=featureNames)
        toTest.retainFeatures('p1!=1.0')
        expectedTest = self.constructor([[2, 3], [5, 6], [8, 9]], pointNames=pointNames, featureNames=featureNames[1:])

        assert expectedTest.isIdentical(toTest)

        #test featureName<value and return back an empty
        toTest = self.constructor(data, pointNames=pointNames, featureNames=featureNames)
        toTest.retainFeatures('p1<1')
        expectedTest = self.constructor([[], [], []], pointNames=pointNames)

        assert expectedTest.isIdentical(toTest)

        #test featureName<value and return back all data
        toTest = self.constructor(data, pointNames=pointNames, featureNames=featureNames)
        toTest.retainFeatures('p1>0')
        expectedTest = self.constructor(data, pointNames=pointNames, featureNames=featureNames)

        assert expectedTest.isIdentical(toTest)

    def test_retainFeatures_handmadeStringWithOperatorWhitespace(self):
        featureNames = ["one", "two", "three"]
        pointNames = ['p1', 'p2', 'p3']
        data = [[1, 2, 3], [4, 5, 6], [7, 8, 9]]

        #test pointName=value
        toTest = self.constructor(data, pointNames=pointNames, featureNames=featureNames)
        toTest.retainFeatures('p2 = 5')
        expectedTest = self.constructor([[2], [5], [8]], pointNames=pointNames, featureNames=[featureNames[1]])

        assert expectedTest.isIdentical(toTest)

        #test featureName==value
        toTest = self.constructor(data, pointNames=pointNames, featureNames=featureNames)
        toTest.retainFeatures('p1 == 1')
        expectedTest = self.constructor([[1], [4], [7]], pointNames=pointNames, featureNames=[featureNames[0]])

        assert expectedTest.isIdentical(toTest)

        #test featureName<value
        toTest = self.constructor(data, pointNames=pointNames, featureNames=featureNames)
        toTest.retainFeatures('p3 < 9')
        expectedTest = self.constructor([[1, 2], [4, 5], [7, 8]], pointNames=pointNames, featureNames=featureNames[:-1])

        assert expectedTest.isIdentical(toTest)

        #test featureName<=value
        toTest = self.constructor(data, pointNames=pointNames, featureNames=featureNames)
        toTest.retainFeatures('p3 <= 8')
        expectedTest = self.constructor([[1, 2], [4, 5], [7, 8]], pointNames=pointNames, featureNames=featureNames[:-1])

        assert expectedTest.isIdentical(toTest)

        #test featureName>value
        toTest = self.constructor(data, pointNames=pointNames, featureNames=featureNames)
        toTest.retainFeatures('p3 > 8')
        expectedTest = self.constructor([[3], [6], [9]], pointNames=pointNames, featureNames=[featureNames[-1]])

        assert expectedTest.isIdentical(toTest)

        #test featureName>=value
        toTest = self.constructor(data, pointNames=pointNames, featureNames=featureNames)
        toTest.retainFeatures('p3 > 8.5')
        expectedTest = self.constructor([[3], [6], [9]], pointNames=pointNames, featureNames=[featureNames[-1]])

        assert expectedTest.isIdentical(toTest)

        #test featureName!=value
        toTest = self.constructor(data, pointNames=pointNames, featureNames=featureNames)
        toTest.retainFeatures('p1 != 1.0')
        expectedTest = self.constructor([[2, 3], [5, 6], [8, 9]], pointNames=pointNames, featureNames=featureNames[1:])

        assert expectedTest.isIdentical(toTest)

        #test featureName<value and return back an empty
        toTest = self.constructor(data, pointNames=pointNames, featureNames=featureNames)
        toTest.retainFeatures('p1 < 1')
        expectedTest = self.constructor([[], [], []], pointNames=pointNames)

        assert expectedTest.isIdentical(toTest)

        #test featureName<value and return back all data
        toTest = self.constructor(data, pointNames=pointNames, featureNames=featureNames)
        toTest.retainFeatures('p1 > 0')
        expectedTest = self.constructor(data, pointNames=pointNames, featureNames=featureNames)

        assert expectedTest.isIdentical(toTest)

    def test_retainFeatures_handmadeStringWithPointWhitespace(self):
        featureNames = ["one", "two", "three"]
        pointNames = ['pt 1', 'pt 2', 'pt 3']
        data = [[1, 2, 3], [4, 5, 6], [7, 8, 9]]

        #test pointName=value with no operator whitespace
        toTest = self.constructor(data, pointNames=pointNames, featureNames=featureNames)
        toTest.retainFeatures('pt 2=5')
        expectedTest = self.constructor([[2], [5], [8]], pointNames=pointNames, featureNames=[featureNames[1]])

        assert expectedTest.isIdentical(toTest)

        #test pointName=value with operator whitespace
        toTest = self.constructor(data, pointNames=pointNames, featureNames=featureNames)
        toTest.retainFeatures('pt 2 = 5')
        expectedTest = self.constructor([[2], [5], [8]], pointNames=pointNames, featureNames=[featureNames[1]])

        assert expectedTest.isIdentical(toTest)

    @raises(ArgumentException)
    def test_retainFeatures_handmadeString_pointNotExist(self):
        featureNames = ["one", "two", "three"]
        pointNames = ['1', '4', '7']
        data = [[1, 2, 3], [4, 5, 6], [7, 8, 9]]

        toTest = self.constructor(data, pointNames=pointNames, featureNames=featureNames)
        toTest.retainFeatures('5=1')

    def test_retainFeatures_numberOnly(self):
        self.back_extract_numberOnly('feature')

    def test_retainFeatures_numberAndRandomize(self):
        self.back_extract_numberAndRandomize('feature')

<<<<<<< HEAD
=======

    ################
    # deletePoints #
    ################
    def test_deletePoints_handmadeSingle(self):
        """ Test deletePoints() against handmade output when extracting one point """
        data = [[1, 2, 3], [4, 5, 6], [7, 8, 9]]
        toTest = self.constructor(data)
        toTest.deletePoints(0)
        expEnd = self.constructor([[4, 5, 6], [7, 8, 9]])
        assert toTest.isIdentical(expEnd)

    def test_deletePoints_index_NamePath_Preserve(self):
        data = [[1, 2, 3], [4, 5, 6], [7, 8, 9]]
        toTest = self.constructor(data)

        toTest._name = 'testName'
        toTest._absPath = 'testAbsPath'
        toTest._relPath = 'testRelPath'

        toTest.deletePoints(0)

        assert toTest.name == "testName"
        assert toTest.absolutePath == "testAbsPath"
        assert toTest.relativePath == 'testRelPath'


    def test_deletePoints_ListIntoPEmpty(self):
        """ Test deletePoints() by removing a list of all points """
        data = [[1, 2, 3], [4, 5, 6], [7, 8, 9], [10, 11, 12]]
        toTest = self.constructor(data)
        toTest.deletePoints([0, 1, 2, 3])

        data = [[], [], []]
        data = numpy.array(data).T
        exp = self.constructor(data)

        assert toTest.isIdentical(exp)


    def test_deletePoints_handmadeListSequence(self):
        """ Test deletePoints() against handmade output for several list extractions """
        data = [[1, 2, 3], [4, 5, 6], [7, 8, 9], [10, 11, 12]]
        names = ['1', '4', '7', '10']
        toTest = self.constructor(data, pointNames=names)
        toTest.deletePoints('1')
        exp1 = self.constructor([[4, 5, 6], [7, 8, 9], [10, 11, 12]], pointNames=['4', '7', '10'])
        assert toTest.isIdentical(exp1)
        toTest.deletePoints([1, 2])
        exp2 = self.constructor([[4, 5, 6]], pointNames=['4'])
        assert toTest.isIdentical(exp2)

    def test_deletePoints_handmadeListOrdering(self):
        """ Test deletePoints() against handmade output for out of order extraction """
        data = [[1, 2, 3], [4, 5, 6], [7, 8, 9], [10, 11, 12], [13, 14, 15]]
        names = ['1', '4', '7', '10', '13']
        toTest = self.constructor(data, pointNames=names)
        toTest.deletePoints([3, 4, 1])
        expEnd = self.constructor([[1, 2, 3], [7, 8, 9]], pointNames=['1', '7'])
        assert toTest.isIdentical(expEnd)

    def test_deletePoints_List_trickyOrdering(self):
        data = [[0], [2], [2], [2], [0], [0], [0], [0], [2], [0]]
        toDelete = [6, 5, 3, 9]

        toTest = self.constructor(data)

        toTest.deletePoints(toDelete)

        expRaw = [[0], [2], [2], [0], [0], [2]]
        expRem = self.constructor(expRaw)

        assert toTest == expRem

    def test_deletePoints_function_selectionGap(self):
        data = [[0], [2], [2], [2], [0], [0], [0], [0], [2], [0]]
        extractIndices = [3, 5, 6, 9]
        pnames = ['0', '1', '2', '3', '4', '5', '6', '7', '8', '9']

        def sel(point):
            if int(point.getPointName(0)) in extractIndices:
                return True
            else:
                return False

        toTest = self.constructor(data, pointNames=pnames)

        toTest.deletePoints(sel)

        expRaw = [[0], [2], [2], [0], [0], [2]]
        expNames = ['0', '1', '2', '4', '7', '8']
        expRem = self.constructor(expRaw, pointNames=expNames)

        assert toTest == expRem


    def test_deletePoints_functionIntoPEmpty(self):
        """ Test deletePoints() by removing all points using a function """
        data = [[1, 2, 3], [4, 5, 6], [7, 8, 9]]
        toTest = self.constructor(data)

        def allTrue(point):
            return True

        toTest.deletePoints(allTrue)

        data = [[], [], []]
        data = numpy.array(data).T
        exp = self.constructor(data)

        assert toTest.isIdentical(exp)

    def test_deletePoints_function_returnPointEmpty(self):
        data = [[1, 2, 3], [4, 5, 6], [7, 8, 9]]
        toTest = self.constructor(data)
        exp = self.constructor(data)

        def takeNone(point):
            return False

        #		import pdb
        #		pdb.set_trace()

        toTest.deletePoints(takeNone)

        assert toTest.isIdentical(exp)

    def test_deletePoints_handmadeFunction(self):
        """ Test deletePoints() against handmade output for function extraction """
        data = [[1, 2, 3], [4, 5, 6], [7, 8, 9]]
        toTest = self.constructor(data)

        def oneOrFour(point):
            if 1 in point or 4 in point:
                return True
            return False

        toTest.deletePoints(oneOrFour)
        expEnd = self.constructor([[7, 8, 9]])
        assert toTest.isIdentical(expEnd)

    def test_deletePoints_func_NamePath_preservation(self):
        data = [[1, 2, 3], [4, 5, 6], [7, 8, 9]]
        toTest = self.constructor(data)

        def oneOrFour(point):
            if 1 in point or 4 in point:
                return True
            return False

        toTest._name = "testName"
        toTest._absPath = "testAbsPath"
        toTest._relPath = "testRelPath"

        toTest.deletePoints(oneOrFour)

        assert toTest.name == "testName"
        assert toTest.absolutePath == "testAbsPath"
        assert toTest.relativePath == 'testRelPath'


    def test_deletePoints_handmadeFuncionWithFeatureNames(self):
        """ Test deletePoints() against handmade output for function extraction with featureNames"""
        featureNames = ["one", "two", "three"]
        data = [[1, 2, 3], [4, 5, 6], [7, 8, 9]]
        toTest = self.constructor(data, featureNames=featureNames)

        def oneOrFour(point):
            if 1 in point or 4 in point:
                return True
            return False

        toTest.deletePoints(oneOrFour)
        expEnd = self.constructor([[7, 8, 9]], featureNames=featureNames)
        assert toTest.isIdentical(expEnd)


    @raises(ArgumentException)
    def test_deletePoints_exceptionStartInvalid(self):
        """ Test extracPoints() for ArgumentException when start is not a valid point index """
        featureNames = ["one", "two", "three"]
        data = [[1, 2, 3], [4, 5, 6], [7, 8, 9]]
        toTest = self.constructor(data, featureNames=featureNames)
        toTest.deletePoints(start=1.1, end=2)

    @raises(ArgumentException)
    def test_deletePoints_exceptionEndInvalid(self):
        """ Test deletePoints() for ArgumentException when start is not a valid Point index """
        featureNames = ["one", "two", "three"]
        data = [[1, 2, 3], [4, 5, 6], [7, 8, 9]]
        toTest = self.constructor(data, featureNames=featureNames)
        toTest.deletePoints(start=1, end=5)

    @raises(ArgumentException)
    def test_deletePoints_exceptionInversion(self):
        """ Test deletePoints() for ArgumentException when start comes after end """
        featureNames = ["one", "two", "three"]
        data = [[1, 2, 3], [4, 5, 6], [7, 8, 9]]
        toTest = self.constructor(data, featureNames=featureNames)
        toTest.deletePoints(start=2, end=0)

    def test_deletePoints_handmadeRange(self):
        """ Test deletePoints() against handmade output for range extraction """
        data = [[1, 2, 3], [4, 5, 6], [7, 8, 9]]
        toTest = self.constructor(data)
        toTest.deletePoints(start=1, end=2)

        expectedTest = self.constructor([[1, 2, 3]])

        assert expectedTest.isIdentical(toTest)

    def test_deletePoints_range_NamePath_preservation(self):
        data = [[1, 2, 3], [4, 5, 6], [7, 8, 9]]
        toTest = self.constructor(data)

        toTest._name = "testName"
        toTest._absPath = "testAbsPath"
        toTest._relPath = "testRelPath"

        toTest.deletePoints(start=1, end=2)

        assert toTest.name == "testName"
        assert toTest.absolutePath == "testAbsPath"
        assert toTest.relativePath == 'testRelPath'


    def test_deletePoints_rangeIntoPEmpty(self):
        """ Test deletePoints() removes all points using ranges """
        featureNames = ["one", "two", "three"]
        pointNames = ['1', '4', '7']
        data = [[1, 2, 3], [4, 5, 6], [7, 8, 9]]
        toTest = self.constructor(data, pointNames=pointNames, featureNames=featureNames)
        toTest.deletePoints(start=0, end=2)

        data = [[], [], []]
        data = numpy.array(data).T
        exp = self.constructor(data, featureNames=featureNames)

        assert toTest.isIdentical(exp)


    def test_deletePoints_handmadeRangeWithFeatureNames(self):
        """ Test deletePoints() against handmade output for range extraction with featureNames """
        featureNames = ["one", "two", "three"]
        pointNames = ['1', '4', '7']
        data = [[1, 2, 3], [4, 5, 6], [7, 8, 9]]
        toTest = self.constructor(data, pointNames=pointNames, featureNames=featureNames)
        toTest.deletePoints(start=1, end=2)

        expectedTest = self.constructor([[1, 2, 3]], pointNames=['1'], featureNames=featureNames)

        assert expectedTest.isIdentical(toTest)

    def test_deletePoints_handmadeRangeRand_FM(self):
        """ Test deletePoints() for correct sizes when using randomized range extraction and featureNames """
        featureNames = ["one", "two", "three"]
        data = [[1, 2, 3], [4, 5, 6], [7, 8, 9]]
        toTest = self.constructor(data, featureNames=featureNames)
        toTest.deletePoints(start=0, end=2, number=2, randomize=True)

        assert toTest.points == 1

    def test_deletePoints_handmadeRangeDefaults(self):
        """ Test deletePoints uses the correct defaults in the case of range based extraction """
        featureNames = ["one", "two", "three"]
        pointNames = ['1', '4', '7']
        data = [[1, 2, 3], [4, 5, 6], [7, 8, 9]]
        toTest = self.constructor(data, pointNames=pointNames, featureNames=featureNames)
        toTest.deletePoints(end=1)

        expectedTest = self.constructor([[7, 8, 9]], pointNames=['7'], featureNames=featureNames)

        assert expectedTest.isIdentical(toTest)

        toTest = self.constructor(data, pointNames=pointNames, featureNames=featureNames)
        toTest.deletePoints(start=1)

        expectedTest = self.constructor([[1, 2, 3]], pointNames=['1'], featureNames=featureNames)

        assert expectedTest.isIdentical(toTest)

    def test_deletePoints_handmade_calling_pointNames(self):
        featureNames = ["one", "two", "three"]
        pointNames = ['1', '4', '7']
        data = [[1, 2, 3], [4, 5, 6], [7, 8, 9]]

        toTest = self.constructor(data, pointNames=pointNames, featureNames=featureNames)
        toTest.deletePoints(start='4', end='7')
        expectedTest = self.constructor([[1, 2, 3]], pointNames=pointNames[:1], featureNames=featureNames)
        assert expectedTest.isIdentical(toTest)

    def test_deletePoints_handmadeString(self):
        featureNames = ["one", "two", "three"]
        pointNames = ['1', '4', '7']
        data = [[1, 2, 3], [4, 5, 6], [7, 8, 9]]

        #test featureName=value
        toTest = self.constructor(data, pointNames=pointNames, featureNames=featureNames)
        toTest.deletePoints('one=1')
        expectedTest = self.constructor([[4, 5, 6], [7, 8, 9]], pointNames=pointNames[1:], featureNames=featureNames)
        assert expectedTest.isIdentical(toTest)

        #test featureName==value
        toTest = self.constructor(data, pointNames=pointNames, featureNames=featureNames)
        toTest.deletePoints('one==1')
        expectedTest = self.constructor([[4, 5, 6], [7, 8, 9]], pointNames=pointNames[1:], featureNames=featureNames)
        assert expectedTest.isIdentical(toTest)

        #test featureName<value
        toTest = self.constructor(data, pointNames=pointNames, featureNames=featureNames)
        toTest.deletePoints('one<2')
        expectedTest = self.constructor([[4, 5, 6], [7, 8, 9]], pointNames=pointNames[1:], featureNames=featureNames)
        assert expectedTest.isIdentical(toTest)

        #test featureName<=value
        toTest = self.constructor(data, pointNames=pointNames, featureNames=featureNames)
        toTest.deletePoints('one<=1')
        expectedTest = self.constructor([[4, 5, 6], [7, 8, 9]], pointNames=pointNames[1:], featureNames=featureNames)
        assert expectedTest.isIdentical(toTest)

        #test featureName>value
        toTest = self.constructor(data, pointNames=pointNames, featureNames=featureNames)
        toTest.deletePoints('one>4')
        expectedTest = self.constructor([[1, 2, 3], [4, 5, 6]], pointNames=pointNames[:-1], featureNames=featureNames)
        assert expectedTest.isIdentical(toTest)

        #test featureName>=value
        toTest = self.constructor(data, pointNames=pointNames, featureNames=featureNames)
        toTest.deletePoints('one>=7')
        expectedTest = self.constructor([[1, 2, 3], [4, 5, 6]], pointNames=pointNames[:-1], featureNames=featureNames)
        assert expectedTest.isIdentical(toTest)

        #test featureName!=value
        toTest = self.constructor(data, pointNames=pointNames, featureNames=featureNames)
        toTest.deletePoints('one!=4')
        expectedTest = self.constructor([[4, 5, 6]], pointNames=[pointNames[1]], featureNames=featureNames)
        assert expectedTest.isIdentical(toTest)

        #test featureName<value and return back an empty
        assert expectedTest.isIdentical(toTest)
        toTest = self.constructor(data, pointNames=pointNames, featureNames=featureNames)
        toTest.deletePoints('one<1')
        expectedTest = self.constructor(data, pointNames=pointNames, featureNames=featureNames)
        assert expectedTest.isIdentical(toTest)

        #test featureName<value and return back all data
        assert expectedTest.isIdentical(toTest)
        toTest = self.constructor(data, pointNames=pointNames, featureNames=featureNames)
        toTest.deletePoints('one>0')
        expectedTest = self.constructor([], featureNames=featureNames)
        assert expectedTest.isIdentical(toTest)

    def test_deletePoints_handmadeStringWithOperatorWhitespace(self):
        featureNames = ["one", "two", "three"]
        pointNames = ['1', '4', '7']
        data = [[1, 2, 3], [4, 5, 6], [7, 8, 9]]

        #test featureName=value
        toTest = self.constructor(data, pointNames=pointNames, featureNames=featureNames)
        toTest.deletePoints('one = 1')
        expectedTest = self.constructor([[4, 5, 6], [7, 8, 9]], pointNames=pointNames[1:], featureNames=featureNames)
        assert expectedTest.isIdentical(toTest)

        #test featureName==value
        toTest = self.constructor(data, pointNames=pointNames, featureNames=featureNames)
        toTest.deletePoints('one == 1')
        expectedTest = self.constructor([[4, 5, 6], [7, 8, 9]], pointNames=pointNames[1:], featureNames=featureNames)
        assert expectedTest.isIdentical(toTest)

        #test featureName<value
        toTest = self.constructor(data, pointNames=pointNames, featureNames=featureNames)
        toTest.deletePoints('one < 2')
        expectedTest = self.constructor([[4, 5, 6], [7, 8, 9]], pointNames=pointNames[1:], featureNames=featureNames)
        assert expectedTest.isIdentical(toTest)

        #test featureName<=value
        toTest = self.constructor(data, pointNames=pointNames, featureNames=featureNames)
        toTest.deletePoints('one <= 1')
        expectedTest = self.constructor([[4, 5, 6], [7, 8, 9]], pointNames=pointNames[1:], featureNames=featureNames)
        assert expectedTest.isIdentical(toTest)

        #test featureName>value
        toTest = self.constructor(data, pointNames=pointNames, featureNames=featureNames)
        toTest.deletePoints('one > 4')
        expectedTest = self.constructor([[1, 2, 3], [4, 5, 6]], pointNames=pointNames[:-1], featureNames=featureNames)
        assert expectedTest.isIdentical(toTest)

        #test featureName>=value
        toTest = self.constructor(data, pointNames=pointNames, featureNames=featureNames)
        toTest.deletePoints('one >= 7')
        expectedTest = self.constructor([[1, 2, 3], [4, 5, 6]], pointNames=pointNames[:-1], featureNames=featureNames)
        assert expectedTest.isIdentical(toTest)

        #test featureName!=value
        toTest = self.constructor(data, pointNames=pointNames, featureNames=featureNames)
        toTest.deletePoints('one != 4')
        expectedTest = self.constructor([[4, 5, 6]], pointNames=[pointNames[1]], featureNames=featureNames)
        assert expectedTest.isIdentical(toTest)

        #test featureName<value and return back an empty
        assert expectedTest.isIdentical(toTest)
        toTest = self.constructor(data, pointNames=pointNames, featureNames=featureNames)
        toTest.deletePoints('one < 1')
        expectedTest = self.constructor(data, pointNames=pointNames, featureNames=featureNames)
        assert expectedTest.isIdentical(toTest)

        #test featureName<value and return back all data
        assert expectedTest.isIdentical(toTest)
        toTest = self.constructor(data, pointNames=pointNames, featureNames=featureNames)
        toTest.deletePoints('one > 0')
        expectedTest = self.constructor([], featureNames=featureNames)
        assert expectedTest.isIdentical(toTest)

    def test_deletePoints_handmadeStringWithFeatureWhitespace(self):
        featureNames = ["feature one", "feature two", "feature three"]
        pointNames = ['1', '4', '7']
        data = [[1, 2, 3], [4, 5, 6], [7, 8, 9]]

        #test featureName=value
        toTest = self.constructor(data, pointNames=pointNames, featureNames=featureNames)
        toTest.deletePoints('feature one=1')
        expectedTest = self.constructor([[4, 5, 6], [7, 8, 9]], pointNames=pointNames[1:], featureNames=featureNames)
        assert expectedTest.isIdentical(toTest)

        #test featureName=value with operator whitespace
        toTest = self.constructor(data, pointNames=pointNames, featureNames=featureNames)
        toTest.deletePoints('feature one = 1')
        expectedTest = self.constructor([[4, 5, 6], [7, 8, 9]], pointNames=pointNames[1:], featureNames=featureNames)
        assert expectedTest.isIdentical(toTest)

    @raises(ArgumentException)
    def test_deletePoints_handmadeString_featureNotExist(self):
        featureNames = ["one", "two", "three"]
        pointNames = ['1', '4', '7']
        data = [[1, 2, 3], [4, 5, 6], [7, 8, 9]]

        toTest = self.constructor(data, pointNames=pointNames, featureNames=featureNames)
        toTest.deletePoints('four=1')

    def test_deletePoints_numberOnly(self):
        self.back_extract_numberOnly('point')

    def test_deletePoints_numberAndRandomize(self):
        self.back_extract_numberAndRandomize('point')

    #TODO an extraction test where all data is removed
    #TODO extraction tests for all of the number and randomize combinations

    ##################
    # deleteFeatures #
    ##################

    def test_deleteFeatures_handmadeSingle(self):
        """ Test deleteFeatures() against handmade output when extracting one feature """
        data = [[1, 2, 3], [4, 5, 6], [7, 8, 9]]
        toTest = self.constructor(data)
        toTest.deleteFeatures(0)

        expEnd = self.constructor([[2, 3], [5, 6], [8, 9]])
        assert toTest.isIdentical(expEnd)

    def test_deleteFeatures_List_NamePath_Preserve(self):
        data = [[1, 2, 3], [4, 5, 6], [7, 8, 9]]
        toTest = self.constructor(data)

        toTest._name = "testName"
        toTest._absPath = "testAbsPath"
        toTest._relPath = "testRelPath"

        toTest.deleteFeatures(0)

        assert toTest.path == 'testAbsPath'
        assert toTest.absolutePath == 'testAbsPath'
        assert toTest.relativePath == 'testRelPath'


    def test_deleteFeatures_ListIntoFEmpty(self):
        """ Test deleteFeatures() by removing a list of all features """
        data = [[1, 2, 3], [4, 5, 6], [7, 8, 9], [10, 11, 12]]
        toTest = self.constructor(data)
        toTest.deleteFeatures([0, 1, 2])

        data = [[], [], [], []]
        data = numpy.array(data)
        exp = self.constructor(data)

        assert toTest.isIdentical(exp)

    def test_deleteFeatures_ListIntoFEmptyOutOfOrder(self):
        """ Test deleteFeatures() by removing a list of all features """
        data = [[1, 2, 3], [4, 5, 6], [7, 8, 9], [10, 11, 12]]
        toTest = self.constructor(data)
        toTest.deleteFeatures([2, 0, 1])

        data = [[], [], [], []]
        data = numpy.array(data)
        exp = self.constructor(data)

        assert toTest.isIdentical(exp)


    def test_deleteFeatures_handmadeListSequence(self):
        """ Test deleteFeatures() against handmade output for several extractions by list """
        pointNames = ['1', '4', '7']
        data = [[1, 2, 3, -1], [4, 5, 6, -2], [7, 8, 9, -3]]
        toTest = self.constructor(data, pointNames=pointNames)
        toTest.deleteFeatures([0])
        exp1 = self.constructor([[2, 3, -1], [5, 6, -2], [8, 9, -3]], pointNames=pointNames)
        assert toTest.isIdentical(exp1)
        toTest.deleteFeatures([2, 1])
        expEndData = [[2], [5], [8]]
        exp2 = self.constructor(expEndData, pointNames=pointNames)
        assert toTest.isIdentical(exp2)

    def test_deleteFeatures_handmadeListWithFeatureName(self):
        """ Test deleteFeatures() against handmade output for list extraction when specifying featureNames """
        data = [[1, 2, 3, -1], [4, 5, 6, -2], [7, 8, 9, -3]]
        featureNames = ["one", "two", "three", "neg"]
        toTest = self.constructor(data, featureNames=featureNames)
        toTest.deleteFeatures(["one"])
        exp1 = self.constructor([[2, 3, -1], [5, 6, -2], [8, 9, -3]], featureNames=["two", "three", "neg"])
        assert toTest.isIdentical(exp1)
        toTest.deleteFeatures(["three", "neg"])
        exp2 = self.constructor([[2], [5], [8]], featureNames=["two"])
        assert toTest.isIdentical(exp2)


    def test_deleteFeatures_List_trickyOrdering(self):
        data = [0, 1, 1, 1, 0, 0, 0, 0, 1, 0]
        toDelete = [6, 5, 3, 9]

        toTest = self.constructor(data)
        toTest.deleteFeatures(toDelete)

        expRaw = [0, 1, 1, 0, 0, 1]
        expRem = self.constructor(expRaw)

        assert toTest == expRem

    def test_deleteFeatures_List_reorderingWithFeatureNames(self):
        data = [[1, 2, 3, 10], [4, 5, 6, 11], [7, 8, 9, 12]]
        fnames = ['a', 'b', 'c', 'd']
        toTest = self.constructor(data, featureNames=fnames)

        toDelete = ['a', 'c', 'b']
        toTest.deleteFeatures(toDelete)
        expTestRaw = [[10], [11], [12]]
        expTestNames = ['d']
        expTest = self.constructor(expTestRaw, featureNames=expTestNames)

        assert toTest == expTest


    def test_deleteFeatures_function_selectionGap(self):
        data = [0, 1, 1, 1, 0, 0, 0, 0, 1, 0]
        fnames = ['0', '1', '2', '3', '4', '5', '6', '7', '8', '9']

        deleteIndices = [3, 5, 6, 9]

        def sel(feature):
            if int(feature.getFeatureName(0)) in deleteIndices:
                return True
            else:
                return False

        toTest = self.constructor(data, featureNames=fnames)
        toTest.deleteFeatures(sel)

        expRaw = [0, 1, 1, 0, 0, 1]
        expNames = ['0', '1', '2', '4', '7', '8']
        expRem = self.constructor(expRaw, featureNames=expNames)

        assert toTest == expRem


    def test_deleteFeatures_functionIntoFEmpty(self):
        """ Test deleteFeatures() by removing all featuress using a function """
        data = [[1, 2, 3], [4, 5, 6], [7, 8, 9]]
        toTest = self.constructor(data)

        def allTrue(point):
            return True

        toTest.deleteFeatures(allTrue)

        data = [[], [], []]
        data = numpy.array(data)
        exp = self.constructor(data)

        assert toTest.isIdentical(exp)

    def test_deleteFeatures_function_returnPointEmpty(self):
        data = [[1, 2, 3], [4, 5, 6], [7, 8, 9]]
        toTest = self.constructor(data)
        exp = self.constructor(data)

        def takeNone(point):
            return False

        toTest.deleteFeatures(takeNone)

        assert toTest.isIdentical(exp)


    def test_deleteFeatures_handmadeFunction(self):
        """ Test deleteFeatures() against handmade output for function extraction """
        data = [[1, 2, 3, -1], [4, 5, 6, -2], [7, 8, 9, -3]]
        toTest = self.constructor(data)

        def absoluteOne(feature):
            if 1 in feature or -1 in feature:
                return True
            return False

        toTest.deleteFeatures(absoluteOne)

        expEnd = self.constructor([[2, 3], [5, 6], [8, 9]])
        assert toTest.isIdentical(expEnd)


    def test_deleteFeatures_func_NamePath_preservation(self):
        data = [[1, 2, 3, -1], [4, 5, 6, -2], [7, 8, 9, -3]]
        toTest = self.constructor(data)

        def absoluteOne(feature):
            if 1 in feature or -1 in feature:
                return True
            return False

        toTest._name = "testName"
        toTest._absPath = "testAbsPath"
        toTest._relPath = "testRelPath"

        toTest.deleteFeatures(absoluteOne)

        assert toTest.name == "testName"
        assert toTest.absolutePath == "testAbsPath"
        assert toTest.relativePath == 'testRelPath'


    def test_deleteFeatures_handmadeFunctionWithFeatureName(self):
        """ Test deleteFeatures() against handmade output for function extraction with featureNames """
        data = [[1, 2, 3, -1], [4, 5, 6, -2], [7, 8, 9, -3]]
        featureNames = ["one", "two", "three", "neg"]
        pointNames = ['1', '4', '7']
        toTest = self.constructor(data, pointNames=pointNames, featureNames=featureNames)

        def absoluteOne(feature):
            if 1 in feature or -1 in feature:
                return True
            return False

        ext = toTest.deleteFeatures(absoluteOne)
        expEnd = self.constructor([[2, 3], [5, 6], [8, 9]], pointNames=pointNames, featureNames=["two", "three"])
        assert toTest.isIdentical(expEnd)

    @raises(ArgumentException)
    def test_deleteFeatures_exceptionStartInvalid(self):
        """ Test deleteFeatures() for ArgumentException when start is not a valid feature index """
        featureNames = ["one", "two", "three"]
        data = [[1, 2, 3], [4, 5, 6], [7, 8, 9]]
        toTest = self.constructor(data, featureNames=featureNames)
        toTest.deleteFeatures(start=1.1, end=2)

    @raises(ArgumentException)
    def test_deleteFeatures_exceptionStartInvalidFeatureName(self):
        """ Test deleteFeatures() for ArgumentException when start is not a valid feature FeatureName """
        featureNames = ["one", "two", "three"]
        data = [[1, 2, 3], [4, 5, 6], [7, 8, 9]]
        toTest = self.constructor(data, featureNames=featureNames)
        toTest.deleteFeatures(start="wrong", end=2)

    @raises(ArgumentException)
    def test_deleteFeatures_exceptionEndInvalid(self):
        """ Test deleteFeatures() for ArgumentException when start is not a valid feature index """
        featureNames = ["one", "two", "three"]
        data = [[1, 2, 3], [4, 5, 6], [7, 8, 9]]
        toTest = self.constructor(data, featureNames=featureNames)
        toTest.deleteFeatures(start=0, end=5)

    @raises(ArgumentException)
    def test_deleteFeatures_exceptionEndInvalidFeatureName(self):
        """ Test deleteFeatures() for ArgumentException when end is not a valid featureName """
        featureNames = ["one", "two", "three"]
        data = [[1, 2, 3], [4, 5, 6], [7, 8, 9]]
        toTest = self.constructor(data, featureNames=featureNames)
        toTest.deleteFeatures(start="two", end="five")

    @raises(ArgumentException)
    def test_deleteFeatures_exceptionInversion(self):
        """ Test deleteFeatures() for ArgumentException when start comes after end """
        featureNames = ["one", "two", "three"]
        data = [[1, 2, 3], [4, 5, 6], [7, 8, 9]]
        toTest = self.constructor(data, featureNames=featureNames)
        toTest.deleteFeatures(start=2, end=0)

    @raises(ArgumentException)
    def test_deleteFeatures_exceptionInversionFeatureName(self):
        """ Test deleteFeatures() for ArgumentException when start comes after end as FeatureNames"""
        featureNames = ["one", "two", "three"]
        data = [[1, 2, 3], [4, 5, 6], [7, 8, 9]]
        toTest = self.constructor(data, featureNames=featureNames)
        toTest.deleteFeatures(start="two", end="one")


    def test_deleteFeatures_rangeIntoFEmpty(self):
        """ Test deleteFeatures() removes all Featuress using ranges """
        featureNames = ["one", "two", "three"]
        data = [[1, 2, 3], [4, 5, 6], [7, 8, 9]]
        toTest = self.constructor(data, featureNames=featureNames)
        toTest.deleteFeatures(start=0, end=2)

        data = [[], [], []]
        data = numpy.array(data)
        exp = self.constructor(data)

        assert toTest.isIdentical(exp)

    def test_deleteFeatures_handmadeRange(self):
        """ Test deleteFeatures() against handmade output for range extraction """
        data = [[1, 2, 3], [4, 5, 6], [7, 8, 9]]
        toTest = self.constructor(data)
        toTest.deleteFeatures(start=1, end=2)

        expectedTest = self.constructor([[1], [4], [7]])

        assert expectedTest.isIdentical(toTest)

    def test_deleteFeatures_range_NamePath_preservation(self):
        data = [[1, 2, 3], [4, 5, 6], [7, 8, 9]]
        toTest = self.constructor(data)

        toTest._name = "testName"
        toTest._absPath = "testAbsPath"
        toTest._relPath = "testRelPath"

        toTest.deleteFeatures(start=1, end=2)

        assert toTest.name == "testName"
        assert toTest.absolutePath == "testAbsPath"
        assert toTest.relativePath == 'testRelPath'


    def test_deleteFeatures_handmadeWithFeatureNames(self):
        """ Test deleteFeatures() against handmade output for range extraction with FeatureNames """
        featureNames = ["one", "two", "three"]
        pointNames = ['1', '4', '7']
        data = [[1, 2, 3], [4, 5, 6], [7, 8, 9]]

        toTest = self.constructor(data, pointNames=pointNames, featureNames=featureNames)
        toTest.deleteFeatures(start=1, end=2)

        expectedTest = self.constructor([[1], [4], [7]], pointNames=pointNames, featureNames=["one"])

        assert expectedTest.isIdentical(toTest)

    def test_deleteFeatures_handmade_calling_featureNames(self):
        featureNames = ["one", "two", "three"]
        pointNames = ['1', '4', '7']
        data = [[1, 2, 3], [4, 5, 6], [7, 8, 9]]

        toTest = self.constructor(data, pointNames=pointNames, featureNames=featureNames)
        toTest.deleteFeatures(start="two", end="three")

        expectedTest = self.constructor([[1], [4], [7]], pointNames=pointNames, featureNames=["one"])

        assert expectedTest.isIdentical(toTest)

    def test_deleteFeatures_handmadeString(self):
        featureNames = ["one", "two", "three"]
        pointNames = ['p1', 'p2', 'p3']
        data = [[1, 2, 3], [4, 5, 6], [7, 8, 9]]

        #test pointName=value
        toTest = self.constructor(data, pointNames=pointNames, featureNames=featureNames)
        toTest.deleteFeatures('p2=5')
        expectedTest = self.constructor([[1, 3], [4, 6], [7, 9]], pointNames=pointNames,
                                        featureNames=[featureNames[0], featureNames[-1]])
        assert expectedTest.isIdentical(toTest)

        #test featureName==value
        toTest = self.constructor(data, pointNames=pointNames, featureNames=featureNames)
        toTest.deleteFeatures('p1==1')
        expectedTest = self.constructor([[2, 3], [5, 6], [8, 9]], pointNames=pointNames, featureNames=featureNames[1:])
        assert expectedTest.isIdentical(toTest)

        #test featureName<value
        toTest = self.constructor(data, pointNames=pointNames, featureNames=featureNames)
        toTest.deleteFeatures('p3<9')
        expectedTest = self.constructor([[3], [6], [9]], pointNames=pointNames, featureNames=[featureNames[-1]])
        assert expectedTest.isIdentical(toTest)

        #test featureName<=value
        toTest = self.constructor(data, pointNames=pointNames, featureNames=featureNames)
        toTest.deleteFeatures('p3<=8')
        expectedTest = self.constructor([[3], [6], [9]], pointNames=pointNames, featureNames=[featureNames[-1]])
        assert expectedTest.isIdentical(toTest)

        #test featureName>value
        toTest = self.constructor(data, pointNames=pointNames, featureNames=featureNames)
        toTest.deleteFeatures('p3>8')
        expectedTest = self.constructor([[1, 2], [4, 5], [7, 8]], pointNames=pointNames, featureNames=featureNames[:-1])
        assert expectedTest.isIdentical(toTest)

        #test featureName>=value
        toTest = self.constructor(data, pointNames=pointNames, featureNames=featureNames)
        toTest.deleteFeatures('p3>8.5')
        expectedTest = self.constructor([[1, 2], [4, 5], [7, 8]], pointNames=pointNames, featureNames=featureNames[:-1])
        assert expectedTest.isIdentical(toTest)

        #test featureName!=value
        toTest = self.constructor(data, pointNames=pointNames, featureNames=featureNames)
        toTest.deleteFeatures('p1!=1.0')
        expectedTest = self.constructor([[1], [4], [7]], pointNames=pointNames, featureNames=[featureNames[0]])
        assert expectedTest.isIdentical(toTest)

        #test featureName<value and return back an empty
        toTest = self.constructor(data, pointNames=pointNames, featureNames=featureNames)
        toTest.deleteFeatures('p1<1')
        expectedTest = self.constructor(data, pointNames=pointNames, featureNames=featureNames)
        assert expectedTest.isIdentical(toTest)

        #test featureName<value and return back all data
        toTest = self.constructor(data, pointNames=pointNames, featureNames=featureNames)
        toTest.deleteFeatures('p1>0')
        expectedTest = self.constructor([[], [], []], pointNames=pointNames)
        assert expectedTest.isIdentical(toTest)

    def test_deleteFeatures_handmadeStringWithOperatorWhitespace(self):
        featureNames = ["one", "two", "three"]
        pointNames = ['p1', 'p2', 'p3']
        data = [[1, 2, 3], [4, 5, 6], [7, 8, 9]]

        #test pointName=value
        toTest = self.constructor(data, pointNames=pointNames, featureNames=featureNames)
        toTest.deleteFeatures('p2 = 5')
        expectedTest = self.constructor([[1, 3], [4, 6], [7, 9]], pointNames=pointNames,
                                        featureNames=[featureNames[0], featureNames[-1]])
        assert expectedTest.isIdentical(toTest)

        #test featureName==value
        toTest = self.constructor(data, pointNames=pointNames, featureNames=featureNames)
        toTest.deleteFeatures('p1 == 1')
        expectedTest = self.constructor([[2, 3], [5, 6], [8, 9]], pointNames=pointNames, featureNames=featureNames[1:])
        assert expectedTest.isIdentical(toTest)

        #test featureName<value
        toTest = self.constructor(data, pointNames=pointNames, featureNames=featureNames)
        toTest.deleteFeatures('p3 < 9')
        expectedTest = self.constructor([[3], [6], [9]], pointNames=pointNames, featureNames=[featureNames[-1]])
        assert expectedTest.isIdentical(toTest)

        #test featureName<=value
        toTest = self.constructor(data, pointNames=pointNames, featureNames=featureNames)
        toTest.deleteFeatures('p3 <= 8')
        expectedTest = self.constructor([[3], [6], [9]], pointNames=pointNames, featureNames=[featureNames[-1]])
        assert expectedTest.isIdentical(toTest)

        #test featureName>value
        toTest = self.constructor(data, pointNames=pointNames, featureNames=featureNames)
        toTest.deleteFeatures('p3 > 8')
        expectedTest = self.constructor([[1, 2], [4, 5], [7, 8]], pointNames=pointNames, featureNames=featureNames[:-1])
        assert expectedTest.isIdentical(toTest)

        #test featureName>=value
        toTest = self.constructor(data, pointNames=pointNames, featureNames=featureNames)
        toTest.deleteFeatures('p3 > 8.5')
        expectedTest = self.constructor([[1, 2], [4, 5], [7, 8]], pointNames=pointNames, featureNames=featureNames[:-1])
        assert expectedTest.isIdentical(toTest)

        #test featureName!=value
        toTest = self.constructor(data, pointNames=pointNames, featureNames=featureNames)
        toTest.deleteFeatures('p1 != 1.0')
        expectedTest = self.constructor([[1], [4], [7]], pointNames=pointNames, featureNames=[featureNames[0]])
        assert expectedTest.isIdentical(toTest)

        #test featureName<value and return back an empty
        toTest = self.constructor(data, pointNames=pointNames, featureNames=featureNames)
        toTest.deleteFeatures('p1 < 1')
        expectedTest = self.constructor(data, pointNames=pointNames, featureNames=featureNames)
        assert expectedTest.isIdentical(toTest)

        #test featureName<value and return back all data
        toTest = self.constructor(data, pointNames=pointNames, featureNames=featureNames)
        toTest.deleteFeatures('p1 > 0')
        expectedTest = self.constructor([[],[],[]], pointNames=pointNames)
        assert expectedTest.isIdentical(toTest)

    def test_deleteFeatures_handmadeStringWithPointWhitespace(self):
        featureNames = ["one", "two", "three"]
        pointNames = ['pt 1', 'pt 2', 'pt 3']
        data = [[1, 2, 3], [4, 5, 6], [7, 8, 9]]

        #test pointName=value with no operator whitespace
        toTest = self.constructor(data, pointNames=pointNames, featureNames=featureNames)
        toTest.deleteFeatures('pt 2=5')
        expectedTest = self.constructor([[1, 3], [4, 6], [7, 9]], pointNames=pointNames,
                                        featureNames=[featureNames[0], featureNames[-1]])
        assert expectedTest.isIdentical(toTest)

        #test pointName=value with operator whitespace
        toTest = self.constructor(data, pointNames=pointNames, featureNames=featureNames)
        toTest.deleteFeatures('pt 2 = 5')
        expectedTest = self.constructor([[1, 3], [4, 6], [7, 9]], pointNames=pointNames,
                                        featureNames=[featureNames[0], featureNames[-1]])
        assert expectedTest.isIdentical(toTest)

    @raises(ArgumentException)
    def test_deleteFeatures_handmadeString_pointNotExist(self):
        featureNames = ["one", "two", "three"]
        pointNames = ['1', '4', '7']
        data = [[1, 2, 3], [4, 5, 6], [7, 8, 9]]

        toTest = self.constructor(data, pointNames=pointNames, featureNames=featureNames)
        toTest.deleteFeatures('5=1')

    def test_deleteFeatures_numberOnly(self):
        self.back_extract_numberOnly('feature')

    def test_deleteFeatures_numberAndRandomize(self):
        self.back_extract_numberAndRandomize('feature')

    ################
    # retainPoints #
    ################
    def test_retainPoints_handmadeSingle(self):
        """ Test retainPoints() against handmade output when retaining one point """
        data = [[1, 2, 3], [4, 5, 6], [7, 8, 9]]
        toTest = self.constructor(data)
        toTest.retainPoints(0)
        exp1 = self.constructor([[1, 2, 3]])
        assert toTest.isIdentical(exp1)

    def test_retainPoints_index_NamePath_Preserve(self):
        data = [[1, 2, 3], [4, 5, 6], [7, 8, 9]]
        toTest = self.constructor(data)

        toTest._name = 'testName'
        toTest._absPath = 'testAbsPath'
        toTest._relPath = 'testRelPath'

        toTest.retainPoints(0)

        assert toTest.name == "testName"
        assert toTest.absolutePath == "testAbsPath"
        assert toTest.relativePath == 'testRelPath'


    def test_retainPoints_ListIntoPEmpty(self):
        """ Test retainPoints() by retaining a list of all points """
        data = [[1, 2, 3], [4, 5, 6], [7, 8, 9], [10, 11, 12]]
        toTest = self.constructor(data)
        exp = self.constructor(data)
        toTest.retainPoints([0, 1, 2, 3])

        assert toTest.isIdentical(exp)

    def test_retainPoints_list_retain_nothing(self):
        """ Test retainPoints() by retaining an empty list """
        data = [[1, 2, 3], [4, 5, 6], [7, 8, 9], [10, 11, 12]]
        toTest = self.constructor(data)
        toTest.retainPoints([])

        expData = [[], [], []]
        expData = numpy.array(expData).T
        expTest = self.constructor(expData)

        assert toTest.isIdentical(expTest)


    def test_retainPoints_handmadeListSequence(self):
        """ Test retainPoints() against handmade output for several list retentions """
        data = [[1, 2, 3], [4, 5, 6], [7, 8, 9], [10, 11, 12]]
        names = ['1', '4', '7', '10']
        toTest = self.constructor(data, pointNames=names)
        toTest.retainPoints(['1','4','10'])
        exp1 = self.constructor([[1, 2, 3], [4, 5, 6], [10, 11, 12]], pointNames=['1','4','10'])
        assert toTest.isIdentical(exp1)
        toTest.retainPoints(1)
        exp2 = self.constructor([4, 5, 6], pointNames=['4'])
        assert toTest.isIdentical(exp2)


    def test_retainPoints_list_mixed(self):
        """ Test retainPoints() list input with mixed names and indices """
        data = [[1, 2, 3], [4, 5, 6], [7, 8, 9], [10, 11, 12]]
        names = ['1', '4', '7', '10']
        toTest = self.constructor(data, pointNames=names)
        toTest.retainPoints(['1',1,-1])
        exp1 = self.constructor([[1, 2, 3], [4, 5, 6], [10, 11, 12]], pointNames=['1','4','10'])
        assert toTest.isIdentical(exp1)


    def test_retainPoints_handmadeListOrdering(self):
        """ Test retainPoints() against handmade output for out of order retention """
        data = [[1, 2, 3], [4, 5, 6], [7, 8, 9], [10, 11, 12], [13, 14, 15]]
        names = ['1', '4', '7', '10', '13']
        toTest = self.constructor(data, pointNames=names)
        toTest.retainPoints([3, 4, 1])
        exp1 = self.constructor([[10, 11, 12], [13, 14, 15], [4, 5, 6]], pointNames=['10', '13', '4'])
        assert toTest.isIdentical(exp1)


    def test_retainPoints_List_trickyOrdering(self):
        data = [[0], [2], [2], [2], [0], [0], [0], [0], [2], [0]]
        toRetain = [6, 5, 3, 9]

        toTest = self.constructor(data)

        toTest.retainPoints(toRetain)

        expRaw = [[0], [0], [2], [0]]
        expTest = self.constructor(expRaw)

        assert toTest == expTest

    def test_retainPoints_function_selectionGap(self):
        data = [[0], [2], [2], [2], [0], [0], [0], [0], [2], [0]]
        retainIndices = [3, 5, 6, 9]
        pnames = ['0', '1', '2', '3', '4', '5', '6', '7', '8', '9']

        def sel(point):
            if int(point.getPointName(0)) in retainIndices:
                return True
            else:
                return False

        toTest = self.constructor(data, pointNames=pnames)

        toTest.retainPoints(sel)

        expRaw = [[2], [0], [0], [0]]
        expNames = ['3', '5', '6', '9']
        expTest = self.constructor(expRaw, pointNames=expNames)

        assert toTest == expTest


    def test_retainPoints_functionIntoPEmpty(self):
        """ Test retainPoints() by removing all points using a function """
        data = [[1, 2, 3], [4, 5, 6], [7, 8, 9]]
        toTest = self.constructor(data)
        expTest = self.constructor(data)

        def allTrue(point):
            return True

        toTest.retainPoints(allTrue)
        assert toTest.isIdentical(expTest)


    def test_retainPoints_function_returnPointEmpty(self):
        data = [[1, 2, 3], [4, 5, 6], [7, 8, 9]]
        toTest = self.constructor(data)

        def takeNone(point):
            return False

        toTest.retainPoints(takeNone)

        data = [[], [], []]
        data = numpy.array(data).T
        expTest = self.constructor(data)

        assert toTest.isIdentical(expTest)

    def test_retainPoints_handmadeFunction(self):
        """ Test retainPoints() against handmade output for function retention """
        data = [[1, 2, 3], [4, 5, 6], [7, 8, 9]]
        toTest = self.constructor(data)

        def oneOrFour(point):
            if 1 in point or 4 in point:
                return True
            return False

        toTest.retainPoints(oneOrFour)
        exp = self.constructor([[1, 2, 3], [4, 5, 6]])
        assert toTest.isIdentical(exp)


    def test_retainPoints_func_NamePath_preservation(self):
        data = [[1, 2, 3], [4, 5, 6], [7, 8, 9]]
        toTest = self.constructor(data)

        def oneOrFour(point):
            if 1 in point or 4 in point:
                return True
            return False

        toTest._name = "testName"
        toTest._absPath = "testAbsPath"
        toTest._relPath = "testRelPath"

        toTest.retainPoints(oneOrFour)

        assert toTest.name == "testName"
        assert toTest.absolutePath == "testAbsPath"
        assert toTest.relativePath == 'testRelPath'


    def test_retainPoints_handmadeFunctionWithFeatureNames(self):
        """ Test retainPoints() against handmade output for function retention with featureNames"""
        featureNames = ["one", "two", "three"]
        data = [[1, 2, 3], [4, 5, 6], [7, 8, 9]]
        toTest = self.constructor(data, featureNames=featureNames)

        def oneOrFour(point):
            if 1 in point or 4 in point:
                return True
            return False

        toTest.retainPoints(oneOrFour)
        exp = self.constructor([[1, 2, 3], [4, 5, 6]], featureNames=featureNames)
        assert toTest.isIdentical(exp)


    @raises(ArgumentException)
    def test_retainPoints_exceptionStartInvalid(self):
        """ Test retainPoints() for ArgumentException when start is not a valid point index """
        featureNames = ["one", "two", "three"]
        data = [[1, 2, 3], [4, 5, 6], [7, 8, 9]]
        toTest = self.constructor(data, featureNames=featureNames)
        toTest.retainPoints(start=1.1, end=2)

    @raises(ArgumentException)
    def test_retainPoints_exceptionEndInvalid(self):
        """ Test retainPoints() for ArgumentException when start is not a valid Point index """
        featureNames = ["one", "two", "three"]
        data = [[1, 2, 3], [4, 5, 6], [7, 8, 9]]
        toTest = self.constructor(data, featureNames=featureNames)
        toTest.retainPoints(start=1, end=5)

    @raises(ArgumentException)
    def test_retainPoints_exceptionInversion(self):
        """ Test retainPoints() for ArgumentException when start comes after end """
        featureNames = ["one", "two", "three"]
        data = [[1, 2, 3], [4, 5, 6], [7, 8, 9]]
        toTest = self.constructor(data, featureNames=featureNames)
        toTest.retainPoints(start=2, end=0)

    def test_retainPoints_handmadeRange(self):
        """ Test retainPoints() against handmade output for range retention """
        data = [[1, 2, 3], [4, 5, 6], [7, 8, 9]]
        toTest = self.constructor(data)
        toTest.retainPoints(start=1, end=2)

        expectedTest = self.constructor([[4, 5, 6], [7, 8, 9]])

        assert expectedTest.isIdentical(toTest)

    def test_retainPoints_range_NamePath_preservation(self):
        data = [[1, 2, 3], [4, 5, 6], [7, 8, 9]]
        toTest = self.constructor(data)

        toTest._name = "testName"
        toTest._absPath = "testAbsPath"
        toTest._relPath = "testRelPath"

        toTest.retainPoints(start=1, end=2)

        assert toTest.name == "testName"
        assert toTest.absolutePath == "testAbsPath"
        assert toTest.relativePath == 'testRelPath'


    def test_retainPoints_rangeIntoPEmpty(self):
        """ Test retainPoints() removes all points using ranges """
        featureNames = ["one", "two", "three"]
        pointNames = ['1', '4', '7']
        data = [[1, 2, 3], [4, 5, 6], [7, 8, 9]]
        toTest = self.constructor(data, pointNames=pointNames, featureNames=featureNames)
        expRet = self.constructor(data, pointNames=pointNames, featureNames=featureNames)
        toTest.retainPoints(start=0, end=2)

        assert toTest.isIdentical(expRet)


    def test_retainPoints_handmadeRangeWithFeatureNames(self):
        """ Test retainPoints() against handmade output for range retention with featureNames """
        featureNames = ["one", "two", "three"]
        pointNames = ['1', '4', '7']
        data = [[1, 2, 3], [4, 5, 6], [7, 8, 9]]
        toTest = self.constructor(data, pointNames=pointNames, featureNames=featureNames)
        toTest.retainPoints(start=1, end=2)

        expectedTest = self.constructor([[4, 5, 6], [7, 8, 9]], pointNames=['4', '7'], featureNames=featureNames)

        assert expectedTest.isIdentical(toTest)

    def test_retainPoints_handmadeRangeRand_FM(self):
        """ Test retainPoints() for correct sizes when using randomized range retention and featureNames """
        featureNames = ["one", "two", "three"]
        data = [[1, 2, 3], [4, 5, 6], [7, 8, 9]]
        toTest = self.constructor(data, featureNames=featureNames)
        toTest.retainPoints(start=0, end=2)
        toTest.retainPoints(start=0, end=2, number=2, randomize=True)
        assert toTest.points == 2

    def test_retainPoints_handmadeRangeDefaults(self):
        """ Test retainPoints uses the correct defaults in the case of range based retention """
        featureNames = ["one", "two", "three"]
        pointNames = ['1', '4', '7']
        data = [[1, 2, 3], [4, 5, 6], [7, 8, 9]]
        toTest = self.constructor(data, pointNames=pointNames, featureNames=featureNames)
        toTest.retainPoints(end=1)

        expectedTest = self.constructor([[1, 2, 3], [4, 5, 6]], pointNames=['1', '4'], featureNames=featureNames)

        assert expectedTest.isIdentical(toTest)

        toTest = self.constructor(data, pointNames=pointNames, featureNames=featureNames)
        toTest.retainPoints(start=1)

        expectedTest = self.constructor([[4, 5, 6], [7, 8, 9]], pointNames=['4', '7'], featureNames=featureNames)

        assert expectedTest.isIdentical(toTest)

    def test_retainPoints_handmade_calling_pointNames(self):
        featureNames = ["one", "two", "three"]
        pointNames = ['1', '4', '7']
        data = [[1, 2, 3], [4, 5, 6], [7, 8, 9]]

        toTest = self.constructor(data, pointNames=pointNames, featureNames=featureNames)
        toTest.retainPoints(start='4', end='7')
        expectedTest = self.constructor([[4, 5, 6], [7, 8, 9]], pointNames=pointNames[1:], featureNames=featureNames)
        assert expectedTest.isIdentical(toTest)

    def test_retainPoints_handmadeString(self):
        featureNames = ["one", "two", "three"]
        pointNames = ['1', '4', '7']
        data = [[1, 2, 3], [4, 5, 6], [7, 8, 9]]

        #test featureName=value
        toTest = self.constructor(data, pointNames=pointNames, featureNames=featureNames)
        toTest.retainPoints('one=1')
        expectedTest = self.constructor([[1, 2, 3]], pointNames=pointNames[:1], featureNames=featureNames)

        assert expectedTest.isIdentical(toTest)

        #test featureName==value
        toTest = self.constructor(data, pointNames=pointNames, featureNames=featureNames)
        toTest.retainPoints('one==1')
        expectedTest = self.constructor([[1, 2, 3]], pointNames=pointNames[:1], featureNames=featureNames)

        assert expectedTest.isIdentical(toTest)

        #test featureName<value
        toTest = self.constructor(data, pointNames=pointNames, featureNames=featureNames)
        toTest.retainPoints('one<2')
        expectedTest = self.constructor([[1, 2, 3]], pointNames=pointNames[:1], featureNames=featureNames)

        assert expectedTest.isIdentical(toTest)

        #test featureName<=value
        toTest = self.constructor(data, pointNames=pointNames, featureNames=featureNames)
        toTest.retainPoints('one<=1')
        expectedTest = self.constructor([[1, 2, 3]], pointNames=pointNames[:1], featureNames=featureNames)

        assert expectedTest.isIdentical(toTest)

        #test featureName>value
        toTest = self.constructor(data, pointNames=pointNames, featureNames=featureNames)
        toTest.retainPoints('one>4')
        expectedTest = self.constructor([[7, 8, 9]], pointNames=pointNames[-1:], featureNames=featureNames)

        assert expectedTest.isIdentical(toTest)

        #test featureName>=value
        toTest = self.constructor(data, pointNames=pointNames, featureNames=featureNames)
        toTest.retainPoints('one>=7')
        expectedTest = self.constructor([[7, 8, 9]], pointNames=pointNames[-1:], featureNames=featureNames)

        assert expectedTest.isIdentical(toTest)

        #test featureName!=value
        toTest = self.constructor(data, pointNames=pointNames, featureNames=featureNames)
        toTest.retainPoints('one!=4')
        expectedTest = self.constructor([[1, 2, 3], [7, 8, 9]], pointNames=[pointNames[0], pointNames[-1]],
                                       featureNames=featureNames)

        assert expectedTest.isIdentical(toTest)

        #test featureName<value and return back an empty
        assert expectedTest.isIdentical(toTest)
        toTest = self.constructor(data, pointNames=pointNames, featureNames=featureNames)
        toTest.retainPoints('one<1')
        expectedTest = self.constructor([], featureNames=featureNames)

        assert expectedTest.isIdentical(toTest)

        #test featureName<value and return back all data
        assert expectedTest.isIdentical(toTest)
        toTest = self.constructor(data, pointNames=pointNames, featureNames=featureNames)
        toTest.retainPoints('one>0')
        expectedTest = self.constructor(data, pointNames=pointNames, featureNames=featureNames)

        assert expectedTest.isIdentical(toTest)

    def test_retainPoints_handmadeStringWithOperatorWhitespace(self):
        featureNames = ["one", "two", "three"]
        pointNames = ['1', '4', '7']
        data = [[1, 2, 3], [4, 5, 6], [7, 8, 9]]

        #test featureName=value
        toTest = self.constructor(data, pointNames=pointNames, featureNames=featureNames)
        toTest.retainPoints('one = 1')
        expectedTest = self.constructor([[1, 2, 3]], pointNames=pointNames[:1], featureNames=featureNames)

        assert expectedTest.isIdentical(toTest)

        #test featureName==value
        toTest = self.constructor(data, pointNames=pointNames, featureNames=featureNames)
        toTest.retainPoints('one == 1')
        expectedTest = self.constructor([[1, 2, 3]], pointNames=pointNames[:1], featureNames=featureNames)

        assert expectedTest.isIdentical(toTest)

        #test featureName<value
        toTest = self.constructor(data, pointNames=pointNames, featureNames=featureNames)
        toTest.retainPoints('one < 2')
        expectedTest = self.constructor([[1, 2, 3]], pointNames=pointNames[:1], featureNames=featureNames)

        assert expectedTest.isIdentical(toTest)

        #test featureName<=value
        toTest = self.constructor(data, pointNames=pointNames, featureNames=featureNames)
        toTest.retainPoints('one <= 1')
        expectedTest = self.constructor([[1, 2, 3]], pointNames=pointNames[:1], featureNames=featureNames)

        assert expectedTest.isIdentical(toTest)

        #test featureName>value
        toTest = self.constructor(data, pointNames=pointNames, featureNames=featureNames)
        toTest.retainPoints('one > 4')
        expectedTest = self.constructor([[7, 8, 9]], pointNames=pointNames[-1:], featureNames=featureNames)

        assert expectedTest.isIdentical(toTest)

        #test featureName>=value
        toTest = self.constructor(data, pointNames=pointNames, featureNames=featureNames)
        toTest.retainPoints('one >= 7')
        expectedTest = self.constructor([[7, 8, 9]], pointNames=pointNames[-1:], featureNames=featureNames)

        assert expectedTest.isIdentical(toTest)

        #test featureName!=value
        toTest = self.constructor(data, pointNames=pointNames, featureNames=featureNames)
        toTest.retainPoints('one != 4')
        expectedTest = self.constructor([[1, 2, 3], [7, 8, 9]], pointNames=[pointNames[0], pointNames[-1]],
                                       featureNames=featureNames)

        assert expectedTest.isIdentical(toTest)

        #test featureName<value and return back an empty
        assert expectedTest.isIdentical(toTest)
        toTest = self.constructor(data, pointNames=pointNames, featureNames=featureNames)
        toTest.retainPoints('one < 1')
        expectedTest = self.constructor([], featureNames=featureNames)

        assert expectedTest.isIdentical(toTest)

        #test featureName<value and return back all data
        assert expectedTest.isIdentical(toTest)
        toTest = self.constructor(data, pointNames=pointNames, featureNames=featureNames)
        toTest.retainPoints('one > 0')
        expectedTest = self.constructor(data, pointNames=pointNames, featureNames=featureNames)

        assert expectedTest.isIdentical(toTest)

    def test_retainPoints_handmadeStringWithFeatureWhitespace(self):
        featureNames = ["feature one", "feature two", "feature three"]
        pointNames = ['1', '4', '7']
        data = [[1, 2, 3], [4, 5, 6], [7, 8, 9]]

        #test featureName=value
        toTest = self.constructor(data, pointNames=pointNames, featureNames=featureNames)
        toTest.retainPoints('feature one=1')
        expectedTest = self.constructor([[1, 2, 3]], pointNames=pointNames[:1], featureNames=featureNames)

        assert expectedTest.isIdentical(toTest)

        #test featureName=value with operator whitespace
        toTest = self.constructor(data, pointNames=pointNames, featureNames=featureNames)
        toTest.retainPoints('feature one = 1')
        expectedTest = self.constructor([[1, 2, 3]], pointNames=pointNames[:1], featureNames=featureNames)

        assert expectedTest.isIdentical(toTest)

    @raises(ArgumentException)
    def test_retainPoints_handmadeString_featureNotExist(self):
        featureNames = ["one", "two", "three"]
        pointNames = ['1', '4', '7']
        data = [[1, 2, 3], [4, 5, 6], [7, 8, 9]]

        toTest = self.constructor(data, pointNames=pointNames, featureNames=featureNames)
        toTest.retainPoints('four=1')

    def test_retainPoints_numberOnly(self):
        self.back_extract_numberOnly('point')

    def test_retainPoints_numberAndRandomize(self):
        self.back_extract_numberAndRandomize('point')

    ##################
    # retainFeatures #
    ##################

    def test_retainFeatures_handmadeSingle(self):
        """ Test retainFeatures() against handmade output when retaining one feature """
        data = [[1, 2, 3], [4, 5, 6], [7, 8, 9]]
        toTest = self.constructor(data)
        toTest.retainFeatures(0)
        exp1 = self.constructor([[1], [4], [7]])

        assert toTest.isIdentical(exp1)

    def test_retainFeatures_List_NamePath_Preserve(self):
        data = [[1, 2, 3], [4, 5, 6], [7, 8, 9]]
        toTest = self.constructor(data)

        toTest._name = "testName"
        toTest._absPath = "testAbsPath"
        toTest._relPath = "testRelPath"

        toTest.retainFeatures(0)

        assert toTest.path == 'testAbsPath'
        assert toTest.absolutePath == 'testAbsPath'
        assert toTest.relativePath == 'testRelPath'

    def test_retainFeatures_ListIntoFEmpty(self):
        """ Test retainFeatures() by retaining a list of all features """
        data = [[1, 2, 3], [4, 5, 6], [7, 8, 9], [10, 11, 12]]
        toTest = self.constructor(data)
        expTest = self.constructor(data)
        toTest.retainFeatures([0, 1, 2])

        assert toTest.isIdentical(expTest)

    def test_retainFeatures_list_retain_nothing(self):
        """ Test retainFeatures() by retaining an empty list """
        data = [[1, 2, 3], [4, 5, 6], [7, 8, 9], [10, 11, 12]]
        toTest = self.constructor(data)
        toTest.retainFeatures([])

        expData = [[], [], [], []]
        expData = numpy.array(expData)
        expTest = self.constructor(expData)

        assert toTest.isIdentical(expTest)


    def test_retainFeatures_ListIntoFEmptyOutOfOrder(self):
        """ Test retainFeatures() by retaining a list of all features """
        data = [[1, 2, 3], [4, 5, 6], [7, 8, 9], [10, 11, 12]]
        toTest = self.constructor(data)
        expData = [[3, 1, 2], [6, 4, 5], [9, 7, 8], [12, 10, 11]]
        expTest = self.constructor(expData)
        toTest.retainFeatures([2, 0, 1])

        assert toTest.isIdentical(expTest)

    def test_retainFeatures_handmadeListSequence(self):
        """ Test retainFeatures() against handmade output for several retentions by list """
        pointNames = ['1', '4', '7']
        data = [[1, 2, 3, -1], [4, 5, 6, -2], [7, 8, 9, -3]]
        toTest = self.constructor(data, pointNames=pointNames)
        toTest.retainFeatures([1, 2, 3])
        exp1 = self.constructor([[2, 3, -1], [5, 6, -2], [8, 9, -3]], pointNames=pointNames)
        assert toTest.isIdentical(exp1)
        toTest.retainFeatures([2, 1])
        exp2 = self.constructor([[-1, 3], [-2, 6], [-3, 9]], pointNames=pointNames)
        assert toTest.isIdentical(exp2)

    def test_retainFeatures_handmadeListWithFeatureName(self):
        """ Test retainFeatures() against handmade output for list retention when specifying featureNames """
        data = [[1, 2, 3, -1], [4, 5, 6, -2], [7, 8, 9, -3]]
        featureNames = ["one", "two", "three", "neg"]
        toTest = self.constructor(data, featureNames=featureNames)
        toTest.retainFeatures(["two", "three", "neg"])
        exp1 = self.constructor([[2, 3, -1], [5, 6, -2], [8, 9, -3]], featureNames=["two", "three", "neg"])
        assert toTest.isIdentical(exp1)
        toTest.retainFeatures(["three", "neg"])
        exp2 = self.constructor([[3, -1], [6, -2], [9, -3]], featureNames=["three", "neg"])
        assert toTest.isIdentical(exp2)


    def test_retainFeatures_list_mixed(self):
        """ Test retainFeatures() list input with mixed names and indices """
        data = [[1, 2, 3, -1], [4, 5, 6, -2], [7, 8, 9, -3]]
        featureNames = ["one", "two", "three", "neg"]
        toTest = self.constructor(data, featureNames=featureNames)
        toTest.retainFeatures([1, "three", -1])
        exp1 = self.constructor([[2, 3, -1], [5, 6, -2], [8, 9, -3]], featureNames=["two", "three", "neg"])
        assert toTest.isIdentical(exp1)


    def test_retainFeatures_List_trickyOrdering(self):
        data = [0, 1, 1, 1, 0, 0, 0, 0, 1, 0]
        toRetain = [6, 5, 3, 9]
        #		toExtract = [3,5,6,9]

        toTest = self.constructor(data)

        toTest.retainFeatures(toRetain)

        expRaw = [0, 0, 1, 0]
        expTest = self.constructor(expRaw)

        assert toTest == expTest

    def test_retainFeatures_List_reorderingWithFeatureNames(self):
        data = [[1, 2, 3, 10], [4, 5, 6, 11], [7, 8, 9, 12]]
        fnames = ['a', 'b', 'c', 'd']
        test = self.constructor(data, featureNames=fnames)

        expRetRaw = [[1, 3, 2], [4, 6, 5], [7, 9, 8]]
        expRetNames = ['a', 'c', 'b']
        exp = self.constructor(expRetRaw, featureNames=expRetNames)

        test.retainFeatures(expRetNames)
        assert test == exp


    def test_retainFeatures_function_selectionGap(self):
        data = [0, 1, 1, 1, 0, 0, 0, 0, 1, 0]
        fnames = ['0', '1', '2', '3', '4', '5', '6', '7', '8', '9']

        retainIndices = [3, 5, 6, 9]

        def sel(feature):
            if int(feature.getFeatureName(0)) in retainIndices:
                return True
            else:
                return False

        toTest = self.constructor(data, featureNames=fnames)

        toTest.retainFeatures(sel)

        expRaw = [1, 0, 0, 0]
        expNames = ['3', '5', '6', '9']
        expTest = self.constructor(expRaw, featureNames=expNames)

        assert toTest == expTest


    def test_retainFeatures_functionIntoFEmpty(self):
        """ Test retainFeatures() by removing all featuress using a function """
        data = [[1, 2, 3], [4, 5, 6], [7, 8, 9]]
        toTest = self.constructor(data)
        expTest = self.constructor(data)

        def allTrue(point):
            return True

        toTest.retainFeatures(allTrue)
        assert toTest.isIdentical(expTest)

    def test_retainFeatures_function_returnPointEmpty(self):
        data = [[1, 2, 3], [4, 5, 6], [7, 8, 9]]
        toTest = self.constructor(data)

        def takeNone(point):
            return False

        toTest.retainFeatures(takeNone)

        data = [[], [], []]
        data = numpy.array(data)
        expTest = self.constructor(data)

        assert toTest.isIdentical(expTest)


    def test_retainFeatures_handmadeFunction(self):
        """ Test retainFeatures() against handmade output for function retention """
        data = [[1, 2, 3, -1], [4, 5, 6, -2], [7, 8, 9, -3]]
        toTest = self.constructor(data)

        def absoluteOne(feature):
            if 1 in feature or -1 in feature:
                return True
            return False

        toTest.retainFeatures(absoluteOne)
        exp = self.constructor([[1, -1], [4, -2], [7, -3]])
        assert toTest.isIdentical(exp)

    def test_retainFeatures_func_NamePath_preservation(self):
        data = [[1, 2, 3, -1], [4, 5, 6, -2], [7, 8, 9, -3]]
        toTest = self.constructor(data)

        def absoluteOne(feature):
            if 1 in feature or -1 in feature:
                return True
            return False

        toTest._name = "testName"
        toTest._absPath = "testAbsPath"
        toTest._relPath = "testRelPath"

        toTest.retainFeatures(absoluteOne)

        assert toTest.name == "testName"
        assert toTest.absolutePath == "testAbsPath"
        assert toTest.relativePath == 'testRelPath'


    def test_retainFeatures_handmadeFunctionWithFeatureName(self):
        """ Test retainFeatures() against handmade output for function retainion with featureNames """
        data = [[1, 2, 3, -1], [4, 5, 6, -2], [7, 8, 9, -3]]
        featureNames = ["one", "two", "three", "neg"]
        pointNames = ['1', '4', '7']
        toTest = self.constructor(data, pointNames=pointNames, featureNames=featureNames)

        def absoluteOne(feature):
            if 1 in feature or -1 in feature:
                return True
            return False

        toTest.retainFeatures(absoluteOne)
        exp = self.constructor([[1, -1], [4, -2], [7, -3]], pointNames=pointNames, featureNames=['one', 'neg'])
        assert toTest.isIdentical(exp)

    @raises(ArgumentException)
    def test_retainFeatures_exceptionStartInvalid(self):
        """ Test retainFeatures() for ArgumentException when start is not a valid feature index """
        featureNames = ["one", "two", "three"]
        data = [[1, 2, 3], [4, 5, 6], [7, 8, 9]]
        toTest = self.constructor(data, featureNames=featureNames)
        toTest.retainFeatures(start=1.1, end=2)

    @raises(ArgumentException)
    def test_retainFeatures_exceptionStartInvalidFeatureName(self):
        """ Test retainFeatures() for ArgumentException when start is not a valid feature FeatureName """
        featureNames = ["one", "two", "three"]
        data = [[1, 2, 3], [4, 5, 6], [7, 8, 9]]
        toTest = self.constructor(data, featureNames=featureNames)
        toTest.retainFeatures(start="wrong", end=2)

    @raises(ArgumentException)
    def test_retainFeatures_exceptionEndInvalid(self):
        """ Test retainFeatures() for ArgumentException when start is not a valid feature index """
        featureNames = ["one", "two", "three"]
        data = [[1, 2, 3], [4, 5, 6], [7, 8, 9]]
        toTest = self.constructor(data, featureNames=featureNames)
        toTest.retainFeatures(start=0, end=5)

    @raises(ArgumentException)
    def test_retainFeatures_exceptionEndInvalidFeatureName(self):
        """ Test retainFeatures() for ArgumentException when start is not a valid featureName """
        featureNames = ["one", "two", "three"]
        data = [[1, 2, 3], [4, 5, 6], [7, 8, 9]]
        toTest = self.constructor(data, featureNames=featureNames)
        toTest.retainFeatures(start="two", end="five")

    @raises(ArgumentException)
    def test_retainFeatures_exceptionInversion(self):
        """ Test retainFeatures() for ArgumentException when start comes after end """
        featureNames = ["one", "two", "three"]
        data = [[1, 2, 3], [4, 5, 6], [7, 8, 9]]
        toTest = self.constructor(data, featureNames=featureNames)
        toTest.retainFeatures(start=2, end=0)

    @raises(ArgumentException)
    def test_retainFeatures_exceptionInversionFeatureName(self):
        """ Test retainFeatures() for ArgumentException when start comes after end as FeatureNames"""
        featureNames = ["one", "two", "three"]
        data = [[1, 2, 3], [4, 5, 6], [7, 8, 9]]
        toTest = self.constructor(data, featureNames=featureNames)
        toTest.retainFeatures(start="two", end="one")


    def test_retainFeatures_rangeIntoFEmpty(self):
        """ Test retainFeatures() removes all Featuress using ranges """
        featureNames = ["one", "two", "three"]
        data = [[1, 2, 3], [4, 5, 6], [7, 8, 9]]
        toTest = self.constructor(data, featureNames=featureNames)
        expTest = self.constructor(data, featureNames=featureNames)
        toTest.retainFeatures(start=0, end=2)

        assert toTest.isIdentical(expTest)


    def test_retainFeatures_handmadeRange(self):
        """ Test retainFeatures() against handmade output for range retention """
        data = [[1, 2, 3], [4, 5, 6], [7, 8, 9]]
        toTest = self.constructor(data)
        toTest.retainFeatures(start=1, end=2)

        expectedTest = self.constructor([[2, 3], [5, 6], [8, 9]])

        assert expectedTest.isIdentical(toTest)

    def test_retainFeatures_range_NamePath_preservation(self):
        data = [[1, 2, 3], [4, 5, 6], [7, 8, 9]]
        toTest = self.constructor(data)

        toTest._name = "testName"
        toTest._absPath = "testAbsPath"
        toTest._relPath = "testRelPath"

        toTest.retainFeatures(start=1, end=2)

        assert toTest.name == "testName"
        assert toTest.absolutePath == "testAbsPath"
        assert toTest.relativePath == 'testRelPath'


    def test_retainFeatures_handmadeWithFeatureNames(self):
        """ Test retainFeatures() against handmade output for range retention with FeatureNames """
        featureNames = ["one", "two", "three"]
        pointNames = ['1', '4', '7']
        data = [[1, 2, 3], [4, 5, 6], [7, 8, 9]]

        toTest = self.constructor(data, pointNames=pointNames, featureNames=featureNames)
        toTest.retainFeatures(start=1, end=2)

        expectedTest = self.constructor([[2, 3], [5, 6], [8, 9]], pointNames=pointNames, featureNames=["two", "three"])

        assert expectedTest.isIdentical(toTest)

    def test_retainFeatures_handmade_calling_featureNames(self):
        featureNames = ["one", "two", "three"]
        pointNames = ['1', '4', '7']
        data = [[1, 2, 3], [4, 5, 6], [7, 8, 9]]

        toTest = self.constructor(data, pointNames=pointNames, featureNames=featureNames)
        toTest.retainFeatures(start="two", end="three")

        expectedTest = self.constructor([[2, 3], [5, 6], [8, 9]], pointNames=pointNames, featureNames=["two", "three"])

        assert expectedTest.isIdentical(toTest)

    def test_retainFeatures_handmadeString(self):
        featureNames = ["one", "two", "three"]
        pointNames = ['p1', 'p2', 'p3']
        data = [[1, 2, 3], [4, 5, 6], [7, 8, 9]]

        #test pointName=value
        toTest = self.constructor(data, pointNames=pointNames, featureNames=featureNames)
        toTest.retainFeatures('p2=5')
        expectedTest = self.constructor([[2], [5], [8]], pointNames=pointNames, featureNames=[featureNames[1]])

        assert expectedTest.isIdentical(toTest)

        #test featureName==value
        toTest = self.constructor(data, pointNames=pointNames, featureNames=featureNames)
        toTest.retainFeatures('p1==1')
        expectedTest = self.constructor([[1], [4], [7]], pointNames=pointNames, featureNames=[featureNames[0]])

        assert expectedTest.isIdentical(toTest)

        #test featureName<value
        toTest = self.constructor(data, pointNames=pointNames, featureNames=featureNames)
        toTest.retainFeatures('p3<9')
        expectedTest = self.constructor([[1, 2], [4, 5], [7, 8]], pointNames=pointNames, featureNames=featureNames[:-1])

        assert expectedTest.isIdentical(toTest)

        #test featureName<=value
        toTest = self.constructor(data, pointNames=pointNames, featureNames=featureNames)
        toTest.retainFeatures('p3<=8')
        expectedTest = self.constructor([[1, 2], [4, 5], [7, 8]], pointNames=pointNames, featureNames=featureNames[:-1])

        assert expectedTest.isIdentical(toTest)

        #test featureName>value
        toTest = self.constructor(data, pointNames=pointNames, featureNames=featureNames)
        toTest.retainFeatures('p3>8')
        expectedTest = self.constructor([[3], [6], [9]], pointNames=pointNames, featureNames=[featureNames[-1]])

        assert expectedTest.isIdentical(toTest)

        #test featureName>=value
        toTest = self.constructor(data, pointNames=pointNames, featureNames=featureNames)
        toTest.retainFeatures('p3>8.5')
        expectedTest = self.constructor([[3], [6], [9]], pointNames=pointNames, featureNames=[featureNames[-1]])

        assert expectedTest.isIdentical(toTest)

        #test featureName!=value
        toTest = self.constructor(data, pointNames=pointNames, featureNames=featureNames)
        toTest.retainFeatures('p1!=1.0')
        expectedTest = self.constructor([[2, 3], [5, 6], [8, 9]], pointNames=pointNames, featureNames=featureNames[1:])

        assert expectedTest.isIdentical(toTest)

        #test featureName<value and return back an empty
        toTest = self.constructor(data, pointNames=pointNames, featureNames=featureNames)
        toTest.retainFeatures('p1<1')
        expectedTest = self.constructor([[], [], []], pointNames=pointNames)

        assert expectedTest.isIdentical(toTest)

        #test featureName<value and return back all data
        toTest = self.constructor(data, pointNames=pointNames, featureNames=featureNames)
        toTest.retainFeatures('p1>0')
        expectedTest = self.constructor(data, pointNames=pointNames, featureNames=featureNames)

        assert expectedTest.isIdentical(toTest)

    def test_retainFeatures_handmadeStringWithOperatorWhitespace(self):
        featureNames = ["one", "two", "three"]
        pointNames = ['p1', 'p2', 'p3']
        data = [[1, 2, 3], [4, 5, 6], [7, 8, 9]]

        #test pointName=value
        toTest = self.constructor(data, pointNames=pointNames, featureNames=featureNames)
        toTest.retainFeatures('p2 = 5')
        expectedTest = self.constructor([[2], [5], [8]], pointNames=pointNames, featureNames=[featureNames[1]])

        assert expectedTest.isIdentical(toTest)

        #test featureName==value
        toTest = self.constructor(data, pointNames=pointNames, featureNames=featureNames)
        toTest.retainFeatures('p1 == 1')
        expectedTest = self.constructor([[1], [4], [7]], pointNames=pointNames, featureNames=[featureNames[0]])

        assert expectedTest.isIdentical(toTest)

        #test featureName<value
        toTest = self.constructor(data, pointNames=pointNames, featureNames=featureNames)
        toTest.retainFeatures('p3 < 9')
        expectedTest = self.constructor([[1, 2], [4, 5], [7, 8]], pointNames=pointNames, featureNames=featureNames[:-1])

        assert expectedTest.isIdentical(toTest)

        #test featureName<=value
        toTest = self.constructor(data, pointNames=pointNames, featureNames=featureNames)
        toTest.retainFeatures('p3 <= 8')
        expectedTest = self.constructor([[1, 2], [4, 5], [7, 8]], pointNames=pointNames, featureNames=featureNames[:-1])

        assert expectedTest.isIdentical(toTest)

        #test featureName>value
        toTest = self.constructor(data, pointNames=pointNames, featureNames=featureNames)
        toTest.retainFeatures('p3 > 8')
        expectedTest = self.constructor([[3], [6], [9]], pointNames=pointNames, featureNames=[featureNames[-1]])

        assert expectedTest.isIdentical(toTest)

        #test featureName>=value
        toTest = self.constructor(data, pointNames=pointNames, featureNames=featureNames)
        toTest.retainFeatures('p3 > 8.5')
        expectedTest = self.constructor([[3], [6], [9]], pointNames=pointNames, featureNames=[featureNames[-1]])

        assert expectedTest.isIdentical(toTest)

        #test featureName!=value
        toTest = self.constructor(data, pointNames=pointNames, featureNames=featureNames)
        toTest.retainFeatures('p1 != 1.0')
        expectedTest = self.constructor([[2, 3], [5, 6], [8, 9]], pointNames=pointNames, featureNames=featureNames[1:])

        assert expectedTest.isIdentical(toTest)

        #test featureName<value and return back an empty
        toTest = self.constructor(data, pointNames=pointNames, featureNames=featureNames)
        toTest.retainFeatures('p1 < 1')
        expectedTest = self.constructor([[], [], []], pointNames=pointNames)

        assert expectedTest.isIdentical(toTest)

        #test featureName<value and return back all data
        toTest = self.constructor(data, pointNames=pointNames, featureNames=featureNames)
        toTest.retainFeatures('p1 > 0')
        expectedTest = self.constructor(data, pointNames=pointNames, featureNames=featureNames)

        assert expectedTest.isIdentical(toTest)

    def test_retainFeatures_handmadeStringWithPointWhitespace(self):
        featureNames = ["one", "two", "three"]
        pointNames = ['pt 1', 'pt 2', 'pt 3']
        data = [[1, 2, 3], [4, 5, 6], [7, 8, 9]]

        #test pointName=value with no operator whitespace
        toTest = self.constructor(data, pointNames=pointNames, featureNames=featureNames)
        toTest.retainFeatures('pt 2=5')
        expectedTest = self.constructor([[2], [5], [8]], pointNames=pointNames, featureNames=[featureNames[1]])

        assert expectedTest.isIdentical(toTest)

        #test pointName=value with operator whitespace
        toTest = self.constructor(data, pointNames=pointNames, featureNames=featureNames)
        toTest.retainFeatures('pt 2 = 5')
        expectedTest = self.constructor([[2], [5], [8]], pointNames=pointNames, featureNames=[featureNames[1]])

        assert expectedTest.isIdentical(toTest)

    @raises(ArgumentException)
    def test_retainFeatures_handmadeString_pointNotExist(self):
        featureNames = ["one", "two", "three"]
        pointNames = ['1', '4', '7']
        data = [[1, 2, 3], [4, 5, 6], [7, 8, 9]]

        toTest = self.constructor(data, pointNames=pointNames, featureNames=featureNames)
        toTest.retainFeatures('5=1')

    def test_retainFeatures_numberOnly(self):
        self.back_extract_numberOnly('feature')

    def test_retainFeatures_numberAndRandomize(self):
        self.back_extract_numberAndRandomize('feature')

>>>>>>> c1eae212
    #####################
    # referenceDataFrom #
    #####################

    @raises(ArgumentException)
    def test_referenceDataFrom_exceptionWrongType(self):
        """ Test referenceDataFrom() throws exception when other is not the same type """
        data1 = [[1, 2, 3], [1, 2, 3], [2, 4, 6], [0, 0, 0]]
        featureNames = ['one', 'two', 'three']
        pNames = ['1', 'one', '2', '0']
        orig = self.constructor(data1, pointNames=pNames, featureNames=featureNames)

        retType0 = UML.data.available[0]
        retType1 = UML.data.available[1]

        objType0 = UML.createData(retType0, data1, pointNames=pNames, featureNames=featureNames)
        objType1 = UML.createData(retType1, data1, pointNames=pNames, featureNames=featureNames)

        # at least one of these two will be the wrong type
        orig.referenceDataFrom(objType0)
        orig.referenceDataFrom(objType1)


    def test_referenceDataFrom_data_axisNames(self):
        data1 = [[1, 2, 3], [1, 2, 3], [2, 4, 6], [0, 0, 0]]
        featureNames = ['one', 'two', 'three']
        pNames = ['1', 'one', '2', '0']
        orig = self.constructor(data1, pointNames=pNames, featureNames=featureNames)

        data2 = [[-1, -2, -3, -4]]
        featureNames = ['1', '2', '3', '4']
        pNames = ['-1']
        other = self.constructor(data2, pointNames=pNames, featureNames=featureNames)

        ret = orig.referenceDataFrom(other)  # RET CHECK

        assert orig.data is other.data
        assert '-1' in orig.getPointNames()
        assert '1' in orig.getFeatureNames()
        assert ret is None

    def test_referenceDataFrom_ObjName_Paths(self):
        data1 = [[1, 2, 3], [1, 2, 3], [2, 4, 6], [0, 0, 0]]
        featureNames = ['one', 'two', 'three']
        pNames = ['1', 'one', '2', '0']
        orig = self.constructor(data1, pointNames=pNames, featureNames=featureNames)

        data2 = [[-1, -2, -3, ]]
        featureNames = ['1', '2', '3']
        pNames = ['-1']
        other = self.constructor(data2, pointNames=pNames, featureNames=featureNames)

        orig._name = "testName"
        orig._absPath = "testAbsPath"
        orig._relPath = "testRelPath"

        other._name = "testNameother"
        other._absPath = "testAbsPathother"
        other._relPath = "testRelPathother"

        orig.referenceDataFrom(other)

        assert orig.name == "testName"
        assert orig.absolutePath == "testAbsPathother"
        assert orig.relativePath == 'testRelPathother'

        assert other.name == "testNameother"
        assert other.absolutePath == "testAbsPathother"
        assert other.relativePath == 'testRelPathother'


    def test_referenceDataFrom_allMetadataAttributes(self):
        data1 = [[1, 2, 3], [1, 2, 3], [2, 4, 6], [0, 0, 0]]
        featureNames = ['one', 'two', 'three']
        pNames = ['1', 'one', '2', '0']
        orig = self.constructor(data1, pointNames=pNames, featureNames=featureNames)

        data2 = [[-1, -2, -3, 4, 5, 3, ], [-1, -2, -3, 4, 5, 3, ]]
        other = self.constructor(data2, )

        orig.referenceDataFrom(other)

        assert orig._pointCount == other.points
        assert orig._featureCount == other.features

        assert orig._nextDefaultValuePoint == other._nextDefaultValuePoint
        assert orig._nextDefaultValueFeature == other._nextDefaultValueFeature


    ########################
    # transformEachPoint() #
    ########################

    @raises(ArgumentException)
    def test_transformEachPoint_exceptionInputNone(self):
        featureNames = {'number': 0, 'centi': 2, 'deci': 1}
        origData = [[1, 0.1, 0.01], [1, 0.1, 0.02], [1, 0.1, 0.03], [1, 0.2, 0.02]]
        origObj = self.constructor(deepcopy(origData), featureNames=featureNames)
        origObj.transformEachPoint(None)

    @raises(ImproperActionException)
    def test_transformEachPoint_exceptionPEmpty(self):
        data = [[], []]
        data = numpy.array(data).T
        origObj = self.constructor(data)

        def emitLower(point):
            return point[origObj.getFeatureIndex('deci')]

        origObj.transformEachPoint(emitLower)

    @raises(ImproperActionException)
    def test_transformEachPoint_exceptionFEmpty(self):
        data = [[], []]
        data = numpy.array(data)
        origObj = self.constructor(data)

        def emitLower(point):
            return point[origObj.getFeatureIndex('deci')]

        origObj.transformEachPoint(emitLower)

    def test_transformEachPoint_Handmade(self):
        featureNames = {'number': 0, 'centi': 2, 'deci': 1}
        pointNames = {'zero': 0, 'one': 1, 'two': 2, 'three': 3}
        origData = [[1, 0.1, 0.01], [1, 0.1, 0.02], [1, 0.1, 0.03], [1, 0.2, 0.02]]
        origObj = self.constructor(deepcopy(origData), pointNames=pointNames, featureNames=featureNames)

        def emitAllDeci(point):
            value = point[origObj.getFeatureIndex('deci')]
            return [value, value, value]

        lowerCounts = origObj.transformEachPoint(emitAllDeci)  # RET CHECK

        expectedOut = [[0.1, 0.1, 0.1], [0.1, 0.1, 0.1], [0.1, 0.1, 0.1], [0.2, 0.2, 0.2]]
        exp = self.constructor(expectedOut, pointNames=pointNames, featureNames=featureNames)

        assert lowerCounts is None
        assert origObj.isIdentical(exp)

    def test_transformEachPoint_NamePath_preservation(self):
        featureNames = {'number': 0, 'centi': 2, 'deci': 1}
        pointNames = {'zero': 0, 'one': 1, 'two': 2, 'three': 3}
        origData = [[1, 0.1, 0.01], [1, 0.1, 0.02], [1, 0.1, 0.03], [1, 0.2, 0.02]]
        toTest = self.constructor(deepcopy(origData), pointNames=pointNames, featureNames=featureNames)

        def emitAllDeci(point):
            value = point[toTest.getFeatureIndex('deci')]
            return [value, value, value]

        toTest._name = "TestName"
        toTest._absPath = "TestAbsPath"
        toTest._relPath = "testRelPath"

        toTest.transformEachPoint(emitAllDeci)

        assert toTest.name == "TestName"
        assert toTest.absolutePath == "TestAbsPath"
        assert toTest.relativePath == 'testRelPath'

    def test_transformEachPoint_HandmadeLimited(self):
        featureNames = {'number': 0, 'centi': 2, 'deci': 1}
        pointNames = {'zero': 0, 'one': 1, 'two': 2, 'three': 3}
        origData = [[1, 0.1, 0.01], [1, 0.1, 0.02], [1, 0.1, 0.03], [1, 0.2, 0.02]]
        origObj = self.constructor(deepcopy(origData), pointNames=pointNames, featureNames=featureNames)

        def emitAllDeci(point):
            value = point[origObj.getFeatureIndex('deci')]
            return [value, value, value]

        origObj.transformEachPoint(emitAllDeci, points=[3, 'two'])

        expectedOut = [[1, 0.1, 0.01], [1, 0.1, 0.02], [0.1, 0.1, 0.1], [0.2, 0.2, 0.2]]
        exp = self.constructor(expectedOut, pointNames=pointNames, featureNames=featureNames)

        assert origObj.isIdentical(exp)


    def test_transformEachPoint_nonZeroIterAndLen(self):
        origData = [[1, 1, 1], [1, 0, 2], [1, 1, 0], [0, 2, 0]]
        origObj = self.constructor(deepcopy(origData))

        def emitNumNZ(point):
            ret = 0
            assert len(point) == 3
            for value in point.nonZeroIterator():
                ret += 1
            return [ret, ret, ret]

        origObj.transformEachPoint(emitNumNZ)

        expectedOut = [[3, 3, 3], [2, 2, 2], [2, 2, 2], [1, 1, 1]]
        exp = self.constructor(expectedOut)

        assert origObj.isIdentical(exp)


    ##########################
    # transformEachFeature() #
    ##########################

    @raises(ImproperActionException)
    def test_transformEachFeature_exceptionPEmpty(self):
        data = [[], []]
        data = numpy.array(data).T
        origObj = self.constructor(data)

        def emitAllEqual(feature):
            first = feature[0]
            for value in feature:
                if value != first:
                    return 0
            return 1

        origObj.transformEachFeature(emitAllEqual)

    @raises(ImproperActionException)
    def test_transformEachFeature_exceptionFEmpty(self):
        data = [[], []]
        data = numpy.array(data)
        origObj = self.constructor(data)

        def emitAllEqual(feature):
            first = feature[0]
            for value in feature:
                if value != first:
                    return 0
            return 1

        origObj.transformEachFeature(emitAllEqual)

    @raises(ArgumentException)
    def test_transformEachFeature_exceptionInputNone(self):
        featureNames = {'number': 0, 'centi': 2, 'deci': 1}
        origData = [[1, 0.1, 0.01], [1, 0.1, 0.02], [1, 0.1, 0.03], [1, 0.2, 0.02]]
        origObj = self.constructor(deepcopy(origData), featureNames=featureNames)
        origObj.transformEachFeature(None)


    def test_transformEachFeature_Handmade(self):
        featureNames = {'number': 0, 'centi': 2, 'deci': 1}
        pointNames = {'zero': 0, 'one': 1, 'two': 2, 'three': 3}
        origData = [[1, 0.1, 0.01], [1, 0.1, 0.02], [1, 0.1, 0.03], [1, 0.2, 0.02]]
        origObj = self.constructor(deepcopy(origData), pointNames=pointNames, featureNames=featureNames)

        def emitAllEqual(feature):
            first = feature[0]
            for value in feature:
                if value != first:
                    return [0, 0, 0, 0]
            return [1, 1, 1, 1]

        lowerCounts = origObj.transformEachFeature(emitAllEqual)  # RET CHECK
        expectedOut = [[1, 0, 0], [1, 0, 0], [1, 0, 0], [1, 0, 0]]
        exp = self.constructor(expectedOut, pointNames=pointNames, featureNames=featureNames)

        assert lowerCounts is None
        assert origObj.isIdentical(exp)


    def test_transformEachFeature_NamePath_preservation(self):
        featureNames = {'number': 0, 'centi': 2, 'deci': 1}
        pointNames = {'zero': 0, 'one': 1, 'two': 2, 'three': 3}
        origData = [[1, 0.1, 0.01], [1, 0.1, 0.02], [1, 0.1, 0.03], [1, 0.2, 0.02]]
        toTest = self.constructor(deepcopy(origData), pointNames=pointNames, featureNames=featureNames)

        def emitAllEqual(feature):
            first = feature[0]
            for value in feature:
                if value != first:
                    return [0, 0, 0, 0]
            return [1, 1, 1, 1]

        toTest._name = "TestName"
        toTest._absPath = "TestAbsPath"
        toTest._relPath = "testRelPath"

        toTest.transformEachFeature(emitAllEqual)

        assert toTest.name == "TestName"
        assert toTest.absolutePath == "TestAbsPath"
        assert toTest.relativePath == 'testRelPath'


    def test_transformEachFeature_HandmadeLimited(self):
        featureNames = {'number': 0, 'centi': 2, 'deci': 1}
        pointNames = {'zero': 0, 'one': 1, 'two': 2, 'three': 3}
        origData = [[1, 0.1, 0.01], [1, 0.1, 0.02], [1, 0.1, 0.03], [1, 0.2, 0.02]]
        origObj = self.constructor(deepcopy(origData), pointNames=pointNames, featureNames=featureNames)

        def emitAllEqual(feature):
            first = feature[0]
            for value in feature:
                if value != first:
                    return [0, 0, 0, 0]
            return [1, 1, 1, 1]

        origObj.transformEachFeature(emitAllEqual, features=[0, 'centi'])
        expectedOut = [[1, 0.1, 0], [1, 0.1, 0], [1, 0.1, 0], [1, 0.2, 0]]
        exp = self.constructor(expectedOut, pointNames=pointNames, featureNames=featureNames)

        assert origObj.isIdentical(exp)


    def test_transformEachFeature_nonZeroIterAndLen(self):
        origData = [[1, 1, 1], [1, 0, 2], [1, 1, 0], [0, 2, 0]]
        origObj = self.constructor(deepcopy(origData))

        def emitNumNZ(feature):
            ret = 0
            assert len(feature) == 4
            for value in feature.nonZeroIterator():
                ret += 1
            return [ret, ret, ret, ret]

        origObj.transformEachFeature(emitNumNZ)

        expectedOut = [[3, 3, 2], [3, 3, 2], [3, 3, 2], [3, 3, 2]]
        exp = self.constructor(expectedOut)

        assert origObj.isIdentical(exp)


    ##########################
    # transformEachElement() #
    ##########################

    def test_transformEachElement_passthrough(self):
        data = [[1, 2, 3], [4, 5, 6], [7, 8, 9]]
        toTest = self.constructor(data)

        ret = toTest.transformEachElement(passThrough)  # RET CHECK
        assert ret is None
        retRaw = toTest.copyAs(format="python list")

        assert [1, 2, 3] in retRaw
        assert [4, 5, 6] in retRaw
        assert [7, 8, 9] in retRaw


    def test_transformEachElement_NamePath_preservation(self):
        data = [[1, 2, 3], [4, 5, 6], [7, 8, 9]]
        toTest = self.constructor(data)

        toTest._name = "TestName"
        toTest._absPath = "TestAbsPath"
        toTest._relPath = "testRelPath"

        toTest.transformEachElement(passThrough)

        assert toTest.name == "TestName"
        assert toTest.absolutePath == "TestAbsPath"
        assert toTest.relativePath == 'testRelPath'


    def test_transformEachElement_plusOnePreserve(self):
        data = [[1, 0, 3], [0, 5, 6], [7, 0, 9]]
        toTest = self.constructor(data)

        toTest.transformEachElement(plusOne, preserveZeros=True)
        retRaw = toTest.copyAs(format="python list")

        assert [2, 0, 4] in retRaw
        assert [0, 6, 7] in retRaw
        assert [8, 0, 10] in retRaw


    def test_transformEachElement_plusOneExclude(self):
        data = [[1, 2, 3], [4, 5, 6], [7, 8, 9]]
        toTest = self.constructor(data)

        toTest.transformEachElement(plusOneOnlyEven, skipNoneReturnValues=True)
        retRaw = toTest.copyAs(format="python list")

        assert [1, 3, 3] in retRaw
        assert [5, 5, 7] in retRaw
        assert [7, 9, 9] in retRaw


    def test_transformEachElement_plusOneLimited(self):
        data = [[1, 2, 3], [4, 5, 6], [7, 8, 9]]
        names = ['one', 'two', 'three']
        pnames = ['1', '4', '7']
        toTest = self.constructor(data, pointNames=pnames, featureNames=names)

        toTest.transformEachElement(plusOneOnlyEven, points=1, features=[1, 'three'], skipNoneReturnValues=True)
        retRaw = toTest.copyAs(format="python list")

        assert [1, 2, 3] in retRaw
        assert [4, 5, 7] in retRaw
        assert [7, 8, 9] in retRaw


    def test_transformEachElement_DictionaryAllMapped(self):
        data = [[1, 2, 3], [4, 5, 6], [7, 8, 9]]
        names = ['one', 'two', 'three']
        pnames = ['1', '4', '7']
        toTest = self.constructor(data, pointNames=pnames, featureNames=names)
        transformMapping = {1:9, 2:8, 3:7, 4:6, 5:5, 6:4, 7:3, 8:2, 9:1}
        expData = [[9, 8, 7], [6, 5, 4], [3, 2, 1]]
        expTest = self.constructor(expData, pointNames=pnames, featureNames=names)

        toTest.transformEachElement(transformMapping)

        assert toTest.isIdentical(expTest)


    def test_transformEachElement_DictionaryAllMappedStrings(self):
        data = [["a", "b", "c"], ["d", "e", "f"], ["g", "h", "i"]]
        names = ['one', 'two', 'three']
        pnames = ['1', '4', '7']
        toTest = self.constructor(data, pointNames=pnames, featureNames=names)
        transformMapping = {"a": 1, "b":2, "c":3, "d":4, "e":5, "f":6, "g":7, "h":8, "i": 9}
        expData = [[1, 2, 3], [4, 5, 6], [7, 8, 9]]
        expTest = self.constructor(expData, pointNames=pnames, featureNames=names)

        toTest.transformEachElement(transformMapping)

        assert toTest.isIdentical(expTest)


    def test_transformEachElement_DictionarySomeMapped(self):
        data = [[1, 2, 3], [4, 5, 6], [7, 8, 9]]
        names = ['one', 'two', 'three']
        pnames = ['1', '4', '7']
        toTest = self.constructor(data, pointNames=pnames, featureNames=names)
        transformMapping = {2:8, 8:2}
        expData = [[1, 8, 3], [4, 5, 6], [7, 2, 9]]
        expTest = self.constructor(expData, pointNames=pnames, featureNames=names)

        toTest.transformEachElement(transformMapping)

        assert toTest.isIdentical(expTest)


    def test_transformEachElement_DictionaryMappedNotInPoints(self):
        data = [[1, 2, 3], [4, 5, 6], [7, 8, 9]]
        names = ['one', 'two', 'three']
        pnames = ['1', '4', '7']
        toTest = self.constructor(data, pointNames=pnames, featureNames=names)
        transformMapping = {2:8, 8:2}
        expData = [[1, 2, 3], [4, 5, 6], [7, 8, 9]]
        expTest = self.constructor(expData, pointNames=pnames, featureNames=names)

        toTest.transformEachElement(transformMapping, points=1)

        assert toTest.isIdentical(expTest)


    def test_transformEachElement_DictionaryMappedNotInFeatures(self):
        data = [[1, 2, 3], [4, 5, 6], [7, 8, 9]]
        names = ['one', 'two', 'three']
        pnames = ['1', '4', '7']
        toTest = self.constructor(data, pointNames=pnames, featureNames=names)
        transformMapping = {2:8, 8:2}
        expData = [[1, 2, 3], [4, 5, 6], [7, 8, 9]]
        expTest = self.constructor(expData, pointNames=pnames, featureNames=names)

        toTest.transformEachElement(transformMapping, features=0)

        assert toTest.isIdentical(expTest)


    def test_transformEachElement_DictionaryPreserveZerosNoZeroMap(self):
        data = [[0, 0, 0], [1, 1, 1], [0, 0, 0]]
        names = ['one', 'two', 'three']
        pnames = ['1', '4', '7']
        toTest = self.constructor(data, pointNames=pnames, featureNames=names)
        transformMapping = {1:2}
        expData = [[0, 0, 0], [2, 2, 2], [0, 0, 0]]
        expTest = self.constructor(expData, pointNames=pnames, featureNames=names)

        toTest.transformEachElement(transformMapping, preserveZeros=True)

        assert toTest.isIdentical(expTest)


    def test_transformEachElement_DictionaryPreserveZerosZeroMapZero(self):
        data = [[0, 0, 0], [1, 1, 1], [0, 0, 0]]
        names = ['one', 'two', 'three']
        pnames = ['1', '4', '7']
        toTest = self.constructor(data, pointNames=pnames, featureNames=names)
        transformMapping = {0:0, 1:2}
        expData = [[0, 0, 0], [2, 2, 2], [0, 0, 0]]
        expTest = self.constructor(expData, pointNames=pnames, featureNames=names)

        toTest.transformEachElement(transformMapping, preserveZeros=True)

        assert toTest.isIdentical(expTest)


    def test_transformEachElement_DictionaryPreserveZerosZeroMapNonZero(self):
        data = [[0, 0, 0], [1, 1, 1], [0, 0, 0]]
        names = ['one', 'two', 'three']
        pnames = ['1', '4', '7']
        toTest = self.constructor(data, pointNames=pnames, featureNames=names)
        transformMapping = {0:100, 1:2}
        expData = [[0, 0, 0], [2, 2, 2], [0, 0, 0]]
        expTest = self.constructor(expData, pointNames=pnames, featureNames=names)

        toTest.transformEachElement(transformMapping, preserveZeros=True)

        assert toTest.isIdentical(expTest)


    def test_transformEachElement_DictionaryDoNotPreserveZerosZeroMapNonZero(self):
        data = [[0, 0, 0], [1, 1, 1], [0, 0, 0]]
        names = ['one', 'two', 'three']
        pnames = ['1', '4', '7']
        toTest = self.constructor(data, pointNames=pnames, featureNames=names)
        transformMapping = {0:100}
        expData = [[100, 100, 100], [1, 1, 1], [100, 100, 100]]
        expTest = self.constructor(expData, pointNames=pnames, featureNames=names)

        toTest.transformEachElement(transformMapping, preserveZeros=False)

        assert toTest.isIdentical(expTest)


    def test_transformEachElement_DictionarySkipNoneReturn(self):
        data = [[0, 0, 0], [1, 1, 1], [0, 0, 0]]
        names = ['one', 'two', 'three']
        pnames = ['1', '4', '7']
        toTest = self.constructor(data, pointNames=pnames, featureNames=names)
        transformMapping = {1:None}
        expData = [[0, 0, 0], [1, 1, 1], [0, 0, 0]]
        expTest = self.constructor(expData, pointNames=pnames, featureNames=names)

        toTest.transformEachElement(transformMapping, skipNoneReturnValues=True)

        assert toTest.isIdentical(expTest)


    def test_transformEachElement_DictionaryDoNotSkipNoneReturn(self):
        data = [[0, 0, 0], [1, 1, 1], [0, 0, 0]]
        names = ['one', 'two', 'three']
        pnames = ['1', '4', '7']
        toTest = self.constructor(data, pointNames=pnames, featureNames=names)
        transformMapping = {1:None}
        if self.returnType == "Sparse":
            # Sparse cannot contain None values
            expData = [[0, 0, 0], [1, 1, 1], [0, 0, 0]]
            expTest = self.constructor(expData, pointNames=pnames, featureNames=names)
        else:
            expData = [[0, 0, 0], [None, None, None], [0, 0, 0]]
            expTest = self.constructor(expData, pointNames=pnames, featureNames=names)
        toTest.transformEachElement(transformMapping, skipNoneReturnValues=False)

        assert toTest.isIdentical(expTest)

    ####################
    #### fillWith() ####
    ####################

    # fillWith(self, values, pointStart, featureStart, pointEnd, featureEnd)

    def test_fillWith_acceptableValues(self):
        raw = [[1, 2], [3, 4]]
        toTest = self.constructor(raw)

        try:
            toTest.fillWith(set([1, 3]), 0, 0, 0, 1)
            assert False  # expected ArgumentExcpetion
        except ArgumentException as ae:
            print(ae)
        except Exception:
            assert False  # expected ArgumentException

        try:
            toTest.fillWith(lambda x: x * x, 0, 0, 0, 1)
            assert False  # expected ArgumentExcpetion
        except ArgumentException as ae:
            print(ae)
        except Exception:
            assert False  # expected ArgumentException


    def test_fillWith_sizeMismatch(self):
        raw = [[1, 2], [3, 4]]
        toTest = self.constructor(raw)

        raw = [[-1, -2]]
        val = self.constructor(raw)

        try:
            toTest.fillWith(val, 0, 0, 1, 1)
            assert False  # expected ArgumentExcpetion
        except ArgumentException as ae:
            print(ae)
        except Exception:
            assert False  # expected ArgumentException

        val.transpose()

        try:
            toTest.fillWith(val, 0, 0, 1, 1)
            assert False  # expected ArgumentExcpetion
        except ArgumentException as ae:
            print(ae)
        except Exception:
            assert False  # expected ArgumentException


    def test_fillWith_invalidID(self):
        raw = [[1, 2], [3, 4]]
        toTest = self.constructor(raw)

        val = 1

        try:
            toTest.fillWith(val, "hello", 0, 1, 1)
            assert False  # expected ArgumentExcpetion
        except ArgumentException as ae:
            print(ae)
        except Exception:
            assert False  # expected ArgumentException
        try:
            toTest.fillWith(val, 0, "Wrong", 1, 1)
            assert False  # expected ArgumentExcpetion
        except ArgumentException as ae:
            print(ae)
        except Exception:
            assert False  # expected ArgumentException
        try:
            toTest.fillWith(val, 0, 0, 2, 1)
            assert False  # expected ArgumentExcpetion
        except ArgumentException as ae:
            print(ae)
        except Exception:
            assert False  # expected ArgumentException
        try:
            toTest.fillWith(val, 0, 0, 1, -12)
            assert False  # expected ArgumentExcpetion
        except ArgumentException as ae:
            print(ae)
        except Exception:
            assert False  # expected ArgumentException


    def test_fillWith_start_lessThan_end(self):
        raw = [[1, 2], [3, 4]]
        toTest = self.constructor(raw)

        val = 1

        try:
            toTest.fillWith(val, 1, 0, 0, 1)
            assert False  # expected ArgumentExcpetion
        except ArgumentException as ae:
            print(ae)
        except Exception:
            assert False  # expected ArgumentException
        try:
            toTest.fillWith(val, 0, 1, 1, 0)
            assert False  # expected ArgumentExcpetion
        except ArgumentException as ae:
            print(ae)
        except Exception:
            assert False  # expected ArgumentException


    def test_fillWith_fullObjectFill(self):
        raw = [[1, 2], [3, 4]]
        toTest = self.constructor(raw)

        arg = [[-1, -2], [-3, -4]]
        arg = self.constructor(arg)
        exp = arg.copy()

        ret = toTest.fillWith(arg, 0, 0, toTest.points - 1, toTest.features - 1)
        assert ret is None

        arg *= 10

        assert toTest == exp
        assert toTest != arg


    def test_fillWith_vectorFill(self):
        raw = [[1, 2], [3, 4]]
        toTestP = self.constructor(raw)
        toTestF = self.constructor(raw)

        rawP = [[-1, -2]]
        valP = self.constructor(rawP)

        rawF = [[-1], [-3]]
        valF = self.constructor(rawF)

        expP = [[-1, -2], [3, 4]]
        expP = self.constructor(expP)

        expF = [[-1, 2], [-3, 4]]
        expF = self.constructor(expF)

        toTestP.fillWith(valP, 0, 0, 0, 1)
        assert toTestP == expP

        toTestF.fillWith(valF, 0, 0, 1, 0)
        assert toTestF == expF


    def test_fillWith_offsetSquare(self):
        raw = [[11, 12, 13], [21, 22, 23], [31, 32, 33]]
        base = self.constructor(raw)
        trialRaw = [[0, 0], [0, 0]]
        trial = self.constructor(trialRaw)

        leftCorner = [(0, 0), (0, 1), (1, 0), (1, 1)]
        for p, f in leftCorner:
            toTest = base.copy()

            toTest.fillWith(trial, p, f, p + 1, f + 1)
            assert toTest[p, f] == 0
            assert toTest[p + 1, f] == 0
            assert toTest[p, f + 1] == 0
            assert toTest[p + 1, f + 1] == 0


    def test_fillWith_constants(self):
        toTest0 = self.constructor([[0, 0, 0], [0, 0, 0], [0, 0, 0]])
        exp0 = self.constructor([[0, 1, 1], [0, 1, 1], [0, 0, 0]])
        toTest0.fillWith(1, 0, 1, 1, 2)
        assert toTest0 == exp0

        toTest1 = self.constructor([[1, 1, 1], [1, 1, 1], [1, 1, 1]])
        exp1 = self.constructor([[1, 0, 1], [1, 0, 1], [1, 0, 1]])
        toTest1.fillWith(0, 0, 1, 2, 1)
        assert toTest1 == exp1

        toTestI = self.constructor([[1, 0, 0], [0, 1, 0], [0, 0, 1]])
        expi = self.constructor([[1, 0, 2], [0, 1, 0], [2, 0, 1]])
        toTestI.fillWith(2, 0, 2, 0, 2)
        toTestI.fillWith(2, 2, 0, 2, 0)
        assert toTestI == expi


    def test_fillWIth_differentType(self):
        raw = [[11, 12, 13], [21, 22, 23], [31, 32, 33]]
        fill = [[0, 0], [0, 0]]
        exp = [[0, 0, 13], [0, 0, 23], [31, 32, 33]]
        exp = self.constructor(exp)
        for t in UML.data.available:
            toTest = self.constructor(raw)
            arg = UML.createData(t, fill)
            toTest.fillWith(arg, 0, 0, 1, 1)
            assert toTest == exp


    ###########################################
    # flattenToOnePoint | flattenToOneFeature #
    ###########################################

    # exception: either axis empty
    def test_flattenToOnePoint_empty(self):
        self.back_flatten_empty('point')

    def test_flattenToOneFeature_empty(self):
        self.back_flatten_empty('feature')

    def back_flatten_empty(self, axis):
        checkMsg = True
        target = "flattenToOnePoint" if axis == 'point' else "flattenToOneFeature"

        pempty = self.constructor(numpy.empty((0,2)))
        exceptionHelper(pempty, target, [], ImproperActionException, checkMsg)

        fempty = self.constructor(numpy.empty((4,0)))
        exceptionHelper(fempty, target, [], ImproperActionException, checkMsg)

        trueEmpty = self.constructor(numpy.empty((0,0)))
        exceptionHelper(trueEmpty, target, [], ImproperActionException, checkMsg)


    # flatten single p/f - see name changes
    def test_flattenToOnePoint_vector(self):
        self.back_flatten_vector('point')

    def test_flattenToOneFeature_vector(self):
        self.back_flatten_vector('feature')

    def back_flatten_vector(self, axis):
        target = "flattenToOnePoint" if axis == 'point' else "flattenToOneFeature"
        raw = [1, -1, 2, -2, 3, -3, 4, -4]
        vecNames = ['vector']
        longNames = ['one+', 'one-', 'two+', 'two-', 'three+', 'three-', 'four+', 'four-',]

        testObj = self.constructor(raw, pointNames=vecNames, featureNames=longNames)

        expLongNames = ['one+ | vector', 'one- | vector',
                        'two+ | vector', 'two- | vector',
                        'three+ | vector', 'three- | vector',
                        'four+ | vector', 'four- | vector']
#        expLongNames = [n + ' | ' + vecNames[0] for n in longNames]
        expObj = self.constructor(raw, pointNames=['Flattened'], featureNames=expLongNames)

        if axis != 'point':
            testObj.transpose()
            expObj.transpose()

        ret = getattr(testObj, target)()

        assert testObj == expObj
        assert ret is None  # in place op, nothing returned


    def test_flattenToOnePoint_handMade_valuesOnly(self):
        dataRaw = [["p1,f1", "p1,f2"], ["p2,f1", "p2,f2"]]
        expRaw = [["p1,f1", "p1,f2", "p2,f1", "p2,f2"]]
        testObj = self.constructor(dataRaw)

        testObj.flattenToOnePoint()

        expObj = self.constructor(expRaw, pointNames=["Flattened"])
        assert testObj == expObj

    def test_flattenToOneFeature_handMade_valuesOnly(self):
        dataRaw = [["p1,f1", "p1,f2"], ["p2,f1", "p2,f2"]]
        expRaw = [["p1,f1"], ["p2,f1"], ["p1,f2"], ["p2,f2"]]
        testObj = self.constructor(dataRaw)

        testObj.flattenToOneFeature()

        expObj = self.constructor(expRaw, featureNames=["Flattened"])

        assert testObj == expObj


    # flatten rectangular object
    def test_flattenToOnePoint_rectangleRandom(self):
        self.back_flatten_rectangleRandom('point')

    def test_flattenToOneFeature_rectangleRandom(self):
        self.back_flatten_rectangleRandom('feature')

    def back_flatten_rectangleRandom(self, axis):
        target = "flattenToOnePoint" if axis == 'point' else "flattenToOneFeature"
        order = 'C' if axis == 'point' else 'F'  # controls row or column major flattening
        discardAxisLen = 30
        keptAxisLen = 50
        shape = (discardAxisLen, keptAxisLen) if axis == 'point' else (keptAxisLen, discardAxisLen)
        endLength = discardAxisLen * keptAxisLen
        targetShape = (1, endLength) if axis == 'point' else (endLength, 1)
        origRaw = numpyRandom.randint(0, 2, shape)  # array of ones and zeroes
        expRaw = numpy.reshape(origRaw, targetShape, order)

        testObj = self.constructor(origRaw)
        copyObj = testObj.copy()  # freeze the default axis names to check against later
        if axis == 'point':
            expObj = self.constructor(expRaw, pointNames=['Flattened'])
        else:
            expObj = self.constructor(expRaw, featureNames=['Flattened'])

        getattr(testObj, target)()
        assert testObj == expObj

        # default names are ignored by ==, so we explicitly check them in this test
        keptAxisNames = copyObj.getFeatureNames() if axis == 'point' else copyObj.getPointNames()
        discardAxisNames = copyObj.getPointNames() if axis == 'point' else copyObj.getFeatureNames()
        check = testObj.getFeatureNames() if axis == 'point' else testObj.getPointNames()

        for i,name in enumerate(check):
            splitName = name.split(' | ')
            assert len(splitName) == 2
            # we cycle through the names from the kept axis
            assert splitName[0] == keptAxisNames[i % keptAxisLen]
            # we have to go through all of the names of the kept axis before we increment
            # the name from the discarded axis
            assert splitName[1] == discardAxisNames[i // keptAxisLen]


    ###################################################
    # unflattenFromOnePoint | unflattenFromOneFeature #
    ###################################################

    # excpetion: either axis empty
    def test_unflattenFromOnePoint_empty(self):
        self.back_unflatten_empty('point')

    def test_unflattenFromOneFeature_empty(self):
        self.back_unflatten_empty('feature')

    def back_unflatten_empty(self, axis):
        checkMsg = True
        target = "unflattenFromOnePoint" if axis == 'point' else "unflattenFromOneFeature"
        single = (0,2) if axis == 'point' else (2,0)

        singleEmpty = self.constructor(numpy.empty(single))
        exceptionHelper(singleEmpty, target, [2], ImproperActionException, checkMsg)

        trueEmpty = self.constructor(numpy.empty((0,0)))
        exceptionHelper(trueEmpty, target, [2], ImproperActionException, checkMsg)


    # exceptions: opposite vector, 2d data
    def test_unflattenFromOnePoint_wrongShape(self):
        self.back_unflatten_wrongShape('point')

    def test_unflattenFromOneFeature_wrongShape(self):
        self.back_unflatten_wrongShape('feature')

    def back_unflatten_wrongShape(self, axis):
        checkMsg = True
        target = "unflattenFromOnePoint" if axis == 'point' else "unflattenFromOneFeature"
        vecShape = (4,1) if axis == 'point' else (1,4)

        wrongVector = self.constructor(numpyRandom.rand(*vecShape))
        exceptionHelper(wrongVector, target, [2], ImproperActionException, checkMsg)

        rectangle = self.constructor(numpyRandom.rand(4,4))
        exceptionHelper(rectangle, target, [2], ImproperActionException, checkMsg)


    # excpetion: numPoints / numFeatures does not divide length of mega P/F
    def test_unflattenFromOnePoint_doesNotDivide(self):
        self.back_unflatten_doesNotDivide('point')

    def test_unflattenFromOneFeature_doesNotDivide(self):
        self.back_unflatten_doesNotDivide('feature')

    def back_unflatten_doesNotDivide(self, axis):
        checkMsg = True
        target = "unflattenFromOnePoint" if axis == 'point' else "unflattenFromOneFeature"
        primeLength = (1,7) if axis == 'point' else (7,1)
        divisableLength = (1,8) if axis == 'point' else (8,1)

        undivisable = self.constructor(numpyRandom.rand(*primeLength))
        exceptionHelper(undivisable, target, [2], ArgumentException, checkMsg)

        divisable = self.constructor(numpyRandom.rand(*divisableLength))
        exceptionHelper(divisable, target, [5], ArgumentException, checkMsg)


    # exception: unflattening would destroy an axis name
    def test_unflattenFromOnePoint_nameDestroyed(self):
        self.back_unflatten_nameDestroyed('point')

    def test_unflattenFromOneFeature_nameDestroyed(self):
        self.back_unflatten_nameDestroyed('feature')

    def back_unflatten_nameDestroyed(self, axis):
        checkMsg = True
        target = "unflattenFromOnePoint" if axis == 'point' else "unflattenFromOneFeature"
        vecShape = (1,4) if axis == 'point' else (4,1)
        data = numpyRandom.rand(*vecShape)

        # non-default name, flattened axis
        args = {"pointNames":["non-default"]} if axis == 'point' else {"featureNames":["non-default"]}
        testObj = self.constructor(data, **args)
        exceptionHelper(testObj, target, [2], ImproperActionException, checkMsg)

        # all non-default names, unflattened axis
        names = ["a", "b", "c", "d"]
        args = {"featureNames":names} if axis == 'point' else {"pointNames":names}
        testObj = self.constructor(data, **args)
        exceptionHelper(testObj, target, [2], ImproperActionException, checkMsg)

        # single non-default name, unflattened axis
        testObj = self.constructor(data)
        if axis == 'point':
            testObj.setFeatureName(1, "non-default")
        else:
            testObj.setPointName(2, "non-default")
        exceptionHelper(testObj, target, [2], ImproperActionException, checkMsg)

    # exception: unflattening would destroy an axis name
    def test_unflattenFromOnePoint_nameFormatInconsistent(self):
        self.back_unflatten_nameFormatInconsistent('point')

    def test_unflattenFromOneFeature_nameFormatInconsistent(self):
        self.back_unflatten_nameFormatInconsistent('feature')

    def back_unflatten_nameFormatInconsistent(self, axis):
        checkMsg = True
        target = "unflattenFromOnePoint" if axis == 'point' else "unflattenFromOneFeature"
        vecShape = (1,4) if axis == 'point' else (4,1)
        data = numpyRandom.rand(*vecShape)

        # unflattend axis, mix of default names and correctly formatted
        names = ["a | 1", "b | 1", "a | 2", "b | 2"]
        args = {"featureNames":names} if axis == 'point' else {"pointNames":names}
        testObj = self.constructor(data, **args)
        if axis == 'point':
            testObj.setFeatureName(1, None)
        else:
            testObj.setPointName(1, None)
        exceptionHelper(testObj, target, [2], ImproperActionException, checkMsg)

        # unflattened axis, inconsistent along original unflattened axis
        names = ["a | 1", "b | 1", "a | 2", "c | 2"]
        args = {"featureNames":names} if axis == 'point' else {"pointNames":names}
        testObj = self.constructor(data, **args)
        exceptionHelper(testObj, target, [2], ImproperActionException, checkMsg)

        # unflattened axis, inconsistent along original flattened axis
        names = ["a | 1", "b | 2", "a | 2", "b | 3"]
        args = {"featureNames":names} if axis == 'point' else {"pointNames":names}
        testObj = self.constructor(data, **args)
        exceptionHelper(testObj, target, [2], ImproperActionException, checkMsg)


    # unflatten something that was flattened - include name transformation
    def test_unflattenFromOnePoint_handmadeWithNames(self):
        raw = [["el0", "el1", "el2", "el3", "el4", "el5"]]
        rawNames = ["1 | A", "2 | A", "3 | A", "1 | B", "2 | B", "3 | B"]
        toTest = self.constructor(raw, pointNames=["Flattened"], featureNames=rawNames)
        expData = numpy.array([["el0", "el1", "el2"], ["el3", "el4", "el5"]])
        namesP = ["A", "B"]
        namesF = ["1", "2", "3"]

        exp = self.constructor(expData, pointNames=namesP, featureNames=namesF)

        toTest.unflattenFromOnePoint(2)
        assert toTest == exp

    # unflatten something that was flattend - include name transformation
    def test_unflattenFromOneFeature_handmadeWithNames(self):
        raw = [["el0"], ["el1"], ["el2"], ["el3"], ["el4"], ["el5"]]
        rawNames = ["1 | A", "2 | A", "3 | A", "1 | B", "2 | B", "3 | B"]
        toTest = self.constructor(raw, pointNames=rawNames, featureNames=["Flattened"])
        expData = [["el0", "el3"],["el1", "el4"], ["el2", "el5"]]
        namesP = ["1", "2", "3"]
        namesF = ["A", "B"]

        exp = self.constructor(expData, pointNames=namesP, featureNames=namesF)

        toTest.unflattenFromOneFeature(2)
        assert toTest == exp


    # unflatten something that is just a vector - default names
    def test_unflattenFromOnePoint_handmadeDefaultNames(self):
        self.back_unflatten_handmadeDefaultNames('point')

    def test_unflattenFromOneFeature_handmadeDefaultNames(self):
        self.back_unflatten_handmadeDefaultNames('feature')

    def back_unflatten_handmadeDefaultNames(self, axis):
        target = "unflattenFromOnePoint" if axis == 'point' else "unflattenFromOneFeature"
        raw = [[1, 10, 20, 2]]
        toTest = self.constructor(raw)
        expData = numpy.array([[1,10],[20,2]])

        if axis == 'point':
            exp = self.constructor(expData)
        else:
            toTest.transpose()
            exp = self.constructor(expData.T)

        getattr(toTest, target)(2)
        assert toTest == exp

        # check that the name conforms to the standards of how UML objects assign
        # default names
        def checkName(n):
            assert n.startswith(DEFAULT_PREFIX)
            assert int(n[len(DEFAULT_PREFIX):]) >= 0

        list(map(checkName, toTest.getPointNames()))
        list(map(checkName, toTest.getFeatureNames()))


    # random round trip
    def test_flatten_to_unflatten_point_roundTrip(self):
        self.back_flatten_to_unflatten_roundTrip('point')

    def test_flatten_to_unflatten_feature_roundTrip(self):
        self.back_flatten_to_unflatten_roundTrip('feature')

    def back_flatten_to_unflatten_roundTrip(self, axis):
        targetDown = "flattenToOnePoint" if axis == 'point' else "flattenToOneFeature"
        targetUp = "unflattenFromOnePoint" if axis == 'point' else "unflattenFromOneFeature"
        discardAxisLen = 30
        keptAxisLen = 50
        shape = (discardAxisLen, keptAxisLen) if axis == 'point' else (keptAxisLen, discardAxisLen)
        origRaw = numpyRandom.randint(0, 2, shape)  # array of ones and zeroes
        namesDiscard = list(map(str, numpyRandom.choice(100, discardAxisLen, replace=False).tolist()))
        namesKept = list(map(str, numpyRandom.choice(100, keptAxisLen, replace=False).tolist()))
        namesArgs = {"pointNames":namesDiscard, "featureNames":namesKept} if axis == 'point' else {"pointNames":namesKept, "featureNames":namesDiscard}

        testObj = self.constructor(origRaw, **namesArgs)
        expObj = testObj.copy()

        getattr(testObj, targetDown)()
        getattr(testObj, targetUp)(discardAxisLen)
        assert testObj == expObj

        # second round to see if status of hidden internal variable are still viable
        getattr(testObj, targetDown)()
        getattr(testObj, targetUp)(discardAxisLen)
        assert testObj == expObj


def exceptionHelper(testObj, target, args, wanted, checkMsg):
    try:
        getattr(testObj, target)(*args)
        assert False  # expected an exception
    except wanted as check:
        if checkMsg:
            print(check)


class StructureAll(StructureDataSafe, StructureModifying):
    pass<|MERGE_RESOLUTION|>--- conflicted
+++ resolved
@@ -2841,7 +2841,7 @@
         data = numpy.array(data).T
         exp = self.constructor(data)
 
-        toTest.isIdentical(exp)
+        assert toTest.isIdentical(exp)
 
 
     def test_extractPoints_handmadeListSequence(self):
@@ -2929,7 +2929,7 @@
         data = numpy.array(data).T
         exp = self.constructor(data)
 
-        toTest.isIdentical(exp)
+        assert toTest.isIdentical(exp)
 
     def test_extractPoints_function_returnPointEmpty(self):
         data = [[1, 2, 3], [4, 5, 6], [7, 8, 9]]
@@ -3078,7 +3078,7 @@
         data = numpy.array(data).T
         exp = self.constructor(data, featureNames=featureNames)
 
-        toTest.isIdentical(exp)
+        assert toTest.isIdentical(exp)
 
 
     def test_extractPoints_handmadeRangeWithFeatureNames(self):
@@ -3436,7 +3436,7 @@
         data = numpy.array(data)
         exp = self.constructor(data)
 
-        toTest.isIdentical(exp)
+        assert toTest.isIdentical(exp)
 
     def test_extractFeatures_ListIntoFEmptyOutOfOrder(self):
         """ Test extractFeatures() by removing a list of all features """
@@ -3452,7 +3452,7 @@
         data = numpy.array(data)
         exp = self.constructor(data)
 
-        toTest.isIdentical(exp)
+        assert toTest.isIdentical(exp)
 
 
     def test_extractFeatures_handmadeListSequence(self):
@@ -3565,7 +3565,7 @@
         data = numpy.array(data)
         exp = self.constructor(data)
 
-        toTest.isIdentical(exp)
+        assert toTest.isIdentical(exp)
 
     def test_extractFeatures_function_returnPointEmpty(self):
         data = [[1, 2, 3], [4, 5, 6], [7, 8, 9]]
@@ -3706,7 +3706,7 @@
         data = numpy.array(data)
         exp = self.constructor(data)
 
-        toTest.isIdentical(exp)
+        assert toTest.isIdentical(exp)
 
     def test_extractFeatures_handmadeRange(self):
         """ Test extractFeatures() against handmade output for range extraction """
@@ -4501,7 +4501,7 @@
         data = numpy.array(data)
         exp = self.constructor(data)
 
-        toTest.isIdentical(exp)
+        assert toTest.isIdentical(exp)
 
 
     def test_deleteFeatures_handmadeListSequence(self):
@@ -4592,7 +4592,7 @@
         data = numpy.array(data)
         exp = self.constructor(data)
 
-        toTest.isIdentical(exp)
+        assert toTest.isIdentical(exp)
 
     def test_deleteFeatures_function_returnPointEmpty(self):
         data = [[1, 2, 3], [4, 5, 6], [7, 8, 9]]
@@ -4719,7 +4719,7 @@
         data = numpy.array(data)
         exp = self.constructor(data)
 
-        toTest.isIdentical(exp)
+        assert toTest.isIdentical(exp)
 
     def test_deleteFeatures_handmadeRange(self):
         """ Test deleteFeatures() against handmade output for range extraction """
@@ -4959,6 +4959,18 @@
         toTest.retainPoints([0, 1, 2, 3])
 
         assert toTest.isIdentical(exp)
+
+    def test_retainPoints_list_retain_nothing(self):
+        """ Test retainPoints() by retaining an empty list """
+        data = [[1, 2, 3], [4, 5, 6], [7, 8, 9], [10, 11, 12]]
+        toTest = self.constructor(data)
+        toTest.retainPoints([])
+
+        expData = [[], [], []]
+        expData = numpy.array(expData).T
+        expTest = self.constructor(expData)
+
+        assert toTest.isIdentical(expTest)
 
 
     def test_retainPoints_handmadeListSequence(self):
@@ -4974,6 +4986,16 @@
         assert toTest.isIdentical(exp2)
 
 
+    def test_retainPoints_list_mixed(self):
+        """ Test retainPoints() list input with mixed names and indices """
+        data = [[1, 2, 3], [4, 5, 6], [7, 8, 9], [10, 11, 12]]
+        names = ['1', '4', '7', '10']
+        toTest = self.constructor(data, pointNames=names)
+        toTest.retainPoints(['1',1,-1])
+        exp1 = self.constructor([[1, 2, 3], [4, 5, 6], [10, 11, 12]], pointNames=['1','4','10'])
+        assert toTest.isIdentical(exp1)
+
+
     def test_retainPoints_handmadeListOrdering(self):
         """ Test retainPoints() against handmade output for out of order retention """
         data = [[1, 2, 3], [4, 5, 6], [7, 8, 9], [10, 11, 12], [13, 14, 15]]
@@ -4983,6 +5005,7 @@
         exp1 = self.constructor([[10, 11, 12], [13, 14, 15], [4, 5, 6]], pointNames=['10', '13', '4'])
         assert toTest.isIdentical(exp1)
 
+
     def test_retainPoints_List_trickyOrdering(self):
         data = [[0], [2], [2], [2], [0], [0], [0], [0], [2], [0]]
         toRetain = [6, 5, 3, 9]
@@ -5030,10 +5053,6 @@
         toTest.retainPoints(allTrue)
         assert toTest.isIdentical(expTest)
 
-<<<<<<< HEAD
-=======
-        assert toTest.isIdentical(exp)
->>>>>>> c1eae212
 
     def test_retainPoints_function_returnPointEmpty(self):
         data = [[1, 2, 3], [4, 5, 6], [7, 8, 9]]
@@ -5159,11 +5178,7 @@
         expRet = self.constructor(data, pointNames=pointNames, featureNames=featureNames)
         toTest.retainPoints(start=0, end=2)
 
-<<<<<<< HEAD
         assert toTest.isIdentical(expRet)
-=======
-        assert toTest.isIdentical(exp)
->>>>>>> c1eae212
 
 
     def test_retainPoints_handmadeRangeWithFeatureNames(self):
@@ -5473,38 +5488,28 @@
         expTest = self.constructor(data)
         toTest.retainFeatures([0, 1, 2])
 
-<<<<<<< HEAD
         assert toTest.isIdentical(expTest)
-=======
-        assert ret.isIdentical(expRet)
-
-        data = [[], [], [], []]
-        data = numpy.array(data)
-        exp = self.constructor(data)
-
-        assert toTest.isIdentical(exp)
->>>>>>> c1eae212
+
+    def test_retainFeatures_list_retain_nothing(self):
+        """ Test retainFeatures() by retaining an empty list """
+        data = [[1, 2, 3], [4, 5, 6], [7, 8, 9], [10, 11, 12]]
+        toTest = self.constructor(data)
+        toTest.retainFeatures([])
+
+        expData = [[], [], [], []]
+        expData = numpy.array(expData)
+        expTest = self.constructor(expData)
+
+        assert toTest.isIdentical(expTest)
+
 
     def test_retainFeatures_ListIntoFEmptyOutOfOrder(self):
         """ Test retainFeatures() by retaining a list of all features """
         data = [[1, 2, 3], [4, 5, 6], [7, 8, 9], [10, 11, 12]]
         toTest = self.constructor(data)
         expData = [[3, 1, 2], [6, 4, 5], [9, 7, 8], [12, 10, 11]]
-<<<<<<< HEAD
         expTest = self.constructor(expData)
         toTest.retainFeatures([2, 0, 1])
-=======
-        expRet = self.constructor(expData)
-        ret = toTest.extractFeatures([2, 0, 1])
-
-        assert ret.isIdentical(expRet)
-
-        data = [[], [], [], []]
-        data = numpy.array(data)
-        exp = self.constructor(data)
-
-        assert toTest.isIdentical(exp)
->>>>>>> c1eae212
 
         assert toTest.isIdentical(expTest)
 
@@ -5533,1919 +5538,6 @@
         assert toTest.isIdentical(exp2)
 
 
-    def test_retainFeatures_List_trickyOrdering(self):
-        data = [0, 1, 1, 1, 0, 0, 0, 0, 1, 0]
-        toRetain = [6, 5, 3, 9]
-        #		toExtract = [3,5,6,9]
-
-        toTest = self.constructor(data)
-
-        toTest.retainFeatures(toRetain)
-
-        expRaw = [0, 0, 1, 0]
-        expTest = self.constructor(expRaw)
-
-        assert toTest == expTest
-
-    def test_retainFeatures_List_reorderingWithFeatureNames(self):
-        data = [[1, 2, 3, 10], [4, 5, 6, 11], [7, 8, 9, 12]]
-        fnames = ['a', 'b', 'c', 'd']
-        test = self.constructor(data, featureNames=fnames)
-
-        expRetRaw = [[1, 3, 2], [4, 6, 5], [7, 9, 8]]
-        expRetNames = ['a', 'c', 'b']
-        exp = self.constructor(expRetRaw, featureNames=expRetNames)
-
-        test.retainFeatures(expRetNames)
-        assert test == exp
-
-
-    def test_retainFeatures_function_selectionGap(self):
-        data = [0, 1, 1, 1, 0, 0, 0, 0, 1, 0]
-        fnames = ['0', '1', '2', '3', '4', '5', '6', '7', '8', '9']
-
-        retainIndices = [3, 5, 6, 9]
-
-        def sel(feature):
-            if int(feature.getFeatureName(0)) in retainIndices:
-                return True
-            else:
-                return False
-
-        toTest = self.constructor(data, featureNames=fnames)
-
-        toTest.retainFeatures(sel)
-
-        expRaw = [1, 0, 0, 0]
-        expNames = ['3', '5', '6', '9']
-        expTest = self.constructor(expRaw, featureNames=expNames)
-
-        assert toTest == expTest
-
-
-    def test_retainFeatures_functionIntoFEmpty(self):
-        """ Test retainFeatures() by removing all featuress using a function """
-        data = [[1, 2, 3], [4, 5, 6], [7, 8, 9]]
-        toTest = self.constructor(data)
-        expTest = self.constructor(data)
-
-        def allTrue(point):
-            return True
-
-<<<<<<< HEAD
-        toTest.retainFeatures(allTrue)
-        assert toTest.isIdentical(expTest)
-=======
-        ret = toTest.extractFeatures(allTrue)
-        assert ret.isIdentical(expRet)
-
-        data = [[], [], []]
-        data = numpy.array(data)
-        exp = self.constructor(data)
-
-        assert toTest.isIdentical(exp)
->>>>>>> c1eae212
-
-    def test_retainFeatures_function_returnPointEmpty(self):
-        data = [[1, 2, 3], [4, 5, 6], [7, 8, 9]]
-        toTest = self.constructor(data)
-
-        def takeNone(point):
-            return False
-
-        toTest.retainFeatures(takeNone)
-
-        data = [[], [], []]
-        data = numpy.array(data)
-        expTest = self.constructor(data)
-
-        assert toTest.isIdentical(expTest)
-
-
-    def test_retainFeatures_handmadeFunction(self):
-        """ Test retainFeatures() against handmade output for function retention """
-        data = [[1, 2, 3, -1], [4, 5, 6, -2], [7, 8, 9, -3]]
-        toTest = self.constructor(data)
-
-        def absoluteOne(feature):
-            if 1 in feature or -1 in feature:
-                return True
-            return False
-
-        toTest.retainFeatures(absoluteOne)
-        exp = self.constructor([[1, -1], [4, -2], [7, -3]])
-        assert toTest.isIdentical(exp)
-
-    def test_retainFeatures_func_NamePath_preservation(self):
-        data = [[1, 2, 3, -1], [4, 5, 6, -2], [7, 8, 9, -3]]
-        toTest = self.constructor(data)
-
-        def absoluteOne(feature):
-            if 1 in feature or -1 in feature:
-                return True
-            return False
-
-        toTest._name = "testName"
-        toTest._absPath = "testAbsPath"
-        toTest._relPath = "testRelPath"
-
-        toTest.retainFeatures(absoluteOne)
-
-        assert toTest.name == "testName"
-        assert toTest.absolutePath == "testAbsPath"
-        assert toTest.relativePath == 'testRelPath'
-
-
-    def test_retainFeatures_handmadeFunctionWithFeatureName(self):
-        """ Test retainFeatures() against handmade output for function retainion with featureNames """
-        data = [[1, 2, 3, -1], [4, 5, 6, -2], [7, 8, 9, -3]]
-        featureNames = ["one", "two", "three", "neg"]
-        pointNames = ['1', '4', '7']
-        toTest = self.constructor(data, pointNames=pointNames, featureNames=featureNames)
-
-        def absoluteOne(feature):
-            if 1 in feature or -1 in feature:
-                return True
-            return False
-
-        toTest.retainFeatures(absoluteOne)
-        exp = self.constructor([[1, -1], [4, -2], [7, -3]], pointNames=pointNames, featureNames=['one', 'neg'])
-        assert toTest.isIdentical(exp)
-
-    @raises(ArgumentException)
-    def test_retainFeatures_exceptionStartInvalid(self):
-        """ Test retainFeatures() for ArgumentException when start is not a valid feature index """
-        featureNames = ["one", "two", "three"]
-        data = [[1, 2, 3], [4, 5, 6], [7, 8, 9]]
-        toTest = self.constructor(data, featureNames=featureNames)
-        toTest.retainFeatures(start=1.1, end=2)
-
-    @raises(ArgumentException)
-    def test_retainFeatures_exceptionStartInvalidFeatureName(self):
-        """ Test retainFeatures() for ArgumentException when start is not a valid feature FeatureName """
-        featureNames = ["one", "two", "three"]
-        data = [[1, 2, 3], [4, 5, 6], [7, 8, 9]]
-        toTest = self.constructor(data, featureNames=featureNames)
-        toTest.retainFeatures(start="wrong", end=2)
-
-    @raises(ArgumentException)
-    def test_retainFeatures_exceptionEndInvalid(self):
-        """ Test retainFeatures() for ArgumentException when start is not a valid feature index """
-        featureNames = ["one", "two", "three"]
-        data = [[1, 2, 3], [4, 5, 6], [7, 8, 9]]
-        toTest = self.constructor(data, featureNames=featureNames)
-        toTest.retainFeatures(start=0, end=5)
-
-    @raises(ArgumentException)
-    def test_retainFeatures_exceptionEndInvalidFeatureName(self):
-        """ Test retainFeatures() for ArgumentException when start is not a valid featureName """
-        featureNames = ["one", "two", "three"]
-        data = [[1, 2, 3], [4, 5, 6], [7, 8, 9]]
-        toTest = self.constructor(data, featureNames=featureNames)
-        toTest.retainFeatures(start="two", end="five")
-
-    @raises(ArgumentException)
-    def test_retainFeatures_exceptionInversion(self):
-        """ Test retainFeatures() for ArgumentException when start comes after end """
-        featureNames = ["one", "two", "three"]
-        data = [[1, 2, 3], [4, 5, 6], [7, 8, 9]]
-        toTest = self.constructor(data, featureNames=featureNames)
-        toTest.retainFeatures(start=2, end=0)
-
-    @raises(ArgumentException)
-    def test_retainFeatures_exceptionInversionFeatureName(self):
-        """ Test retainFeatures() for ArgumentException when start comes after end as FeatureNames"""
-        featureNames = ["one", "two", "three"]
-        data = [[1, 2, 3], [4, 5, 6], [7, 8, 9]]
-        toTest = self.constructor(data, featureNames=featureNames)
-        toTest.retainFeatures(start="two", end="one")
-
-
-    def test_retainFeatures_rangeIntoFEmpty(self):
-        """ Test retainFeatures() removes all Featuress using ranges """
-        featureNames = ["one", "two", "three"]
-        data = [[1, 2, 3], [4, 5, 6], [7, 8, 9]]
-        toTest = self.constructor(data, featureNames=featureNames)
-        expTest = self.constructor(data, featureNames=featureNames)
-        toTest.retainFeatures(start=0, end=2)
-
-        assert toTest.isIdentical(expTest)
-
-<<<<<<< HEAD
-=======
-        assert toTest.isIdentical(exp)
->>>>>>> c1eae212
-
-    def test_retainFeatures_handmadeRange(self):
-        """ Test retainFeatures() against handmade output for range retention """
-        data = [[1, 2, 3], [4, 5, 6], [7, 8, 9]]
-        toTest = self.constructor(data)
-        toTest.retainFeatures(start=1, end=2)
-
-        expectedTest = self.constructor([[2, 3], [5, 6], [8, 9]])
-
-        assert expectedTest.isIdentical(toTest)
-
-    def test_retainFeatures_range_NamePath_preservation(self):
-        data = [[1, 2, 3], [4, 5, 6], [7, 8, 9]]
-        toTest = self.constructor(data)
-
-        toTest._name = "testName"
-        toTest._absPath = "testAbsPath"
-        toTest._relPath = "testRelPath"
-
-        toTest.retainFeatures(start=1, end=2)
-
-        assert toTest.name == "testName"
-        assert toTest.absolutePath == "testAbsPath"
-        assert toTest.relativePath == 'testRelPath'
-
-
-    def test_retainFeatures_handmadeWithFeatureNames(self):
-        """ Test retainFeatures() against handmade output for range retention with FeatureNames """
-        featureNames = ["one", "two", "three"]
-        pointNames = ['1', '4', '7']
-        data = [[1, 2, 3], [4, 5, 6], [7, 8, 9]]
-
-        toTest = self.constructor(data, pointNames=pointNames, featureNames=featureNames)
-        toTest.retainFeatures(start=1, end=2)
-
-        expectedTest = self.constructor([[2, 3], [5, 6], [8, 9]], pointNames=pointNames, featureNames=["two", "three"])
-
-        assert expectedTest.isIdentical(toTest)
-
-    def test_retainFeatures_handmade_calling_featureNames(self):
-        featureNames = ["one", "two", "three"]
-        pointNames = ['1', '4', '7']
-        data = [[1, 2, 3], [4, 5, 6], [7, 8, 9]]
-
-        toTest = self.constructor(data, pointNames=pointNames, featureNames=featureNames)
-        toTest.retainFeatures(start="two", end="three")
-
-        expectedTest = self.constructor([[2, 3], [5, 6], [8, 9]], pointNames=pointNames, featureNames=["two", "three"])
-
-        assert expectedTest.isIdentical(toTest)
-
-    def test_retainFeatures_handmadeString(self):
-        featureNames = ["one", "two", "three"]
-        pointNames = ['p1', 'p2', 'p3']
-        data = [[1, 2, 3], [4, 5, 6], [7, 8, 9]]
-
-        #test pointName=value
-        toTest = self.constructor(data, pointNames=pointNames, featureNames=featureNames)
-        toTest.retainFeatures('p2=5')
-        expectedTest = self.constructor([[2], [5], [8]], pointNames=pointNames, featureNames=[featureNames[1]])
-
-        assert expectedTest.isIdentical(toTest)
-
-        #test featureName==value
-        toTest = self.constructor(data, pointNames=pointNames, featureNames=featureNames)
-        toTest.retainFeatures('p1==1')
-        expectedTest = self.constructor([[1], [4], [7]], pointNames=pointNames, featureNames=[featureNames[0]])
-
-        assert expectedTest.isIdentical(toTest)
-
-        #test featureName<value
-        toTest = self.constructor(data, pointNames=pointNames, featureNames=featureNames)
-        toTest.retainFeatures('p3<9')
-        expectedTest = self.constructor([[1, 2], [4, 5], [7, 8]], pointNames=pointNames, featureNames=featureNames[:-1])
-
-        assert expectedTest.isIdentical(toTest)
-
-        #test featureName<=value
-        toTest = self.constructor(data, pointNames=pointNames, featureNames=featureNames)
-        toTest.retainFeatures('p3<=8')
-        expectedTest = self.constructor([[1, 2], [4, 5], [7, 8]], pointNames=pointNames, featureNames=featureNames[:-1])
-
-        assert expectedTest.isIdentical(toTest)
-
-        #test featureName>value
-        toTest = self.constructor(data, pointNames=pointNames, featureNames=featureNames)
-        toTest.retainFeatures('p3>8')
-        expectedTest = self.constructor([[3], [6], [9]], pointNames=pointNames, featureNames=[featureNames[-1]])
-
-        assert expectedTest.isIdentical(toTest)
-
-        #test featureName>=value
-        toTest = self.constructor(data, pointNames=pointNames, featureNames=featureNames)
-        toTest.retainFeatures('p3>8.5')
-        expectedTest = self.constructor([[3], [6], [9]], pointNames=pointNames, featureNames=[featureNames[-1]])
-
-        assert expectedTest.isIdentical(toTest)
-
-        #test featureName!=value
-        toTest = self.constructor(data, pointNames=pointNames, featureNames=featureNames)
-        toTest.retainFeatures('p1!=1.0')
-        expectedTest = self.constructor([[2, 3], [5, 6], [8, 9]], pointNames=pointNames, featureNames=featureNames[1:])
-
-        assert expectedTest.isIdentical(toTest)
-
-        #test featureName<value and return back an empty
-        toTest = self.constructor(data, pointNames=pointNames, featureNames=featureNames)
-        toTest.retainFeatures('p1<1')
-        expectedTest = self.constructor([[], [], []], pointNames=pointNames)
-
-        assert expectedTest.isIdentical(toTest)
-
-        #test featureName<value and return back all data
-        toTest = self.constructor(data, pointNames=pointNames, featureNames=featureNames)
-        toTest.retainFeatures('p1>0')
-        expectedTest = self.constructor(data, pointNames=pointNames, featureNames=featureNames)
-
-        assert expectedTest.isIdentical(toTest)
-
-    def test_retainFeatures_handmadeStringWithOperatorWhitespace(self):
-        featureNames = ["one", "two", "three"]
-        pointNames = ['p1', 'p2', 'p3']
-        data = [[1, 2, 3], [4, 5, 6], [7, 8, 9]]
-
-        #test pointName=value
-        toTest = self.constructor(data, pointNames=pointNames, featureNames=featureNames)
-        toTest.retainFeatures('p2 = 5')
-        expectedTest = self.constructor([[2], [5], [8]], pointNames=pointNames, featureNames=[featureNames[1]])
-
-        assert expectedTest.isIdentical(toTest)
-
-        #test featureName==value
-        toTest = self.constructor(data, pointNames=pointNames, featureNames=featureNames)
-        toTest.retainFeatures('p1 == 1')
-        expectedTest = self.constructor([[1], [4], [7]], pointNames=pointNames, featureNames=[featureNames[0]])
-
-        assert expectedTest.isIdentical(toTest)
-
-        #test featureName<value
-        toTest = self.constructor(data, pointNames=pointNames, featureNames=featureNames)
-        toTest.retainFeatures('p3 < 9')
-        expectedTest = self.constructor([[1, 2], [4, 5], [7, 8]], pointNames=pointNames, featureNames=featureNames[:-1])
-
-        assert expectedTest.isIdentical(toTest)
-
-        #test featureName<=value
-        toTest = self.constructor(data, pointNames=pointNames, featureNames=featureNames)
-        toTest.retainFeatures('p3 <= 8')
-        expectedTest = self.constructor([[1, 2], [4, 5], [7, 8]], pointNames=pointNames, featureNames=featureNames[:-1])
-
-        assert expectedTest.isIdentical(toTest)
-
-        #test featureName>value
-        toTest = self.constructor(data, pointNames=pointNames, featureNames=featureNames)
-        toTest.retainFeatures('p3 > 8')
-        expectedTest = self.constructor([[3], [6], [9]], pointNames=pointNames, featureNames=[featureNames[-1]])
-
-        assert expectedTest.isIdentical(toTest)
-
-        #test featureName>=value
-        toTest = self.constructor(data, pointNames=pointNames, featureNames=featureNames)
-        toTest.retainFeatures('p3 > 8.5')
-        expectedTest = self.constructor([[3], [6], [9]], pointNames=pointNames, featureNames=[featureNames[-1]])
-
-        assert expectedTest.isIdentical(toTest)
-
-        #test featureName!=value
-        toTest = self.constructor(data, pointNames=pointNames, featureNames=featureNames)
-        toTest.retainFeatures('p1 != 1.0')
-        expectedTest = self.constructor([[2, 3], [5, 6], [8, 9]], pointNames=pointNames, featureNames=featureNames[1:])
-
-        assert expectedTest.isIdentical(toTest)
-
-        #test featureName<value and return back an empty
-        toTest = self.constructor(data, pointNames=pointNames, featureNames=featureNames)
-        toTest.retainFeatures('p1 < 1')
-        expectedTest = self.constructor([[], [], []], pointNames=pointNames)
-
-        assert expectedTest.isIdentical(toTest)
-
-        #test featureName<value and return back all data
-        toTest = self.constructor(data, pointNames=pointNames, featureNames=featureNames)
-        toTest.retainFeatures('p1 > 0')
-        expectedTest = self.constructor(data, pointNames=pointNames, featureNames=featureNames)
-
-        assert expectedTest.isIdentical(toTest)
-
-    def test_retainFeatures_handmadeStringWithPointWhitespace(self):
-        featureNames = ["one", "two", "three"]
-        pointNames = ['pt 1', 'pt 2', 'pt 3']
-        data = [[1, 2, 3], [4, 5, 6], [7, 8, 9]]
-
-        #test pointName=value with no operator whitespace
-        toTest = self.constructor(data, pointNames=pointNames, featureNames=featureNames)
-        toTest.retainFeatures('pt 2=5')
-        expectedTest = self.constructor([[2], [5], [8]], pointNames=pointNames, featureNames=[featureNames[1]])
-
-        assert expectedTest.isIdentical(toTest)
-
-        #test pointName=value with operator whitespace
-        toTest = self.constructor(data, pointNames=pointNames, featureNames=featureNames)
-        toTest.retainFeatures('pt 2 = 5')
-        expectedTest = self.constructor([[2], [5], [8]], pointNames=pointNames, featureNames=[featureNames[1]])
-
-        assert expectedTest.isIdentical(toTest)
-
-    @raises(ArgumentException)
-    def test_retainFeatures_handmadeString_pointNotExist(self):
-        featureNames = ["one", "two", "three"]
-        pointNames = ['1', '4', '7']
-        data = [[1, 2, 3], [4, 5, 6], [7, 8, 9]]
-
-        toTest = self.constructor(data, pointNames=pointNames, featureNames=featureNames)
-        toTest.retainFeatures('5=1')
-
-    def test_retainFeatures_numberOnly(self):
-        self.back_extract_numberOnly('feature')
-
-    def test_retainFeatures_numberAndRandomize(self):
-        self.back_extract_numberAndRandomize('feature')
-
-<<<<<<< HEAD
-=======
-
-    ################
-    # deletePoints #
-    ################
-    def test_deletePoints_handmadeSingle(self):
-        """ Test deletePoints() against handmade output when extracting one point """
-        data = [[1, 2, 3], [4, 5, 6], [7, 8, 9]]
-        toTest = self.constructor(data)
-        toTest.deletePoints(0)
-        expEnd = self.constructor([[4, 5, 6], [7, 8, 9]])
-        assert toTest.isIdentical(expEnd)
-
-    def test_deletePoints_index_NamePath_Preserve(self):
-        data = [[1, 2, 3], [4, 5, 6], [7, 8, 9]]
-        toTest = self.constructor(data)
-
-        toTest._name = 'testName'
-        toTest._absPath = 'testAbsPath'
-        toTest._relPath = 'testRelPath'
-
-        toTest.deletePoints(0)
-
-        assert toTest.name == "testName"
-        assert toTest.absolutePath == "testAbsPath"
-        assert toTest.relativePath == 'testRelPath'
-
-
-    def test_deletePoints_ListIntoPEmpty(self):
-        """ Test deletePoints() by removing a list of all points """
-        data = [[1, 2, 3], [4, 5, 6], [7, 8, 9], [10, 11, 12]]
-        toTest = self.constructor(data)
-        toTest.deletePoints([0, 1, 2, 3])
-
-        data = [[], [], []]
-        data = numpy.array(data).T
-        exp = self.constructor(data)
-
-        assert toTest.isIdentical(exp)
-
-
-    def test_deletePoints_handmadeListSequence(self):
-        """ Test deletePoints() against handmade output for several list extractions """
-        data = [[1, 2, 3], [4, 5, 6], [7, 8, 9], [10, 11, 12]]
-        names = ['1', '4', '7', '10']
-        toTest = self.constructor(data, pointNames=names)
-        toTest.deletePoints('1')
-        exp1 = self.constructor([[4, 5, 6], [7, 8, 9], [10, 11, 12]], pointNames=['4', '7', '10'])
-        assert toTest.isIdentical(exp1)
-        toTest.deletePoints([1, 2])
-        exp2 = self.constructor([[4, 5, 6]], pointNames=['4'])
-        assert toTest.isIdentical(exp2)
-
-    def test_deletePoints_handmadeListOrdering(self):
-        """ Test deletePoints() against handmade output for out of order extraction """
-        data = [[1, 2, 3], [4, 5, 6], [7, 8, 9], [10, 11, 12], [13, 14, 15]]
-        names = ['1', '4', '7', '10', '13']
-        toTest = self.constructor(data, pointNames=names)
-        toTest.deletePoints([3, 4, 1])
-        expEnd = self.constructor([[1, 2, 3], [7, 8, 9]], pointNames=['1', '7'])
-        assert toTest.isIdentical(expEnd)
-
-    def test_deletePoints_List_trickyOrdering(self):
-        data = [[0], [2], [2], [2], [0], [0], [0], [0], [2], [0]]
-        toDelete = [6, 5, 3, 9]
-
-        toTest = self.constructor(data)
-
-        toTest.deletePoints(toDelete)
-
-        expRaw = [[0], [2], [2], [0], [0], [2]]
-        expRem = self.constructor(expRaw)
-
-        assert toTest == expRem
-
-    def test_deletePoints_function_selectionGap(self):
-        data = [[0], [2], [2], [2], [0], [0], [0], [0], [2], [0]]
-        extractIndices = [3, 5, 6, 9]
-        pnames = ['0', '1', '2', '3', '4', '5', '6', '7', '8', '9']
-
-        def sel(point):
-            if int(point.getPointName(0)) in extractIndices:
-                return True
-            else:
-                return False
-
-        toTest = self.constructor(data, pointNames=pnames)
-
-        toTest.deletePoints(sel)
-
-        expRaw = [[0], [2], [2], [0], [0], [2]]
-        expNames = ['0', '1', '2', '4', '7', '8']
-        expRem = self.constructor(expRaw, pointNames=expNames)
-
-        assert toTest == expRem
-
-
-    def test_deletePoints_functionIntoPEmpty(self):
-        """ Test deletePoints() by removing all points using a function """
-        data = [[1, 2, 3], [4, 5, 6], [7, 8, 9]]
-        toTest = self.constructor(data)
-
-        def allTrue(point):
-            return True
-
-        toTest.deletePoints(allTrue)
-
-        data = [[], [], []]
-        data = numpy.array(data).T
-        exp = self.constructor(data)
-
-        assert toTest.isIdentical(exp)
-
-    def test_deletePoints_function_returnPointEmpty(self):
-        data = [[1, 2, 3], [4, 5, 6], [7, 8, 9]]
-        toTest = self.constructor(data)
-        exp = self.constructor(data)
-
-        def takeNone(point):
-            return False
-
-        #		import pdb
-        #		pdb.set_trace()
-
-        toTest.deletePoints(takeNone)
-
-        assert toTest.isIdentical(exp)
-
-    def test_deletePoints_handmadeFunction(self):
-        """ Test deletePoints() against handmade output for function extraction """
-        data = [[1, 2, 3], [4, 5, 6], [7, 8, 9]]
-        toTest = self.constructor(data)
-
-        def oneOrFour(point):
-            if 1 in point or 4 in point:
-                return True
-            return False
-
-        toTest.deletePoints(oneOrFour)
-        expEnd = self.constructor([[7, 8, 9]])
-        assert toTest.isIdentical(expEnd)
-
-    def test_deletePoints_func_NamePath_preservation(self):
-        data = [[1, 2, 3], [4, 5, 6], [7, 8, 9]]
-        toTest = self.constructor(data)
-
-        def oneOrFour(point):
-            if 1 in point or 4 in point:
-                return True
-            return False
-
-        toTest._name = "testName"
-        toTest._absPath = "testAbsPath"
-        toTest._relPath = "testRelPath"
-
-        toTest.deletePoints(oneOrFour)
-
-        assert toTest.name == "testName"
-        assert toTest.absolutePath == "testAbsPath"
-        assert toTest.relativePath == 'testRelPath'
-
-
-    def test_deletePoints_handmadeFuncionWithFeatureNames(self):
-        """ Test deletePoints() against handmade output for function extraction with featureNames"""
-        featureNames = ["one", "two", "three"]
-        data = [[1, 2, 3], [4, 5, 6], [7, 8, 9]]
-        toTest = self.constructor(data, featureNames=featureNames)
-
-        def oneOrFour(point):
-            if 1 in point or 4 in point:
-                return True
-            return False
-
-        toTest.deletePoints(oneOrFour)
-        expEnd = self.constructor([[7, 8, 9]], featureNames=featureNames)
-        assert toTest.isIdentical(expEnd)
-
-
-    @raises(ArgumentException)
-    def test_deletePoints_exceptionStartInvalid(self):
-        """ Test extracPoints() for ArgumentException when start is not a valid point index """
-        featureNames = ["one", "two", "three"]
-        data = [[1, 2, 3], [4, 5, 6], [7, 8, 9]]
-        toTest = self.constructor(data, featureNames=featureNames)
-        toTest.deletePoints(start=1.1, end=2)
-
-    @raises(ArgumentException)
-    def test_deletePoints_exceptionEndInvalid(self):
-        """ Test deletePoints() for ArgumentException when start is not a valid Point index """
-        featureNames = ["one", "two", "three"]
-        data = [[1, 2, 3], [4, 5, 6], [7, 8, 9]]
-        toTest = self.constructor(data, featureNames=featureNames)
-        toTest.deletePoints(start=1, end=5)
-
-    @raises(ArgumentException)
-    def test_deletePoints_exceptionInversion(self):
-        """ Test deletePoints() for ArgumentException when start comes after end """
-        featureNames = ["one", "two", "three"]
-        data = [[1, 2, 3], [4, 5, 6], [7, 8, 9]]
-        toTest = self.constructor(data, featureNames=featureNames)
-        toTest.deletePoints(start=2, end=0)
-
-    def test_deletePoints_handmadeRange(self):
-        """ Test deletePoints() against handmade output for range extraction """
-        data = [[1, 2, 3], [4, 5, 6], [7, 8, 9]]
-        toTest = self.constructor(data)
-        toTest.deletePoints(start=1, end=2)
-
-        expectedTest = self.constructor([[1, 2, 3]])
-
-        assert expectedTest.isIdentical(toTest)
-
-    def test_deletePoints_range_NamePath_preservation(self):
-        data = [[1, 2, 3], [4, 5, 6], [7, 8, 9]]
-        toTest = self.constructor(data)
-
-        toTest._name = "testName"
-        toTest._absPath = "testAbsPath"
-        toTest._relPath = "testRelPath"
-
-        toTest.deletePoints(start=1, end=2)
-
-        assert toTest.name == "testName"
-        assert toTest.absolutePath == "testAbsPath"
-        assert toTest.relativePath == 'testRelPath'
-
-
-    def test_deletePoints_rangeIntoPEmpty(self):
-        """ Test deletePoints() removes all points using ranges """
-        featureNames = ["one", "two", "three"]
-        pointNames = ['1', '4', '7']
-        data = [[1, 2, 3], [4, 5, 6], [7, 8, 9]]
-        toTest = self.constructor(data, pointNames=pointNames, featureNames=featureNames)
-        toTest.deletePoints(start=0, end=2)
-
-        data = [[], [], []]
-        data = numpy.array(data).T
-        exp = self.constructor(data, featureNames=featureNames)
-
-        assert toTest.isIdentical(exp)
-
-
-    def test_deletePoints_handmadeRangeWithFeatureNames(self):
-        """ Test deletePoints() against handmade output for range extraction with featureNames """
-        featureNames = ["one", "two", "three"]
-        pointNames = ['1', '4', '7']
-        data = [[1, 2, 3], [4, 5, 6], [7, 8, 9]]
-        toTest = self.constructor(data, pointNames=pointNames, featureNames=featureNames)
-        toTest.deletePoints(start=1, end=2)
-
-        expectedTest = self.constructor([[1, 2, 3]], pointNames=['1'], featureNames=featureNames)
-
-        assert expectedTest.isIdentical(toTest)
-
-    def test_deletePoints_handmadeRangeRand_FM(self):
-        """ Test deletePoints() for correct sizes when using randomized range extraction and featureNames """
-        featureNames = ["one", "two", "three"]
-        data = [[1, 2, 3], [4, 5, 6], [7, 8, 9]]
-        toTest = self.constructor(data, featureNames=featureNames)
-        toTest.deletePoints(start=0, end=2, number=2, randomize=True)
-
-        assert toTest.points == 1
-
-    def test_deletePoints_handmadeRangeDefaults(self):
-        """ Test deletePoints uses the correct defaults in the case of range based extraction """
-        featureNames = ["one", "two", "three"]
-        pointNames = ['1', '4', '7']
-        data = [[1, 2, 3], [4, 5, 6], [7, 8, 9]]
-        toTest = self.constructor(data, pointNames=pointNames, featureNames=featureNames)
-        toTest.deletePoints(end=1)
-
-        expectedTest = self.constructor([[7, 8, 9]], pointNames=['7'], featureNames=featureNames)
-
-        assert expectedTest.isIdentical(toTest)
-
-        toTest = self.constructor(data, pointNames=pointNames, featureNames=featureNames)
-        toTest.deletePoints(start=1)
-
-        expectedTest = self.constructor([[1, 2, 3]], pointNames=['1'], featureNames=featureNames)
-
-        assert expectedTest.isIdentical(toTest)
-
-    def test_deletePoints_handmade_calling_pointNames(self):
-        featureNames = ["one", "two", "three"]
-        pointNames = ['1', '4', '7']
-        data = [[1, 2, 3], [4, 5, 6], [7, 8, 9]]
-
-        toTest = self.constructor(data, pointNames=pointNames, featureNames=featureNames)
-        toTest.deletePoints(start='4', end='7')
-        expectedTest = self.constructor([[1, 2, 3]], pointNames=pointNames[:1], featureNames=featureNames)
-        assert expectedTest.isIdentical(toTest)
-
-    def test_deletePoints_handmadeString(self):
-        featureNames = ["one", "two", "three"]
-        pointNames = ['1', '4', '7']
-        data = [[1, 2, 3], [4, 5, 6], [7, 8, 9]]
-
-        #test featureName=value
-        toTest = self.constructor(data, pointNames=pointNames, featureNames=featureNames)
-        toTest.deletePoints('one=1')
-        expectedTest = self.constructor([[4, 5, 6], [7, 8, 9]], pointNames=pointNames[1:], featureNames=featureNames)
-        assert expectedTest.isIdentical(toTest)
-
-        #test featureName==value
-        toTest = self.constructor(data, pointNames=pointNames, featureNames=featureNames)
-        toTest.deletePoints('one==1')
-        expectedTest = self.constructor([[4, 5, 6], [7, 8, 9]], pointNames=pointNames[1:], featureNames=featureNames)
-        assert expectedTest.isIdentical(toTest)
-
-        #test featureName<value
-        toTest = self.constructor(data, pointNames=pointNames, featureNames=featureNames)
-        toTest.deletePoints('one<2')
-        expectedTest = self.constructor([[4, 5, 6], [7, 8, 9]], pointNames=pointNames[1:], featureNames=featureNames)
-        assert expectedTest.isIdentical(toTest)
-
-        #test featureName<=value
-        toTest = self.constructor(data, pointNames=pointNames, featureNames=featureNames)
-        toTest.deletePoints('one<=1')
-        expectedTest = self.constructor([[4, 5, 6], [7, 8, 9]], pointNames=pointNames[1:], featureNames=featureNames)
-        assert expectedTest.isIdentical(toTest)
-
-        #test featureName>value
-        toTest = self.constructor(data, pointNames=pointNames, featureNames=featureNames)
-        toTest.deletePoints('one>4')
-        expectedTest = self.constructor([[1, 2, 3], [4, 5, 6]], pointNames=pointNames[:-1], featureNames=featureNames)
-        assert expectedTest.isIdentical(toTest)
-
-        #test featureName>=value
-        toTest = self.constructor(data, pointNames=pointNames, featureNames=featureNames)
-        toTest.deletePoints('one>=7')
-        expectedTest = self.constructor([[1, 2, 3], [4, 5, 6]], pointNames=pointNames[:-1], featureNames=featureNames)
-        assert expectedTest.isIdentical(toTest)
-
-        #test featureName!=value
-        toTest = self.constructor(data, pointNames=pointNames, featureNames=featureNames)
-        toTest.deletePoints('one!=4')
-        expectedTest = self.constructor([[4, 5, 6]], pointNames=[pointNames[1]], featureNames=featureNames)
-        assert expectedTest.isIdentical(toTest)
-
-        #test featureName<value and return back an empty
-        assert expectedTest.isIdentical(toTest)
-        toTest = self.constructor(data, pointNames=pointNames, featureNames=featureNames)
-        toTest.deletePoints('one<1')
-        expectedTest = self.constructor(data, pointNames=pointNames, featureNames=featureNames)
-        assert expectedTest.isIdentical(toTest)
-
-        #test featureName<value and return back all data
-        assert expectedTest.isIdentical(toTest)
-        toTest = self.constructor(data, pointNames=pointNames, featureNames=featureNames)
-        toTest.deletePoints('one>0')
-        expectedTest = self.constructor([], featureNames=featureNames)
-        assert expectedTest.isIdentical(toTest)
-
-    def test_deletePoints_handmadeStringWithOperatorWhitespace(self):
-        featureNames = ["one", "two", "three"]
-        pointNames = ['1', '4', '7']
-        data = [[1, 2, 3], [4, 5, 6], [7, 8, 9]]
-
-        #test featureName=value
-        toTest = self.constructor(data, pointNames=pointNames, featureNames=featureNames)
-        toTest.deletePoints('one = 1')
-        expectedTest = self.constructor([[4, 5, 6], [7, 8, 9]], pointNames=pointNames[1:], featureNames=featureNames)
-        assert expectedTest.isIdentical(toTest)
-
-        #test featureName==value
-        toTest = self.constructor(data, pointNames=pointNames, featureNames=featureNames)
-        toTest.deletePoints('one == 1')
-        expectedTest = self.constructor([[4, 5, 6], [7, 8, 9]], pointNames=pointNames[1:], featureNames=featureNames)
-        assert expectedTest.isIdentical(toTest)
-
-        #test featureName<value
-        toTest = self.constructor(data, pointNames=pointNames, featureNames=featureNames)
-        toTest.deletePoints('one < 2')
-        expectedTest = self.constructor([[4, 5, 6], [7, 8, 9]], pointNames=pointNames[1:], featureNames=featureNames)
-        assert expectedTest.isIdentical(toTest)
-
-        #test featureName<=value
-        toTest = self.constructor(data, pointNames=pointNames, featureNames=featureNames)
-        toTest.deletePoints('one <= 1')
-        expectedTest = self.constructor([[4, 5, 6], [7, 8, 9]], pointNames=pointNames[1:], featureNames=featureNames)
-        assert expectedTest.isIdentical(toTest)
-
-        #test featureName>value
-        toTest = self.constructor(data, pointNames=pointNames, featureNames=featureNames)
-        toTest.deletePoints('one > 4')
-        expectedTest = self.constructor([[1, 2, 3], [4, 5, 6]], pointNames=pointNames[:-1], featureNames=featureNames)
-        assert expectedTest.isIdentical(toTest)
-
-        #test featureName>=value
-        toTest = self.constructor(data, pointNames=pointNames, featureNames=featureNames)
-        toTest.deletePoints('one >= 7')
-        expectedTest = self.constructor([[1, 2, 3], [4, 5, 6]], pointNames=pointNames[:-1], featureNames=featureNames)
-        assert expectedTest.isIdentical(toTest)
-
-        #test featureName!=value
-        toTest = self.constructor(data, pointNames=pointNames, featureNames=featureNames)
-        toTest.deletePoints('one != 4')
-        expectedTest = self.constructor([[4, 5, 6]], pointNames=[pointNames[1]], featureNames=featureNames)
-        assert expectedTest.isIdentical(toTest)
-
-        #test featureName<value and return back an empty
-        assert expectedTest.isIdentical(toTest)
-        toTest = self.constructor(data, pointNames=pointNames, featureNames=featureNames)
-        toTest.deletePoints('one < 1')
-        expectedTest = self.constructor(data, pointNames=pointNames, featureNames=featureNames)
-        assert expectedTest.isIdentical(toTest)
-
-        #test featureName<value and return back all data
-        assert expectedTest.isIdentical(toTest)
-        toTest = self.constructor(data, pointNames=pointNames, featureNames=featureNames)
-        toTest.deletePoints('one > 0')
-        expectedTest = self.constructor([], featureNames=featureNames)
-        assert expectedTest.isIdentical(toTest)
-
-    def test_deletePoints_handmadeStringWithFeatureWhitespace(self):
-        featureNames = ["feature one", "feature two", "feature three"]
-        pointNames = ['1', '4', '7']
-        data = [[1, 2, 3], [4, 5, 6], [7, 8, 9]]
-
-        #test featureName=value
-        toTest = self.constructor(data, pointNames=pointNames, featureNames=featureNames)
-        toTest.deletePoints('feature one=1')
-        expectedTest = self.constructor([[4, 5, 6], [7, 8, 9]], pointNames=pointNames[1:], featureNames=featureNames)
-        assert expectedTest.isIdentical(toTest)
-
-        #test featureName=value with operator whitespace
-        toTest = self.constructor(data, pointNames=pointNames, featureNames=featureNames)
-        toTest.deletePoints('feature one = 1')
-        expectedTest = self.constructor([[4, 5, 6], [7, 8, 9]], pointNames=pointNames[1:], featureNames=featureNames)
-        assert expectedTest.isIdentical(toTest)
-
-    @raises(ArgumentException)
-    def test_deletePoints_handmadeString_featureNotExist(self):
-        featureNames = ["one", "two", "three"]
-        pointNames = ['1', '4', '7']
-        data = [[1, 2, 3], [4, 5, 6], [7, 8, 9]]
-
-        toTest = self.constructor(data, pointNames=pointNames, featureNames=featureNames)
-        toTest.deletePoints('four=1')
-
-    def test_deletePoints_numberOnly(self):
-        self.back_extract_numberOnly('point')
-
-    def test_deletePoints_numberAndRandomize(self):
-        self.back_extract_numberAndRandomize('point')
-
-    #TODO an extraction test where all data is removed
-    #TODO extraction tests for all of the number and randomize combinations
-
-    ##################
-    # deleteFeatures #
-    ##################
-
-    def test_deleteFeatures_handmadeSingle(self):
-        """ Test deleteFeatures() against handmade output when extracting one feature """
-        data = [[1, 2, 3], [4, 5, 6], [7, 8, 9]]
-        toTest = self.constructor(data)
-        toTest.deleteFeatures(0)
-
-        expEnd = self.constructor([[2, 3], [5, 6], [8, 9]])
-        assert toTest.isIdentical(expEnd)
-
-    def test_deleteFeatures_List_NamePath_Preserve(self):
-        data = [[1, 2, 3], [4, 5, 6], [7, 8, 9]]
-        toTest = self.constructor(data)
-
-        toTest._name = "testName"
-        toTest._absPath = "testAbsPath"
-        toTest._relPath = "testRelPath"
-
-        toTest.deleteFeatures(0)
-
-        assert toTest.path == 'testAbsPath'
-        assert toTest.absolutePath == 'testAbsPath'
-        assert toTest.relativePath == 'testRelPath'
-
-
-    def test_deleteFeatures_ListIntoFEmpty(self):
-        """ Test deleteFeatures() by removing a list of all features """
-        data = [[1, 2, 3], [4, 5, 6], [7, 8, 9], [10, 11, 12]]
-        toTest = self.constructor(data)
-        toTest.deleteFeatures([0, 1, 2])
-
-        data = [[], [], [], []]
-        data = numpy.array(data)
-        exp = self.constructor(data)
-
-        assert toTest.isIdentical(exp)
-
-    def test_deleteFeatures_ListIntoFEmptyOutOfOrder(self):
-        """ Test deleteFeatures() by removing a list of all features """
-        data = [[1, 2, 3], [4, 5, 6], [7, 8, 9], [10, 11, 12]]
-        toTest = self.constructor(data)
-        toTest.deleteFeatures([2, 0, 1])
-
-        data = [[], [], [], []]
-        data = numpy.array(data)
-        exp = self.constructor(data)
-
-        assert toTest.isIdentical(exp)
-
-
-    def test_deleteFeatures_handmadeListSequence(self):
-        """ Test deleteFeatures() against handmade output for several extractions by list """
-        pointNames = ['1', '4', '7']
-        data = [[1, 2, 3, -1], [4, 5, 6, -2], [7, 8, 9, -3]]
-        toTest = self.constructor(data, pointNames=pointNames)
-        toTest.deleteFeatures([0])
-        exp1 = self.constructor([[2, 3, -1], [5, 6, -2], [8, 9, -3]], pointNames=pointNames)
-        assert toTest.isIdentical(exp1)
-        toTest.deleteFeatures([2, 1])
-        expEndData = [[2], [5], [8]]
-        exp2 = self.constructor(expEndData, pointNames=pointNames)
-        assert toTest.isIdentical(exp2)
-
-    def test_deleteFeatures_handmadeListWithFeatureName(self):
-        """ Test deleteFeatures() against handmade output for list extraction when specifying featureNames """
-        data = [[1, 2, 3, -1], [4, 5, 6, -2], [7, 8, 9, -3]]
-        featureNames = ["one", "two", "three", "neg"]
-        toTest = self.constructor(data, featureNames=featureNames)
-        toTest.deleteFeatures(["one"])
-        exp1 = self.constructor([[2, 3, -1], [5, 6, -2], [8, 9, -3]], featureNames=["two", "three", "neg"])
-        assert toTest.isIdentical(exp1)
-        toTest.deleteFeatures(["three", "neg"])
-        exp2 = self.constructor([[2], [5], [8]], featureNames=["two"])
-        assert toTest.isIdentical(exp2)
-
-
-    def test_deleteFeatures_List_trickyOrdering(self):
-        data = [0, 1, 1, 1, 0, 0, 0, 0, 1, 0]
-        toDelete = [6, 5, 3, 9]
-
-        toTest = self.constructor(data)
-        toTest.deleteFeatures(toDelete)
-
-        expRaw = [0, 1, 1, 0, 0, 1]
-        expRem = self.constructor(expRaw)
-
-        assert toTest == expRem
-
-    def test_deleteFeatures_List_reorderingWithFeatureNames(self):
-        data = [[1, 2, 3, 10], [4, 5, 6, 11], [7, 8, 9, 12]]
-        fnames = ['a', 'b', 'c', 'd']
-        toTest = self.constructor(data, featureNames=fnames)
-
-        toDelete = ['a', 'c', 'b']
-        toTest.deleteFeatures(toDelete)
-        expTestRaw = [[10], [11], [12]]
-        expTestNames = ['d']
-        expTest = self.constructor(expTestRaw, featureNames=expTestNames)
-
-        assert toTest == expTest
-
-
-    def test_deleteFeatures_function_selectionGap(self):
-        data = [0, 1, 1, 1, 0, 0, 0, 0, 1, 0]
-        fnames = ['0', '1', '2', '3', '4', '5', '6', '7', '8', '9']
-
-        deleteIndices = [3, 5, 6, 9]
-
-        def sel(feature):
-            if int(feature.getFeatureName(0)) in deleteIndices:
-                return True
-            else:
-                return False
-
-        toTest = self.constructor(data, featureNames=fnames)
-        toTest.deleteFeatures(sel)
-
-        expRaw = [0, 1, 1, 0, 0, 1]
-        expNames = ['0', '1', '2', '4', '7', '8']
-        expRem = self.constructor(expRaw, featureNames=expNames)
-
-        assert toTest == expRem
-
-
-    def test_deleteFeatures_functionIntoFEmpty(self):
-        """ Test deleteFeatures() by removing all featuress using a function """
-        data = [[1, 2, 3], [4, 5, 6], [7, 8, 9]]
-        toTest = self.constructor(data)
-
-        def allTrue(point):
-            return True
-
-        toTest.deleteFeatures(allTrue)
-
-        data = [[], [], []]
-        data = numpy.array(data)
-        exp = self.constructor(data)
-
-        assert toTest.isIdentical(exp)
-
-    def test_deleteFeatures_function_returnPointEmpty(self):
-        data = [[1, 2, 3], [4, 5, 6], [7, 8, 9]]
-        toTest = self.constructor(data)
-        exp = self.constructor(data)
-
-        def takeNone(point):
-            return False
-
-        toTest.deleteFeatures(takeNone)
-
-        assert toTest.isIdentical(exp)
-
-
-    def test_deleteFeatures_handmadeFunction(self):
-        """ Test deleteFeatures() against handmade output for function extraction """
-        data = [[1, 2, 3, -1], [4, 5, 6, -2], [7, 8, 9, -3]]
-        toTest = self.constructor(data)
-
-        def absoluteOne(feature):
-            if 1 in feature or -1 in feature:
-                return True
-            return False
-
-        toTest.deleteFeatures(absoluteOne)
-
-        expEnd = self.constructor([[2, 3], [5, 6], [8, 9]])
-        assert toTest.isIdentical(expEnd)
-
-
-    def test_deleteFeatures_func_NamePath_preservation(self):
-        data = [[1, 2, 3, -1], [4, 5, 6, -2], [7, 8, 9, -3]]
-        toTest = self.constructor(data)
-
-        def absoluteOne(feature):
-            if 1 in feature or -1 in feature:
-                return True
-            return False
-
-        toTest._name = "testName"
-        toTest._absPath = "testAbsPath"
-        toTest._relPath = "testRelPath"
-
-        toTest.deleteFeatures(absoluteOne)
-
-        assert toTest.name == "testName"
-        assert toTest.absolutePath == "testAbsPath"
-        assert toTest.relativePath == 'testRelPath'
-
-
-    def test_deleteFeatures_handmadeFunctionWithFeatureName(self):
-        """ Test deleteFeatures() against handmade output for function extraction with featureNames """
-        data = [[1, 2, 3, -1], [4, 5, 6, -2], [7, 8, 9, -3]]
-        featureNames = ["one", "two", "three", "neg"]
-        pointNames = ['1', '4', '7']
-        toTest = self.constructor(data, pointNames=pointNames, featureNames=featureNames)
-
-        def absoluteOne(feature):
-            if 1 in feature or -1 in feature:
-                return True
-            return False
-
-        ext = toTest.deleteFeatures(absoluteOne)
-        expEnd = self.constructor([[2, 3], [5, 6], [8, 9]], pointNames=pointNames, featureNames=["two", "three"])
-        assert toTest.isIdentical(expEnd)
-
-    @raises(ArgumentException)
-    def test_deleteFeatures_exceptionStartInvalid(self):
-        """ Test deleteFeatures() for ArgumentException when start is not a valid feature index """
-        featureNames = ["one", "two", "three"]
-        data = [[1, 2, 3], [4, 5, 6], [7, 8, 9]]
-        toTest = self.constructor(data, featureNames=featureNames)
-        toTest.deleteFeatures(start=1.1, end=2)
-
-    @raises(ArgumentException)
-    def test_deleteFeatures_exceptionStartInvalidFeatureName(self):
-        """ Test deleteFeatures() for ArgumentException when start is not a valid feature FeatureName """
-        featureNames = ["one", "two", "three"]
-        data = [[1, 2, 3], [4, 5, 6], [7, 8, 9]]
-        toTest = self.constructor(data, featureNames=featureNames)
-        toTest.deleteFeatures(start="wrong", end=2)
-
-    @raises(ArgumentException)
-    def test_deleteFeatures_exceptionEndInvalid(self):
-        """ Test deleteFeatures() for ArgumentException when start is not a valid feature index """
-        featureNames = ["one", "two", "three"]
-        data = [[1, 2, 3], [4, 5, 6], [7, 8, 9]]
-        toTest = self.constructor(data, featureNames=featureNames)
-        toTest.deleteFeatures(start=0, end=5)
-
-    @raises(ArgumentException)
-    def test_deleteFeatures_exceptionEndInvalidFeatureName(self):
-        """ Test deleteFeatures() for ArgumentException when end is not a valid featureName """
-        featureNames = ["one", "two", "three"]
-        data = [[1, 2, 3], [4, 5, 6], [7, 8, 9]]
-        toTest = self.constructor(data, featureNames=featureNames)
-        toTest.deleteFeatures(start="two", end="five")
-
-    @raises(ArgumentException)
-    def test_deleteFeatures_exceptionInversion(self):
-        """ Test deleteFeatures() for ArgumentException when start comes after end """
-        featureNames = ["one", "two", "three"]
-        data = [[1, 2, 3], [4, 5, 6], [7, 8, 9]]
-        toTest = self.constructor(data, featureNames=featureNames)
-        toTest.deleteFeatures(start=2, end=0)
-
-    @raises(ArgumentException)
-    def test_deleteFeatures_exceptionInversionFeatureName(self):
-        """ Test deleteFeatures() for ArgumentException when start comes after end as FeatureNames"""
-        featureNames = ["one", "two", "three"]
-        data = [[1, 2, 3], [4, 5, 6], [7, 8, 9]]
-        toTest = self.constructor(data, featureNames=featureNames)
-        toTest.deleteFeatures(start="two", end="one")
-
-
-    def test_deleteFeatures_rangeIntoFEmpty(self):
-        """ Test deleteFeatures() removes all Featuress using ranges """
-        featureNames = ["one", "two", "three"]
-        data = [[1, 2, 3], [4, 5, 6], [7, 8, 9]]
-        toTest = self.constructor(data, featureNames=featureNames)
-        toTest.deleteFeatures(start=0, end=2)
-
-        data = [[], [], []]
-        data = numpy.array(data)
-        exp = self.constructor(data)
-
-        assert toTest.isIdentical(exp)
-
-    def test_deleteFeatures_handmadeRange(self):
-        """ Test deleteFeatures() against handmade output for range extraction """
-        data = [[1, 2, 3], [4, 5, 6], [7, 8, 9]]
-        toTest = self.constructor(data)
-        toTest.deleteFeatures(start=1, end=2)
-
-        expectedTest = self.constructor([[1], [4], [7]])
-
-        assert expectedTest.isIdentical(toTest)
-
-    def test_deleteFeatures_range_NamePath_preservation(self):
-        data = [[1, 2, 3], [4, 5, 6], [7, 8, 9]]
-        toTest = self.constructor(data)
-
-        toTest._name = "testName"
-        toTest._absPath = "testAbsPath"
-        toTest._relPath = "testRelPath"
-
-        toTest.deleteFeatures(start=1, end=2)
-
-        assert toTest.name == "testName"
-        assert toTest.absolutePath == "testAbsPath"
-        assert toTest.relativePath == 'testRelPath'
-
-
-    def test_deleteFeatures_handmadeWithFeatureNames(self):
-        """ Test deleteFeatures() against handmade output for range extraction with FeatureNames """
-        featureNames = ["one", "two", "three"]
-        pointNames = ['1', '4', '7']
-        data = [[1, 2, 3], [4, 5, 6], [7, 8, 9]]
-
-        toTest = self.constructor(data, pointNames=pointNames, featureNames=featureNames)
-        toTest.deleteFeatures(start=1, end=2)
-
-        expectedTest = self.constructor([[1], [4], [7]], pointNames=pointNames, featureNames=["one"])
-
-        assert expectedTest.isIdentical(toTest)
-
-    def test_deleteFeatures_handmade_calling_featureNames(self):
-        featureNames = ["one", "two", "three"]
-        pointNames = ['1', '4', '7']
-        data = [[1, 2, 3], [4, 5, 6], [7, 8, 9]]
-
-        toTest = self.constructor(data, pointNames=pointNames, featureNames=featureNames)
-        toTest.deleteFeatures(start="two", end="three")
-
-        expectedTest = self.constructor([[1], [4], [7]], pointNames=pointNames, featureNames=["one"])
-
-        assert expectedTest.isIdentical(toTest)
-
-    def test_deleteFeatures_handmadeString(self):
-        featureNames = ["one", "two", "three"]
-        pointNames = ['p1', 'p2', 'p3']
-        data = [[1, 2, 3], [4, 5, 6], [7, 8, 9]]
-
-        #test pointName=value
-        toTest = self.constructor(data, pointNames=pointNames, featureNames=featureNames)
-        toTest.deleteFeatures('p2=5')
-        expectedTest = self.constructor([[1, 3], [4, 6], [7, 9]], pointNames=pointNames,
-                                        featureNames=[featureNames[0], featureNames[-1]])
-        assert expectedTest.isIdentical(toTest)
-
-        #test featureName==value
-        toTest = self.constructor(data, pointNames=pointNames, featureNames=featureNames)
-        toTest.deleteFeatures('p1==1')
-        expectedTest = self.constructor([[2, 3], [5, 6], [8, 9]], pointNames=pointNames, featureNames=featureNames[1:])
-        assert expectedTest.isIdentical(toTest)
-
-        #test featureName<value
-        toTest = self.constructor(data, pointNames=pointNames, featureNames=featureNames)
-        toTest.deleteFeatures('p3<9')
-        expectedTest = self.constructor([[3], [6], [9]], pointNames=pointNames, featureNames=[featureNames[-1]])
-        assert expectedTest.isIdentical(toTest)
-
-        #test featureName<=value
-        toTest = self.constructor(data, pointNames=pointNames, featureNames=featureNames)
-        toTest.deleteFeatures('p3<=8')
-        expectedTest = self.constructor([[3], [6], [9]], pointNames=pointNames, featureNames=[featureNames[-1]])
-        assert expectedTest.isIdentical(toTest)
-
-        #test featureName>value
-        toTest = self.constructor(data, pointNames=pointNames, featureNames=featureNames)
-        toTest.deleteFeatures('p3>8')
-        expectedTest = self.constructor([[1, 2], [4, 5], [7, 8]], pointNames=pointNames, featureNames=featureNames[:-1])
-        assert expectedTest.isIdentical(toTest)
-
-        #test featureName>=value
-        toTest = self.constructor(data, pointNames=pointNames, featureNames=featureNames)
-        toTest.deleteFeatures('p3>8.5')
-        expectedTest = self.constructor([[1, 2], [4, 5], [7, 8]], pointNames=pointNames, featureNames=featureNames[:-1])
-        assert expectedTest.isIdentical(toTest)
-
-        #test featureName!=value
-        toTest = self.constructor(data, pointNames=pointNames, featureNames=featureNames)
-        toTest.deleteFeatures('p1!=1.0')
-        expectedTest = self.constructor([[1], [4], [7]], pointNames=pointNames, featureNames=[featureNames[0]])
-        assert expectedTest.isIdentical(toTest)
-
-        #test featureName<value and return back an empty
-        toTest = self.constructor(data, pointNames=pointNames, featureNames=featureNames)
-        toTest.deleteFeatures('p1<1')
-        expectedTest = self.constructor(data, pointNames=pointNames, featureNames=featureNames)
-        assert expectedTest.isIdentical(toTest)
-
-        #test featureName<value and return back all data
-        toTest = self.constructor(data, pointNames=pointNames, featureNames=featureNames)
-        toTest.deleteFeatures('p1>0')
-        expectedTest = self.constructor([[], [], []], pointNames=pointNames)
-        assert expectedTest.isIdentical(toTest)
-
-    def test_deleteFeatures_handmadeStringWithOperatorWhitespace(self):
-        featureNames = ["one", "two", "three"]
-        pointNames = ['p1', 'p2', 'p3']
-        data = [[1, 2, 3], [4, 5, 6], [7, 8, 9]]
-
-        #test pointName=value
-        toTest = self.constructor(data, pointNames=pointNames, featureNames=featureNames)
-        toTest.deleteFeatures('p2 = 5')
-        expectedTest = self.constructor([[1, 3], [4, 6], [7, 9]], pointNames=pointNames,
-                                        featureNames=[featureNames[0], featureNames[-1]])
-        assert expectedTest.isIdentical(toTest)
-
-        #test featureName==value
-        toTest = self.constructor(data, pointNames=pointNames, featureNames=featureNames)
-        toTest.deleteFeatures('p1 == 1')
-        expectedTest = self.constructor([[2, 3], [5, 6], [8, 9]], pointNames=pointNames, featureNames=featureNames[1:])
-        assert expectedTest.isIdentical(toTest)
-
-        #test featureName<value
-        toTest = self.constructor(data, pointNames=pointNames, featureNames=featureNames)
-        toTest.deleteFeatures('p3 < 9')
-        expectedTest = self.constructor([[3], [6], [9]], pointNames=pointNames, featureNames=[featureNames[-1]])
-        assert expectedTest.isIdentical(toTest)
-
-        #test featureName<=value
-        toTest = self.constructor(data, pointNames=pointNames, featureNames=featureNames)
-        toTest.deleteFeatures('p3 <= 8')
-        expectedTest = self.constructor([[3], [6], [9]], pointNames=pointNames, featureNames=[featureNames[-1]])
-        assert expectedTest.isIdentical(toTest)
-
-        #test featureName>value
-        toTest = self.constructor(data, pointNames=pointNames, featureNames=featureNames)
-        toTest.deleteFeatures('p3 > 8')
-        expectedTest = self.constructor([[1, 2], [4, 5], [7, 8]], pointNames=pointNames, featureNames=featureNames[:-1])
-        assert expectedTest.isIdentical(toTest)
-
-        #test featureName>=value
-        toTest = self.constructor(data, pointNames=pointNames, featureNames=featureNames)
-        toTest.deleteFeatures('p3 > 8.5')
-        expectedTest = self.constructor([[1, 2], [4, 5], [7, 8]], pointNames=pointNames, featureNames=featureNames[:-1])
-        assert expectedTest.isIdentical(toTest)
-
-        #test featureName!=value
-        toTest = self.constructor(data, pointNames=pointNames, featureNames=featureNames)
-        toTest.deleteFeatures('p1 != 1.0')
-        expectedTest = self.constructor([[1], [4], [7]], pointNames=pointNames, featureNames=[featureNames[0]])
-        assert expectedTest.isIdentical(toTest)
-
-        #test featureName<value and return back an empty
-        toTest = self.constructor(data, pointNames=pointNames, featureNames=featureNames)
-        toTest.deleteFeatures('p1 < 1')
-        expectedTest = self.constructor(data, pointNames=pointNames, featureNames=featureNames)
-        assert expectedTest.isIdentical(toTest)
-
-        #test featureName<value and return back all data
-        toTest = self.constructor(data, pointNames=pointNames, featureNames=featureNames)
-        toTest.deleteFeatures('p1 > 0')
-        expectedTest = self.constructor([[],[],[]], pointNames=pointNames)
-        assert expectedTest.isIdentical(toTest)
-
-    def test_deleteFeatures_handmadeStringWithPointWhitespace(self):
-        featureNames = ["one", "two", "three"]
-        pointNames = ['pt 1', 'pt 2', 'pt 3']
-        data = [[1, 2, 3], [4, 5, 6], [7, 8, 9]]
-
-        #test pointName=value with no operator whitespace
-        toTest = self.constructor(data, pointNames=pointNames, featureNames=featureNames)
-        toTest.deleteFeatures('pt 2=5')
-        expectedTest = self.constructor([[1, 3], [4, 6], [7, 9]], pointNames=pointNames,
-                                        featureNames=[featureNames[0], featureNames[-1]])
-        assert expectedTest.isIdentical(toTest)
-
-        #test pointName=value with operator whitespace
-        toTest = self.constructor(data, pointNames=pointNames, featureNames=featureNames)
-        toTest.deleteFeatures('pt 2 = 5')
-        expectedTest = self.constructor([[1, 3], [4, 6], [7, 9]], pointNames=pointNames,
-                                        featureNames=[featureNames[0], featureNames[-1]])
-        assert expectedTest.isIdentical(toTest)
-
-    @raises(ArgumentException)
-    def test_deleteFeatures_handmadeString_pointNotExist(self):
-        featureNames = ["one", "two", "three"]
-        pointNames = ['1', '4', '7']
-        data = [[1, 2, 3], [4, 5, 6], [7, 8, 9]]
-
-        toTest = self.constructor(data, pointNames=pointNames, featureNames=featureNames)
-        toTest.deleteFeatures('5=1')
-
-    def test_deleteFeatures_numberOnly(self):
-        self.back_extract_numberOnly('feature')
-
-    def test_deleteFeatures_numberAndRandomize(self):
-        self.back_extract_numberAndRandomize('feature')
-
-    ################
-    # retainPoints #
-    ################
-    def test_retainPoints_handmadeSingle(self):
-        """ Test retainPoints() against handmade output when retaining one point """
-        data = [[1, 2, 3], [4, 5, 6], [7, 8, 9]]
-        toTest = self.constructor(data)
-        toTest.retainPoints(0)
-        exp1 = self.constructor([[1, 2, 3]])
-        assert toTest.isIdentical(exp1)
-
-    def test_retainPoints_index_NamePath_Preserve(self):
-        data = [[1, 2, 3], [4, 5, 6], [7, 8, 9]]
-        toTest = self.constructor(data)
-
-        toTest._name = 'testName'
-        toTest._absPath = 'testAbsPath'
-        toTest._relPath = 'testRelPath'
-
-        toTest.retainPoints(0)
-
-        assert toTest.name == "testName"
-        assert toTest.absolutePath == "testAbsPath"
-        assert toTest.relativePath == 'testRelPath'
-
-
-    def test_retainPoints_ListIntoPEmpty(self):
-        """ Test retainPoints() by retaining a list of all points """
-        data = [[1, 2, 3], [4, 5, 6], [7, 8, 9], [10, 11, 12]]
-        toTest = self.constructor(data)
-        exp = self.constructor(data)
-        toTest.retainPoints([0, 1, 2, 3])
-
-        assert toTest.isIdentical(exp)
-
-    def test_retainPoints_list_retain_nothing(self):
-        """ Test retainPoints() by retaining an empty list """
-        data = [[1, 2, 3], [4, 5, 6], [7, 8, 9], [10, 11, 12]]
-        toTest = self.constructor(data)
-        toTest.retainPoints([])
-
-        expData = [[], [], []]
-        expData = numpy.array(expData).T
-        expTest = self.constructor(expData)
-
-        assert toTest.isIdentical(expTest)
-
-
-    def test_retainPoints_handmadeListSequence(self):
-        """ Test retainPoints() against handmade output for several list retentions """
-        data = [[1, 2, 3], [4, 5, 6], [7, 8, 9], [10, 11, 12]]
-        names = ['1', '4', '7', '10']
-        toTest = self.constructor(data, pointNames=names)
-        toTest.retainPoints(['1','4','10'])
-        exp1 = self.constructor([[1, 2, 3], [4, 5, 6], [10, 11, 12]], pointNames=['1','4','10'])
-        assert toTest.isIdentical(exp1)
-        toTest.retainPoints(1)
-        exp2 = self.constructor([4, 5, 6], pointNames=['4'])
-        assert toTest.isIdentical(exp2)
-
-
-    def test_retainPoints_list_mixed(self):
-        """ Test retainPoints() list input with mixed names and indices """
-        data = [[1, 2, 3], [4, 5, 6], [7, 8, 9], [10, 11, 12]]
-        names = ['1', '4', '7', '10']
-        toTest = self.constructor(data, pointNames=names)
-        toTest.retainPoints(['1',1,-1])
-        exp1 = self.constructor([[1, 2, 3], [4, 5, 6], [10, 11, 12]], pointNames=['1','4','10'])
-        assert toTest.isIdentical(exp1)
-
-
-    def test_retainPoints_handmadeListOrdering(self):
-        """ Test retainPoints() against handmade output for out of order retention """
-        data = [[1, 2, 3], [4, 5, 6], [7, 8, 9], [10, 11, 12], [13, 14, 15]]
-        names = ['1', '4', '7', '10', '13']
-        toTest = self.constructor(data, pointNames=names)
-        toTest.retainPoints([3, 4, 1])
-        exp1 = self.constructor([[10, 11, 12], [13, 14, 15], [4, 5, 6]], pointNames=['10', '13', '4'])
-        assert toTest.isIdentical(exp1)
-
-
-    def test_retainPoints_List_trickyOrdering(self):
-        data = [[0], [2], [2], [2], [0], [0], [0], [0], [2], [0]]
-        toRetain = [6, 5, 3, 9]
-
-        toTest = self.constructor(data)
-
-        toTest.retainPoints(toRetain)
-
-        expRaw = [[0], [0], [2], [0]]
-        expTest = self.constructor(expRaw)
-
-        assert toTest == expTest
-
-    def test_retainPoints_function_selectionGap(self):
-        data = [[0], [2], [2], [2], [0], [0], [0], [0], [2], [0]]
-        retainIndices = [3, 5, 6, 9]
-        pnames = ['0', '1', '2', '3', '4', '5', '6', '7', '8', '9']
-
-        def sel(point):
-            if int(point.getPointName(0)) in retainIndices:
-                return True
-            else:
-                return False
-
-        toTest = self.constructor(data, pointNames=pnames)
-
-        toTest.retainPoints(sel)
-
-        expRaw = [[2], [0], [0], [0]]
-        expNames = ['3', '5', '6', '9']
-        expTest = self.constructor(expRaw, pointNames=expNames)
-
-        assert toTest == expTest
-
-
-    def test_retainPoints_functionIntoPEmpty(self):
-        """ Test retainPoints() by removing all points using a function """
-        data = [[1, 2, 3], [4, 5, 6], [7, 8, 9]]
-        toTest = self.constructor(data)
-        expTest = self.constructor(data)
-
-        def allTrue(point):
-            return True
-
-        toTest.retainPoints(allTrue)
-        assert toTest.isIdentical(expTest)
-
-
-    def test_retainPoints_function_returnPointEmpty(self):
-        data = [[1, 2, 3], [4, 5, 6], [7, 8, 9]]
-        toTest = self.constructor(data)
-
-        def takeNone(point):
-            return False
-
-        toTest.retainPoints(takeNone)
-
-        data = [[], [], []]
-        data = numpy.array(data).T
-        expTest = self.constructor(data)
-
-        assert toTest.isIdentical(expTest)
-
-    def test_retainPoints_handmadeFunction(self):
-        """ Test retainPoints() against handmade output for function retention """
-        data = [[1, 2, 3], [4, 5, 6], [7, 8, 9]]
-        toTest = self.constructor(data)
-
-        def oneOrFour(point):
-            if 1 in point or 4 in point:
-                return True
-            return False
-
-        toTest.retainPoints(oneOrFour)
-        exp = self.constructor([[1, 2, 3], [4, 5, 6]])
-        assert toTest.isIdentical(exp)
-
-
-    def test_retainPoints_func_NamePath_preservation(self):
-        data = [[1, 2, 3], [4, 5, 6], [7, 8, 9]]
-        toTest = self.constructor(data)
-
-        def oneOrFour(point):
-            if 1 in point or 4 in point:
-                return True
-            return False
-
-        toTest._name = "testName"
-        toTest._absPath = "testAbsPath"
-        toTest._relPath = "testRelPath"
-
-        toTest.retainPoints(oneOrFour)
-
-        assert toTest.name == "testName"
-        assert toTest.absolutePath == "testAbsPath"
-        assert toTest.relativePath == 'testRelPath'
-
-
-    def test_retainPoints_handmadeFunctionWithFeatureNames(self):
-        """ Test retainPoints() against handmade output for function retention with featureNames"""
-        featureNames = ["one", "two", "three"]
-        data = [[1, 2, 3], [4, 5, 6], [7, 8, 9]]
-        toTest = self.constructor(data, featureNames=featureNames)
-
-        def oneOrFour(point):
-            if 1 in point or 4 in point:
-                return True
-            return False
-
-        toTest.retainPoints(oneOrFour)
-        exp = self.constructor([[1, 2, 3], [4, 5, 6]], featureNames=featureNames)
-        assert toTest.isIdentical(exp)
-
-
-    @raises(ArgumentException)
-    def test_retainPoints_exceptionStartInvalid(self):
-        """ Test retainPoints() for ArgumentException when start is not a valid point index """
-        featureNames = ["one", "two", "three"]
-        data = [[1, 2, 3], [4, 5, 6], [7, 8, 9]]
-        toTest = self.constructor(data, featureNames=featureNames)
-        toTest.retainPoints(start=1.1, end=2)
-
-    @raises(ArgumentException)
-    def test_retainPoints_exceptionEndInvalid(self):
-        """ Test retainPoints() for ArgumentException when start is not a valid Point index """
-        featureNames = ["one", "two", "three"]
-        data = [[1, 2, 3], [4, 5, 6], [7, 8, 9]]
-        toTest = self.constructor(data, featureNames=featureNames)
-        toTest.retainPoints(start=1, end=5)
-
-    @raises(ArgumentException)
-    def test_retainPoints_exceptionInversion(self):
-        """ Test retainPoints() for ArgumentException when start comes after end """
-        featureNames = ["one", "two", "three"]
-        data = [[1, 2, 3], [4, 5, 6], [7, 8, 9]]
-        toTest = self.constructor(data, featureNames=featureNames)
-        toTest.retainPoints(start=2, end=0)
-
-    def test_retainPoints_handmadeRange(self):
-        """ Test retainPoints() against handmade output for range retention """
-        data = [[1, 2, 3], [4, 5, 6], [7, 8, 9]]
-        toTest = self.constructor(data)
-        toTest.retainPoints(start=1, end=2)
-
-        expectedTest = self.constructor([[4, 5, 6], [7, 8, 9]])
-
-        assert expectedTest.isIdentical(toTest)
-
-    def test_retainPoints_range_NamePath_preservation(self):
-        data = [[1, 2, 3], [4, 5, 6], [7, 8, 9]]
-        toTest = self.constructor(data)
-
-        toTest._name = "testName"
-        toTest._absPath = "testAbsPath"
-        toTest._relPath = "testRelPath"
-
-        toTest.retainPoints(start=1, end=2)
-
-        assert toTest.name == "testName"
-        assert toTest.absolutePath == "testAbsPath"
-        assert toTest.relativePath == 'testRelPath'
-
-
-    def test_retainPoints_rangeIntoPEmpty(self):
-        """ Test retainPoints() removes all points using ranges """
-        featureNames = ["one", "two", "three"]
-        pointNames = ['1', '4', '7']
-        data = [[1, 2, 3], [4, 5, 6], [7, 8, 9]]
-        toTest = self.constructor(data, pointNames=pointNames, featureNames=featureNames)
-        expRet = self.constructor(data, pointNames=pointNames, featureNames=featureNames)
-        toTest.retainPoints(start=0, end=2)
-
-        assert toTest.isIdentical(expRet)
-
-
-    def test_retainPoints_handmadeRangeWithFeatureNames(self):
-        """ Test retainPoints() against handmade output for range retention with featureNames """
-        featureNames = ["one", "two", "three"]
-        pointNames = ['1', '4', '7']
-        data = [[1, 2, 3], [4, 5, 6], [7, 8, 9]]
-        toTest = self.constructor(data, pointNames=pointNames, featureNames=featureNames)
-        toTest.retainPoints(start=1, end=2)
-
-        expectedTest = self.constructor([[4, 5, 6], [7, 8, 9]], pointNames=['4', '7'], featureNames=featureNames)
-
-        assert expectedTest.isIdentical(toTest)
-
-    def test_retainPoints_handmadeRangeRand_FM(self):
-        """ Test retainPoints() for correct sizes when using randomized range retention and featureNames """
-        featureNames = ["one", "two", "three"]
-        data = [[1, 2, 3], [4, 5, 6], [7, 8, 9]]
-        toTest = self.constructor(data, featureNames=featureNames)
-        toTest.retainPoints(start=0, end=2)
-        toTest.retainPoints(start=0, end=2, number=2, randomize=True)
-        assert toTest.points == 2
-
-    def test_retainPoints_handmadeRangeDefaults(self):
-        """ Test retainPoints uses the correct defaults in the case of range based retention """
-        featureNames = ["one", "two", "three"]
-        pointNames = ['1', '4', '7']
-        data = [[1, 2, 3], [4, 5, 6], [7, 8, 9]]
-        toTest = self.constructor(data, pointNames=pointNames, featureNames=featureNames)
-        toTest.retainPoints(end=1)
-
-        expectedTest = self.constructor([[1, 2, 3], [4, 5, 6]], pointNames=['1', '4'], featureNames=featureNames)
-
-        assert expectedTest.isIdentical(toTest)
-
-        toTest = self.constructor(data, pointNames=pointNames, featureNames=featureNames)
-        toTest.retainPoints(start=1)
-
-        expectedTest = self.constructor([[4, 5, 6], [7, 8, 9]], pointNames=['4', '7'], featureNames=featureNames)
-
-        assert expectedTest.isIdentical(toTest)
-
-    def test_retainPoints_handmade_calling_pointNames(self):
-        featureNames = ["one", "two", "three"]
-        pointNames = ['1', '4', '7']
-        data = [[1, 2, 3], [4, 5, 6], [7, 8, 9]]
-
-        toTest = self.constructor(data, pointNames=pointNames, featureNames=featureNames)
-        toTest.retainPoints(start='4', end='7')
-        expectedTest = self.constructor([[4, 5, 6], [7, 8, 9]], pointNames=pointNames[1:], featureNames=featureNames)
-        assert expectedTest.isIdentical(toTest)
-
-    def test_retainPoints_handmadeString(self):
-        featureNames = ["one", "two", "three"]
-        pointNames = ['1', '4', '7']
-        data = [[1, 2, 3], [4, 5, 6], [7, 8, 9]]
-
-        #test featureName=value
-        toTest = self.constructor(data, pointNames=pointNames, featureNames=featureNames)
-        toTest.retainPoints('one=1')
-        expectedTest = self.constructor([[1, 2, 3]], pointNames=pointNames[:1], featureNames=featureNames)
-
-        assert expectedTest.isIdentical(toTest)
-
-        #test featureName==value
-        toTest = self.constructor(data, pointNames=pointNames, featureNames=featureNames)
-        toTest.retainPoints('one==1')
-        expectedTest = self.constructor([[1, 2, 3]], pointNames=pointNames[:1], featureNames=featureNames)
-
-        assert expectedTest.isIdentical(toTest)
-
-        #test featureName<value
-        toTest = self.constructor(data, pointNames=pointNames, featureNames=featureNames)
-        toTest.retainPoints('one<2')
-        expectedTest = self.constructor([[1, 2, 3]], pointNames=pointNames[:1], featureNames=featureNames)
-
-        assert expectedTest.isIdentical(toTest)
-
-        #test featureName<=value
-        toTest = self.constructor(data, pointNames=pointNames, featureNames=featureNames)
-        toTest.retainPoints('one<=1')
-        expectedTest = self.constructor([[1, 2, 3]], pointNames=pointNames[:1], featureNames=featureNames)
-
-        assert expectedTest.isIdentical(toTest)
-
-        #test featureName>value
-        toTest = self.constructor(data, pointNames=pointNames, featureNames=featureNames)
-        toTest.retainPoints('one>4')
-        expectedTest = self.constructor([[7, 8, 9]], pointNames=pointNames[-1:], featureNames=featureNames)
-
-        assert expectedTest.isIdentical(toTest)
-
-        #test featureName>=value
-        toTest = self.constructor(data, pointNames=pointNames, featureNames=featureNames)
-        toTest.retainPoints('one>=7')
-        expectedTest = self.constructor([[7, 8, 9]], pointNames=pointNames[-1:], featureNames=featureNames)
-
-        assert expectedTest.isIdentical(toTest)
-
-        #test featureName!=value
-        toTest = self.constructor(data, pointNames=pointNames, featureNames=featureNames)
-        toTest.retainPoints('one!=4')
-        expectedTest = self.constructor([[1, 2, 3], [7, 8, 9]], pointNames=[pointNames[0], pointNames[-1]],
-                                       featureNames=featureNames)
-
-        assert expectedTest.isIdentical(toTest)
-
-        #test featureName<value and return back an empty
-        assert expectedTest.isIdentical(toTest)
-        toTest = self.constructor(data, pointNames=pointNames, featureNames=featureNames)
-        toTest.retainPoints('one<1')
-        expectedTest = self.constructor([], featureNames=featureNames)
-
-        assert expectedTest.isIdentical(toTest)
-
-        #test featureName<value and return back all data
-        assert expectedTest.isIdentical(toTest)
-        toTest = self.constructor(data, pointNames=pointNames, featureNames=featureNames)
-        toTest.retainPoints('one>0')
-        expectedTest = self.constructor(data, pointNames=pointNames, featureNames=featureNames)
-
-        assert expectedTest.isIdentical(toTest)
-
-    def test_retainPoints_handmadeStringWithOperatorWhitespace(self):
-        featureNames = ["one", "two", "three"]
-        pointNames = ['1', '4', '7']
-        data = [[1, 2, 3], [4, 5, 6], [7, 8, 9]]
-
-        #test featureName=value
-        toTest = self.constructor(data, pointNames=pointNames, featureNames=featureNames)
-        toTest.retainPoints('one = 1')
-        expectedTest = self.constructor([[1, 2, 3]], pointNames=pointNames[:1], featureNames=featureNames)
-
-        assert expectedTest.isIdentical(toTest)
-
-        #test featureName==value
-        toTest = self.constructor(data, pointNames=pointNames, featureNames=featureNames)
-        toTest.retainPoints('one == 1')
-        expectedTest = self.constructor([[1, 2, 3]], pointNames=pointNames[:1], featureNames=featureNames)
-
-        assert expectedTest.isIdentical(toTest)
-
-        #test featureName<value
-        toTest = self.constructor(data, pointNames=pointNames, featureNames=featureNames)
-        toTest.retainPoints('one < 2')
-        expectedTest = self.constructor([[1, 2, 3]], pointNames=pointNames[:1], featureNames=featureNames)
-
-        assert expectedTest.isIdentical(toTest)
-
-        #test featureName<=value
-        toTest = self.constructor(data, pointNames=pointNames, featureNames=featureNames)
-        toTest.retainPoints('one <= 1')
-        expectedTest = self.constructor([[1, 2, 3]], pointNames=pointNames[:1], featureNames=featureNames)
-
-        assert expectedTest.isIdentical(toTest)
-
-        #test featureName>value
-        toTest = self.constructor(data, pointNames=pointNames, featureNames=featureNames)
-        toTest.retainPoints('one > 4')
-        expectedTest = self.constructor([[7, 8, 9]], pointNames=pointNames[-1:], featureNames=featureNames)
-
-        assert expectedTest.isIdentical(toTest)
-
-        #test featureName>=value
-        toTest = self.constructor(data, pointNames=pointNames, featureNames=featureNames)
-        toTest.retainPoints('one >= 7')
-        expectedTest = self.constructor([[7, 8, 9]], pointNames=pointNames[-1:], featureNames=featureNames)
-
-        assert expectedTest.isIdentical(toTest)
-
-        #test featureName!=value
-        toTest = self.constructor(data, pointNames=pointNames, featureNames=featureNames)
-        toTest.retainPoints('one != 4')
-        expectedTest = self.constructor([[1, 2, 3], [7, 8, 9]], pointNames=[pointNames[0], pointNames[-1]],
-                                       featureNames=featureNames)
-
-        assert expectedTest.isIdentical(toTest)
-
-        #test featureName<value and return back an empty
-        assert expectedTest.isIdentical(toTest)
-        toTest = self.constructor(data, pointNames=pointNames, featureNames=featureNames)
-        toTest.retainPoints('one < 1')
-        expectedTest = self.constructor([], featureNames=featureNames)
-
-        assert expectedTest.isIdentical(toTest)
-
-        #test featureName<value and return back all data
-        assert expectedTest.isIdentical(toTest)
-        toTest = self.constructor(data, pointNames=pointNames, featureNames=featureNames)
-        toTest.retainPoints('one > 0')
-        expectedTest = self.constructor(data, pointNames=pointNames, featureNames=featureNames)
-
-        assert expectedTest.isIdentical(toTest)
-
-    def test_retainPoints_handmadeStringWithFeatureWhitespace(self):
-        featureNames = ["feature one", "feature two", "feature three"]
-        pointNames = ['1', '4', '7']
-        data = [[1, 2, 3], [4, 5, 6], [7, 8, 9]]
-
-        #test featureName=value
-        toTest = self.constructor(data, pointNames=pointNames, featureNames=featureNames)
-        toTest.retainPoints('feature one=1')
-        expectedTest = self.constructor([[1, 2, 3]], pointNames=pointNames[:1], featureNames=featureNames)
-
-        assert expectedTest.isIdentical(toTest)
-
-        #test featureName=value with operator whitespace
-        toTest = self.constructor(data, pointNames=pointNames, featureNames=featureNames)
-        toTest.retainPoints('feature one = 1')
-        expectedTest = self.constructor([[1, 2, 3]], pointNames=pointNames[:1], featureNames=featureNames)
-
-        assert expectedTest.isIdentical(toTest)
-
-    @raises(ArgumentException)
-    def test_retainPoints_handmadeString_featureNotExist(self):
-        featureNames = ["one", "two", "three"]
-        pointNames = ['1', '4', '7']
-        data = [[1, 2, 3], [4, 5, 6], [7, 8, 9]]
-
-        toTest = self.constructor(data, pointNames=pointNames, featureNames=featureNames)
-        toTest.retainPoints('four=1')
-
-    def test_retainPoints_numberOnly(self):
-        self.back_extract_numberOnly('point')
-
-    def test_retainPoints_numberAndRandomize(self):
-        self.back_extract_numberAndRandomize('point')
-
-    ##################
-    # retainFeatures #
-    ##################
-
-    def test_retainFeatures_handmadeSingle(self):
-        """ Test retainFeatures() against handmade output when retaining one feature """
-        data = [[1, 2, 3], [4, 5, 6], [7, 8, 9]]
-        toTest = self.constructor(data)
-        toTest.retainFeatures(0)
-        exp1 = self.constructor([[1], [4], [7]])
-
-        assert toTest.isIdentical(exp1)
-
-    def test_retainFeatures_List_NamePath_Preserve(self):
-        data = [[1, 2, 3], [4, 5, 6], [7, 8, 9]]
-        toTest = self.constructor(data)
-
-        toTest._name = "testName"
-        toTest._absPath = "testAbsPath"
-        toTest._relPath = "testRelPath"
-
-        toTest.retainFeatures(0)
-
-        assert toTest.path == 'testAbsPath'
-        assert toTest.absolutePath == 'testAbsPath'
-        assert toTest.relativePath == 'testRelPath'
-
-    def test_retainFeatures_ListIntoFEmpty(self):
-        """ Test retainFeatures() by retaining a list of all features """
-        data = [[1, 2, 3], [4, 5, 6], [7, 8, 9], [10, 11, 12]]
-        toTest = self.constructor(data)
-        expTest = self.constructor(data)
-        toTest.retainFeatures([0, 1, 2])
-
-        assert toTest.isIdentical(expTest)
-
-    def test_retainFeatures_list_retain_nothing(self):
-        """ Test retainFeatures() by retaining an empty list """
-        data = [[1, 2, 3], [4, 5, 6], [7, 8, 9], [10, 11, 12]]
-        toTest = self.constructor(data)
-        toTest.retainFeatures([])
-
-        expData = [[], [], [], []]
-        expData = numpy.array(expData)
-        expTest = self.constructor(expData)
-
-        assert toTest.isIdentical(expTest)
-
-
-    def test_retainFeatures_ListIntoFEmptyOutOfOrder(self):
-        """ Test retainFeatures() by retaining a list of all features """
-        data = [[1, 2, 3], [4, 5, 6], [7, 8, 9], [10, 11, 12]]
-        toTest = self.constructor(data)
-        expData = [[3, 1, 2], [6, 4, 5], [9, 7, 8], [12, 10, 11]]
-        expTest = self.constructor(expData)
-        toTest.retainFeatures([2, 0, 1])
-
-        assert toTest.isIdentical(expTest)
-
-    def test_retainFeatures_handmadeListSequence(self):
-        """ Test retainFeatures() against handmade output for several retentions by list """
-        pointNames = ['1', '4', '7']
-        data = [[1, 2, 3, -1], [4, 5, 6, -2], [7, 8, 9, -3]]
-        toTest = self.constructor(data, pointNames=pointNames)
-        toTest.retainFeatures([1, 2, 3])
-        exp1 = self.constructor([[2, 3, -1], [5, 6, -2], [8, 9, -3]], pointNames=pointNames)
-        assert toTest.isIdentical(exp1)
-        toTest.retainFeatures([2, 1])
-        exp2 = self.constructor([[-1, 3], [-2, 6], [-3, 9]], pointNames=pointNames)
-        assert toTest.isIdentical(exp2)
-
-    def test_retainFeatures_handmadeListWithFeatureName(self):
-        """ Test retainFeatures() against handmade output for list retention when specifying featureNames """
-        data = [[1, 2, 3, -1], [4, 5, 6, -2], [7, 8, 9, -3]]
-        featureNames = ["one", "two", "three", "neg"]
-        toTest = self.constructor(data, featureNames=featureNames)
-        toTest.retainFeatures(["two", "three", "neg"])
-        exp1 = self.constructor([[2, 3, -1], [5, 6, -2], [8, 9, -3]], featureNames=["two", "three", "neg"])
-        assert toTest.isIdentical(exp1)
-        toTest.retainFeatures(["three", "neg"])
-        exp2 = self.constructor([[3, -1], [6, -2], [9, -3]], featureNames=["three", "neg"])
-        assert toTest.isIdentical(exp2)
-
-
     def test_retainFeatures_list_mixed(self):
         """ Test retainFeatures() list input with mixed names and indices """
         data = [[1, 2, 3, -1], [4, 5, 6, -2], [7, 8, 9, -3]]
@@ -7864,7 +5956,6 @@
     def test_retainFeatures_numberAndRandomize(self):
         self.back_extract_numberAndRandomize('feature')
 
->>>>>>> c1eae212
     #####################
     # referenceDataFrom #
     #####################
