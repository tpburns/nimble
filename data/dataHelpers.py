--- conflicted
+++ resolved
@@ -7,7 +7,6 @@
 from __future__ import absolute_import
 import copy
 import math
-import numpy
 import inspect
 
 import six
@@ -403,23 +402,6 @@
         return cls
     return inheritDocstring
 
-<<<<<<< HEAD
-
-def allDataIdentical(arr1, arr2):
-    """
-    Checks for equality between all points in the arrays. Arrays containing
-    NaN values in the same positions will also be considered equal
-    """
-    try:
-        # check the values that are not equal
-        checkPos = arr1 != arr2
-        # if values are nan, conversion to float dtype will be successful
-        test1 = numpy.array(arr1[checkPos], dtype=numpy.float_)
-        test2 = numpy.array(arr2[checkPos], dtype=numpy.float_)
-        return numpy.isnan(test1).all() and numpy.isnan(test2).all()
-    except Exception:
-        return False
-=======
 def valuesToPythonList(values, argName):
     """
     Create a python list of values from an integer (python or numpy),
@@ -439,4 +421,18 @@
         raise ArgumentException(msg)
 
     return valuesList
->>>>>>> 13cd103a
+
+def allDataIdentical(arr1, arr2):
+    """
+    Checks for equality between all points in the arrays. Arrays containing
+    NaN values in the same positions will also be considered equal
+    """
+    try:
+        # check the values that are not equal
+        checkPos = arr1 != arr2
+        # if values are nan, conversion to float dtype will be successful
+        test1 = numpy.array(arr1[checkPos], dtype=numpy.float_)
+        test2 = numpy.array(arr2[checkPos], dtype=numpy.float_)
+        return numpy.isnan(test1).all() and numpy.isnan(test2).all()
+    except Exception:
+        return False