"""
Any method, object, or constant that might be used by multiple tests or
the main data wrapper objects defined in this module
"""

from __future__ import division
from __future__ import absolute_import
import copy
import math
import string
import inspect
import numpy

import re
from functools import wraps
import sys

import six
from six.moves import range
from six import reraise
import numpy

<<<<<<< HEAD
from UML.exceptions import InvalidArgumentType, InvalidArgumentValue
=======
import UML
from UML import importModule
from UML.exceptions import ArgumentException
from UML.logger import Stopwatch

pd = importModule('pandas')
>>>>>>> 71db3f2e

# the prefix for default featureNames
DEFAULT_PREFIX = "_DEFAULT_#"
DEFAULT_PREFIX2 = DEFAULT_PREFIX+'%s'
DEFAULT_PREFIX_LENGTH = len(DEFAULT_PREFIX)

DEFAULT_NAME_PREFIX = "OBJECT_#"

defaultObjectNumber = 0

def nextDefaultObjectName():
    global defaultObjectNumber
    ret = DEFAULT_NAME_PREFIX + str(defaultObjectNumber)
    defaultObjectNumber = defaultObjectNumber + 1
    return ret


def binaryOpNamePathMerge(caller, other, ret, nameSource, pathSource):
    """
    Helper to set names and pathes of a return object when dealing
    with some kind of binary operation on data objects. nameSource
    is expected to be either 'self' (indicating take the name from
    the calling object) or None (take a default name). pathSource
    is expected to be either 'self' or 'merge' (meaning to take
    a path only if one of the caller or other has a path specified,
    else use default values)
    """

    # determine return value's name
    if nameSource == 'self':
        ret._name = caller._name
    else:
        ret._name = nextDefaultObjectName()

    if pathSource == 'self':
        ret._absPath = caller.absolutePath
        ret._relPath = caller.relativePath
    elif pathSource == 'merge':
        if caller.absolutePath is not None and other.absolutePath is None:
            ret._absPath = caller.absolutePath
        elif caller.absolutePath is None and other.absolutePath is not None:
            ret._absPath = other.absolutePath
        #		elif caller.absolutePath == other.absolutePath:
        #			ret._absPath = caller.absolutePath
        else:
            ret._absPath = None

        if caller.relativePath is not None and other.relativePath is None:
            ret._relPath = caller.relativePath
        elif caller.relativePath is None and other.relativePath is not None:
            ret._relPath = other.relativePath
        #		elif caller.relativePath == other.relativePath:
        #			ret._relPath = caller.relativePath
        else:
            ret._relPath = None
    else:
        ret._absPath = None
        ret._relPath = None


def mergeNonDefaultNames(baseSource, otherSource):
    """
    Merges the point and feature names of the the two source objects,
    returning a double of the merged point names on the left and the
    merged feature names on the right. A merged name is either the
    baseSource's if both have default prefixes (or are equal).
    Otherwise, it is the name which doesn't have a default prefix from
    either source.

    Assumptions: (1) Both objects are the same shape. (2) The point
    names and feature names of both objects are consistent (any
    non-default names in the same positions are equal)
    """
    # merge helper
    def mergeNames(baseNames, otherNames):
        ret = {}
        for i in range(len(baseNames)):
            baseName = baseNames[i]
            otherName = otherNames[i]
            baseIsDefault = baseName.startswith(DEFAULT_PREFIX)
            otherIsDefault = otherName.startswith(DEFAULT_PREFIX)

            if baseIsDefault and not otherIsDefault:
                ret[otherName] = i
            else:
                ret[baseName] = i

        return ret

    (retPNames, retFNames) = (None, None)

    if baseSource._pointNamesCreated() and otherSource._pointNamesCreated():
        retPNames = mergeNames(baseSource.points.getNames(),
                               otherSource.points.getNames())
    elif (baseSource._pointNamesCreated()
          and not otherSource._pointNamesCreated()):
        retPNames = baseSource.pointNames
    elif (not baseSource._pointNamesCreated()
          and otherSource._pointNamesCreated()):
        retPNames = otherSource.pointNames
    else:
        retPNames = None

    if (baseSource._featureNamesCreated()
            and otherSource._featureNamesCreated()):
        retFNames = mergeNames(baseSource.features.getNames(),
                               otherSource.features.getNames())
    elif (baseSource._featureNamesCreated()
          and not otherSource._featureNamesCreated()):
        retFNames = baseSource.featureNames
    elif (not baseSource._featureNamesCreated()
          and otherSource._featureNamesCreated()):
        retFNames = otherSource.featureNames
    else:
        retFNames = None

    return (retPNames, retFNames)


def reorderToMatchList(dataObject, matchList, axis):
    """
    Helper which will reorder the data object along the specified axis
    so that instead of being in an order corresponding to a sorted
    version of matchList, it will be in the order of the given
    matchList.

    matchList must contain only indices, not name based identifiers.
    """
    if axis.lower() == "point":
        sortFunc = dataObject.points.sort
    else:
        sortFunc = dataObject.features.sort

    sortedList = copy.copy(matchList)
    sortedList.sort()
    mappedOrig = {}
    for i in range(len(matchList)):
        mappedOrig[matchList[i]] = i

    if axis == 'point':
        indexGetter = lambda x: dataObject.points.getIndex(x.points.getName(0))
    else:
        indexGetter = lambda x: dataObject.features.getIndex(x.features.getName(0))

    def scorer(viewObj):
        index = indexGetter(viewObj)
        return mappedOrig[sortedList[index]]

    sortFunc(sortHelper=scorer)

    return dataObject


def _looksNumeric(val):
    # div is a good check of your standard numeric objects, and excludes things
    # list python lists. We must still explicitly exclude strings because of
    # the numpy string implementation.
    if not hasattr(val, '__truediv__') or isinstance(val, six.string_types):
        return False
    return True


def _checkNumeric(val):
    """
    Check if value looks numeric. Raise ValueError if not.
    """
    if not _looksNumeric(val):
        raise ValueError("Value '{}' does not seem to be numeric".format(val))


def formatIfNeeded(value, sigDigits):
    """
    Format the value into a string, and in the case of a float typed value,
    limit the output to the given number of significant digits.
    """
    if _looksNumeric(value):
        if not isinstance(value, int) and sigDigits is not None:
            return format(value, '.' + str(int(sigDigits)) + 'f')
    return str(value)


def indicesSplit(allowed, total):
    """
    Given the total length of a list, and a limit to
    how many indices we are allowed to display, return
    two lists of indices defining a middle ommision.
    In the tupple return, the first list are positive indices
    growing up from zero. The second list are negative indices
    growing up to negative one.
    """
    if total > allowed:
        allowed -= 1

    if allowed == 1 or total == 1:
        return ([0], [])

    forward = int(math.ceil(allowed / 2.0))
    backward = int(math.floor(allowed / 2.0))

    fIndices = list(range(forward))
    bIndices = list(range(-backward, 0))

    for i in range(len(bIndices)):
        bIndices[i] = bIndices[i] + total

    if fIndices[len(fIndices) - 1] == bIndices[0]:
        bIndices = bIndices[1:]

    return (fIndices, bIndices)


def hasNonDefault(obj, axis):
    if axis == 'point':
        possibleIndices = range(len(obj.points))
    else:
        possibleIndices = range(len(obj.features))

    getter = obj.points.getName if axis == 'point' else obj.features.getName

    for index in possibleIndices:
        if not getter(index).startswith(DEFAULT_PREFIX):
            return True

    return False


def makeNamesLines(indent, maxW, numDisplayNames, count, namesList, nameType):
    if not namesList:
        return ''
    namesString = ""
    (posL, posR) = indicesSplit(numDisplayNames, count)
    possibleIndices = posL + posR

    allDefault = all([namesList[i].startswith(DEFAULT_PREFIX)
                      for i in possibleIndices])

    if allDefault:
        return ""

    currNamesString = indent + nameType + '={'
    newStartString = indent * 2
    prevIndex = -1
    for i in range(len(possibleIndices)):
        currIndex = possibleIndices[i]
        # means there was a gap, need to insert elipses
        if currIndex - prevIndex > 1:
            addition = '..., '
            if len(currNamesString) + len(addition) > maxW:
                namesString += currNamesString + '\n'
                currNamesString = newStartString
            currNamesString += addition
        prevIndex = currIndex

        # get name and truncate if needed
        fullName = namesList[currIndex]
        currName = fullName
        if len(currName) > 11:
            currName = currName[:8] + '...'
        addition = "'" + currName + "':" + str(currIndex)

        # if it isn't the last entry, comma and space. if it is
        # the end-cbrace
        addition += ', ' if i != (len(possibleIndices) - 1) else '}'

        # if adding this would put us above the limit, add the line
        # to namesString before, and start a new line
        if len(currNamesString) + len(addition) > maxW:
            namesString += currNamesString + '\n'
            currNamesString = newStartString

        currNamesString += addition

    namesString += currNamesString + '\n'
    return namesString


def cleanKeywordInput(s):
    """
    Processes the input string such that it is in lower case, and all
    whitespace is removed. Such a string is then considered 'cleaned'
    and ready for comparison against lists of accepted values of keywords.
    """
    s = s.lower()
    s = "".join(s.split())
    return s

def validateInputString(string, accepted, paramName):
    acceptedClean = list(map(cleanKeywordInput, accepted))

    msg = paramName + " must be equivalent to one of the following: "
    msg += str(accepted) + ", but '" + str(string)
    msg += "' was given instead. Note: casing and whitespace is "
    msg += "ignored when checking the " + paramName

    if not isinstance(string, six.string_types):
        raise InvalidArgumentType(msg)

    cleanFuncName = cleanKeywordInput(string)

    if cleanFuncName not in acceptedClean:
        raise InvalidArgumentValue(msg)

    return cleanFuncName


def makeConsistentFNamesAndData(fnames, data, dataWidths, colHold):
    """
    Adjust the inputs to be a consistent length and with consistent
    omission by removing values and columns from the middle.
    Returns None.
    """
    namesOmitIndex = int(math.floor(len(fnames) / 2.0))
    dataOmitIndex = int(math.floor(len(dataWidths) / 2.0))
    namesOmitted = fnames[namesOmitIndex] == colHold
    dataOmitted = False
    if len(data) > 0:
        dataOmitted = data[0][dataOmitIndex] == colHold

    if len(fnames) == len(dataWidths):
        # inputs consistent, don't have to do anything
        if namesOmitted and dataOmitted:
            return
        elif namesOmitted:
            desiredLength = len(dataWidths)
            remNum = 0
            removalVals = data
            removalWidths = dataWidths
        elif dataOmitted:
            desiredLength = len(fnames)
            remNum = 0
            removalVals = [fnames]
            removalWidths = None
        else:  # inputs consistent, don't have to do anything
            return
    elif len(fnames) > len(dataWidths):
        desiredLength = len(dataWidths)
        remNum = len(fnames) - desiredLength
        removalVals = [fnames]
        removalWidths = None
    else:  # len(fnames) < len(dataWidths)
        desiredLength = len(fnames)
        remNum = len(dataWidths) - desiredLength
        removalVals = data
        removalWidths = dataWidths

    if desiredLength % 2 == 0:
        removeIndex = int(math.ceil(desiredLength / 2.0))
    else:  # desiredLength % 2 == 1
        removeIndex = int(math.floor(desiredLength / 2.0))

    # remove values so that we reach the target length
    for row in removalVals:
        for i in range(remNum):
            row.pop(removeIndex)

    # now that we are at the target length, we have to modify
    # a column to indicat that values were omitted
    for row in removalVals:
        row[removeIndex] = colHold

    if removalWidths is not None:
        # remove those widths associated with omitted values
        for i in range(remNum):
            removalWidths.pop(removeIndex)

        # modify the width associated with the colHold
        if removalWidths is not None:
            removalWidths[removeIndex] = len(colHold)


def inheritDocstringsFactory(toInherit):
    """
    Factory to make decorator to copy docstrings from toInherit for
    reimplementations in the wrapped object. Only those functions
    without docstrings will be given the corresponding docstrings from
    toInherit.
    """
    def inheritDocstring(cls):
        writable = cls.__dict__
        for name in writable:
            if inspect.isfunction(writable[name]) and hasattr(toInherit, name):
                func = writable[name]
                if not func.__doc__:
                    func.__doc__ = getattr(toInherit, name).__doc__

        return cls
    return inheritDocstring

def readOnlyException(name):
    """
    The exception to raise for functions that are disallowed in view
    objects.
    """
    msg = "The " + name + " method is disallowed for View objects. View "
    msg += "objects are read only, yet this method modifies the object"
    raise ImproperActionException(msg)

# prepend a message that view objects will raise an exception to Base docstring
def exceptionDocstringFactory(cls):
    def exceptionDocstring(func):
        name = func.__name__
        try:
            baseDoc = getattr(cls, name).__doc__
            if baseDoc is not None:
                viewMsg = "The {0} method is object modifying and ".format(name)
                viewMsg += "will always raise an exception for view objects.\n\n"
                viewMsg += "For reference, the docstring for this method "
                viewMsg += "when objects can be modified is below:\n"
                func.__doc__ = viewMsg + baseDoc
        except AttributeError:
            # ignore built-in functions that differ between py2 and py3
            # (__idiv__ vs __itruediv__, __ifloordiv__)
            pass
        return func
    return exceptionDocstring

def nonSparseAxisUniqueArray(obj, axis):
    obj._validateAxis(axis)
    if obj.getTypeString() == 'DataFrame':
        # faster than numpy.array(obj.data)
        data = obj.data.values
    else:
        data = numpy.array(obj.data, dtype=numpy.object_)
    if axis == 'feature':
        data = data.transpose()

    unique = set()
    uniqueIndices = []
    for i, values in enumerate(data):
        if tuple(values) not in unique:
            unique.add(tuple(values))
            uniqueIndices.append(i)
    uniqueData = data[uniqueIndices]

    if axis == 'feature':
        uniqueData = uniqueData.transpose()

    return uniqueData, uniqueIndices

def uniqueNameGetter(obj, axis, uniqueIndices):
    obj._validateAxis(axis)
    if axis == 'point':
        hasAxisNames = obj._pointNamesCreated()
        hasOffAxisNames = obj._featureNamesCreated()
        getAxisName = obj.points.getName
        getOffAxisNames = obj.features.getNames
    else:
        hasAxisNames = obj._featureNamesCreated()
        hasOffAxisNames = obj._pointNamesCreated()
        getAxisName = obj.features.getName
        getOffAxisNames = obj.points.getNames

    axisNames = False
    offAxisNames = False
    if hasAxisNames:
        axisNames = [getAxisName(i) for i in uniqueIndices]
    if hasOffAxisNames:
        offAxisNames = getOffAxisNames()

    return axisNames, offAxisNames

def valuesToPythonList(values, argName):
    """
    Create a python list of values from an integer (python or numpy),
    string, or an iterable container object
    """
    if isinstance(values, list):
        return values
    if isinstance(values, (int, numpy.integer, six.string_types)):
        return [values]
    valuesList = []
    try:
        for val in values:
            valuesList.append(val)
    except TypeError:
        msg = "The argument '{0}' is not an integer ".format(argName)
        msg += "(python or numpy), string, or an iterable container object."
        raise InvalidArgumentType(msg)

    return valuesList

def constructIndicesList(obj, axis, values, argName=None):
    """
    Construct a list of indices from a valid integer (python or numpy) or
    string, or an iterable, list-like container of valid integers and/or
    strings

    """
    if argName is None:
        argName = axis + 's'
    # pandas DataFrames are iterable but do not iterate through the values
    if pd and isinstance(values, pd.DataFrame):
        msg = "A pandas DataFrame object is not a valid input "
        msg += "for '{0}'. ".format(argName)
        msg += "Only one-dimensional objects are accepted."
        raise ArgumentException(msg)

    valuesList = valuesToPythonList(values, argName)
    try:
        axisObj = obj._getAxis(axis)
        indicesList = [axisObj.getIndex(val) for val in valuesList]
    except ArgumentException as ae:
        msg = "Invalid value for the argument '{0}'. ".format(argName)
        # add more detail to msg; slicing to exclude quotes
        msg += str(ae)[1:-1]
        raise ArgumentException(msg)

    return indicesList

def sortIndexPosition(obj, sortBy, sortHelper, axisAttr):
    """
    Helper for sort() to define new indexPosition list.
    """
    scorer = None
    comparator = None
    if axisAttr == 'points':
        test = obj._source.pointView(0)
    else:
        test = obj._source.featureView(0)
    try:
        sortHelper(test)
        scorer = sortHelper
    except TypeError:
        pass
    try:
        sortHelper(test, test)
        comparator = sortHelper
    except TypeError:
        pass

    if sortHelper is not None and scorer is None and comparator is None:
        msg = "sortHelper is neither a scorer or a comparator"
        raise ArgumentException(msg)

    if comparator is not None:
        # make array of views
        viewArray = []
        for v in obj:
            viewArray.append(v)

        viewArray.sort(key=cmp_to_key(comparator))
        indexPosition = []
        for i in range(len(viewArray)):
            viewAxis = getattr(viewArray[i], axisAttr)
            index = obj._getIndex(viewAxis.getName(0))
            indexPosition.append(index)
        indexPosition = numpy.array(indexPosition)
    elif hasattr(scorer, 'permuter'):
        scoreArray = scorer.indices
        indexPosition = numpy.argsort(scoreArray)
    else:
        # make array of views
        viewArray = []
        for v in obj:
            viewArray.append(v)

        scoreArray = viewArray
        if scorer is not None:
            # use scoring function to turn views into values
            for i in range(len(viewArray)):
                scoreArray[i] = scorer(viewArray[i])
        else:
            for i in range(len(viewArray)):
                scoreArray[i] = viewArray[i][sortBy]

        # use numpy.argsort to make desired index array
        # this results in an array whose ith entry contains the the
        # index into the data of the value that should be in the ith
        # position.
        indexPosition = numpy.argsort(scoreArray)

    return indexPosition

def cmp_to_key(mycmp):
    """Convert a cmp= function for python2 into a key= function for python3"""
    class K:
        def __init__(self, obj, *args):
            self.obj = obj
        def __lt__(self, other):
            return mycmp(self.obj, other.obj) < 0
        def __gt__(self, other):
            return mycmp(self.obj, other.obj) > 0
        def __eq__(self, other):
            return mycmp(self.obj, other.obj) == 0
        def __le__(self, other):
            return mycmp(self.obj, other.obj) <= 0
        def __ge__(self, other):
            return mycmp(self.obj, other.obj) >= 0
        def __ne__(self, other):
            return mycmp(self.obj, other.obj) != 0
    return K

def fillArrayWithCollapsedFeatures(featuresToCollapse, retainData,
                                   collapseData, currNumPoints, currFtNames,
                                   numRetPoints, numRetFeatures):
    """
    Helper function for modifying the underlying data for
    points.splitByCollapsingFeatures. Used in all non-sparse
    implementations.
    """
    fill = numpy.empty((numRetPoints, numRetFeatures), dtype=numpy.object_)
    fill[:, :-2] = numpy.repeat(retainData, len(featuresToCollapse), axis=0)

    # stack feature names repeatedly to create new feature
    namesAsFeature = numpy.tile(currFtNames, (1, currNumPoints))
    fill[:, -2] = namesAsFeature
    # flatten values by row then reshape into new feature
    valuesAsFeature = collapseData.flatten()
    fill[:, -1] = valuesAsFeature

    return fill

def fillArrayWithExpandedFeatures(uniqueDict, namesIdx, uniqueNames,
                                  numRetFeatures):
    """
    Helper function for modifying the underlying data for
    combinePointsByExpandingFeatures. Used in all non-sparse
    implementations.
    """
    fill = numpy.empty(shape=(len(uniqueDict), numRetFeatures),
                       dtype=numpy.object_)

    for i, point in enumerate(uniqueDict):
        fill[i, :namesIdx] = point[:namesIdx]
        for j, name in enumerate(uniqueNames):
            if name in uniqueDict[point]:
                fill[i, namesIdx + j] = uniqueDict[point][name]
            else:
                fill[i, namesIdx + j] = numpy.nan
        fill[i, namesIdx + len(uniqueNames):] = point[namesIdx:]

    return fill

def extractFunctionString(function):
    """Extracts function name or lambda function if passed a function,
       Otherwise returns a string"""
    try:
        functionName = function.__name__
        if functionName != "<lambda>":
            return functionName
        else:
            return lambdaFunctionString(function)
    except AttributeError:
        return str(function)

def lambdaFunctionString(function):
    """Returns a string of a lambda function"""
    sourceLine = inspect.getsourcelines(function)[0][0]
    line = re.findall(r'lambda.*',sourceLine)[0]
    lambdaString = ""
    afterColon = False
    openParenthesis = 1
    for letter in line:
        if letter == "(":
            openParenthesis += 1
        elif letter == ")":
            openParenthesis -= 1
        elif letter == ":":
            afterColon = True
        elif letter == "," and afterColon:
            return lambdaString
        if openParenthesis == 0:
            return lambdaString
        else:
            lambdaString += letter
    return lambdaString

def buildArgDict(argNames, defaults, *args, **kwargs):
    """
    Creates the dictionary of arguments for the prep logType. Adds all required arguments
    and any keyword arguments that are not the default values
    """
    # remove self from argNames
    argNames = argNames[1:]
    nameArgMap = {}
    for name, arg in zip(argNames,args):
        if str(arg).startswith("<") and str(arg).endswith(">"):
            nameArgMap[name] = extractFunctionString(arg)
        else:
            nameArgMap[name] = str(arg)
    startDefaults = len(argNames) - len(defaults)
    defaultArgs = argNames[startDefaults:]
    defaultDict = {}
    for name, value in zip(defaultArgs, defaults):
        if name != "useLog":
            defaultDict[name] = str(value)

    argDict = {}
    for name in nameArgMap:
        if name not in defaultDict:
            argDict[name] = nameArgMap[name]
        elif name in defaultDict and defaultDict[name] != nameArgMap[name]:
            argDict[name] = nameArgMap[name]
    for name in kwargs:
        if name in defaultDict and defaultDict[name] != kwargs[name]:
            argDict[name] = kwargs[name]

    return argDict

def logCaptureFactory(prefix=None):
    def logCapture(function):
        """

        """
        @wraps(function)
        def wrapper(*args, **kwargs):
            logger = UML.logger.active
            try:
                logger.position += 1
                timer = Stopwatch()
                timer.start("timer")
                ret = function(*args, **kwargs)
                logger.position -= 1
            except Exception as e:
                logger.position = 0
                einfo = sys.exc_info()
                reraise(*einfo)
            finally:
                timer.stop("timer")
            if logger.position == 0:
                funcName = function.__name__
                self = function.__self__
                names, _, _, defaults = UML.helpers.inspectArguments(function)
                if prefix is None:
                    # Base
                    funcName = function.__name__
                    cls = self.getTypeString()
                else:
                    # Points, Features, Elements
                    funcName = prefix + '.' + function.__name__
                    cls = self._source.getTypeString()
                argDict = buildArgDict(names, defaults, *args, **kwargs)
                logger.logPrep(funcName, cls, argDict)
                logger.log(logger.logType, logger.logInfo)
            return ret
        return wrapper
    return logCapture

def allDataIdentical(arr1, arr2):
    """
    Checks for equality between all points in the arrays. Arrays containing
    NaN values in the same positions will also be considered equal
    """
    try:
        # check the values that are not equal
        checkPos = arr1 != arr2
        # if values are nan, conversion to float dtype will be successful
        test1 = numpy.array(arr1[checkPos], dtype=numpy.float_)
        test2 = numpy.array(arr2[checkPos], dtype=numpy.float_)
        return numpy.isnan(test1).all() and numpy.isnan(test2).all()
    except Exception:
        return False<|MERGE_RESOLUTION|>--- conflicted
+++ resolved
@@ -20,16 +20,12 @@
 from six import reraise
 import numpy
 
-<<<<<<< HEAD
-from UML.exceptions import InvalidArgumentType, InvalidArgumentValue
-=======
 import UML
 from UML import importModule
-from UML.exceptions import ArgumentException
+from UML.exceptions import InvalidArgumentType, InvalidArgumentValue
 from UML.logger import Stopwatch
 
 pd = importModule('pandas')
->>>>>>> 71db3f2e
 
 # the prefix for default featureNames
 DEFAULT_PREFIX = "_DEFAULT_#"
@@ -425,7 +421,7 @@
     """
     msg = "The " + name + " method is disallowed for View objects. View "
     msg += "objects are read only, yet this method modifies the object"
-    raise ImproperActionException(msg)
+    raise TypeError(msg)
 
 # prepend a message that view objects will raise an exception to Base docstring
 def exceptionDocstringFactory(cls):
@@ -525,17 +521,17 @@
         msg = "A pandas DataFrame object is not a valid input "
         msg += "for '{0}'. ".format(argName)
         msg += "Only one-dimensional objects are accepted."
-        raise ArgumentException(msg)
+        raise InvalidArgumentType(msg)
 
     valuesList = valuesToPythonList(values, argName)
     try:
         axisObj = obj._getAxis(axis)
         indicesList = [axisObj.getIndex(val) for val in valuesList]
-    except ArgumentException as ae:
+    except InvalidArgumentValue as iav:
         msg = "Invalid value for the argument '{0}'. ".format(argName)
         # add more detail to msg; slicing to exclude quotes
         msg += str(ae)[1:-1]
-        raise ArgumentException(msg)
+        raise InvalidArgumentValue(msg)
 
     return indicesList
 
@@ -562,7 +558,7 @@
 
     if sortHelper is not None and scorer is None and comparator is None:
         msg = "sortHelper is neither a scorer or a comparator"
-        raise ArgumentException(msg)
+        raise InvalidArgumentType(msg)
 
     if comparator is not None:
         # make array of views
