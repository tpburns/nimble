"""
Provide point-based documentation for calls to .points

All point-axis functions are contained here to customize the function
signatures and docstrings.  The functions here do not contain
the code which provides the functionality for the function. The
functionality component is located in axis.py.
"""
from __future__ import absolute_import
from abc import abstractmethod
from collections import OrderedDict

from UML.exceptions import ArgumentException

import UML
from UML.logger import enableLogging, directCall
from .dataHelpers import logCaptureFactory

logCapture = logCaptureFactory('points')

class Points(object):
    """
    Methods that can be called on the a UML data objects point axis.
    """
    def __init__(self, source):
        self._source = source
        super(Points, self).__init__()

    ########################
    # Low Level Operations #
    ########################

    def getName(self, index):
        """
        The name of the point at the provided index.

        Parameters
        ----------
        index : int

        Returns
        -------
        str

        See Also
        --------
        getNames, setName, setNames

        Examples
        --------
        TODO
        """
        return self._getName(index)

    def getNames(self):
        """
        The point names ordered by index.

        Returns
        -------
        lst

        See Also
        --------
        getName, setName, setNames

        Examples
        --------
        TODO
        """
        return self._getNames()

    def setName(self, oldIdentifier, newName):
        """
        Set or change a pointName.

        Set the name of the point at ``oldIdentifier`` with the value of
        ``newName``.

        Parameters
        ----------
        oldIdentifier : str, int
            A string or integer, specifying either a current pointName
            or the index of a current pointName.
        newName : str
            May be either a string not currently in the pointName set,
            or None for an default pointName. newName cannot begin with
            the default prefix.

        See Also
        --------
        setNames

        Examples
        --------
        TODO
        """
        self._setName(oldIdentifier, newName)

    def setNames(self, assignments=None):
        """
        Set or rename all of the point names of this object.

        Set the point names of this object according to the values
        specified by the ``assignments`` parameter. If assignments is
        None, then all point names will be given new default values.

        Parameters
        ----------
        assignments : iterable, dict
            * iterable - Given a list-like container, the mapping
              between names and array indices will be used to define the
              point names.
            * dict - The mapping for each point name in the format
              {name:index}

        See Also
        --------
        setName

        Examples
        --------
        TODO
        """
        self._setNames(assignments)

    def getIndex(self, name):
        """
        The index of a point name.

        Return the index location of the provided point ``name``.

        Parameters
        ----------
        name : str
            The name of a point.

        Returns
        -------
        int

        See Also
        --------
        indices

        Examples
        --------
        TODO
        """
        return self._getIndex(name)

    def getIndices(self, names):
        """
        The indices of a list of point names.

        Return a list of the the index locations of the provided point
        ``names``.

        Parameters
        ----------
        names : list
            The names of points.

        Returns
        -------
        list

        See Also
        --------
        index

        Examples
        --------
        TODO
        """
        return self._getIndices(names)

    def hasName(self, name):
        """
        Determine if point name exists.

        Parameters
        ----------
        names : str
            The name of a point.

        Returns
        -------
        bool

        Examples
        --------
        TODO
        """
        return self._hasName(name)

    #########################
    # Structural Operations #
    #########################

    def copy(self, toCopy=None, start=None, end=None, number=None,
             randomize=False, useLog=None):
        """
        Return a copy of certain points of this object.

        A variety of methods for specifying the points to copy based on
        the provided parameters. If toCopy is not None, start and end
        must be None. If start or end is not None, toCopy must be None.

        Parameters
        ----------
        toCopy : identifier, list of identifiers, function
            * identifier - a name or index
            * list of identifiers - an iterable container of identifiers
            * function - may take two forms:
              a) a function that when given a point will return True if
              it is to be copied
              b) a filter function, as a string, containing a comparison
              operator between a feature name and a value (i.e "ft1<10")
        start, end : identifier
            Parameters indicating range based copying. Begin the copying
            at the location of ``start``. Finish copying at the
            inclusive ``end`` location. If only one of start and end are
            non-None, the other default to 0 and the number of values in
            each point, respectively.
        number : int
            The quantity of points that are to be copied, the default
            None means unrestricted copying. This can be provided on its
            own (toCopy, start and end are None) to the first ``number``
            of points, or in conjuction with toCopy or  start and end,
            to limit their output.
        randomize : bool
            Indicates whether random sampling is to be used in
            conjunction with the number parameter. If randomize is
            False, the chosen points are determined by point order,
            otherwise it is uniform random across the space of possible
            points.

        Returns
        -------
        UML data object

        See Also
        --------
        extract, retain, delete, data.copy, data.copyAs

        Examples
        --------
        TODO
        """
        if UML.logger.active.position == 0:
            if enableLogging(useLog):
                wrapped = logCapture(self.copy)
            else:
                wrapped = directCall(self.copy)
            return wrapped(toCopy, start, end, number, randomize,
                           useLog=False)

        return self._copy(toCopy, start, end, number, randomize)

    def extract(self, toExtract=None, start=None, end=None, number=None,
                randomize=False, useLog=None):
        """
        Move certain points of this object into their own object.

        A variety of methods for specifying the points to extract based
        on the provided parameters. If toExtract is not None, start and
        end must be None. If start or end is not None, toExtract must be
        None.

        Parameters
        ----------
        toExtract : identifier, list of identifiers, function
            * identifier - a name or index
            * list of identifiers - an iterable container of identifiers
            * function - may take two forms:
              a) a function that when given a point will return True if
              it is to be extracted
              b) a filter function, as a string, containing a comparison
              operator between a feature name and a value (i.e "ft1<10")
        start, end : identifier
            Parameters indicating range based extraction. Begin the
            extraction at the location of ``start``. Finish extracting
            at the inclusive ``end`` location. If only one of start and
            end are non-None, the other default to 0 and the number of
            values in each point, respectively.
        number : int
            The quantity of points that are to be extracted, the
            default None means unrestricted extraction. This can be
            provided on its own (toExtract, start and end are None) to
            the first ``number`` of points, or in conjuction with
            toExtract or  start and end, to limit their output.
        randomize : bool
            Indicates whether random sampling is to be used in
            conjunction with the number parameter. If randomize is
            False, the chosen points are determined by point order,
            otherwise it is uniform random across the space of possible
            points.

        Returns
        -------
        UML data object

        See Also
        --------
        retain, delete

        Examples
        --------
        TODO
        """
        if UML.logger.active.position == 0:
            if enableLogging(useLog):
                wrapped = logCapture(self.extract)
            else:
                wrapped = directCall(self.extract)
            return wrapped(toExtract, start, end, number, randomize,
                           useLog=False)

        return self._extract(toExtract, start, end, number, randomize)

    def delete(self, toDelete=None, start=None, end=None, number=None,
               randomize=False, useLog=None):
        """
        Remove certain points from this object.

        A variety of methods for specifying points to delete based on
        the provided parameters. If toDelete is not None, start and end
        must be None. If start or end is not None, toDelete must be
        None.

        Parameters
        ----------
        toDelete : identifier, list of identifiers, function
            * identifier - a name or index
            * list of identifiers - an iterable container of identifiers
            * function - may take two forms:
              a) a function that when given a point will return True if
              it is to be deleted
              b) a filter function, as a string, containing a comparison
              operator between a feature name and a value (i.e "ft1<10")
        start, end : identifier
            Parameters indicating range based deletion. Begin the
            deletion at the location of ``start``. Finish deleting at
            the inclusive ``end`` location. If only one of start and
            end are non-None, the other default to 0 and the number of
            values in each point, respectively.
        number : int
            The quantity of points that are to be deleted, the
            default None means unrestricted deletion. This can be
            provided on its own (toDelete, start and end are None) to
            the first ``number`` of points, or in conjuction with
            toDelete or  start and end, to limit their output.
        randomize : bool
            Indicates whether random sampling is to be used in
            conjunction with the number parameter. If randomize is
            False, the chosen points are determined by point order,
            otherwise it is uniform random across the space of possible
            points.

        See Also
        --------
        extract, retain

        Examples
        --------
        TODO
        """
        if UML.logger.active.position == 0:
            if enableLogging(useLog):
                wrapped = logCapture(self.delete)
            else:
                wrapped = directCall(self.delete)
            return wrapped(toDelete, start, end, number, randomize,
                           useLog=False)

        self._delete(toDelete, start, end, number, randomize)

    def retain(self, toRetain=None, start=None, end=None, number=None,
               randomize=False, useLog=None):
        """
        Keep only certain points of this object.

        A variety of methods for specifying points to delete based on
        the provided parameters. If toRetain is not None, start and end
        must be None. If start or end is not None, toRetain must be
        None.

        Parameters
        ----------
        toRetain : identifier, list of identifiers, function
            * identifier - a name or index
            * list of identifiers - an iterable container of identifiers
            * function - may take two forms:
              a) a function that when given a point will return True if
              it is to be retained
              b) a filter function, as a string, containing a comparison
              operator between a feature name and a value (i.e "ft1<10")
        start, end : identifier
            Parameters indicating range based retention. Begin the
            retention at the location of ``start``. Finish retaining at
            the inclusive ``end`` location. If only one of start and
            end are non-None, the other default to 0 and the number of
            values in each point, respectively.
        number : int
            The quantity of points that are to be retained, the
            default None means unrestricted retained. This can be
            provided on its own (toRetain, start and end are None) to
            the first ``number`` of points, or in conjuction with
            toRetain or  start and end, to limit their output.
        randomize : bool
            Indicates whether random sampling is to be used in
            conjunction with the number parameter. If randomize is
            False, the chosen points are determined by point order,
            otherwise it is uniform random across the space of possible
            points.

        See Also
        --------
        extract, retain

        Examples
        --------
        TODO
        """
        if UML.logger.active.position == 0:
            if enableLogging(useLog):
                wrapped = logCapture(self.retain)
            else:
                wrapped = directCall(self.retain)
            return wrapped(toRetain, start, end, number, randomize,
                           useLog=False)

        self._retain(toRetain, start, end, number, randomize)

    def count(self, condition):
        """
        The number of points which satisfy the condition.

        Parameters
        ----------
        condition : function
            function - may take two forms:
            a) a function that when given a point will return True if
            it is to be counted
            b) a filter function, as a string, containing a comparison
            operator and a value (i.e "<10")

        Returns
        -------
        int

        See Also
        --------
        elements.count, elements.countEachUniqueValue

        Examples
        --------
        TODO
        """
        return self._count(condition)

    def sort(self, sortBy=None, sortHelper=None, useLog=None):
        """
        Arrange the points in this object.

        A variety of methods to sort the points. May define either
        ``sortBy`` or ``sortHelper`` parameter, not both.

        Parameters
        ----------
        sortBy : str
            May indicate the feature to sort by or None if the entire
            point is to be taken as a key.
        sortHelper : list, function
            Either an iterable, list-like object of identifiers (names
            and/or indices), a comparator or a scoring function, or None
            to indicate the natural ordering.

        Examples
        --------
        TODO
        """
        if UML.logger.active.position == 0:
            if enableLogging(useLog):
                wrapped = logCapture(self.sort)
            else:
                wrapped = directCall(self.sort)
            return wrapped(sortBy, sortHelper, useLog=False)

        self._sort(sortBy, sortHelper)

    # def flattenToOne(self):
    #     """
    #     Modify this object so that its values are in a single point.
    #
    #     Each feature in the result maps to exactly one value from the
    #     original object. The order of values respects the point order
    #     from the original object, if there were n features in the
    #     original, the first n values in the result will exactly match
    #     the first point, the nth to (2n-1)th values will exactly match
    #     the original second point, etc. The feature names will be
    #     transformed such that the value at the intersection of the
    #     "pn_i" named point and "fn_j" named feature from the original
    #     object will have a feature name of "fn_j | pn_i". The single
    #     point will have a name of "Flattened". This is an inplace
    #     operation.
    #
    #     See Also
    #     --------
    #     unflattenFromOne
    #
    #     Examples
    #     --------
    #     TODO
    #     """
    #     self._flattenToOne()
    #
    # def unflattenFromOne(self, numPoints):
    #     """
    #     Adjust a flattened point vector to contain multiple points.
    #
    #     This is an inverse of the method ``flattenToOne``: if an
    #     object foo with n points calls the flatten method, then this
    #     method with n as the argument, the result should be identical to
    #     the original foo. It is not limited to objects that have
    #     previously had ``flattenToOne`` called on them; any object
    #     whose structure and names are consistent with a previous call to
    #     flattenToOnePoint may call this method. This includes objects
    #     with all default names. This is an inplace operation.
    #
    #     Parameters
    #     ----------
    #     numPoints : int
    #         The number of points in the modified object.
    #
    #     See Also
    #     --------
    #     flattenToOnePoint
    #
    #     Examples
    #     --------
    #     TODO
    #     """
    #     self._unflattenFromOne(numPoints)

    def transform(self, function, points=None, useLog=None):
        """
        Modify this object by applying a function to each point.

        Perform an inplace modification of the data in this object
        through the application of the provided ``function`` to the
        points or subset of points in this object.

        Parameters
        ----------
        function
            Must accept the view of a point as an argument.

        points : identifier, list of identifiers
            May be a single point name or index, an iterable,
            container of point names and/or indices. None indicates
            application to all points.

        See Also
        --------
        calculate : return a new object instead of performing inplace

        Examples
        --------
        TODO
        """
        if UML.logger.active.position == 0:
            if enableLogging(useLog):
                wrapped = logCapture(self.transform)
            else:
                wrapped = directCall(self.transform)
            return wrapped(function, points, useLog=False)

        self._transform(function, points)

    ###########################
    # Higher Order Operations #
    ###########################

    def calculate(self, function, points=None, useLog=None):
        """
        Return a new object with a calculation applied to each point.

        Calculates the results of the given function on the specified
        points in this object, with output values collected into a new
        object that is returned upon completion.

        Parameters
        ----------
        function : function
            Accepts a view of a point as an argument and returns the
            new values in that point.
        points : point, list of points
            The subset of points to limit the calculation to. If None,
            the calculation will apply to all points.

        Returns
        -------
        UML data object

        See also
        --------
        transform : calculate inplace

        Examples
        --------
        TODO
        """
        if UML.logger.active.position == 0:
            if enableLogging(useLog):
                wrapped = logCapture(self.calculate)
            else:
                wrapped = directCall(self.calculate)
            return wrapped(function, points, useLog=False)

        return self._calculate(function, points)

    def add(self, toAdd, insertBefore=None, useLog=None):
        """
        Insert more points into this object.

        Expand this object by inserting the points of toAdd prior to the
        insertBefore identifier. The features in toAdd do not need to be
        in the same order as in the calling object; the data will
        automatically be placed using the calling object's feature order
        if there is an unambiguous mapping. toAdd will be unaffected by
        calling this method.

        Parameters
        ----------
        toAdd : UML data object
            The UML data object whose contents we will be including
            in this object. Must have the same number of features as the
            calling object, but not necessarily in the same order. Must
            not share any point names with the calling object.
        insertBefore : identifier
            The index or point name prior to which the data from
            ``toAdd`` will be inserted. The default value, None,
            indicates that the data will be inserted below all points in
            this object, or in other words: appended to the end of the
            current points.

        See Also
        --------
        TODO

        Examples
        --------
        TODO
        """
        if UML.logger.active.position == 0:
            if enableLogging(useLog):
                wrapped = logCapture(self.add)
            else:
                wrapped = directCall(self.add)
            return wrapped(toAdd, insertBefore, useLog=False)

        self._add(toAdd, insertBefore)

    def mapReduce(self, mapper, reducer, useLog=None):
        """
        Apply a mapper and reducer function to this object.

        Return a new object containing the results of the given mapper
        and reducer functions

        Parameters
        ----------
        mapper : function
            Input a point and output an iterable containing two-tuple(s)
            of mapping identifiers and feature values.
        reducer : function
            Input the ``mapper`` output and output a two-tuple
            containing the identifier and the reduced value.

        Examples
        --------
        TODO
        """
        if UML.logger.active.position == 0:
            if enableLogging(useLog):
                wrapped = logCapture(self.mapReduce)
            else:
                wrapped = directCall(self.mapReduce)
            return wrapped(mapper, reducer, useLog=False)

        return self._mapReduce(mapper, reducer)

    def shuffle(self, useLog=None):
        """
        Permute the indexing of the points to a random order.

        Notes
        -----
        This relies on python's random.shuffle() so may not be
        sufficiently random for large number of points.
        See random.shuffle()'s documentation.

        Examples
        --------
        TODO
        """
        if UML.logger.active.position == 0:
            if enableLogging(useLog):
                wrapped = logCapture(self.shuffle)
            else:
                wrapped = directCall(self.shuffle)
            return wrapped(useLog=False)

        self._shuffle()

    def fill(self, match, fill, arguments=None, points=None,
             returnModified=False, useLog=None):
        """
        Replace given values in each point with other values.

        Fill matching values within each point with a specified value
        based on the values in that point. The ``fill`` value can be
        a constant or a determined based on unmatched values in the
        point. The match and fill modules in UML offer common functions
        for these operations.

        Parameters
        ----------
        match : value, list, or function
            * value - a value to locate within each point
            * list - values to locate within each point
            * function - must accept a single value and return True if
              the value is a match. Certain match types can be imported
              from UML's match module: missing, nonNumeric, zero, etc.
        fill : value or function
            * value - a value to fill each matching value in each point
            * function - must be in the format fill(point, match) or
              fill(point, match, arguments) and return the transformed
              point as a list of values. Certain fill methods can be
              imported from UML's fill module: mean, median, mode,
              forwardFill, backwardFill, interpolation
        arguments : dict
            Any additional arguments being passed to the fill
            function.
        points : identifier or list of identifiers
            Select specific points to apply fill to. If points is None,
            the fill will be applied to all points.
        returnModified : return an object containing True for the
            modified values in each point and False for unmodified
            values.

        See Also
        --------
        match, fill

        Examples
        --------
        TODO
        """
        if UML.logger.active.position == 0:
            if enableLogging(useLog):
                wrapped = logCapture(self.fill)
            else:
                wrapped = directCall(self.fill)
            return wrapped(match, fill, arguments, points, returnModified,
                           useLog=False)

        return self._fill(match, fill, arguments, points, returnModified)

    def normalize(self, subtract=None, divide=None, applyResultTo=None,
                  useLog=None):
        """
        Modify all points in this object using the given operations.

        Normalize the data by applying subtraction and division
        operations. A value of None for subtract or divide implies that
        no change will be made to the data in regards to that operation.

        Parameters
        ----------
        subtract : number, str, UML data object
            * number - a numerical denominator for dividing the data
            * str -  a statistical function (all of the same ones
              callable though pointStatistics)
            * UML data object - If a vector shaped object is given, then
              the value associated with each point will be subtracted
              from all values of that point. Otherwise, the values in
              the object are used for elementwise subtraction
        divide : number, str, UML data object
            * number - a numerical denominator for dividing the data
            * str -  a statistical function (all of the same ones
              callable though pointStatistics)
            * UML data object - If a vector shaped object is given, then
              the value associated with each point will be used in
              division of all values for that point. Otherwise, the
              values in the object are used for elementwise division.
        applyResultTo : UML data object, statistical method
            If a UML data object is given, then perform the same
            operations to it as are applied to the calling object.
            However, if a statistical method is specified as subtract or
            divide, then concrete values are first calculated only from
            querying the calling object, and the operation is performed
            on applyResultTo using the results; as if a UML data object
            was given for the subtract or divide arguments.

        Examples
        --------
        TODO
        """
        if UML.logger.active.position == 0:
            if enableLogging(useLog):
                wrapped = logCapture(self.normalize)
            else:
                wrapped = directCall(self.normalize)
            return wrapped(subtract, divide, applyResultTo, useLog=False)

        self._normalize(subtract, divide, applyResultTo)

    def splitByCollapsingFeatures(self, featuresToCollapse, featureForNames,
                                  featureForValues):
        """
        TODO

        Split each point in this object into k points, one point for
        each featureName/value pair in featuresToCollapse. For all k
        points, the uncollapsed features are copied from the original
        point. The collapsed features are replaced by only two features
        which are filled with a unique featureName/value pair for each
        of the k points. An object containing n points, m features and k
        features-to-collapse will result in this object containing
        (n * m) points and (m - k + 2) features.

        Parameters
        ----------
        featuresToCollapse : list
            Names and/or indices of the features that will be collapsed.
            The first of the two resulting features will contain the
            names of these features. The second resulting feature will
            contain the values of this feature.
        featureForNames : str
            Describe the feature which will contain the collapsed
            feature names.
        featureForValues : str
            Describe the feature which will contain the values from the
            collapsed features.

        Notes
        -----
        ``
        A visualization:
        data.points.splitByCollapsingFeatures(['jan', 'feb', 'mar'],
                                              'month', 'temp')

              data (before)                     data (after)
        +------------------------+       +---------------------+
        | city | jan | feb | mar |       | city | month | temp |
        +------+-----+-----+-----+       +------+-------+------+
        | NYC  | 4   | 5   | 10  |       | NYC  | jan   | 4    |
        +------+-----+-----+-----+  -->  +------+-------+------+
        | LA   | 20  | 21  | 21  |       | NYC  | feb   | 5    |
        +------+-----+-----+-----+       +------+-------+------+
        | CHI  | 0   | 2   | 7   |       | NYC  | mar   | 10   |
        +------+-----+-----+-----+       +------+-------+------+
                                         | LA   | jan   | 20   |
                                         +------+-------+------+
                                         | LA   | feb   | 21   |
                                         +------+-------+------+
                                         | LA   | mar   | 21   |
                                         +------+-------+------+
                                         | CHI  | jan   | 0    |
                                         +------+-------+------+
                                         | CHI  | feb   | 2    |
                                         +------+-------+------+
                                         | CHI  | mar   | 7    |
                                         +------+-------+------+
        ``
        This function was inspired by the gather function from the tidyr
        library created by Hadley Wickham in the R programming language.

        Examples
        --------
        TODO
        """
        points = self._source.points
        features = self._source.features
        numCollapsed = len(featuresToCollapse)
        collapseIndices = [self._source._getFeatureIndex(ft)
                           for ft in featuresToCollapse]
        retainIndices = [idx for idx in range(len(features))
                         if idx not in collapseIndices]
        currNumPoints = len(points)
        currFtNames = [features.getName(idx) for idx in collapseIndices]
        numRetPoints = len(points) * numCollapsed
        numRetFeatures = len(features) - numCollapsed + 2

        self._splitByCollapsingFeatures_implementation(
            featuresToCollapse, collapseIndices, retainIndices,
            currNumPoints, currFtNames, numRetPoints, numRetFeatures)

        self._source._pointCount = numRetPoints
        self._source._featureCount = numRetFeatures
        ftNames = [features.getName(idx) for idx in retainIndices]
        ftNames.extend([featureForNames, featureForValues])
        features.setNames(ftNames)
        if self._source._pointNamesCreated():
            appendedPts = []
            for name in points.getNames():
                for i in range(numCollapsed):
                    appendedPts.append("{0}_{1}".format(name, i))
            points.setNames(appendedPts)

        self._source.validate()

    def combineByExpandingFeatures(self, featureWithFeatureNames,
                                   featureWithValues):
        """
        TODO

        Combine any points containing matching values at every feature
        except featureWithFeatureNames and featureWithValues. Each
        combined point will expand its features to include a new feature
        for each unique value invfeatureWithFeatureNames. The
        corresponding featureName/value pairs invfeatureWithFeatureNames
        and featureWithValues from each point willvbecome the values for
        the expanded features for the combined points. If a combined
        point lacks a featureName/value pair for any given feature,
        numpy.nan will be assigned as the value at that feature. The
        combined point name will be assigned the point name of the first
        instance of that point, if point names are present.

        An object containing n points with k being unique at every
        feature except featureWithFeatureNames and featureWithValues,
        m features, and j unique values in featureWithFeatureNames will
        be modified to include k points and (m - 2 + j) features.

        Parameters
        ----------
        featureWithFeatureNames : identifier
            The name or index of the feature containing the values that
            will become the names of the features in the combined
            points.
        featureWithValues : identifier
            The name or index of the feature of values that corresponds
            to the values in featureWithFeatureNames.

        Notes
        -----
        ``
        data.combinePointsByExpandingFeatures('dist', 'time')

               data (before)                       data (after)
        +-----------+------+-------+      +-----------+------+-------+
        | athlete   | dist | time  |      | athlete   | 100m | 200m  |
        +-----------+------+-------+      +-----------+------+-------+
        | Bolt      | 100m | 9.81  |      | Bolt      | 9.81 | 19.78 |
        +-----------+------+-------+  ->  +-----------+------+-------+
        | Bolt      | 200m | 19.78 |      | Gatlin    | 9.89 | nan   |
        +-----------+------+-------+      +-----------+------+-------+
        | Gatlin    | 100m | 9.89  |      | de Grasse | 9.91 | 20.02 |
        +-----------+------+-------+      +-----------+------+-------+
        | de Grasse | 200m | 20.02 |
        +-----------+------+-------+
        | de Grasse | 100m | 9.91  |
        +-----------+------+-------+
        ``
        This function was inspired by the spread function from the tidyr
        library created by Hadley Wickham in the R programming language.

        Examples
        --------
        TODO
        """
        namesIdx = self._source._getFeatureIndex(featureWithFeatureNames)
        valuesIdx = self._source._getFeatureIndex(featureWithValues)
        uncombinedIdx = [i for i in range(len(self._source.features))
                         if i not in (namesIdx, valuesIdx)]

        # using OrderedDict supports point name setting
        unique = OrderedDict()
        pNames = []
        for idx, row in enumerate(self._source.points):
            uncombined = tuple(row[uncombinedIdx])
            if uncombined not in unique:
                unique[uncombined] = {}
                if self._source._pointNamesCreated():
                    pNames.append(self._source.points.getName(idx))
            if row[namesIdx] in unique[uncombined]:
                msg = "The point at index {0} cannot be combined ".format(idx)
                msg += "because there is already a value for the feature "
                msg += "{0} in another point which this ".format(row[namesIdx])
                msg += "point would be combined with."
                raise ArgumentException(msg)
            unique[uncombined][row[namesIdx]] = row[valuesIdx]

        uniqueNames = []
        for name in self._source[:, featureWithFeatureNames]:
            if name not in uniqueNames:
                uniqueNames.append(name)
        numRetFeatures = len(self._source.features) + len(uniqueNames) - 2

        self._combineByExpandingFeatures_implementation(unique, namesIdx,
                                                        uniqueNames,
                                                        numRetFeatures)

        self._source._featureCount = numRetFeatures
        self._source._pointCount = len(unique)

        fNames = [self._source.features.getName(i) for i in uncombinedIdx]
        for name in reversed(uniqueNames):
            fNames.insert(namesIdx, name)
        self._source.features.setNames(fNames)

        if self._source._pointNamesCreated():
            self._source.points.setNames(pNames)

        self._source.validate()

    ####################
    # Query functions #
    ###################

    def nonZeroIterator(self):
        """
        Iterate through each non-zero value following the point order.

        Returns an iterator for all non-zero elements contained in this
        object, where the values in the same point will be
        contiguous, with the earlier indexed points coming
        before the later indexed points.

        Examples
        --------
        TODO
        """
        return self._nonZeroIterator()

<<<<<<< HEAD
=======
    def unique(self):
        """
        Return a new object with only unique points. If point names are
        present, the point name of the first instance of the unique
        point in this object will be assigned.
        """
        return self._unique()

    #########################
    # Statistical functions #
    #########################

>>>>>>> 576fb0ef
    def similarities(self, similarityFunction):
        """
        Calculate similarities between points.

        Return a new object containing the results of the
        ``similarityFunction``.

        Parameters
        ----------
        similarityFunction: str
            The name of the function. The accepted strings include:
            'correlation', 'covariance', 'dot product',
            'sample covariance', and 'population covariance'

        Returns
        -------
        UML data object

        Examples
        --------
        TODO
        """
        return self._similarities(similarityFunction)

    def statistics(self, statisticsFunction):
        """
        Calculate point statistics.

        Parameters
        ----------
        statisticsFunction: str
            The name of the function. The accepted strings include:
            'max', 'mean', 'median', 'min', 'population std',
            'population standard deviation', 'proportion missing',
            'proportion zero', 'sample standard deviation',
            'sample std', 'standard deviation', 'std', 'unique count'

        Returns
        -------
        UML data object

        Examples
        --------
        TODO
        """
        return self._statistics(statisticsFunction)

    ####################
    # Abstract Methods #
    ####################

    @abstractmethod
    def _getName(self, index):
        pass

    @abstractmethod
    def _getNames(self):
        pass

    @abstractmethod
    def _setName(self, oldIdentifier, newName):
        pass

    @abstractmethod
    def _setNames(self, assignments):
        pass

    @abstractmethod
    def _getIndex(self, name):
        pass

    @abstractmethod
    def _getIndices(self, names):
        pass

    @abstractmethod
    def _hasName(self, name):
        pass

    @abstractmethod
    def _copy(self, toCopy, start, end, number, randomize):
        pass

    @abstractmethod
    def _extract(self, toExtract, start, end, number, randomize):
        pass

    @abstractmethod
    def _delete(self, toDelete, start, end, number, randomize):
        pass

    @abstractmethod
    def _retain(self, toRetain, start, end, number, randomize):
        pass

    @abstractmethod
    def _count(self, condition):
        pass

    @abstractmethod
    def _sort(self, sortBy, sortHelper):
        pass

    # @abstractmethod
    # def _flattenToOne(self):
    #     pass
    #
    # @abstractmethod
    # def _unflattenFromOne(self, divideInto):
    #     pass

    @abstractmethod
    def _transform(self, function, points):
        pass

    @abstractmethod
    def _calculate(self, function, points):
        pass

    @abstractmethod
    def _add(self, toAdd, insertBefore):
        pass

    @abstractmethod
    def _mapReduce(self, mapper, reducer):
        pass

    @abstractmethod
    def _shuffle(self):
        pass

    @abstractmethod
    def _fill(self, match, fill, arguments, limitTo, returnModified):
        pass

    @abstractmethod
    def _normalize(self, subtract, divide, applyResultTo):
        pass

    @abstractmethod
    def _splitByCollapsingFeatures_implementation(
            self, featuresToCollapse, collapseIndices, retainIndices,
            currNumPoints, currFtNames, numRetPoints, numRetFeatures):
        pass

    @abstractmethod
    def _combineByExpandingFeatures_implementation(
            self, uniqueDict, namesIdx, uniqueNames, numRetFeatures):
        pass

    @abstractmethod
    def _nonZeroIterator(self):
        pass

    @abstractmethod
    def _unique(self):
        pass

    @abstractmethod
    def _similarities(self, similarityFunction):
        pass

    @abstractmethod
    def _statistics(self, statisticsFunction):
        pass<|MERGE_RESOLUTION|>--- conflicted
+++ resolved
@@ -1036,8 +1036,6 @@
         """
         return self._nonZeroIterator()
 
-<<<<<<< HEAD
-=======
     def unique(self):
         """
         Return a new object with only unique points. If point names are
@@ -1050,7 +1048,6 @@
     # Statistical functions #
     #########################
 
->>>>>>> 576fb0ef
     def similarities(self, similarityFunction):
         """
         Calculate similarities between points.
