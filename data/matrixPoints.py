--- conflicted
+++ resolved
@@ -20,16 +20,8 @@
 
     Parameters
     ----------
-<<<<<<< HEAD
-    source : UML Base object
-        The object containing the points data.
-    kwds
-        Included due to best practices so args may automatically be
-        passed further up into the hierarchy if needed.
-=======
     source : UML data object
         The object containing point and feature data.
->>>>>>> e035a37b
     """
 
     ##############################
