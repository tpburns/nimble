"""
Methods and helpers responsible for determining how each function
will operate over each element.
"""

from __future__ import absolute_import
from abc import abstractmethod

import numpy
import six

import UML

from UML.exceptions import InvalidArgumentType, InvalidArgumentValue
from UML.exceptions import ImproperObjectAction
from UML.logger import enableLogging

from . import dataHelpers
from .dataHelpers import valuesToPythonList, constructIndicesList
from .dataHelpers import logCaptureFactory

logCapture = logCaptureFactory('elements')

class Elements(object):
    """
    Differentiate how methods act on each element.

    Also includes abstract methods which will be required to perform
    data-type specific operations.

    Parameters
    ----------
    source : UML Base object
        The object containing the elements.
    kwds
        Included due to best practices so args may automatically be
        passed further up into the hierarchy if needed.
    """
    def __init__(self, source, **kwds):
        self._source = source
        self._ptPosition = 0
        self._ftPosition = 0
        super(Elements, self).__init__(**kwds)

    def __iter__(self):
        return self

    def next(self):
        """
        Get next item
        """
        while self._ptPosition < len(self._source.points):
            while self._ftPosition < len(self._source.features):
                value = self._source[self._ptPosition, self._ftPosition]
                self._ftPosition += 1
                return value
            self._ptPosition += 1
            self._ftPosition = 0
        raise StopIteration

    def __next__(self):
        return self.next()

    #########################
    # Structural Operations #
    #########################

    def transform(self, toTransform, points=None, features=None,
                  preserveZeros=False, skipNoneReturnValues=False,
                  useLog=None):
        """
        Modify each element using a function or mapping.

        Perform an inplace modification of the elements or subset of
        elements in this object.

        Parameters
        ----------
        toTransform : function, dict
            * function - in the form of toTransform(elementValue)
              or toTransform(elementValue, pointNum, featureNum)
            * dictionary -  map the current element [key] to the
              transformed element [value].
        points : identifier, list of identifiers
            May be a single point name or index, an iterable,
            container of point names and/or indices. None indicates
            application to all points.
        features : identifier, list of identifiers
            May be a single feature name or index, an iterable,
            container of feature names and/or indices. None indicates
            application to all features.
        preserveZeros : bool
            If True it does not apply toTransform to elements in the
            data that are 0, and that 0 is not modified.
        skipNoneReturnValues : bool
            If True, any time toTransform() returns None, the value
            originally in the data will remain unmodified.

        See Also
        --------
        points.transform, features.transform

        Examples
        --------
        TODO
        """
        if enableLogging(useLog):
            wrapped = logCapture(self.transform)
            return wrapped(toTransform, points, features, preserveZeros,
                           skipNoneReturnValues, useLog=False)

        if points is not None:
            points = constructIndicesList(self._source, 'point', points)
        if features is not None:
            features = constructIndicesList(self._source, 'feature', features)

        self._transform_implementation(toTransform, points, features,
                                       preserveZeros, skipNoneReturnValues)

        self._source.validate()

    ###########################
    # Higher Order Operations #
    ###########################

    def calculate(self, function, points=None, features=None,
                  preserveZeros=False, skipNoneReturnValues=False,
                  outputType=None, useLog=None):
        """
        Return a new object with a calculation applied to each element.

        Calculates the results of the given function on the specified
        elements in this object, with output values collected into a new
        object that is returned upon completion.

        Parameters
        ----------
        function : function
            Take a value as input and return the desired value.
        points : point, list of points
            The subset of points to limit the calculation to. If None,
            the calculation will apply to all points.
        features : feature, list of features
            The subset of features to limit the calculation to. If None,
            the calculation will apply to all features.
        preserveZeros : bool
            Bypass calculation on zero values
        skipNoneReturnValues : bool
            Bypass values when ``function`` returns None. If False, the
            value None will replace the value if None is returned.
        outputType: UML data type
            Return an object of the specified type. If None, the
            returned object will have the same type as the calling
            object.

        Returns
        -------
        UML object

        See also
        --------
        transform : calculate inplace

        Examples
        --------
        TODO
        """
        if enableLogging(useLog):
            wrapped = logCapture(self.calculate)
            return wrapped(function, points, features, preserveZeros,
                           skipNoneReturnValues, useLog=False)

        oneArg = False
        try:
            function(0, 0, 0)
        except TypeError:
            oneArg = True

        if points is not None:
            points = constructIndicesList(self._source, 'point', points)
        if features is not None:
            features = constructIndicesList(self._source, 'feature', features)

        if outputType is not None:
            optType = outputType
        else:
            optType = self._source.getTypeString()

        # Use vectorized for functions with oneArg
        if oneArg:
            if not preserveZeros:
                # check if the function preserves zero values
                try:
                    preserveZeros = function(0) == 0
                except Exception:
                    preserveZeros = False
            def functionWrap(value):
                if preserveZeros and value == 0:
                    return 0
                currRet = function(value)
                if skipNoneReturnValues and currRet is None:
                    return value

                return currRet

            vectorized = numpy.vectorize(functionWrap)
            ret = self._calculate_implementation(vectorized, points, features,
                                                 preserveZeros, optType)

        else:
            # if unable to vectorize, iterate over each point
            if not points:
                points = list(range(len(self._source.points)))
            if not features:
                features = list(range(len(self._source.features)))
            valueArray = numpy.empty([len(points), len(features)])
            p = 0
            for pi in points:
                f = 0
                for fj in features:
                    value = self._source[pi, fj]
                    if preserveZeros and value == 0:
                        valueArray[p, f] = 0
                    else:
                        if oneArg:
                            currRet = function(value)
                        else:
                            currRet = function(value, pi, fj)
                        if skipNoneReturnValues and currRet is None:
                            valueArray[p, f] = value
                        else:
                            valueArray[p, f] = currRet
                    f += 1
                p += 1

            ret = UML.createData(optType, valueArray, useLog=False)

        ret._absPath = self._source.absolutePath
        ret._relPath = self._source.relativePath

        self._source.validate()

        return ret

    def count(self, condition):
        """
        The number of values which satisfy the condition.

        Parameters
        ----------
        condition : function
            function - may take two forms:
            a) a function that accepts an element value as input and
            will return True if it is to be counted
            b) a filter function, as a string, containing a comparison
            operator and a value

        Returns
        -------
        int

        See Also
        --------
        points.count, features.count

        Examples
        --------
        TODO
        """
        if hasattr(condition, '__call__'):
            ret = self.calculate(function=condition, outputType='Matrix')
        elif isinstance(condition, six.string_types):
            func = lambda x: eval('x'+condition)
            ret = self.calculate(function=func, outputType='Matrix')
        else:
            msg = 'function can only be a function or string containing a '
            msg += 'comparison operator and a value'
            raise InvalidArgumentType(msg)
        return int(numpy.sum(ret.data))

    def countUnique(self, points=None, features=None):
        """
        Count of each unique value in the data.

        Parameters
        ----------
        points : identifier, list of identifiers
            May be None indicating application to all points, a single
            name or index or an iterable of points and/or indices.
        features : identifier, list of identifiers
            May be None indicating application to all features, a single
            name or index or an iterable of names and/or indices.

        Returns
        -------
        dict
            Each unique value as keys and the number of times that
            value occurs as values.

        See Also
        --------
        calculate.uniqueCount

        Examples
        --------
        TODO
        """
        uniqueCount = {}
        if points is None:
            points = [i for i in range(len(self._source.points))]
        if features is None:
            features = [i for i in range(len(self._source.features))]
        points = valuesToPythonList(points, 'points')
        features = valuesToPythonList(features, 'features')
        for i in points:
            for j in features:
                val = self._source[i, j]
                temp = uniqueCount.get(val, 0)
                uniqueCount[val] = temp + 1

        return uniqueCount

    ########################
    # Numerical Operations #
    ########################

    def multiply(self, other, useLog=None):
        """
        Multiply objects element-wise.

        Perform element-wise multiplication of this UML Base object
        against the provided ``other`` UML Base object, with the result
        being stored in-place in the calling object. Both objects must
        contain only numeric data. The pointCount and featureCount of
        both objects must be equal. The types of the two objects may be
        different.

        Parameters
        ----------
        other : UML object
            The object containing the elements to multiply with the
            elements in this object.

        Examples
        --------
        TODO
        """
        if enableLogging(useLog):
            wrapped = logCapture(self.multiply)
            return wrapped(other, useLog=False)

        if not isinstance(other, UML.data.Base):
<<<<<<< HEAD
            msg = "'other' must be an instance of a UML Base object"
            raise ArgumentException(msg)
=======
            msg = "'other' must be an instance of a UML data object"
            raise InvalidArgumentType(msg)
>>>>>>> 56bae6cc

        if len(self._source.points) != len(other.points):
            msg = "The number of points in each object must be equal."
            raise InvalidArgumentValue(msg)
        if len(self._source.features) != len(other.features):
            msg = "The number of features in each object must be equal."
            raise InvalidArgumentValue(msg)

        if len(self._source.points) == 0 or len(self._source.features) == 0:
            msg = "Cannot do elements.multiply with empty points or features"
            raise ImproperObjectAction(msg)

        self._source._validateEqualNames('point', 'point',
                                         'elements.multiply', other)
        self._source._validateEqualNames('feature', 'feature',
                                         'elements.multiply', other)

        try:
            self._multiply_implementation(other)
        except Exception as e:
            #TODO: improve how the exception is catch
            self._source._numericValidation()
            other._numericValidation()
            raise e

        retNames = dataHelpers.mergeNonDefaultNames(self._source, other)
        retPNames = retNames[0]
        retFNames = retNames[1]
        self._source.points.setNames(retPNames)
        self._source.features.setNames(retFNames)
        self._source.validate()

    def power(self, other, useLog=None):
        """
        Raise the elements of this object to a power.

        The power to raise each element to can be either a UML object or
        a single numerical value. If ``other`` is an object, both must
        contain only numeric data. The pointCount and featureCount of
        both objects must be equal. The types of the two objects may be
        different.

        Parameters
        ----------
        other : numerical value, UML object
            * numerical value - the power to raise each element to
            * The object containing the elements to raise the elements
              in this object to

        Examples
        --------
        TODO
        """
        if enableLogging(useLog):
            wrapped = logCapture(self.power)
            return wrapped(other, useLog=False)

        # other is UML or single numerical value
        singleValue = dataHelpers._looksNumeric(other)
        if not singleValue and not isinstance(other, UML.data.Base):
            msg = "'other' must be an instance of a UML Base object "
            msg += "or a single numeric value"
            raise InvalidArgumentType(msg)

        if isinstance(other, UML.data.Base):
            # same shape
            if len(self._source.points) != len(other.points):
                msg = "The number of points in each object must be equal."
                raise InvalidArgumentValue(msg)
            if len(self._source.features) != len(other.features):
                msg = "The number of features in each object must be equal."
                raise InvalidArgumentValue(msg)

        if len(self._source.points) == 0 or len(self._source.features) == 0:
            msg = "Cannot do elements.power when points or features is emtpy"
            raise ImproperObjectAction(msg)

        if isinstance(other, UML.data.Base):
            def powFromRight(val, pnum, fnum):
                try:
                    return val ** other[pnum, fnum]
                except Exception as e:
                    self._source._numericValidation()
                    other._numericValidation(right=True)
                    raise e
            self._source.elements.transform(powFromRight)
        else:
            def powFromRight(val, pnum, fnum):
                try:
                    return val ** other
                except Exception as e:
                    self._source._numericValidation()
                    other._numericValidation(right=True)
                    raise e
            self._source.elements.transform(powFromRight)

        self._source.validate()

    ########################
    # Higher Order Helpers #
    ########################

    def _calculate_genericVectorized(
            self, function, points, features, outputType):
        # need points/features as arrays for indexing
        if points:
            points = numpy.array(points)
        else:
            points = numpy.array(range(len(self._source.points)))
        if features:
            features = numpy.array(features)
        else:
            features = numpy.array(range(len(self._source.features)))
        toCalculate = self._source.copyAs('numpyarray')
        # array with only desired points and features
        toCalculate = toCalculate[points[:, None], features]
        try:
            values = function(toCalculate)
            # check if values has numeric dtype
            if numpy.issubdtype(values.dtype, numpy.number):
                return UML.createData(outputType, values, useLog=False)

            return UML.createData(outputType, values,
                                  elementType=numpy.object_, useLog=False)
        except Exception:
            # change output type of vectorized function to object to handle
            # nonnumeric data
            function.otypes = [numpy.object_]
            values = function(toCalculate)
            return UML.createData(outputType, values,
                                  elementType=numpy.object_, useLog=False)

    #####################
    # Abstract Methods  #
    #####################

    @abstractmethod
    def _calculate_implementation(self, function, points, features,
                                  preserveZeros, outputType):
        pass

    @abstractmethod
    def _multiply_implementation(self, other):
        pass

    @abstractmethod
    def _transform_implementation(self, toTransform, points, features,
                                  preserveZeros, skipNoneReturnValues):
        pass<|MERGE_RESOLUTION|>--- conflicted
+++ resolved
@@ -350,13 +350,8 @@
             return wrapped(other, useLog=False)
 
         if not isinstance(other, UML.data.Base):
-<<<<<<< HEAD
-            msg = "'other' must be an instance of a UML Base object"
-            raise ArgumentException(msg)
-=======
             msg = "'other' must be an instance of a UML data object"
             raise InvalidArgumentType(msg)
->>>>>>> 56bae6cc
 
         if len(self._source.points) != len(other.points):
             msg = "The number of points in each object must be equal."
