"""
Wrapper module, allowing for easy access to the major functionality of the package that might
later be extended with more features, packages, or datatypes.

"""

import numpy
import scipy.io
import time
import os.path
<<<<<<< HEAD
import nltk
 
=======

>>>>>>> d5bbc239
from .interfaces import mahout
from .interfaces import regressor
from .interfaces import sciKitLearn
from .interfaces import mlpy
from .interfaces import shogun
from .processing import CooSparseData
from .processing import DenseMatrixData
from .processing import RowListData
from .uml_logging.log_manager import LogManager
from .uml_logging.stopwatch import Stopwatch
from .utility import ArgumentException


def run(algorithm, trainData, testData, dependentVar=None, arguments={}, output=None, scoreMode='label', multiClassStrategy='default', sendToLog=True):
	if scoreMode != 'label' and scoreMode != 'bestScore' and scoreMode != 'allScores':
		raise ArgumentException("scoreMode may only be 'label' 'bestScore' or 'allScores'")
	if multiClassStrategy != 'default' and multiClassStrategy != 'ova' and multiClassStrategy != 'ovo':
		raise ArgumentException("multiClassStrategy may only be 'default' 'ova' or 'ovo'")
	if not isinstance(arguments, dict):
		raise ArgumentException("The 'arguments' parameter must be a dictionary")
	splitList = algorithm.split('.',1)
	if len(splitList) < 2:
		raise ArgumentException("The algorithm must be prefaced with the package name and a dot. Example:'mlpy.KNN'")
	package = splitList[0]
	algorithm = splitList[1]

	if sendToLog:
		timer = Stopwatch()
	else:
		timer = None

	if package == 'mahout':
		results = mahout(algorithm, trainData, testData, dependentVar, arguments, output, timer)
	elif package == 'regressor':
		results = regressor(algorithm, trainData, testData, dependentVar, arguments, output, timer)
	elif package == 'sciKitLearn':
		results = sciKitLearn(algorithm, trainData, testData, dependentVar, arguments, output, scoreMode, multiClassStrategy, timer)
	elif package == 'mlpy':
		results = mlpy(algorithm, trainData, testData, dependentVar, arguments, output, scoreMode, multiClassStrategy, timer)
	elif package == 'shogun':
		results = shogun(algorithm, trainData, testData, dependentVar, arguments, output, scoreMode, multiClassStrategy, timer)
	elif package == 'self':
		raise ArgumentException("self modification not yet implemented")
	else:
		raise ArgumentException("package not recognized")

	if sendToLog:
			logManager = LogManager()
			if package == 'regressor':
				funcString = 'regressors.' + algorithm
			else:
				funcString = package + '.' + algorithm
			logManager.logRun(trainData, testData, funcString, None, timer, extraInfo=arguments)

	return results


def data(retType, data=None, featureNames=None, fileType=None, name=None, sendToLog=True):
	# determine if its a file we have to read; we assume if its a string its a path
	if isinstance(data, basestring):
		#we may log this event
		if sendToLog is not None and sendToLog is not False:
			if isinstance(sendToLog, UmlLogger):
				logger = sendToLog
			else:
				logger = LogManager()
			#logger.logLoad(retType, data, name)
		# determine the extension, call the appropriate helper
		split = data.rsplit('.', 1)
		extension = None
		if len(split) > 1:
			extension = split[1].lower()
		# if fileType is specified, it takes priority, otherwise, use the extension
		if fileType is None:
			fileType = extension
		if fileType is None:
			raise ArgumentException("The file must be recognizable by extension, or a type must be specified")
	# if data is not a path to a file, then we don't care about the value of this flag;
	# instead we use it as an indicator flag to directly instantiate
	else:
		fileType = None

	# these should be lowercase to avoid ambiguity
	retType = retType.lower()
	cooAlias = ["coosparsedata", "coo", "coosparse"]
	dmdAlias = ["densematrixdata", 'dmd', 'dense']
	rldAlias = ["rowlistdata", 'rld']
	if retType in cooAlias:
		ret = _loadCoo(data, featureNames, fileType)
	elif retType in dmdAlias:
		ret = _loadDMD(data, featureNames, fileType)
	elif retType in rldAlias:
		ret = _loadRLD(data, featureNames, fileType)
	else:
		raise ArgumentException("Unknown data type, cannot instantiate")

	if name is not None:
		ret.setName(name)
	return ret


def _loadCoo(data, featureNames, fileType):
	if fileType is None:
		return CooSparseData(data, featureNames)

	# since file type is not None, that is an indicator that we must read from a file
	path = data
	tempFeatureNames = None
	if fileType == 'csv':
		(data, tempFeatureNames) = _loadCSVtoMatrix(path)
	elif fileType == 'mtx':
		(data, tempFeatureNames) = _loadMTXtoAuto(path)
	else:
		raise ArgumentException("Unrecognized file type")

	if tempFeatureNames is not None:
			featureNames = tempFeatureNames
	return CooSparseData(data, featureNames, os.path.basename(path), path)


def _loadDMD(data, featureNames, fileType):
	if fileType is None:
		return DenseMatrixData(data, featureNames)

	# since file type is not None, that is an indicator that we must read from a file
	path = data
	tempFeatureNames = None
	if fileType == 'csv':
		(data, tempFeatureNames) = _loadCSVtoMatrix(path)
	elif fileType == 'mtx':
		(data, tempFeatureNames) = _loadMTXtoAuto(path)
	else:
		raise ArgumentException("Unrecognized file type")

	if tempFeatureNames is not None:
			featureNames = tempFeatureNames
	return DenseMatrixData(data, featureNames, os.path.basename(path), path)


def _loadRLD(data, featureNames, fileType):
	if fileType is None:
		return RowListData(data, featureNames)

	# since file type is not None, that is an indicator that we must read from a file
	path = data
	tempFeatureNames = None
	if fileType == 'csv':
		(data, tempFeatureNames) =_loadCSVtoList(data)
	elif fileType == 'mtx':
		(data, tempFeatureNames) = _loadMTXtoAuto(data)
	else:
		raise ArgumentException("Unrecognized file type")

	# if we load from file, we assume that data will be read; feature names may not
	# be, thus we check
	if tempFeatureNames is not None:
			featureNames = tempFeatureNames

	return RowListData(data, featureNames, os.path.basename(path), path)

def _loadCSVtoMatrix(path):
	inFile = open(path, 'rU')
	firstLine = inFile.readline()
	featureNames = None
	skip_header = 0

	# test if this is a line defining featureNames
	if firstLine[0] == "#":
		# strip '#' from the begining of the line
		scrubbedLine = firstLine[1:]
		# strip newline from end of line
		scrubbedLine = scrubbedLine.rstrip()
		featureNames = scrubbedLine.split(',')
		skip_header = 1

	# check the types in the first data containing line.
	line = firstLine
	while (line == "") or (line[0] == '#'):
		line = inFile.readline()
	lineList = line.split(',')
	for datum in lineList:
		try:
			num = numpy.float(datum)
		except ValueError:
			raise ValueError("Cannot load a file with non numerical typed columns")

	inFile.close()

	data = numpy.genfromtxt(path, delimiter=',', skip_header=skip_header)
	return (data, featureNames)

def _loadMTXtoAuto(path):
	"""
	Uses scipy helpers to read a matrix market file; returning whatever is most
	appropriate for the file. If it is a matrix market array type, a numpy
	dense matrix is returned as data, if it is a matrix market coordinate type, a
	sparse scipy coo_matrix is returned as data. If featureNames are present,
	they are also read.

	"""
	inFile = open(path, 'rU')
	featureNames = None

	# read through the comment lines
	while True:
		currLine = inFile.readline()
		if currLine[0] != '%':
			break
		if len(currLine) > 1 and currLine[1] == "#":
			# strip '%#' from the begining of the line
			scrubbedLine = currLine[2:]
			# strip newline from end of line
			scrubbedLine = scrubbedLine.rstrip()
			featureNames = scrubbedLine.split(',')

	inFile.close()

	data = scipy.io.mmread(path)
	return (data, featureNames)

def _intFloatOrString(inString):
	ret = inString
	try:
		ret = int(inString)
	except ValueError:
		ret = float(inString)
	# this will return an int or float if either of the above two are successful
	finally:
		if ret == "":
			return None
		return ret

def _defaultParser(line):
	"""
	When given a comma separated value line, it will attempt to convert
	the values first to int, then to float, and if all else fails will
	keep values as strings. Returns list of values.

	"""
	ret = []
	lineList = line.split(',')
	for entry in lineList:
		ret.append(_intFloatOrString(entry))
	return ret


def _loadCSVtoList(path):
	inFile = open(path, 'rU')
	firstLine = inFile.readline()
	featureNameList = None

	# test if this is a line defining featureNames
	if firstLine[0] == "#":
		# strip '#' from the begining of the line
		scrubbedLine = firstLine[1:]
		# strip newline from end of line
		scrubbedLine = scrubbedLine.rstrip()
		featureNameList = scrubbedLine.split(',')
		featureNameMap = {}
		for name in featureNameList:
			featureNameMap[name] = featureNameList.index(name)
	#if not, get the iterator pointed back at the first line again	
	else:
		inFile.close()
		inFile = open(path, 'rU')

	#list of datapoints in the file, where each data point is a list
	data = []
	for currLine in inFile:
		currLine = currLine.rstrip()
		#ignore empty lines
		if len(currLine) == 0:
			continue

		data.append(_defaultParser(currLine))

	if featureNameList == None:
		return (data, None)

	inFile.close()

	return (data, featureNameMap)<|MERGE_RESOLUTION|>--- conflicted
+++ resolved
@@ -8,12 +8,8 @@
 import scipy.io
 import time
 import os.path
-<<<<<<< HEAD
 import nltk
  
-=======
-
->>>>>>> d5bbc239
 from .interfaces import mahout
 from .interfaces import regressor
 from .interfaces import sciKitLearn
