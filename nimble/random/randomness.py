"""
Contains functions and objects controlling how randomness is used in
nimble functions and tests.
"""

import random
from contextlib import contextmanager

import numpy as np

import nimble # pylint: disable=unused-import
from nimble.exceptions import InvalidArgumentType, InvalidArgumentValue
from nimble.exceptions import PackageException
from nimble._utility import scipy
from nimble.core.logger import handleLogging
from nimble.core._createHelpers import validateReturnType, initDataObject

pythonRandom = random.Random(42)
numpyRandom = np.random.RandomState(42) # pylint: disable=no-member

def setSeed(seed, useLog=None):
    """
    Set the seeds on all sources of randomness in nimble.

    Parameters
    ----------
    seed : int
        Seed for random state. Must be convertible to 32 bit unsigned
<<<<<<< HEAD
        integer for compliance with numpy. If seed is ``None``, the
        operating system's randomness sources are used if available
        otherwise the system time is used.
=======
        integer for compliance with np. If seed is None, then we use
        os system time.
>>>>>>> 336fadeb
    """
    if not setSeed._settable:
        msg = 'The global random seed cannot be set while within an alternate '
        msg += 'state of randomness'
        raise RuntimeError(msg)

    pythonRandom.seed(seed)
    numpyRandom.seed(seed)

    handleLogging(useLog, 'setSeed', 'random.setSeed', seed=seed)

# When using alternateControl, using setSeed is not allowed.
setSeed._settable = True

def data(
        returnType, numPoints, numFeatures, sparsity, pointNames='automatic',
        featureNames='automatic', elementType='float', name=None,
        randomSeed=None, useLog=None):
    """
    Generate a data object with random contents.

    The range of values is dependent on the elementType.

    Parameters
    ----------
    returnType : str
        May be any of the allowed types specified in
        nimble.core.data.available.
    numPoints : int
        The number of points in the returned object.
    numFeatures : int
        The number of features in the returned object.
    sparsity : float
        The likelihood that the value of a (point,feature) pair is zero.
    elementType : str
        If 'float' (default) then the value of (point, feature) pairs
        are sampled from a normal distribution (location 0, scale 1). If
        elementType is 'int' then value of (point, feature) pairs are
        sampled from uniform integer distribution [1 100]. Zeros are not
        counted in/do not affect the aforementioned sampling
        distribution.
    pointNames : 'automatic', list, dict
        Names to be associated with the points in the returned object.
        If 'automatic', default names will be generated. Otherwise, may
        be specified explictly by a list-like or dict-like object, so
        long as all points in the data are assigned a name and the names
        for each point are unique.
    featureNames : 'automatic', list, dict
        Names to be associated with the features in the returned object.
        If 'automatic', default names will be generated. Otherwise, may
        be specified explictly by a list-like or dict-like object, so
        long as all features in the data are assigned a name and the
        names for each feature are unique.
    name : str
        When not None, this value is set as the name attribute of the
        returned object.
    randomSeed : int
       Provide a randomSeed for generating the random data. When None,
       the randomness is controlled by Nimble's random seed.
    useLog : bool, None
        Local control for whether to send object creation to the logger.
        If None (default), use the value as specified in the "logger"
        "enabledByDefault" configuration option. If True, send to the
        logger regardless of the global option. If False, do **NOT**
        send to the logger, regardless of the global option.

    Returns
    -------
    nimble.core.data.Base
        Subclass of Base object corresponding with the ``returnType``.

    See Also
    --------
    nimble.data, nimble.ones, nimble.zeros, nimble.identity

    Examples
    --------
    Random integers.

    >>> nimble.random.setSeed(42)
    >>> ptNames = ['a', 'b', 'c', 'd', 'e']
    >>> random = nimble.random.data('Matrix', 5, 5, 0, pointNames=ptNames,
    ...                             elementType='int')
    >>> random
    Matrix(
        [[22 54 72 91 21]
         [32 19 2  46 49]
         [86 1  91 91 69]
         [30 44 97 39 63]
         [42 92 32 55 65]]
        pointNames={'a':0, 'b':1, 'c':2, 'd':3, 'e':4}
        )

    Random floats, high sparsity.

    >>> nimble.random.setSeed(42)
    >>> sparse = nimble.random.data('Sparse', 5, 5, .9)
    >>> sparse
    Sparse(
        [[0   0    0   0    0]
         [0   0    0 -1.283 0]
         [0 -0.298 0   0    0]
         [0   0    0   0    0]
         [0   0    0   0    0]]
        )
    """
    validateReturnType(returnType)
    if numPoints < 1:
        msg = "must specify a positive nonzero number of points"
        raise InvalidArgumentValue(msg)
    if numFeatures < 1:
        msg = "must specify a positive nonzero number of features"
        raise InvalidArgumentValue(msg)
    if sparsity < 0 or sparsity >= 1:
        msg = "sparsity must be greater than zero and less than one"
        raise InvalidArgumentType(msg)
    if elementType not in ["int", "float"]:
        raise InvalidArgumentValue("elementType may only be 'int' or 'float'")

    randomSeed = _getValidSeed(randomSeed)
<<<<<<< HEAD
    with alternateControl(seed=randomSeed, useLog=False):
        #note: sparse uses rigid density measures, not stochastic sparsity
        size = (numPoints, numFeatures)
        if sparsity > 0:
            density = 1.0 - float(sparsity)
            gridSize = numPoints * numFeatures
            numNonZeroValues = int(gridSize * density)
            # We want to sample over positions, not point/feature indices, so
            # we consider the possible positions as numbered in a row-major
            # order on a grid, and sample that without replacement
            nzLocation = numpyRandom.choice(gridSize, size=numNonZeroValues,
                                            replace=False)
            if elementType == 'int':
                dataVector = numpyRandom.randint(low=1, high=100,
                                                 size=numNonZeroValues)
            else: #numeric type is float; distribution is normal
                dataVector = numpyRandom.normal(0, 1, size=numNonZeroValues)
            if returnType == 'Sparse':
                if not scipy.nimbleAccessible():
                    msg = "scipy is not available"
                    raise PackageException(msg)
                # The point value is determined by counting how many groups of
                # numFeatures fit into the position number
                pointIndices = numpy.floor(nzLocation / numFeatures)
                # The feature value is determined by counting the offset from
                # each point edge.
                featureIndices = nzLocation % numFeatures
                randData = scipy.sparse.coo.coo_matrix(
                    (dataVector, (pointIndices, featureIndices)),
                    (numPoints, numFeatures))
            else:
                randData = numpy.zeros(size)
                # numpy.put indexes as if flat so can use nzLocation
                numpy.put(randData, nzLocation, dataVector)
        else:
            if elementType == 'int':
                randData = numpyRandom.randint(1, 100, size=size)
            else:
                randData = numpyRandom.normal(loc=0.0, scale=1.0, size=size)
=======
    _startAlternateControl(seed=randomSeed)
    #note: sparse is not stochastic sparsity, it uses rigid density measures
    size = (numPoints, numFeatures)
    if sparsity > 0:
        density = 1.0 - float(sparsity)
        gridSize = numPoints * numFeatures
        numNonZeroValues = int(gridSize * density)
        # We want to sample over positions, not point/feature indices, so
        # we consider the possible positions as numbered in a row-major
        # order on a grid, and sample that without replacement
        nzLocation = numpyRandom.choice(gridSize, size=numNonZeroValues,
                                        replace=False)
        if elementType == 'int':
            dataVector = numpyRandom.randint(low=1, high=100,
                                             size=numNonZeroValues)
        else: #numeric type is float; distribution is normal
            dataVector = numpyRandom.normal(0, 1, size=numNonZeroValues)
        if returnType == 'Sparse':
            if not scipy.nimbleAccessible():
                msg = "scipy is not available"
                raise PackageException(msg)
            # The point value is determined by counting how many groups of
            # numFeatures fit into the position number
            pointIndices = np.floor(nzLocation / numFeatures)
            # The feature value is determined by counting the offset from each
            # point edge.
            featureIndices = nzLocation % numFeatures
            randData = scipy.sparse.coo.coo_matrix(
                (dataVector, (pointIndices, featureIndices)),
                (numPoints, numFeatures))
        else:
            randData = np.zeros(size)
            # np.put indexes as if flat so can use nzLocation
            np.put(randData, nzLocation, dataVector)
    else:
        if elementType == 'int':
            randData = numpyRandom.randint(1, 100, size=size)
        else:
            randData = numpyRandom.normal(loc=0.0, scale=1.0, size=size)
    _endAlternateControl()
>>>>>>> 336fadeb

    ret = initDataObject(returnType, rawData=randData, pointNames=pointNames,
                         featureNames=featureNames, name=name, copyData=False,
                         skipDataProcessing=True)

    handleLogging(useLog, 'load', "Random " + returnType, numPoints,
                  numFeatures, name, sparsity=sparsity, seed=randomSeed)

    return ret


def _generateSubsidiarySeed():
    """
    Randomly generate an integer seed.

    The seed will be used in a call to a subroutine our external system,
    so that even though our internal sources of randomness are not used,
    the results are still dependent on our random state.
    """
    # must range from zero to maxSeed because numpy random wants an
    # unsigned 32 bit int. Negative numbers can cause conversion errors,
    # and larger numbers can cause exceptions. 0 has no effect on randomness
    # control in shogun so start at 1.
    maxSeed = (2 ** 32) - 1
    return pythonRandom.randint(1, maxSeed)

def _getValidSeed(seed, forShogun=False):
    """
    Validate the random seed value.
    """
    if seed is None:
        seed = _generateSubsidiarySeed()
    elif not isinstance(seed, int):
        raise InvalidArgumentType('seed must be an integer')
    elif forShogun and seed == 0:
        msg = "The seed 0 does not generate reproducible results in shogun. "
        msg += "Set randomSeed such that 1<=randomSeed<=4294967295."
        raise InvalidArgumentValue(msg)
    elif not 0 <= seed <= (2 ** 32) - 1:
        msg = 'randomSeed is required to be an unsigned 32 bit integer. '
        msg += 'Set randomSeed such that 0<=randomSeed<=4294967295.'
        raise InvalidArgumentValue(msg)

    return seed


def _stillDefaultState():
    """
    Determine if the random state is default or has been modified.

    Will return False if setSeed has been called to modify the
    state of the internal sources of randomness (with the exception of
    calls made within a section designated by startUncontrolledSection
    and endUncontrolledSection). Return True if there has been no
    modification during this 'session' of nimble. To be used in unit
    tests which rely on comparing hard coded results to calls to
    functions that rely on randomness in order to abort if we are in an
    unpredictable state.
    """
    # for now, don't know exactly to to make this correct, so anything that
    # uses it should explode
    assert False

#return _stillDefault

@contextmanager
def alternateControl(seed=None, useLog=None):
    """
    Context manager to operate outside of the current random state.

    Saves the state prior to entering, changes the state on entry, and
    restores the original state on exit. The setSeed function is
    disallowed while within the context manager as this would modify the
    controlled state. However, these objects can be nested to achieve a
    different state while already within a controlled state.

    Parameters
    ----------
    seed : int
        Seed for random state. Must be convertible to 32 bit unsigned
<<<<<<< HEAD
        integer for compliance with numpy. If seed is ``None``, the
        operating system's randomness sources are used if available
        otherwise the system time is used.
    useLog : bool, None
        Local control for whether to send object creation to the logger.
        If None (default), use the value as specified in the "logger"
        "enabledByDefault" configuration option. If True, send to the
        logger regardless of the global option. If False, do **NOT**
        send to the logger, regardless of the global option.
=======
        integer for compliance with np. If seed is None, then we use
        os system time.
    """
    _RandomControl.pythonState = pythonRandom.getstate()
    _RandomControl.numpyState = numpyRandom.get_state()

    setSeed(seed, useLog=False)


def _endAlternateControl():
    """
    Stop using the temporary seed created by `_startAlternateControl``.

    Called to close a certain section of code that needs to have
    different kind of randomness than the current default without
    changing the reproducibility of later random calls outside of the
    section. This will restore the state saved by
    ``_startAlternateControl``.
>>>>>>> 336fadeb
    """
    pythonState = pythonRandom.getstate()
    numpyState = numpyRandom.get_state()
    savedSettable = setSeed._settable
    try:
        pythonRandom.seed(seed)
        numpyRandom.seed(seed)
        setSeed._settable = False

        action = 'entered random.alternateControl'
        handleLogging(useLog, 'setSeed', action, seed=seed)
        yield
    finally:
        pythonRandom.setstate(pythonState)
        numpyRandom.set_state(numpyState)
        setSeed._settable = savedSettable

        action = 'exited random.alternateControl'
        handleLogging(useLog, 'setSeed', action, seed=seed)<|MERGE_RESOLUTION|>--- conflicted
+++ resolved
@@ -26,14 +26,9 @@
     ----------
     seed : int
         Seed for random state. Must be convertible to 32 bit unsigned
-<<<<<<< HEAD
         integer for compliance with numpy. If seed is ``None``, the
         operating system's randomness sources are used if available
         otherwise the system time is used.
-=======
-        integer for compliance with np. If seed is None, then we use
-        os system time.
->>>>>>> 336fadeb
     """
     if not setSeed._settable:
         msg = 'The global random seed cannot be set while within an alternate '
@@ -154,7 +149,6 @@
         raise InvalidArgumentValue("elementType may only be 'int' or 'float'")
 
     randomSeed = _getValidSeed(randomSeed)
-<<<<<<< HEAD
     with alternateControl(seed=randomSeed, useLog=False):
         #note: sparse uses rigid density measures, not stochastic sparsity
         size = (numPoints, numFeatures)
@@ -178,7 +172,7 @@
                     raise PackageException(msg)
                 # The point value is determined by counting how many groups of
                 # numFeatures fit into the position number
-                pointIndices = numpy.floor(nzLocation / numFeatures)
+                pointIndices = np.floor(nzLocation / numFeatures)
                 # The feature value is determined by counting the offset from
                 # each point edge.
                 featureIndices = nzLocation % numFeatures
@@ -186,56 +180,14 @@
                     (dataVector, (pointIndices, featureIndices)),
                     (numPoints, numFeatures))
             else:
-                randData = numpy.zeros(size)
-                # numpy.put indexes as if flat so can use nzLocation
-                numpy.put(randData, nzLocation, dataVector)
+                randData = np.zeros(size)
+                # np.put indexes as if flat so can use nzLocation
+                np.put(randData, nzLocation, dataVector)
         else:
             if elementType == 'int':
                 randData = numpyRandom.randint(1, 100, size=size)
             else:
                 randData = numpyRandom.normal(loc=0.0, scale=1.0, size=size)
-=======
-    _startAlternateControl(seed=randomSeed)
-    #note: sparse is not stochastic sparsity, it uses rigid density measures
-    size = (numPoints, numFeatures)
-    if sparsity > 0:
-        density = 1.0 - float(sparsity)
-        gridSize = numPoints * numFeatures
-        numNonZeroValues = int(gridSize * density)
-        # We want to sample over positions, not point/feature indices, so
-        # we consider the possible positions as numbered in a row-major
-        # order on a grid, and sample that without replacement
-        nzLocation = numpyRandom.choice(gridSize, size=numNonZeroValues,
-                                        replace=False)
-        if elementType == 'int':
-            dataVector = numpyRandom.randint(low=1, high=100,
-                                             size=numNonZeroValues)
-        else: #numeric type is float; distribution is normal
-            dataVector = numpyRandom.normal(0, 1, size=numNonZeroValues)
-        if returnType == 'Sparse':
-            if not scipy.nimbleAccessible():
-                msg = "scipy is not available"
-                raise PackageException(msg)
-            # The point value is determined by counting how many groups of
-            # numFeatures fit into the position number
-            pointIndices = np.floor(nzLocation / numFeatures)
-            # The feature value is determined by counting the offset from each
-            # point edge.
-            featureIndices = nzLocation % numFeatures
-            randData = scipy.sparse.coo.coo_matrix(
-                (dataVector, (pointIndices, featureIndices)),
-                (numPoints, numFeatures))
-        else:
-            randData = np.zeros(size)
-            # np.put indexes as if flat so can use nzLocation
-            np.put(randData, nzLocation, dataVector)
-    else:
-        if elementType == 'int':
-            randData = numpyRandom.randint(1, 100, size=size)
-        else:
-            randData = numpyRandom.normal(loc=0.0, scale=1.0, size=size)
-    _endAlternateControl()
->>>>>>> 336fadeb
 
     ret = initDataObject(returnType, rawData=randData, pointNames=pointNames,
                          featureNames=featureNames, name=name, copyData=False,
@@ -316,7 +268,6 @@
     ----------
     seed : int
         Seed for random state. Must be convertible to 32 bit unsigned
-<<<<<<< HEAD
         integer for compliance with numpy. If seed is ``None``, the
         operating system's randomness sources are used if available
         otherwise the system time is used.
@@ -326,26 +277,6 @@
         "enabledByDefault" configuration option. If True, send to the
         logger regardless of the global option. If False, do **NOT**
         send to the logger, regardless of the global option.
-=======
-        integer for compliance with np. If seed is None, then we use
-        os system time.
-    """
-    _RandomControl.pythonState = pythonRandom.getstate()
-    _RandomControl.numpyState = numpyRandom.get_state()
-
-    setSeed(seed, useLog=False)
-
-
-def _endAlternateControl():
-    """
-    Stop using the temporary seed created by `_startAlternateControl``.
-
-    Called to close a certain section of code that needs to have
-    different kind of randomness than the current default without
-    changing the reproducibility of later random calls outside of the
-    section. This will restore the state saved by
-    ``_startAlternateControl``.
->>>>>>> 336fadeb
     """
     pythonState = pythonRandom.getstate()
     numpyState = numpyRandom.get_state()
