--- conflicted
+++ resolved
@@ -409,12 +409,9 @@
             return self.data.astype(convertTo)
         return self.data
 
-<<<<<<< HEAD
     def _iterateElements_implementation(self, order, only):
         return NimbleElementIterator(self.data.values, order, only)
 
-=======
->>>>>>> 583b1300
 class DataFrameView(BaseView, DataFrame):
     """
     Read only access to a DataFrame object.
