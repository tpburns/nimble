--- conflicted
+++ resolved
@@ -378,25 +378,11 @@
             ret = numpy.matmul(self.data.values, other.copy('numpyarray'))
         return DataFrame(ret)
 
-<<<<<<< HEAD
-=======
-    def _updateName(self, axis):
-        """
-        update self.data.index or self.data.columns
-        """
-        if axis == 'point':
-            self.data.index = list(range(len(self.data.index)))
-        else:
-            # self.data.columns = self.features.getNames()
-            self.data.columns = list(range(len(self.data.columns)))
-
     def _convertUnusableTypes_implementation(self, convertTo, usableTypes):
         if not all(dtype in usableTypes for dtype in self.data.dtypes):
             return self.data.astype(convertTo)
         return self.data
 
-
->>>>>>> 8f475f1b
 class DataFrameView(BaseView, DataFrame):
     """
     Read only access to a DataFrame object.
