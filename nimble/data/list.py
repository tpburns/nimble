--- conflicted
+++ resolved
@@ -173,54 +173,23 @@
         Function to write the data in this object to a CSV file at the
         designated path.
         """
-<<<<<<< HEAD
-        outFile = open(outPath, 'w')
-
-        if includeFeatureNames:
-            self._writeFeatureNamesToCSV(outFile, includePointNames)
-
-        for point in self.points:
-            first = True
-            if includePointNames:
-                currPname = csvCommaFormat(point.points.getName(0))
-                outFile.write(currPname)
-                first = False
-
-            for value in point:
-                if not first:
-                    outFile.write(',')
-                outFile.write(str(csvCommaFormat(value)))
-                first = False
-            outFile.write('\n')
-        outFile.close()
-=======
         with open(outPath, 'w') as outFile:
             if includeFeatureNames:
-                def combine(a, b):
-                    return a + ',' + b
-
-                fnames = self.features.getNames()
-                fnamesLine = reduce(combine, fnames)
-                fnamesLine += '\n'
-                if includePointNames:
-                    outFile.write('pointNames,')
-
-                outFile.write(fnamesLine)
+                self._writeFeatureNamesToCSV(outFile, includePointNames)
 
             for point in self.points:
                 first = True
                 if includePointNames:
-                    currPname = point.points.getName(0)
+                    currPname = csvCommaFormat(point.points.getName(0))
                     outFile.write(currPname)
                     first = False
 
                 for value in point:
                     if not first:
                         outFile.write(',')
-                    outFile.write(str(value))
+                    outFile.write(str(csvCommaFormat(value)))
                     first = False
                 outFile.write('\n')
->>>>>>> a7e5da12
 
     def _writeFileMTX_implementation(self, outPath, includePointNames,
                                      includeFeatureNames):
