"""
Method implementations and helpers acting specifically on features in a
Matrix object.
"""

from __future__ import absolute_import

import numpy

from nimble.exceptions import InvalidArgumentValue
from nimble.utility import numpy2DArray
from .axis_view import AxisView
from .matrixAxis import MatrixAxis
from .features import Features
from .features_view import FeaturesView
from .dataHelpers import allDataIdentical

class MatrixFeatures(MatrixAxis, Features):
    """
    Matrix method implementations performed on the feature axis.

    Parameters
    ----------
    base : Matrix
        The Matrix instance that will be queried and modified.
    """

    ##############################
    # Structural implementations #
    ##############################

    def _add_implementation(self, toAdd, insertBefore):
        """
        Insert the features from the toAdd object to the right of the
        provided index in this object, the remaining points from this
        object will continue to the right of the inserted points.
        """
        startData = self._base.data[:, :insertBefore]
        endData = self._base.data[:, insertBefore:]
        self._base.data = numpy.concatenate((startData, toAdd.data, endData),
                                              1)

    def _transform_implementation(self, function, limitTo):
        for j, f in enumerate(self):
            if limitTo is not None and j not in limitTo:
                continue
            currRet = function(f)
            if len(currRet) != len(self._base.points):
                msg = "function must return an iterable with as many elements "
                msg += "as points in this object"
                raise InvalidArgumentValue(msg)
            try:
                currRet = numpy.array(currRet, dtype=numpy.float)
            except ValueError:
                currRet = numpy.array(currRet, dtype=numpy.object_)
                # need self.data to be object dtype if inserting object dtype
                if numpy.issubdtype(self._base.data.dtype, numpy.number):
                    self._base.data = self._base.data.astype(numpy.object_)

<<<<<<< HEAD
            self._source.data[:, j] = currRet
            # numpy modified data due to int dtype
            if not allDataIdentical(self._source.data[:, j], currRet):
                self._source.data = self._source.data.astype(numpy.float)
                self._source.data[:, j] = currRet
=======
            self._base.data[:, j] = numpy.array(currRet)
>>>>>>> 8b763f0e

    # def _flattenToOne_implementation(self):
    #     numElements = len(self._base.points) * len(self._base.features)
    #     self._base.data = self._base.data.reshape((numElements, 1),
    #                                                 order='F')
    #
    # def _unflattenFromOne_implementation(self, divideInto):
    #     numFeatures = divideInto
    #     numPoints = len(self._base.points) // numFeatures
    #     self._base.data = self._base.data.reshape((numPoints,
    #                                                    numFeatures),
    #                                                 order='F')

    ################################
    # Higher Order implementations #
    ################################

    def _splitByParsing_implementation(self, featureIndex, splitList,
                                       numRetFeatures, numResultingFts):
        tmpData = numpy.empty(shape=(len(self._base.points), numRetFeatures),
                              dtype=numpy.object_)

        tmpData[:, :featureIndex] = self._base.data[:, :featureIndex]
        for i in range(numResultingFts):
            newFeat = []
            for lst in splitList:
                newFeat.append(lst[i])
            tmpData[:, featureIndex + i] = newFeat
        existingData = self._base.data[:, featureIndex + 1:]
        tmpData[:, featureIndex + numResultingFts:] = existingData

        self._base.data = numpy2DArray(tmpData)

    #########################
    # Query implementations #
    #########################

    def _nonZeroIterator_implementation(self):
        return nzIt(self._base)

class MatrixFeaturesView(FeaturesView, AxisView, MatrixFeatures):
    """
    Limit functionality of MatrixFeatures to read-only.

    Parameters
    ----------
    base : MatrixView
        The MatrixView instance that will be queried.
    """
    pass

class nzIt(object):
    """
    Non-zero iterator to return when iterating through each feature.
    """
    def __init__(self, source):
        self._source = source
        self._pIndex = 0
        self._pStop = len(source.points)
        self._fIndex = 0
        self._fStop = len(source.features)

    def __iter__(self):
        return self

    def next(self):
        """
        Get next non zero value.
        """
        while self._fIndex < self._fStop:
            value = self._source.data[self._pIndex, self._fIndex]

            self._pIndex += 1
            if self._pIndex >= self._pStop:
                self._pIndex = 0
                self._fIndex += 1

            if value != 0:
                return value

        raise StopIteration

    def __next__(self):
        return self.next()<|MERGE_RESOLUTION|>--- conflicted
+++ resolved
@@ -57,15 +57,11 @@
                 if numpy.issubdtype(self._base.data.dtype, numpy.number):
                     self._base.data = self._base.data.astype(numpy.object_)
 
-<<<<<<< HEAD
-            self._source.data[:, j] = currRet
+            self._base.data[:, j] = currRet
             # numpy modified data due to int dtype
-            if not allDataIdentical(self._source.data[:, j], currRet):
-                self._source.data = self._source.data.astype(numpy.float)
-                self._source.data[:, j] = currRet
-=======
-            self._base.data[:, j] = numpy.array(currRet)
->>>>>>> 8b763f0e
+            if not allDataIdentical(self._base.data[:, j], currRet):
+                self._base.data = self._base.data.astype(numpy.float)
+                self._base.data[:, j] = currRet
 
     # def _flattenToOne_implementation(self):
     #     numElements = len(self._base.points) * len(self._base.features)
