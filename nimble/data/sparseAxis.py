"""
Implementations and helpers specific to performing axis-generic
operations on a nimble Sparse object.
"""

from __future__ import absolute_import
from abc import abstractmethod

import numpy

import nimble
from nimble.exceptions import InvalidArgumentType, InvalidArgumentValue
from nimble.utility import OptionalPackage
from .axis import Axis
from .points import Points
from .dataHelpers import sortIndexPosition

scipy = OptionalPackage('scipy')

class SparseAxis(Axis):
    """
    Differentiate how Sparse methods act dependent on the axis.

    Also includes abstract methods which will be required to perform
    axis-specific operations.

    Parameters
    ----------
    base : Sparse
        The Sparse instance that will be queried and modified.
    """

    ##############################
    # Structural implementations #
    ##############################

    def _structuralBackend_implementation(self, structure, targetList):
        """
        Backend for points/features.extract points/features.delete,
        points/features.retain, and points/features.copy. Returns a new
        object containing only the points or features in targetList and
        performs some modifications to the original object if necessary.
        This function does not perform all of the modification or
        process how each function handles the returned value, these are
        managed separately by each frontend function.
        """
        pointNames, featureNames = self._getStructuralNames(targetList)
        # SparseView or object dtype
        if (isinstance(self._base, nimble.data.BaseView)
                or self._base.data.dtype == numpy.object_):
            return self._structuralIterative_implementation(
                structure, targetList, pointNames, featureNames)
        # nonview numeric objects
        return self._structuralVectorized_implementation(
            structure, targetList, pointNames, featureNames)

    def _sort_implementation(self, indexPosition):
        # since we want to access with with positions in the original
        # data, we reverse the 'map'
        reverseIdxPosition = numpy.empty(len(indexPosition))
        for i, idxPos in enumerate(indexPosition):
            reverseIdxPosition[idxPos] = i

        if isinstance(self, Points):
            self._base.data.row[:] = reverseIdxPosition[self._base.data.row]
        else:
            self._base.data.col[:] = reverseIdxPosition[self._base.data.col]
        self._base._sorted = None

    def _transform_implementation(self, function, limitTo):
        modData = []
        modRow = []
        modCol = []

        if isinstance(self, Points):
            modTarget = modRow
            modOther = modCol
        else:
            modTarget = modCol
            modOther = modRow

        for viewID, view in enumerate(self):
            if limitTo is not None and viewID not in limitTo:
                currOut = list(view)
            else:
                currOut = function(view)

            # easy way to reuse code if we have a singular return
            if not hasattr(currOut, '__iter__'):
                currOut = [currOut]

            # if there are multiple values, they must be random accessible
            if not hasattr(currOut, '__getitem__'):
                msg = "function must return random accessible data "
                msg += "(ie has a __getitem__ attribute)"
                raise InvalidArgumentType(msg)

            for i, retVal in enumerate(currOut):
                if retVal != 0:
                    modData.append(retVal)
                    modTarget.append(viewID)
                    modOther.append(i)

        if len(modData) != 0:
            try:
                modData = numpy.array(modData, dtype=numpy.float)
            except Exception:
                modData = numpy.array(modData, dtype=numpy.object_)
<<<<<<< HEAD
            shape = (len(self._source.points), len(self._source.features))
            self._source.data = scipy.sparse.coo_matrix(
                (modData, (modRow, modCol)), shape=shape)
            self._source._sorted = None
=======
            shape = (len(self._base.points), len(self._base.features))
            self._base.data = coo_matrix((modData, (modRow, modCol)),
                                           shape=shape)
            self._base._sorted = None
>>>>>>> 3e1cd841

        ret = None
        return ret

    def _add_implementation(self, toAdd, insertBefore):
        """
        Insert the points/features from the toAdd object below the
        provided index in this object, the remaining points/features
        from this object will continue below the inserted
        points/features.
        """
        selfData = self._base.data.data
        addData = toAdd.data.data
        newData = numpy.concatenate((selfData, addData))
        if isinstance(self, Points):
            selfAxis = self._base.data.row.copy()
            selfOffAxis = self._base.data.col
            addAxis = toAdd.data.row.copy()
            addOffAxis = toAdd.data.col
            addLength = len(toAdd.points)
            shape = (len(self) + addLength, len(self._base.features))
        else:
            selfAxis = self._base.data.col.copy()
            selfOffAxis = self._base.data.row
            addAxis = toAdd.data.col.copy()
            addOffAxis = toAdd.data.row
            addLength = len(toAdd.features)
            shape = (len(self._base.points), len(self) + addLength)

        selfAxis[selfAxis >= insertBefore] += addLength
        addAxis += insertBefore

        newAxis = numpy.concatenate((selfAxis, addAxis))
        newOffAxis = numpy.concatenate((selfOffAxis, addOffAxis))

        if isinstance(self, Points):
            rowColTuple = (newAxis, newOffAxis)
        else:
            rowColTuple = (newOffAxis, newAxis)

<<<<<<< HEAD
        self._source.data = scipy.sparse.coo_matrix((newData, rowColTuple),
                                                    shape=shape)
        self._source._sorted = None
=======
        self._base.data = coo_matrix((newData, rowColTuple), shape=shape)
        self._base._sorted = None
>>>>>>> 3e1cd841

    def _repeat_implementation(self, totalCopies, copyValueByValue):
        if copyValueByValue:
            numpyFunc = numpy.repeat
        else:
            numpyFunc = numpy.tile
        repData = numpyFunc(self._base.data.data, totalCopies)
        fillDup = numpy.empty_like(repData, dtype=numpy.int)
        if isinstance(self, Points):
            repCol = numpyFunc(self._base.data.col, totalCopies)
            repRow = fillDup
            toRepeat = self._base.data.row
            numRepeatd = len(self)
            startIdx = 0
            shape = ((len(self) * totalCopies), len(self._base.features))
        else:
            repRow = numpyFunc(self._base.data.row, totalCopies)
            repCol = fillDup
            toRepeat = self._base.data.col
            numRepeatd = len(self)
            shape = (len(self._base.points), (len(self) * totalCopies))

        startIdx = 0
        if copyValueByValue:
            for idx in toRepeat:
                endIdx = startIdx + totalCopies
                indexRange = numpy.array(range(totalCopies))
                adjustedIndices = indexRange + (totalCopies * idx)
                fillDup[startIdx:endIdx] = adjustedIndices
                startIdx = endIdx
        else:
            for i in range(totalCopies):
                endIdx = len(toRepeat) * (i + 1)
                fillDup[startIdx:endIdx] = toRepeat + (numRepeatd * i)
                startIdx = endIdx

<<<<<<< HEAD
        repeated = scipy.sparse.coo_matrix((repData, (repRow, repCol)),
                                           shape=shape)
        self._source._sorted = None
=======
        repeated = coo_matrix((repData, (repRow, repCol)), shape=shape)
        self._base._sorted = None
>>>>>>> 3e1cd841

        return repeated

    #########################
    # Query implementations #
    #########################

    def _nonZeroIterator_implementation(self):
        if isinstance(self, Points):
            self._base._sortInternal('point')
        else:
            self._base._sortInternal('feature')

        return nzIt(self._base)

    ######################
    # Structural Helpers #
    ######################

    def _structuralVectorized_implementation(self, structure, targetList,
                                             pointNames, featureNames):
        """
        Use scipy csr or csc matrices for indexing targeted values
        """
        if structure != 'copy':
            notTarget = []
            for idx in range(len(self)):
                if idx not in targetList:
                    notTarget.append(idx)

        if isinstance(self, Points):
            data = self._base.data.tocsr()
            targeted = data[targetList, :]
            if structure != 'copy':
                notTargeted = data[notTarget, :]
        else:
            data = self._base.data.tocsc()
            targeted = data[:, targetList]
            if structure != 'copy':
                notTargeted = data[:, notTarget]

        if structure != 'copy':
            self._base.data = notTargeted.tocoo()
            self._base._sorted = None

        ret = targeted.tocoo()

        return nimble.data.Sparse(ret, pointNames=pointNames,
                                  featureNames=featureNames,
                                  reuseData=True)

    def _structuralIterative_implementation(self, structure, targetList,
                                            pointNames, featureNames):
        """
        Iterate through each member to index targeted values
        """
        dtype = numpy.object_

        targetLength = len(targetList)
        targetData = []
        targetRows = []
        targetCols = []
        keepData = []
        keepRows = []
        keepCols = []
        keepIndex = 0

        # iterate through self._axis data
        for targetID, view in enumerate(self):
            # coo_matrix data for return object
            if targetID in targetList:
                for otherID, value in enumerate(view.data.data):
                    targetData.append(value)
                    if isinstance(self, Points):
                        targetRows.append(targetList.index(targetID))
                        targetCols.append(view.data.col[otherID])
                    else:
                        targetRows.append(view.data.row[otherID])
                        targetCols.append(targetList.index(targetID))
            # coo_matrix data for modified self._base
            elif structure != 'copy':
                for otherID, value in enumerate(view.data.data):
                    keepData.append(value)
                    if isinstance(self, Points):
                        keepRows.append(keepIndex)
                        keepCols.append(view.data.col[otherID])
                    else:
                        keepRows.append(view.data.row[otherID])
                        keepCols.append(keepIndex)
                keepIndex += 1

        # instantiate return data
        selfShape, targetShape = _calcShapes(self._base.data.shape,
                                             targetLength, self._axis)
        if structure != 'copy':
            keepData = numpy.array(keepData, dtype=dtype)
<<<<<<< HEAD
            self._source.data = scipy.sparse.coo_matrix(
                (keepData, (keepRows, keepCols)), shape=selfShape)
            self._source._sorted = None
=======
            self._base.data = coo_matrix((keepData, (keepRows, keepCols)),
                                           shape=selfShape)
            self._base._sorted = None
>>>>>>> 3e1cd841
        # need to manually set dtype or coo_matrix will force to simplest dtype
        targetData = numpy.array(targetData, dtype=dtype)
        ret = scipy.sparse.coo_matrix((targetData, (targetRows, targetCols)),
                                      shape=targetShape)

        return nimble.data.Sparse(ret, pointNames=pointNames,
                                  featureNames=featureNames, reuseData=True)

    def _unique_implementation(self):
        if self._base._sorted is None:
            self._base._sortInternal("feature")
        count = len(self)
        hasAxisNames = self._namesCreated()
        getAxisName = self._getName
        getAxisNames = self._getNames
        data = self._base.data.data
        row = self._base.data.row
        col = self._base.data.col
        if isinstance(self, Points):
            axisLocator = row
            offAxisLocator = col
            hasOffAxisNames = self._base._featureNamesCreated()
            getOffAxisNames = self._base.features.getNames
        else:
            axisLocator = col
            offAxisLocator = row
            hasOffAxisNames = self._base._pointNamesCreated()
            getOffAxisNames = self._base.points.getNames

        unique = set()
        uniqueData = []
        uniqueAxis = []
        uniqueOffAxis = []
        keepNames = []
        axisCount = 0
        for i in range(count):
            axisLoc = axisLocator == i
            # data values can look the same but have zeros in different places;
            # zip with offAxis to ensure the locations are the same as well
            key = tuple(zip(data[axisLoc], offAxisLocator[axisLoc]))
            if key not in unique:
                unique.add(key)
                uniqueData.extend(data[axisLoc])
                uniqueAxis.extend([axisCount for _ in range(sum(axisLoc))])
                uniqueOffAxis.extend(offAxisLocator[axisLoc])
                if hasAxisNames:
                    keepNames.append(getAxisName(i))
                axisCount += 1

        if hasAxisNames and keepNames == getAxisNames():
            return self._base.copy()

        axisNames = False
        offAxisNames = False
        if len(keepNames) > 0:
            axisNames = keepNames
        if hasOffAxisNames:
            offAxisNames = getOffAxisNames()
        self._base._sorted = None

        uniqueData = numpy.array(uniqueData, dtype=numpy.object_)
        if isinstance(self, Points):
<<<<<<< HEAD
            shape = (axisCount, len(self._source.features))
            uniqueCoo = scipy.sparse.coo_matrix(
                (uniqueData, (uniqueAxis, uniqueOffAxis)), shape=shape)
            return nimble.createData('Sparse', uniqueCoo, pointNames=axisNames,
                                     featureNames=offAxisNames, useLog=False)
        else:
            shape = (len(self._source.points), axisCount)
            uniqueCoo = scipy.sparse.coo_matrix(
                (uniqueData, (uniqueOffAxis, uniqueAxis)), shape=shape)
=======
            shape = (axisCount, len(self._base.features))
            uniqueCoo = coo_matrix((uniqueData, (uniqueAxis, uniqueOffAxis)),
                                   shape=shape)
            return nimble.createData('Sparse', uniqueCoo, pointNames=axisNames,
                                     featureNames=offAxisNames, useLog=False)
        else:
            shape = (len(self._base.points), axisCount)
            uniqueCoo = coo_matrix((uniqueData, (uniqueOffAxis, uniqueAxis)),
                                   shape=shape)
>>>>>>> 3e1cd841
            return nimble.createData('Sparse', uniqueCoo, pointNames=offAxisNames,
                                     featureNames=axisNames, useLog=False)

    ####################
    # Abstract Methods #
    ####################

    # @abstractmethod
    # def _flattenToOne_implementation(self):
    #     pass
    #
    # @abstractmethod
    # def _unflattenFromOne_implementation(self, divideInto):
    #     pass

###################
# Generic Helpers #
###################

def _calcShapes(currShape, numExtracted, axisType):
    (rowShape, colShape) = currShape
    if axisType == "feature":
        selfRowShape = rowShape
        selfColShape = colShape - numExtracted
        extRowShape = rowShape
        extColShape = numExtracted
    elif axisType == "point":
        selfRowShape = rowShape - numExtracted
        selfColShape = colShape
        extRowShape = numExtracted
        extColShape = colShape

    return ((selfRowShape, selfColShape), (extRowShape, extColShape))

class nzIt(object):
    """
    Non-zero iterator to return when iterating through points or
    features. The iteration axis is dependent on how the internal data
    is sorted before instantiation.
    """
    def __init__(self, source):
        self._source = source
        self._index = 0

    def __iter__(self):
        return self

    def next(self):
        """
        Get next non zero value.
        """
        while self._index < len(self._source.data.data):
            value = self._source.data.data[self._index]

            self._index += 1
            if value != 0:
                return value

        raise StopIteration

    def __next__(self):
        return self.next()<|MERGE_RESOLUTION|>--- conflicted
+++ resolved
@@ -106,17 +106,10 @@
                 modData = numpy.array(modData, dtype=numpy.float)
             except Exception:
                 modData = numpy.array(modData, dtype=numpy.object_)
-<<<<<<< HEAD
-            shape = (len(self._source.points), len(self._source.features))
-            self._source.data = scipy.sparse.coo_matrix(
+            shape = (len(self._base.points), len(self._base.features))
+            self._base.data = scipy.sparse.coo_matrix(
                 (modData, (modRow, modCol)), shape=shape)
-            self._source._sorted = None
-=======
-            shape = (len(self._base.points), len(self._base.features))
-            self._base.data = coo_matrix((modData, (modRow, modCol)),
-                                           shape=shape)
             self._base._sorted = None
->>>>>>> 3e1cd841
 
         ret = None
         return ret
@@ -157,14 +150,9 @@
         else:
             rowColTuple = (newOffAxis, newAxis)
 
-<<<<<<< HEAD
-        self._source.data = scipy.sparse.coo_matrix((newData, rowColTuple),
-                                                    shape=shape)
-        self._source._sorted = None
-=======
-        self._base.data = coo_matrix((newData, rowColTuple), shape=shape)
+        self._base.data = scipy.sparse.coo_matrix((newData, rowColTuple),
+                                                  shape=shape)
         self._base._sorted = None
->>>>>>> 3e1cd841
 
     def _repeat_implementation(self, totalCopies, copyValueByValue):
         if copyValueByValue:
@@ -201,14 +189,9 @@
                 fillDup[startIdx:endIdx] = toRepeat + (numRepeatd * i)
                 startIdx = endIdx
 
-<<<<<<< HEAD
         repeated = scipy.sparse.coo_matrix((repData, (repRow, repCol)),
                                            shape=shape)
-        self._source._sorted = None
-=======
-        repeated = coo_matrix((repData, (repRow, repCol)), shape=shape)
         self._base._sorted = None
->>>>>>> 3e1cd841
 
         return repeated
 
@@ -305,15 +288,9 @@
                                              targetLength, self._axis)
         if structure != 'copy':
             keepData = numpy.array(keepData, dtype=dtype)
-<<<<<<< HEAD
-            self._source.data = scipy.sparse.coo_matrix(
+            self._base.data = scipy.sparse.coo_matrix(
                 (keepData, (keepRows, keepCols)), shape=selfShape)
-            self._source._sorted = None
-=======
-            self._base.data = coo_matrix((keepData, (keepRows, keepCols)),
-                                           shape=selfShape)
             self._base._sorted = None
->>>>>>> 3e1cd841
         # need to manually set dtype or coo_matrix will force to simplest dtype
         targetData = numpy.array(targetData, dtype=dtype)
         ret = scipy.sparse.coo_matrix((targetData, (targetRows, targetCols)),
@@ -376,27 +353,15 @@
 
         uniqueData = numpy.array(uniqueData, dtype=numpy.object_)
         if isinstance(self, Points):
-<<<<<<< HEAD
-            shape = (axisCount, len(self._source.features))
+            shape = (axisCount, len(self._base.features))
             uniqueCoo = scipy.sparse.coo_matrix(
                 (uniqueData, (uniqueAxis, uniqueOffAxis)), shape=shape)
             return nimble.createData('Sparse', uniqueCoo, pointNames=axisNames,
                                      featureNames=offAxisNames, useLog=False)
         else:
-            shape = (len(self._source.points), axisCount)
+            shape = (len(self._base.points), axisCount)
             uniqueCoo = scipy.sparse.coo_matrix(
                 (uniqueData, (uniqueOffAxis, uniqueAxis)), shape=shape)
-=======
-            shape = (axisCount, len(self._base.features))
-            uniqueCoo = coo_matrix((uniqueData, (uniqueAxis, uniqueOffAxis)),
-                                   shape=shape)
-            return nimble.createData('Sparse', uniqueCoo, pointNames=axisNames,
-                                     featureNames=offAxisNames, useLog=False)
-        else:
-            shape = (len(self._base.points), axisCount)
-            uniqueCoo = coo_matrix((uniqueData, (uniqueOffAxis, uniqueAxis)),
-                                   shape=shape)
->>>>>>> 3e1cd841
             return nimble.createData('Sparse', uniqueCoo, pointNames=offAxisNames,
                                      featureNames=axisNames, useLog=False)
 
