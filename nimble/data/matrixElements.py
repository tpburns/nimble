"""
Method implementations and helpers acting specifically on each element
Matrix object.
"""

from __future__ import absolute_import
import itertools

import numpy

import nimble
from nimble.utility import numpy2DArray, cooMatrixToArray
from .elements import Elements
from .elements_view import ElementsView
from .dataHelpers import denseCountUnique

class MatrixElements(Elements):
    """
    Matrix method implementations performed on each element.

    Parameters
    ----------
    base : Matrix
        The Matrix instance that will be queried and modified.
    """

    ##############################
    # Structural implementations #
    ##############################

    def _transform_implementation(self, toTransform, points, features):
        IDs = itertools.product(range(len(self._base.points)),
                                range(len(self._base.features)))
        for i, j in IDs:
            currVal = self._base.data[i, j]

            if points is not None and i not in points:
                continue
            if features is not None and j not in features:
                continue

            if toTransform.oneArg:
                currRet = toTransform(currVal)
            else:
                currRet = toTransform(currVal, i, j)

            self._base.data[i, j] = currRet

    ################################
    # Higher Order implementations #
    ################################

    def _calculate_implementation(self, function, points, features,
                                  preserveZeros, outputType):
        return self._calculate_genericVectorized(
            function, points, features, outputType)

    #########################
    # Query implementations #
    #########################

    def _countUnique_implementation(self, points, features):
        return denseCountUnique(self._base, points, features)

    #############################
    # Numerical implementations #
    #############################

    def _multiply_implementation(self, other):
        """
        Perform element wise multiplication of this nimble Base object
        against the provided other nimble Base object. Both objects must
        contain only numeric data. The pointCount and featureCount of
        both objects must be equal. The types of the two objects may be
        different, but the returned object will be the inplace
        modification of the calling object.
        """
        if isinstance(other, nimble.data.Sparse):
<<<<<<< HEAD
            result = other.data.multiply(self._source.data)
            if hasattr(result, 'toarray'):
                result = cooMatrixToArray(result)
=======
            result = other.data.multiply(self._base.data)
            if hasattr(result, 'todense'):
                result = result.todense()
>>>>>>> 8b763f0e
        else:
            result = numpy.multiply(self._base.data, other.data)
        self._base.data = numpy2DArray(result)


class MatrixElementsView(ElementsView, MatrixElements):
    """
    Limit functionality of MatrixElements to read-only.

    Parameters
    ----------
    base : MatrixView
        The MatrixView instance that will be queried.
    """
    pass<|MERGE_RESOLUTION|>--- conflicted
+++ resolved
@@ -76,15 +76,9 @@
         modification of the calling object.
         """
         if isinstance(other, nimble.data.Sparse):
-<<<<<<< HEAD
-            result = other.data.multiply(self._source.data)
+            result = other.data.multiply(self._base.data)
             if hasattr(result, 'toarray'):
                 result = cooMatrixToArray(result)
-=======
-            result = other.data.multiply(self._base.data)
-            if hasattr(result, 'todense'):
-                result = result.todense()
->>>>>>> 8b763f0e
         else:
             result = numpy.multiply(self._base.data, other.data)
         self._base.data = numpy2DArray(result)
