"""
Method implementations and helpers acting specifically on each element
Matrix object.
"""

from __future__ import absolute_import
import itertools

import numpy

import nimble
<<<<<<< HEAD
from nimble import match
from nimble.utility import numpy2DArray
=======
from nimble.utility import numpy2DArray, cooMatrixToArray
>>>>>>> 5c71ca9e
from .elements import Elements
from .elements_view import ElementsView
from .dataHelpers import denseCountUnique

class MatrixElements(Elements):
    """
    Matrix method implementations performed on each element.

    Parameters
    ----------
    base : Matrix
        The Matrix instance that will be queried and modified.
    """

    ##############################
    # Structural implementations #
    ##############################

    def _transform_implementation(self, toTransform, points, features):
        IDs = itertools.product(range(len(self._base.points)),
                                range(len(self._base.features)))
        for i, j in IDs:
            currVal = self._base.data[i, j]

            if points is not None and i not in points:
                continue
            if features is not None and j not in features:
                continue

            if toTransform.oneArg:
                currRet = toTransform(currVal)
            else:
                currRet = toTransform(currVal, i, j)

            self._base.data[i, j] = currRet
            # numpy modified data due to int dtype
            if self._base.data[i, j] != currRet:
                if match.nonNumeric(currRet) and currRet is not None:
                    self._base.data = self._base.data.astype(numpy.object_)
                else:
                    self._base.data = self._base.data.astype(numpy.float)
                self._base.data[i, j] = currRet

    ################################
    # Higher Order implementations #
    ################################

    def _calculate_implementation(self, function, points, features,
                                  preserveZeros, outputType):
        return self._calculate_genericVectorized(
            function, points, features, outputType)

    #########################
    # Query implementations #
    #########################

    def _countUnique_implementation(self, points, features):
        return denseCountUnique(self._base, points, features)

    #############################
    # Numerical implementations #
    #############################

    def _multiply_implementation(self, other):
        """
        Perform element wise multiplication of this nimble Base object
        against the provided other nimble Base object. Both objects must
        contain only numeric data. The pointCount and featureCount of
        both objects must be equal. The types of the two objects may be
        different, but the returned object will be the inplace
        modification of the calling object.
        """
        if isinstance(other, nimble.data.Sparse):
            result = other.data.multiply(self._base.data)
            if hasattr(result, 'toarray'):
                result = cooMatrixToArray(result)
        else:
            result = numpy.multiply(self._base.data, other.data)
        self._base.data = numpy2DArray(result)


class MatrixElementsView(ElementsView, MatrixElements):
    """
    Limit functionality of MatrixElements to read-only.

    Parameters
    ----------
    base : MatrixView
        The MatrixView instance that will be queried.
    """
    pass<|MERGE_RESOLUTION|>--- conflicted
+++ resolved
@@ -9,12 +9,8 @@
 import numpy
 
 import nimble
-<<<<<<< HEAD
 from nimble import match
-from nimble.utility import numpy2DArray
-=======
 from nimble.utility import numpy2DArray, cooMatrixToArray
->>>>>>> 5c71ca9e
 from .elements import Elements
 from .elements_view import ElementsView
 from .dataHelpers import denseCountUnique
