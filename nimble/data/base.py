--- conflicted
+++ resolved
@@ -38,13 +38,10 @@
 from .dataHelpers import valuesToPythonList, constructIndicesList
 from .dataHelpers import createListOfDict, createDictOfList
 from .dataHelpers import createDataNoValidation
-<<<<<<< HEAD
+from .dataHelpers import csvCommaFormat
 from .dataHelpers import validateElementFunction, wrapMatchFunctionFactory
 from .dataHelpers import getDictionaryMappingFunction
 from .dataHelpers import ElementIterator1D
-=======
-from .dataHelpers import csvCommaFormat
->>>>>>> 375dd7f3
 
 cloudpickle = ImportModule('cloudpickle')
 matplotlib = ImportModule('matplotlib')
@@ -1031,7 +1028,7 @@
         """
         if hasattr(condition, '__call__'):
             ret = self.calculateTODO(condition, outputType='Matrix', useLog=False)
-        elif isinstance(condition, six.string_types):
+        elif isinstance(condition, str):
             func = lambda x: eval('x'+condition)
             ret = self.calculateTODO(func, outputType='Matrix', useLog=False)
         else:
@@ -4449,44 +4446,6 @@
         Raise exceptions explaining why an arithmetic operation could
         not be performed successfully between two objects.
         """
-<<<<<<< HEAD
-        if opName == '__rpow__':
-            left = other
-            right = self
-        else:
-            left = self
-            right = other
-
-        def isComplex(val):
-            # numpy ops may return nan when result is a complex number
-            return numpy.isnan(val) or isinstance(val, complex)
-
-        if all(isinstance(obj, Base) for obj in [left, right]):
-            zipLR = zip(left.iterateElements(), right.iterateElements())
-            for l, r in zipLR:
-                if l == 0 and r < 0:
-                    msg = 'Zeros cannot be raised to negative exponents'
-                    raise ZeroDivisionError(msg)
-                if isComplex(l ** r):
-                    msg = "Complex number results are not allowed"
-                    raise ImproperObjectAction(msg)
-        elif isinstance(left, Base):
-            for elem in left.iterateElements():
-                if elem == 0 and right < 0:
-                    msg = 'Zero cannot be raised to negative exponents'
-                    raise ZeroDivisionError(msg)
-                if isComplex(elem ** right):
-                    msg = "Complex number results are not allowed"
-                    raise ImproperObjectAction(msg)
-        else:
-            for elem in right.iterateElements():
-                if left == 0 and elem < 0:
-                    msg = 'Zero cannot be raised to negative exponents'
-                    raise ZeroDivisionError(msg)
-                if isComplex(left ** elem):
-                    msg = "Complex number results are not allowed"
-                    raise ImproperObjectAction(msg)
-=======
         if 'pow' in opName and isinstance(error, FloatingPointError):
             if 'divide by zero' in str(error):
                 msg = 'Zeros cannot be raised to negative exponents'
@@ -4501,7 +4460,6 @@
             other._numericValidation(right=True)
         # backup, above unable to identify source of error
         raise
->>>>>>> 375dd7f3
 
     def _genericBinary_validation(self, opName, other):
         otherBase = isinstance(other, Base)
@@ -4574,7 +4532,6 @@
 
         return ret
 
-
     def __and__(self, other):
         return self._genericLogicalBinary('__and__', other)
 
@@ -4586,7 +4543,7 @@
 
     def __invert__(self):
         boolObj = self._logicalValidationAndConversion()
-        ret = boolObj.elements.matching(lambda v: not v, useLog=False)
+        ret = boolObj.matchingElements(lambda v: not v, useLog=False)
         ret.points.setNames(self.points._getNamesNoGeneration(), useLog=False)
         ret.features.setNames(self.features._getNamesNoGeneration(),
                               useLog=False)
@@ -4616,7 +4573,7 @@
                 msg += 'containing True, False, 0 and 1 values'
                 raise ImproperObjectAction(msg)
 
-            ret = self.elements.matching(lambda v: bool(v), useLog=False)
+            ret = self.matchingElements(lambda v: bool(v), useLog=False)
             ret.points.setNames(self.points._getNamesNoGeneration(),
                                 useLog=False)
             ret.features.setNames(self.features._getNamesNoGeneration(),
@@ -4624,7 +4581,6 @@
             return ret
 
         return self
-
 
     @property
     def stretch(self):
@@ -4689,58 +4645,6 @@
         """
         return Stretch(self)
 
-<<<<<<< HEAD
-
-    def __and__(self, other):
-        return self._genericLogicalBinary('__and__', other)
-
-    def __or__(self, other):
-        return self._genericLogicalBinary('__or__', other)
-
-    def __xor__(self, other):
-        return self._genericLogicalBinary('__xor__', other)
-
-    def __invert__(self):
-        boolObj = self._logicalValidationAndConversion()
-        ret = boolObj.matchingElements(lambda v: not v, useLog=False)
-        ret.points.setNames(self.points._getNamesNoGeneration(), useLog=False)
-        ret.features.setNames(self.features._getNamesNoGeneration(),
-                              useLog=False)
-        return ret
-
-
-    def _genericLogicalBinary(self, opName, other):
-        if not isinstance(other, Base):
-            msg = 'other must be an instance of a nimble Base object'
-            raise InvalidArgumentType(msg)
-        self._genericBinary_sizeValidation(opName, other)
-        lhsBool = self._logicalValidationAndConversion()
-        rhsBool = other._logicalValidationAndConversion()
-        self._validateEqualNames('point', 'point', opName, other)
-        self._validateEqualNames('feature', 'feature', opName, other)
-
-        return lhsBool._genericBinaryOperations(opName, rhsBool)
-
-    def _logicalValidationAndConversion(self):
-        if (not hasattr(self.data, 'dtype')
-                or self.data.dtype not in [bool, numpy.bool_]):
-            validValues = match.allValues([True, False, 0, 1])
-            if not validValues(self):
-                msg = 'logical operations can only be performed on data '
-                msg += 'containing True, False, 0 and 1 values'
-                raise ImproperObjectAction(msg)
-
-            ret = self.matchingElements(lambda v: bool(v), useLog=False)
-            ret.points.setNames(self.points._getNamesNoGeneration(),
-                                useLog=False)
-            ret.features.setNames(self.features._getNamesNoGeneration(),
-                                  useLog=False)
-            return ret
-
-        return self
-
-=======
->>>>>>> 375dd7f3
     ############################
     ############################
     ###   Helper functions   ###
@@ -5376,23 +5280,4 @@
     """
     Access for feature-based methods.
     """
-    pass
-
-<<<<<<< HEAD
-def cmp(x, y):
-    """
-    Comparison function.
-    """
-    if x < y:
-        return -1
-    elif x > y:
-        return 1
-    else:
-        return 0
-=======
-class BaseElements(Elements):
-    """
-    Access for element-based methods.
-    """
-    pass
->>>>>>> 375dd7f3
+    pass