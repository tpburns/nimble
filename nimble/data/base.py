--- conflicted
+++ resolved
@@ -236,26 +236,6 @@
         """
         return self._features
 
-<<<<<<< HEAD
-=======
-    def _getElements(self):
-        """
-        Get the object containing element-based methods for this object.
-        """
-        return BaseElements(base=self)
-
-    @property
-    def elements(self):
-        """
-        An object handling functions manipulating data by each element.
-
-        See Also
-        --------
-        nimble.data.Elements
-        """
-        return self._elements
-
->>>>>>> b32cd162
     def _setpointCount(self, value):
         self._pointCount = value
 
@@ -2948,12 +2928,7 @@
 
         See Also
         --------
-<<<<<<< HEAD
-        fillMatching, nimble.data.Points.fill, nimble.data.Features.fill
-=======
-        fillUsingAllData, nimble.data.Points.fill,
-        nimble.data.Features.fill
->>>>>>> b32cd162
+        nimble.data.Points.fill, nimble.data.Features.fill
 
         Examples
         --------
@@ -3031,86 +3006,6 @@
                       self.getTypeString(), Base.replaceRectangle, replaceWith,
                       pointStart, featureStart, pointEnd, featureEnd)
 
-
-    def fillMatching(self, fillWith, matchingElements, points=None,
-                     features=None, useLog=None, **kwarguments):
-        """
-        Replace matching values calculated using the entire data object.
-
-        Fill matching values with a constant value or imputed values
-        based on the context of the entire dataset.
-
-        Parameters
-        ----------
-        fillWith : constant, function
-            * constant - a single value to use at every fill.
-            * function - in the format fillWith(feature, match) or
-              fillWith(feature, match, **kwarguments) and return the
-              transformed data as a nimble data object. Certain fill
-              methods can be imported from nimble's fill module.
-        matchingElements : value, list, or function
-            * value - a value to locate within each feature
-            * list - values to locate within each feature
-            * function - must accept a single value and return True if
-              the value is a match. Certain match types can be imported
-              from nimble's match module.
-        points : identifier or list of identifiers
-            Select specific points to apply fill to. If points is None,
-            the fill will be applied to all points.
-        features : identifier or list of identifiers
-            Select specific features to apply fill to. If features is
-            None, the fill will be applied to all features.
-        useLog : bool, None
-            Local control for whether to send object creation to the
-            logger. If None (default), use the value as specified in the
-            "logger" "enabledByDefault" configuration option. If True,
-            send to the logger regardless of the global option. If
-            False, do **NOT** send to the logger, regardless of the
-            global option.
-        kwarguments
-            Provide additional parameters to a ``fillWith`` function.
-
-        See Also
-        --------
-<<<<<<< HEAD
-        replaceRectangle, nimble.data.Points.fill,
-        nimble.data.Features.fill
-=======
-        fillWith, nimble.data.Points.fill, nimble.data.Features.fill
->>>>>>> b32cd162
-
-        Examples
-        --------
-        Constant fill
-
-        >>> raw = [[1, 2, 'fail'],
-        ...        [2, 'fail', 3],
-        ...        [3, 4, 'fail']]
-        >>> data = nimble.createData('Matrix', raw)
-        >>> data.fillMatching(0, 'fail')
-        >>> data
-        Matrix(
-            [[1.000 2.000 0.000]
-             [2.000 0.000 3.000]
-             [3.000 4.000 0.000]]
-            )
-        """
-        if not callable(fillWith):
-            tmpData = self.copy()
-            tmpData.features.fillMatching(fillWith, matchingElements,
-                                          **kwarguments)
-        else:
-            tmpData = fillWith(self.copy(), matchingElements, **kwarguments)
-        if points is None and features is None:
-            self.referenceDataFrom(tmpData, useLog=False)
-        else:
-            def transform(value, i, j):
-                return tmpData[i, j]
-            self.transformElements(transform, points, features, useLog=False)
-
-        handleLogging(useLog, 'prep', "fillMatching", self.getTypeString(),
-                      Base.fillMatching, fillWith, matchingElements,
-                      points, features, **kwarguments)
 
     def _flattenNames(self, discardAxis):
         """
