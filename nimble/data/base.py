--- conflicted
+++ resolved
@@ -3558,11 +3558,6 @@
         """
         Perform matrix multiplication with this object on the right.
         """
-<<<<<<< HEAD
-        if (not isinstance(other, nimble.data.Base)
-                and not dataHelpers._looksNumeric(other)
-                or isinstance(other, nimble.data.stretch.Stretch)):
-=======
         return self._genericMatMul_implementation('__rmatmul__', other)
 
     def __imatmul__(self, other):
@@ -3577,7 +3572,6 @@
 
     def _genericMatMul_implementation(self, opName, other):
         if not isinstance(other, Base):
->>>>>>> fca7fc18
             return NotImplemented
         # Test element type self
         if self._pointCount == 0 or self._featureCount == 0:
@@ -3770,14 +3764,6 @@
         data object, or elementwise by a scalar if ``other`` is some
         kind of numeric value.
         """
-<<<<<<< HEAD
-        if isinstance(other, nimble.data.stretch.Stretch):
-            return NotImplemented
-        ret = self.copy()
-        ret.elements.power(other, useLog=False)
-        ret._name = dataHelpers.nextDefaultObjectName()
-        return ret
-=======
         return self._genericArithmeticBinary('__pow__', other)
 
     def __rpow__(self, other):
@@ -3786,7 +3772,6 @@
         ``other`` scalar value as the bases.
         """
         return self._genericArithmeticBinary('__rpow__', other)
->>>>>>> fca7fc18
 
     def __ipow__(self, other):
         """
@@ -3864,13 +3849,8 @@
             raise ImproperObjectAction(msg)
 
     def _genericArithmeticBinary_validation(self, opName, other):
-<<<<<<< HEAD
-        isNimble = isinstance(other, nimble.data.Base)
-        if not isNimble and not dataHelpers._looksNumeric(other):
-=======
         otherNimble = isinstance(other, Base)
         if not otherNimble and not dataHelpers._looksNumeric(other):
->>>>>>> fca7fc18
             msg = "'other' must be an instance of a nimble Base object or a "
             msg += "scalar"
             raise InvalidArgumentType(msg)
@@ -3924,18 +3904,10 @@
                 msg += "argument contains any NaNs or Infs"
                 raise InvalidArgumentValue(msg)
 
-<<<<<<< HEAD
-    def _genericArithmeticBinary(self, opName, other):
-        isStretch = isinstance(other, nimble.data.stretch.Stretch)
-        if isStretch:
-            return NotImplemented
-        isNimble = isinstance(other, nimble.data.Base)
-=======
 
     def _validatePow(self, opName, other):
         def isComplex(val):
             return numpy.isnan(val) or isinstance(val, complex)
->>>>>>> fca7fc18
 
         if isinstance(other, Base):
             zipLR = zip(self.elements, other.elements)
@@ -3965,6 +3937,9 @@
 
 
     def _genericArithmeticBinary(self, opName, other):
+        isStretch = isinstance(other, nimble.data.stretch.Stretch)
+        if isStretch:
+            return NotImplemented
         self._genericArithmeticBinary_validation(opName, other)
         # figure out return obj's point / feature names
         otherNimble = isinstance(other, Base)
