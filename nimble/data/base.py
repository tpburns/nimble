"""
Anchors the hierarchy of data representation types, providing stubs and
common functions.
"""

# TODO conversions
# TODO who sorts inputs to derived implementations?

import sys
import math
import numbers
import itertools
import os.path
from multiprocessing import Process
from abc import abstractmethod
from functools import wraps
from contextlib import contextmanager

import numpy

import nimble
from nimble import match
from nimble.exceptions import InvalidArgumentType, InvalidArgumentValue
from nimble.exceptions import ImproperObjectAction, PackageException
from nimble.exceptions import InvalidArgumentValueCombination
from nimble.logger import handleLogging
from nimble.logger import produceFeaturewiseReport
from nimble.logger import produceAggregateReport
from nimble.randomness import numpyRandom
from nimble.utility import cloudpickle, matplotlib, h5py
from .points import Points
from .features import Features
from .axis import Axis
from .stretch import Stretch
from . import dataHelpers
# the prefix for default point and feature names
from .dataHelpers import DEFAULT_PREFIX, DEFAULT_PREFIX_LENGTH
from .dataHelpers import DEFAULT_NAME_PREFIX
from .dataHelpers import formatIfNeeded
from .dataHelpers import valuesToPythonList, constructIndicesList
from .dataHelpers import createListOfDict, createDictOfList
from .dataHelpers import createDataNoValidation
from .dataHelpers import csvCommaFormat
from .dataHelpers import validateElementFunction, wrapMatchFunctionFactory
from .dataHelpers import getDictionaryMappingFunction
from .dataHelpers import ElementIterator1D
<<<<<<< HEAD
from .dataHelpers import limitedTo2D
=======
from .dataHelpers import isQueryString, elementQueryFunction
>>>>>>> 2e52b2a9


def to2args(f):
    """
    This function is for __pow__. In cython, __pow__ must have 3
    arguments and default can't be used there so this function is used
    to convert a function with 3 arguments to a function with 2
    arguments when it is used in python environment.
    """
    def tmpF(x, y):
        return f(x, y, None)
    return tmpF

def hashCodeFunc(elementValue, pointNum, featureNum):
    """
    Generate hash code.
    """
    return ((math.sin(pointNum) + math.cos(featureNum)) / 2.0) * elementValue

class Base(object):
    """
    Class defining important data manipulation operations and giving
    functionality for the naming the points and features of that data. A
    mapping from names to indices is given by the [point/feature]Names
    attribute, the inverse of that mapping is given by
    [point/feature]NamesInverse.

    Specifically, this includes point and feature names, an object
    name, and originating pathes for the data in this object. Note:
    this method (as should all other __init__ methods in this
    hierarchy) makes use of super().

    Parameters
    ----------
    pointNames : iterable, dict
        A list of point names in the order they appear in the data
        or a dictionary mapping names to indices. None is given if
        default names are desired.
    featureNames : iterable, dict
        A list of feature names in the order they appear in the data
        or a dictionary mapping names to indices. None is given if
        default names are desired.
    name : str
        The name to be associated with this object.
    paths : tuple
        The first entry is taken to be the string representing the
        absolute path to the source file of the data and the second
        entry is taken to be the relative path. Both may be None if
        these values are to be unspecified.
    kwds
        Potentially full of arguments further up the class
        hierarchy, as following best practices for use of super().
        Note, however, that this class is the root of the object
        hierarchy as statically defined.

    Attributes
    ----------
    shape : tuple
        The number of points and features in the object in the format
        (points, features).
    points : Axis object
        An object handling functions manipulating data by points.
    features : Axis object
        An object handling functions manipulating data by features.
    name : str
        A name to call this object when printing or logging.
    absolutePath : str
        The absolute path to the data file.
    relativePath : str
        The relative path to the data file.
    path : str
        The path to the data file.
    """

    def __init__(self, shape, pointNames=None, featureNames=None, name=None,
                 paths=(None, None), **kwds):
        self._shape = list(shape)
        if pointNames is not None and len(pointNames) != self._pointCount:
            msg = "The length of the pointNames (" + str(len(pointNames))
            msg += ") must match the points given in shape (" + str(shape[0])
            msg += ")"
            raise InvalidArgumentValue(msg)
        if featureNames is not None and len(featureNames) != self._featureCount:
            msg = "The length of the featureNames (" + str(len(featureNames))
            msg += ") must match the features given in shape ("
            msg += str(shape[1]) + ")"
            raise InvalidArgumentValue(msg)

        self._points = self._getPoints()
        self._features = self._getFeatures()

        # Set up point names
        self._nextDefaultValuePoint = 0
        if pointNames is None:
            self.pointNamesInverse = None
            self.pointNames = None
        elif isinstance(pointNames, dict):
            self._nextDefaultValuePoint = self._pointCount
            self.points.setNames(pointNames, useLog=False)
        else:
            pointNames = valuesToPythonList(pointNames, 'pointNames')
            self._nextDefaultValuePoint = self._pointCount
            self.points.setNames(pointNames, useLog=False)

        # Set up feature names
        self._nextDefaultValueFeature = 0
        if featureNames is None:
            self.featureNamesInverse = None
            self.featureNames = None
        elif isinstance(featureNames, dict):
            self._nextDefaultValueFeature = self._featureCount
            self.features.setNames(featureNames, useLog=False)
        else:
            featureNames = valuesToPythonList(featureNames, 'featureNames')
            self._nextDefaultValueFeature = self._featureCount
            self.features.setNames(featureNames, useLog=False)

        # Set up object name
        if name is None:
            self._name = dataHelpers.nextDefaultObjectName()
        else:
            self._name = name

        # Set up paths
        if paths[0] is not None and not isinstance(paths[0], str):
            msg = "paths[0] must be None, an absolute path or web link to "
            msg += "the file from which the data originates"
            raise InvalidArgumentType(msg)
        if (paths[0] is not None
                and not os.path.isabs(paths[0])
                and not paths[0].startswith('http')):
            raise InvalidArgumentValue("paths[0] must be an absolute path")
        self._absPath = paths[0]

        if paths[1] is not None and not isinstance(paths[1], str):
            msg = "paths[1] must be None or a relative path to the file from "
            msg += "which the data originates"
            raise InvalidArgumentType(msg)
        self._relPath = paths[1]

        # call for safety
        super(Base, self).__init__(**kwds)

    #######################
    # Property Attributes #
    #######################

    @property
    def _pointCount(self):
        return self._shape[0]

    @_pointCount.setter
    def _pointCount(self, value):
        self._shape[0] = value

    @property
    def _featureCount(self):
        if len(self._shape) > 2:
            return int(numpy.prod(self._shape[1:]))
        return self._shape[1]

    @_featureCount.setter
    @limitedTo2D
    def _featureCount(self, value):
        self._shape[1] = value

    @property
    def shape(self):
        """
        The number of points and features in the object in the format
        (points, features).
        """
        return self._pointCount, self._featureCount

    @property
    def dimensions(self):
        """
        The true dimensions of this object.
        """
        return tuple(self._shape)

    def _getPoints(self):
        """
        Get the object containing point-based methods for this object.
        """
        return BasePoints(base=self)

    @property
    def points(self):
        """
        An object handling functions manipulating data by points.

        See Also
        --------
        Points
        """
        return self._points

    def _getFeatures(self):
        """
        Get the object containing feature-based methods for this object.
        """
        return BaseFeatures(base=self)

    @property
    def features(self):
        """
        An object handling functions manipulating data by features.

        See Also
        --------
        Features
        """
        return self._features

    def _setpointCount(self, value):
        self._pointCount = value

    def _setfeatureCount(self, value):
        self._featureCount = value

    def _getObjName(self):
        return self._name

    def _setObjName(self, value):
        if value is None:
            self._name = dataHelpers.nextDefaultObjectName()
        else:
            if not isinstance(value, str):
                msg = "The name of an object may only be a string or None"
                raise ValueError(msg)
            self._name = value

    @property
    def name(self):
        """
        A name to be displayed when printing or logging this object
        """
        return self._getObjName()

    @name.setter
    def name(self, value):
        self._setObjName(value)

    def _getAbsPath(self):
        return self._absPath

    @property
    def absolutePath(self):
        """
        The path to the file this data originated from in absolute form.
        """
        return self._getAbsPath()

    def _getRelPath(self):
        return self._relPath

    @property
    def relativePath(self):
        """
        The path to the file this data originated from in relative form.
        """
        return self._getRelPath()

    def _getPath(self):
        return self.absolutePath

    @property
    def path(self):
        """
        The path to the file this data originated from.
        """
        return self._getPath()

    def _pointNamesCreated(self):
        """
        Returns True if point names have been created/assigned
        to the object.
        If the object does not have points it returns False.
        """
        if self.pointNamesInverse is None:
            return False
        else:
            return True

    def _featureNamesCreated(self):
        """
        Returns True if feature names have been created/assigned
        to the object.
        If the object does not have features it returns False.
        """
        if self.featureNamesInverse is None:
            return False
        else:
            return True

    def _anyDefaultPointNames(self):
        """
        Returns True if any default point names exists or if pointNames
        have not been created.
        """
        if self._pointNamesCreated():
            return any([name.startswith(DEFAULT_PREFIX) for name
                        in self.points.getNames()])
        else:
            return True

    def _anyDefaultFeatureNames(self):
        """
        Returns True if any default feature names exists or if
        featureNames have not been created.
        """
        if self._featureNamesCreated():
            return any([name.startswith(DEFAULT_PREFIX) for name
                        in self.features.getNames()])
        else:
            return True

    def _allDefaultPointNames(self):
        """
        Returns True if all point names are default or have not been
        created.
        """
        if self._pointNamesCreated():
            return all([name.startswith(DEFAULT_PREFIX) for name
                        in self.points.getNames()])
        else:
            return True

    def _allDefaultFeatureNames(self):
        """
        Returns True if all feature names are default or have not been
        created.
        """
        if self._featureNamesCreated():
            return all([name.startswith(DEFAULT_PREFIX) for name
                        in self.features.getNames()])
        else:
            return True

    @contextmanager
    def _treatAs2D(self):
        """
        This can be applied when dimensionality does not affect an
        operation, but an method call within the operation is blocked
        when the data has more than two dimensions due to the ambiguity
        in the definition of elements.
        """
        if len(self._shape) > 2:
            savedShape = self._shape
            self._shape = [self._pointCount, self._featureCount]
            try:
                yield self
            finally:
                self._shape = savedShape
        else:
            yield self

    ########################
    # Low Level Operations #
    ########################
    @limitedTo2D
    def __len__(self):
        # ordered such that the larger axis is always printed, even
        # if they are both in the range [0,1]
        if self._pointCount == 0 or self._featureCount == 0:
            return 0
        if self._pointCount == 1:
            return self._featureCount
        if self._featureCount == 1:
            return self._pointCount

        msg = "len() is undefined when the number of points ("
        msg += str(self._pointCount)
        msg += ") and the number of features ("
        msg += str(self._featureCount)
        msg += ") are both greater than 1"
        raise ImproperObjectAction(msg)

    @limitedTo2D
    def __iter__(self):
        if self._pointCount in [0, 1] or self._featureCount in [0, 1]:
            return ElementIterator1D(self)

        msg = "Cannot iterate over two-dimensional objects because the "
        msg = "iteration order is arbitrary. Try the iterateElements() method."
        raise ImproperObjectAction(msg)

    def __bool__(self):
        return self._shape[0] > 0 and self._shape[-1] > 0

    @limitedTo2D
    def iterateElements(self, order='point', only=None):
        """
        Iterate over each element in this object.

        Provide an iterator which returns elements in the designated
        ``order``. Optionally, the output of the iterator can be
        restricted to certain elements by the ``only`` function.

        Parameters
        ----------
        order : str
           'point' or 'feature' to indicate how the iterator will access
           the elements in this object.
        only : function, None
           If None, the default, all elements will be returned by the
           iterator. If a function, it must return True or False
           indicating whether the iterator should return the element.

        See Also
        --------
        Points, Features

        Examples
        --------
        >>> from nimble.match import nonZero, positive
        >>> rawData = [[0, 1, 2], [-2, -1, 0]]
        >>> data = nimble.createData('Matrix', rawData)
        >>> list(data.iterateElements(order='point'))
        [0, 1, 2, -2, -1, 0]
        >>> list(data.iterateElements(order='feature'))
        [0, -2, 1, -1, 2, 0]
        >>> list(data.iterateElements(order='point', only=nonZero))
        [1, 2, -2, -1]
        >>> list(data.iterateElements(order='feature', only=positive))
        [1, 2]
        """
        if order not in ['point', 'feature']:
            msg = "order must be the string 'point' or 'feature'"
            if not isinstance(order, str):
                raise InvalidArgumentType(msg)
            raise InvalidArgumentValue(msg)
        if only is not None and not callable(only):
            raise InvalidArgumentType('if not None, only must be callable')
        return self._iterateElements_implementation(order, only)

    def nameIsDefault(self):
        """
        Returns True if self.name has a default value
        """
        return self.name.startswith(DEFAULT_NAME_PREFIX)

    ###########################
    # Higher Order Operations #
    ###########################
    @limitedTo2D
    def replaceFeatureWithBinaryFeatures(self, featureToReplace, useLog=None):
        """
        Create binary features for each unique value in a feature.

        Modify this object so that the chosen feature is removed, and
        binary valued features are added, one for each unique value
        seen in the original feature.

        Parameters
        ----------
        featureToReplace : int or str
            The index or name of the feature being replaced.
        useLog : bool, None
            Local control for whether to send object creation to the
            logger. If None (default), use the value as specified in the
            "logger" "enabledByDefault" configuration option. If True,
            send to the logger regardless of the global option. If
            False, do **NOT** send to the logger, regardless of the
            global option.

        Returns
        -------
        list
            The new feature names after replacement.

        Examples
        --------
        >>> raw = [['a'], ['b'], ['c']]
        >>> data = nimble.createData('Matrix', raw,
        ...                          featureNames=['replace'])
        >>> replaced = data.replaceFeatureWithBinaryFeatures('replace')
        >>> replaced
        ['replace=a', 'replace=b', 'replace=c']
        >>> data
        Matrix(
            [[1.000 0.000 0.000]
             [0.000 1.000 0.000]
             [0.000 0.000 1.000]]
            featureNames={'replace=a':0, 'replace=b':1, 'replace=c':2}
            )
        """
        if self._pointCount == 0:
            msg = "This action is impossible, the object has 0 points"
            raise ImproperObjectAction(msg)

        index = self.features.getIndex(featureToReplace)

        replace = self.features.extract([index], useLog=False)

        uniqueVals = list(replace.countUniqueElements().keys())

        binaryObj = replace._replaceFeatureWithBinaryFeatures_implementation(
            uniqueVals)

        binaryObj.points.setNames(self.points._getNamesNoGeneration(),
                                  useLog=False)
        ftNames = []
        prefix = replace.features.getName(0) + "="
        for val in uniqueVals:
            ftNames.append(prefix + str(val))
        binaryObj.features.setNames(ftNames, useLog=False)

        # by default, put back in same place
        insertBefore = index
        # must use append if the object is now feature empty
        if len(self.features) == 0:
            self.features.append(binaryObj, useLog=False)
        else:
            self.features.insert(insertBefore, binaryObj, useLog=False)

        handleLogging(useLog, 'prep', "replaceFeatureWithBinaryFeatures",
                      self.getTypeString(),
                      Base.replaceFeatureWithBinaryFeatures, featureToReplace)

        return ftNames

    @limitedTo2D
    def transformFeatureToIntegers(self, featureToConvert, useLog=None):
        """
        Represent each unique value in a feature with a unique integer.

        Modify this object so that the chosen feature is removed and a
        new integer valued feature is added with values 0 to n-1, one
        for each of n unique values present in the original feature.

        Parameters
        ----------
        featureToConvert : int or str
            The index or name of the feature being replaced.
        useLog : bool, None
            Local control for whether to send object creation to the
            logger. If None (default), use the value as specified in the
            "logger" "enabledByDefault" configuration option. If True,
            send to the logger regardless of the global option. If
            False, do **NOT** send to the logger, regardless of the
            global option.

        Examples
        --------
        >>> raw = [[1, 'a', 1], [2, 'b', 2], [3, 'c', 3]]
        >>> featureNames = ['keep1', 'transform', 'keep2']
        >>> data = nimble.createData('Matrix', raw,
        ...                          featureNames=featureNames)
        >>> mapping = data.transformFeatureToIntegers('transform')
        >>> mapping
        {0: 'a', 1: 'b', 2: 'c'}
        >>> data
        Matrix(
            [[1 0 1]
             [2 1 2]
             [3 2 3]]
            featureNames={'keep1':0, 'transform':1, 'keep2':2}
            )
        """
        if self._pointCount == 0:
            msg = "This action is impossible, the object has 0 points"
            raise ImproperObjectAction(msg)

        ftIndex = self.features.getIndex(featureToConvert)

        mapping = {}
        def applyMap(ft):
            uniqueVals = ft.countUniqueElements()
            integerValue = 0
            if 0 in uniqueVals:
                mapping[0] = 0
                integerValue = 1

            mapped = []
            for val in ft:
                if val in mapping:
                    mapped.append(mapping[val])
                else:
                    mapped.append(integerValue)
                    mapping[val] = integerValue
                    integerValue += 1

            return mapped

        self.features.transform(applyMap, features=ftIndex, useLog=False)

        handleLogging(useLog, 'prep', "transformFeatureToIntegers",
                      self.getTypeString(), Base.transformFeatureToIntegers,
                      featureToConvert)

        return {v: k for k, v in mapping.items()}

    @limitedTo2D
    def transformElements(self, toTransform, points=None, features=None,
                          preserveZeros=False, skipNoneReturnValues=False,
                          useLog=None):
        """
        Modify each element using a function or mapping.

        Perform an inplace modification of the elements or subset of
        elements in this object.

        Parameters
        ----------
        toTransform : function, dict
            * function - in the form of toTransform(elementValue)
              or toTransform(elementValue, pointIndex, featureIndex)
            * dictionary -  map the current element [key] to the
              transformed element [value].
        points : identifier, list of identifiers
            May be a single point name or index, an iterable,
            container of point names and/or indices. None indicates
            application to all points.
        features : identifier, list of identifiers
            May be a single feature name or index, an iterable,
            container of feature names and/or indices. None indicates
            application to all features.
        preserveZeros : bool
            If True it does not apply toTransform to elements in the
            data that are 0, and that 0 is not modified.
        skipNoneReturnValues : bool
            If True, any time toTransform() returns None, the value
            originally in the data will remain unmodified.
        useLog : bool, None
            Local control for whether to send object creation to the
            logger. If None (default), use the value as specified in the
            "logger" "enabledByDefault" configuration option. If True,
            send to the logger regardless of the global option. If
            False, do **NOT** send to the logger, regardless of the
            global option.

        See Also
        --------
        calculateOnElements, Points.transform, Features.transform

        Examples
        --------
        Simple transformation to all elements.

        >>> data = nimble.ones('Matrix', 5, 5)
        >>> data.transformElements(lambda elem: elem + 1)
        >>> data
        Matrix(
            [[2.000 2.000 2.000 2.000 2.000]
             [2.000 2.000 2.000 2.000 2.000]
             [2.000 2.000 2.000 2.000 2.000]
             [2.000 2.000 2.000 2.000 2.000]
             [2.000 2.000 2.000 2.000 2.000]]
            )

        Transform while preserving zero values.

        >>> data = nimble.identity('Sparse', 5)
        >>> data.transformElements(lambda elem: elem + 10,
        ...                        preserveZeros=True)
        >>> data
        Sparse(
            [[11.000   0      0      0      0   ]
             [  0    11.000   0      0      0   ]
             [  0      0    11.000   0      0   ]
             [  0      0      0    11.000   0   ]
             [  0      0      0      0    11.000]]
            )

        Transforming a subset of points and features.

        >>> data = nimble.ones('List', 4, 4)
        >>> data.transformElements(lambda elem: elem + 1,
        ...                        points=[0, 1], features=[0, 2])
        >>> data
        List(
            [[2.000 1.000 2.000 1.000]
             [2.000 1.000 2.000 1.000]
             [1.000 1.000 1.000 1.000]
             [1.000 1.000 1.000 1.000]]
            )

        Transforming with None return values. With the ``addTenToEvens``
        function defined below, An even values will be return a value,
        while an odd value will return None. If ``skipNoneReturnValues``
        is False, the odd values will be replaced with None (or nan
        depending on the object type) if set to True the odd values will
        remain as is. Both cases are presented.

        >>> def addTenToEvens(elem):
        ...     if elem % 2 == 0:
        ...         return elem + 10
        ...     return None
        >>> raw = [[1, 2, 3],
        ...        [4, 5, 6],
        ...        [7, 8, 9]]
        >>> dontSkip = nimble.createData('Matrix', raw)
        >>> dontSkip.transformElements(addTenToEvens)
        >>> dontSkip
        Matrix(
            [[None  12  None]
             [ 14  None  16 ]
             [None  18  None]]
            )
        >>> skip = nimble.createData('Matrix', raw)
        >>> skip.transformElements(addTenToEvens,
        ...                        skipNoneReturnValues=True)
        >>> skip
        Matrix(
            [[1  12 3 ]
             [14 5  16]
             [7  18 9 ]]
            )
        """
        if points is not None:
            points = constructIndicesList(self, 'point', points)
        if features is not None:
            features = constructIndicesList(self, 'feature', features)

        transformer = validateElementFunction(toTransform, preserveZeros,
                                              skipNoneReturnValues,
                                              'toTransform')

        self._transform_implementation(transformer, points, features)

        handleLogging(useLog, 'prep', 'transformElements',
                      self.getTypeString(), Base.transformElements,
                      toTransform, points, features, preserveZeros,
                      skipNoneReturnValues)

    @limitedTo2D
    def calculateOnElements(self, toCalculate, points=None, features=None,
                            preserveZeros=False, skipNoneReturnValues=False,
                            outputType=None, useLog=None):
        """
        Return a new object with a calculation applied to each element.

        Apply a function or mapping to each element in this object or
        subset of points and features in this  object.

        Parameters
        ----------
        toCalculate : function, dict
            * function - in the form of toCalculate(elementValue)
              or toCalculate(elementValue, pointIndex, featureIndex)
            * dictionary -  map the current element [key] to the
              transformed element [value].
        points : point, list of points
            The subset of points to limit the calculation to. If None,
            the calculation will apply to all points.
        features : feature, list of features
            The subset of features to limit the calculation to. If None,
            the calculation will apply to all features.
        preserveZeros : bool
            Bypass calculation on zero values
        skipNoneReturnValues : bool
            Bypass values when ``toCalculate`` returns None. If False,
            the value None will replace the value if None is returned.
        outputType: nimble data type
            Return an object of the specified type. If None, the
            returned object will have the same type as the calling
            object.
        useLog : bool, None
            Local control for whether to send object creation to the
            logger. If None (default), use the value as specified in the
            "logger" "enabledByDefault" configuration option. If True,
            send to the logger regardless of the global option. If
            False, do **NOT** send to the logger, regardless of the
            global option.

        Returns
        -------
        nimble Base object

        See Also
        --------
        transformElements, Points.calculate, Features.calculate

        Examples
        --------
        Simple calculation on all elements.

        >>> data = nimble.ones('Matrix', 5, 5)
        >>> twos = data.calculateOnElements(lambda elem: elem + 1)
        >>> twos
        Matrix(
            [[2.000 2.000 2.000 2.000 2.000]
             [2.000 2.000 2.000 2.000 2.000]
             [2.000 2.000 2.000 2.000 2.000]
             [2.000 2.000 2.000 2.000 2.000]
             [2.000 2.000 2.000 2.000 2.000]]
            )

        Calculate while preserving zero values.

        >>> data = nimble.identity('Sparse', 5)
        >>> addTen = data.calculateOnElements(lambda x: x + 10,
        ...                                   preserveZeros=True)
        >>> addTen
        Sparse(
            [[11.000   0      0      0      0   ]
             [  0    11.000   0      0      0   ]
             [  0      0    11.000   0      0   ]
             [  0      0      0    11.000   0   ]
             [  0      0      0      0    11.000]]
            )

        Calculate on a subset of points and features.

        >>> data = nimble.ones('List', 4, 4)
        >>> calc = data.calculateOnElements(lambda elem: elem + 1,
        ...                                 points=[0, 1],
        ...                                 features=[0, 2])
        >>> calc
        List(
            [[2.000 2.000]
             [2.000 2.000]]
            )

        Calculating with None return values. With the ``addTenToEvens``
        function defined below, An even values will be return a value,
        while an odd value will return None. If ``skipNoneReturnValues``
        is False, the odd values will be replaced with None (or nan
        depending on the object type) if set to True the odd values will
        remain as is. Both cases are presented.

        >>> def addTenToEvens(elem):
        ...     if elem % 2 == 0:
        ...         return elem + 10
        ...     return None
        >>> raw = [[1, 2, 3],
        ...        [4, 5, 6],
        ...        [7, 8, 9]]
        >>> data = nimble.createData('Matrix', raw)
        >>> dontSkip = data.calculateOnElements(addTenToEvens)
        >>> dontSkip
        Matrix(
            [[nan  12 nan]
             [ 14 nan  16]
             [nan  18 nan]]
            )
        >>> skip = data.calculateOnElements(addTenToEvens,
        ...                                 skipNoneReturnValues=True)
        >>> skip
        Matrix(
            [[1  12 3 ]
             [14 5  16]
             [7  18 9 ]]
            )
        """
        calculator = validateElementFunction(toCalculate, preserveZeros,
                                             skipNoneReturnValues,
                                             'toCalculate')

        ret = self._calculate_backend(calculator, points, features,
                                      preserveZeros, skipNoneReturnValues,
                                      outputType)

        handleLogging(useLog, 'prep', 'calculateOnElements',
                      self.getTypeString(), Base.calculateOnElements,
                      toCalculate, points, features, preserveZeros,
                      skipNoneReturnValues, outputType)

        return ret

    @limitedTo2D
    def matchingElements(self, toMatch, points=None, features=None,
                         useLog=None):
        """
        Return an object of boolean values identifying matching values.

        Common matching functions can be found in nimble's match module.

        Parameters
        ----------
<<<<<<< HEAD
        toMatch : function
            In the form of toMatch(elementValue) which returns True,
            False, 0 or 1.
=======
        toMatch
            * value - elements equal to the value return True
            * function - in the form of toMatch(elementValue) that
              returns True, False, 0 or 1.
            * str - a comparison operator and a value (i.e ">=0")
>>>>>>> 2e52b2a9
        points : point, list of points
            The subset of points to limit the matching to. If None,
            the matching will apply to all points.
        features : feature, list of features
            The subset of features to limit the matching to. If None,
            the matching will apply to all features.
        useLog : bool, None
            Local control for whether to send object creation to the
            logger. If None (default), use the value as specified in the
            "logger" "enabledByDefault" configuration option. If True,
            send to the logger regardless of the global option. If
            False, do **NOT** send to the logger, regardless of the
            global option.

        Returns
        -------
        nimble Base object
            This object will only contain boolean values.

        Examples
        --------
        >>> from nimble import match
        >>> raw = [[1, -1, 1], [-3, 3, -3]]
        >>> data = nimble.createData('Matrix', raw)
        >>> isNegativeOne = data.matchingElements(-1)
        >>> isNegativeOne
        Matrix(
            [[False  True False]
             [False False False]]
            )

        >>> from nimble import match
        >>> raw = [[1, -1, None], [None, 3, -3]]
        >>> data = nimble.createData('Matrix', raw)
        >>> isMissing = data.matchingElements(match.missing)
        >>> isMissing
        Matrix(
            [[False False  True]
             [ True False False]]
            )

        >>> from nimble import match
        >>> raw = [[1, -1, 1], [-3, 3, -3]]
        >>> data = nimble.createData('Matrix', raw)
        >>> isPositive = data.matchingElements(">0")
        >>> isPositive
        Matrix(
            [[ True False  True]
             [False  True False]]
            )
        """
        matchArg = toMatch # preserve toMatch in original state for log
        if not callable(matchArg):
            query = isQueryString(matchArg)
            if query:
                func = elementQueryFunction(query)
            # if not a comparison string, element must equal matchArg
            else:
                matchVal = matchArg
                func = lambda elem: elem == matchVal
            matchArg = func

        wrappedMatch = wrapMatchFunctionFactory(matchArg)

        ret = self._calculate_backend(wrappedMatch, points, features,
                                      allowBoolOutput=True)

        pnames = self.points._getNamesNoGeneration()
        if pnames is not None and points is not None:
            ptIdx = constructIndicesList(self, 'point', points)
            pnames = [pnames[i] for i in ptIdx]
        fnames = self.features._getNamesNoGeneration()
        if fnames is not None and features is not None:
            ftIdx = constructIndicesList(self, 'feature', features)
            fnames = [fnames[j] for j in ftIdx]
        ret.points.setNames(pnames, useLog=False)
        ret.features.setNames(fnames, useLog=False)

        handleLogging(useLog, 'prep', 'matchingElements', self.getTypeString(),
                      Base.matchingElements, toMatch, points, features)

        return ret

    def _calculate_backend(self, calculator, points=None, features=None,
                           preserveZeros=False, skipNoneReturnValues=False,
                           outputType=None, allowBoolOutput=False):
        if points is not None:
            points = constructIndicesList(self, 'point', points)
        if features is not None:
            features = constructIndicesList(self, 'feature', features)

        if outputType is not None:
            optType = outputType
        else:
            optType = self.getTypeString()
        # Use vectorized for functions with oneArg
        if calculator.oneArg:
            vectorized = numpy.vectorize(calculator)
            values = self._calculate_implementation(
                vectorized, points, features, preserveZeros, optType)

        else:
            if not points:
                points = list(range(len(self.points)))
            if not features:
                features = list(range(len(self.features)))
            # if unable to vectorize, iterate over each point
            values = numpy.empty([len(points), len(features)])
            if allowBoolOutput:
                values = values.astype(numpy.bool_)
            p = 0
            for pi in points:
                f = 0
                for fj in features:
                    value = self[pi, fj]
                    currRet = calculator(value, pi, fj)
                    if (match.nonNumeric(currRet) and currRet is not None
                            and values.dtype != numpy.object_):
                        values = values.astype(numpy.object_)
                    values[p, f] = currRet
                    f += 1
                p += 1

        ret = nimble.createData(optType, values, treatAsMissing=[None],
                                useLog=False)

        ret._absPath = self.absolutePath
        ret._relPath = self.relativePath

        return ret

    def _calculate_genericVectorized(
            self, function, points, features, outputType):
        # need points/features as arrays for indexing
        if points:
            points = numpy.array(points)
        else:
            points = numpy.array(range(len(self.points)))
        if features:
            features = numpy.array(features)
        else:
            features = numpy.array(range(len(self.features)))
        toCalculate = self.copy(to='numpyarray')
        # array with only desired points and features
        toCalculate = toCalculate[points[:, None], features]
        try:
            return function(toCalculate)
        except Exception:
            # change output type of vectorized function to object to handle
            # nonnumeric data
            function.otypes = [numpy.object_]
            return function(toCalculate)

    @limitedTo2D
    def countElements(self, condition):
        """
        The number of values which satisfy the condition.

        Parameters
        ----------
        condition : function
            function - may take two forms:
            a) a function that accepts an element value as input and
            will return True if it is to be counted
            b) a filter function, as a string, containing a comparison
            operator and a value

        Returns
        -------
        int

        See Also
        --------
        Points.count, Features.count

        Examples
        --------
        Using a python function.

        >>> def greaterThanZero(elem):
        ...     return elem > 0
        >>> data = nimble.identity('Matrix', 5)
        >>> numGreaterThanZero = data.countElements(greaterThanZero)
        >>> numGreaterThanZero
        5

        Using a string filter function.

        >>> numLessThanOne = data.countElements("<1")
        >>> numLessThanOne
        20
        """
        query = isQueryString(condition)
        if query:
            condition = elementQueryFunction(query)
        elif not hasattr(condition, '__call__'):
            msg = 'condition can only be a function or string containing a '
            msg += 'comparison operator and a value'
            raise InvalidArgumentType(msg)

        ret = self.calculateOnElements(condition, outputType='Matrix',
                                       useLog=False)
        return int(numpy.sum(ret.data))

    @limitedTo2D
    def countUniqueElements(self, points=None, features=None):
        """
        Count of each unique value in the data.

        Parameters
        ----------
        points : identifier, list of identifiers
            May be None indicating application to all points, a single
            name or index or an iterable of points and/or indices.
        features : identifier, list of identifiers
            May be None indicating application to all features, a single
            name or index or an iterable of names and/or indices.

        Returns
        -------
        dict
            Each unique value as keys and the number of times that
            value occurs as values.

        See Also
        --------
        nimble.calculate.uniqueCount

        Examples
        --------
        Count for all elements.

        >>> data = nimble.identity('Matrix', 5)
        >>> unique = data.countUniqueElements()
        >>> unique
        {0.0: 20, 1.0: 5}

        Count for a subset of elements.

        >>> data = nimble.identity('Matrix', 5)
        >>> unique = data.countUniqueElements(points=0,
        ...                                   features=[0, 1, 2])
        >>> unique
        {0.0: 2, 1.0: 1}
        """
        return self._countUnique_implementation(points, features)

    @limitedTo2D
    def groupByFeature(self, by, countUniqueValueOnly=False, useLog=None):
        """
        Group data object by one or more features.

        Parameters
        ----------
        by : int, str or list
            * int - the index of the feature to group by
            * str - the name of the feature to group by
            * list - indices or names of features to group by
        countUniqueValueOnly : bool
            Return only the count of points in the group
        useLog : bool, None
            Local control for whether to send object creation to the
            logger. If None (default), use the value as specified in the
            "logger" "enabledByDefault" configuration option. If True,
            send to the logger regardless of the global option. If
            False, do **NOT** send to the logger, regardless of the
            global option.

        Returns
        -------
        dict
            Each unique feature (or group of features) to group by as
            keys. When ``countUniqueValueOnly`` is False,  the value at
            each key is a nimble object containing the ungrouped
            features of points within that group. When
            ``countUniqueValueOnly`` is True, the values are the number
            of points within that group.

        Examples
        --------
        >>> raw = [['ACC', 'Clemson', 15, 0],
        ...        ['SEC', 'Alabama', 14, 1],
        ...        ['Big 10', 'Ohio State', 13, 1],
        ...        ['Big 12', 'Oklahoma', 12, 2],
        ...        ['Independent', 'Notre Dame', 12, 1],
        ...        ['SEC', 'LSU', 10, 3],
        ...        ['SEC', 'Florida', 10, 3],
        ...        ['SEC', 'Georgia', 11, 3]]
        >>> ftNames = ['conference', 'team', 'wins', 'losses']
        >>> top10 = nimble.createData('DataFrame', raw,
        ...                           featureNames=ftNames)
        >>> groupByLosses = top10.groupByFeature('losses')
        >>> list(groupByLosses.keys())
        [0, 1, 2, 3]
        >>> groupByLosses[1]
        DataFrame(
            [[    SEC      Alabama   14]
             [   Big 10   Ohio State 13]
             [Independent Notre Dame 12]]
            featureNames={'conference':0, 'team':1, 'wins':2}
            )
        >>> groupByLosses[3]
        DataFrame(
            [[SEC   LSU   10]
             [SEC Florida 10]
             [SEC Georgia 11]]
            featureNames={'conference':0, 'team':1, 'wins':2}
            )
        """
        def findKey1(point, by):#if by is a string or int
            return point[by]

        def findKey2(point, by):#if by is a list of string or a list of int
            return tuple([point[i] for i in by])

        #if by is a list, then use findKey2; o.w. use findKey1
        if isinstance(by, (str, numbers.Number)):
            findKey = findKey1
        else:
            findKey = findKey2

        res = {}
        if countUniqueValueOnly:
            for point in self.points:
                k = findKey(point, by)
                if k not in res:
                    res[k] = 1
                else:
                    res[k] += 1
        else:
            for point in self.points:
                k = findKey(point, by)
                if k not in res:
                    res[k] = point.points.getNames()
                else:
                    res[k].extend(point.points.getNames())

            for k in res:
                tmp = self.points.copy(toCopy=res[k], useLog=False)
                tmp.features.delete(by, useLog=False)
                res[k] = tmp

        handleLogging(useLog, 'prep', "groupByFeature",
                      self.getTypeString(), Base.groupByFeature, by,
                      countUniqueValueOnly)

        return res

    @limitedTo2D
    def hashCode(self):
        """
        Returns a hash for this matrix.

        The hash is a number x in the range 0<= x < 1 billion that
        should almost always change when the values of the matrix are
        changed by a substantive amount.

        Returns
        -------
        int
        """
        if self._pointCount == 0 or self._featureCount == 0:
            return 0
        valueObj = self.calculateOnElements(hashCodeFunc, preserveZeros=True,
                                            outputType='Matrix', useLog=False)
        valueList = valueObj.copy(to="python list")
        avg = (sum(itertools.chain.from_iterable(valueList))
               / float(self._pointCount * self._featureCount))
        bigNum = 1000000000
        #this should return an integer x in the range 0<= x < 1 billion
        return int(int(round(bigNum * avg)) % bigNum)

    def isApproximatelyEqual(self, other):
        """
        Determine if the data in both objects is likely the same.

        If it returns False, this object and the ``other`` object
        definitely do not store equivalent data. If it returns True,
        they likely store equivalent data but it is not possible to be
        absolutely sure. Note that only the actual data stored is
        considered, it doesn't matter whether the data matrix objects
        passed are of the same type (Matrix, Sparse, etc.)

        Parameters
        ----------
        other : nimble Base object
            The object with which to compare approximate equality with
            this object.

        Returns
        -------
        bool
            True if approximately equal, else False.
        """
        #first check to make sure they have the same dimensions
        if self._shape != other._shape:
            return False
        #now check if the hashes of each matrix are the same

        with self._treatAs2D():
            with other._treatAs2D():
                return self.hashCode() == other.hashCode()

    def trainAndTestSets(self, testFraction, labels=None, randomOrder=True,
                         useLog=None):
        """
        Divide the data into training and testing sets.

        Return either a length 2 or a length 4 tuple. If labels=None,
        then returns a length 2 tuple containing the training object,
        then the testing object (trainX, testX). If labels is non-None,
        a length 4 tuple is returned, containing the training data
        object, then the training labels object, then the testing data
        object, and finally the testing labels
        (trainX, trainY, testX, testY).

        Parameters
        ----------
        testFraction : int or float
            The fraction of the data to be placed in the testing sets.
            If ``randomOrder`` is False, then the points are taken from
            the end of this object.
        labels : identifier or list of identifiers
            The name(s) or index(es) of the data labels, a value of None
            implies this data does not contain labels. This parameter
            will affect the shape of the returned tuple.
        randomOrder : bool
            Control whether the order of the points in the returns sets
            matches that of the original object, or if their order is
            randomized.
        useLog : bool, None
            Local control for whether to send object creation to the
            logger. If None (default), use the value as specified in the
            "logger" "enabledByDefault" configuration option. If True,
            send to the logger regardless of the global option. If
            False, do **NOT** send to the logger, regardless of the
            global option.

        Returns
        -------
        tuple
            If ``labels`` is None, a length 2 tuple containing the
            training and testing objects (trainX, testX).
            If ``labels`` is non-None, a length 4 tupes containing the
            training and testing data objects and the training a testing
            labels objects (trainX, trainY, testX, testY).

        Examples
        --------
        Returning a 2-tuple.

        >>> nimble.randomness.setRandomSeed(42)
        >>> raw = [[1, 0, 0],
        ...        [0, 1, 0],
        ...        [0, 0, 1],
        ...        [1, 0, 0],
        ...        [0, 1, 0],
        ...        [0, 0, 1]]
        >>> ptNames = ['a', 'b', 'c', 'd', 'e', 'f']
        >>> data = nimble.createData('Matrix', raw, pointNames=ptNames)
        >>> trainData, testData = data.trainAndTestSets(.34)
        >>> trainData
        Matrix(
            [[1 0 0]
             [0 1 0]
             [0 0 1]
             [0 0 1]]
            pointNames={'a':0, 'b':1, 'f':2, 'c':3}
            )
        >>> testData
        Matrix(
            [[0 1 0]
             [1 0 0]]
            pointNames={'e':0, 'd':1}
            )

        Returning a 4-tuple.

        >>> nimble.randomness.setRandomSeed(42)
        >>> raw = [[1, 0, 0, 1],
        ...        [0, 1, 0, 2],
        ...        [0, 0, 1, 3],
        ...        [1, 0, 0, 1],
        ...        [0, 1, 0, 2],
        ...        [0, 0, 1, 3]]
        >>> ptNames = ['a', 'b', 'c', 'd', 'e', 'f']
        >>> data = nimble.createData('Matrix', raw, pointNames=ptNames)
        >>> fourTuple = data.trainAndTestSets(.34, labels=3)
        >>> trainX, trainY = fourTuple[0], fourTuple[1]
        >>> testX, testY = fourTuple[2], fourTuple[3]
        >>> trainX
        Matrix(
            [[1 0 0]
             [0 1 0]
             [0 0 1]
             [0 0 1]]
            pointNames={'a':0, 'b':1, 'f':2, 'c':3}
            )
        >>> trainY
        Matrix(
            [[1]
             [2]
             [3]
             [3]]
            pointNames={'a':0, 'b':1, 'f':2, 'c':3}
            )
        >>> testX
        Matrix(
            [[0 1 0]
             [1 0 0]]
            pointNames={'e':0, 'd':1}
            )
        >>> testY
        Matrix(
            [[2]
             [1]]
            pointNames={'e':0, 'd':1}
            )
        """
        order = list(range(len(self.points)))
        if randomOrder:
            numpyRandom.shuffle(order)

        if not 0 <= testFraction <= 1:
            msg = 'testFraction must be between 0 and 1 (inclusive)'
            raise InvalidArgumentValue(msg)
        testXSize = int(round(testFraction * self._pointCount))
        splitIndex = self._pointCount - testXSize

        #pull out a testing set
        trainX = self.points.copy(order[:splitIndex], useLog=False)
        testX = self.points.copy(order[splitIndex:], useLog=False)

        trainX.name = self.name + " trainX"
        testX.name = self.name + " testX"

        if labels is None:
            ret = trainX, testX
        elif len(self._shape) > 2:
            msg = "labels parameter must be None when the data has more "
            msg += "than two dimensions"
            raise ImproperObjectAction(msg)
        else:
            if isinstance(labels, Base):
                if len(labels.points) != len(self.points):
                    msg = 'labels must have the same number of points ({0}) '
                    msg += 'as the calling object ({1})'
                    msg = msg.format(len(labels.points), len(self.points))
                    raise InvalidArgumentValue(msg)
                try:
                    self._validateEqualNames('point', 'point', '', labels)
                except InvalidArgumentValue:
                    msg = 'labels and calling object pointNames must be equal'
                    raise InvalidArgumentValue(msg)
                trainY = labels.points.copy(order[:splitIndex], useLog=False)
                testY = labels.points.copy(order[splitIndex:], useLog=False)
            else:
                # safety for empty objects
                toExtract = labels
                if testXSize == 0:
                    toExtract = []

                trainY = trainX.features.extract(toExtract, useLog=False)
                testY = testX.features.extract(toExtract, useLog=False)

            trainY.name = self.name + " trainY"
            testY.name = self.name + " testY"

            ret = trainX, trainY, testX, testY

        handleLogging(useLog, 'prep', "trainAndTestSets", self.getTypeString(),
                      Base.trainAndTestSets, testFraction, labels, randomOrder)

        return ret

    ########################################
    ########################################
    ###   Functions related to logging   ###
    ########################################
    ########################################
    @limitedTo2D
    def featureReport(self, maxFeaturesToCover=50, displayDigits=2,
                      useLog=None):
        """
        Report containing a summary and statistics for each feature.

        Produce a report, in a string formatted as a table, containing
        summary and statistical information about each feature in the
        data set, up to 50 features.  If there are more than 50
        features, only information about 50 of those features will be
        reported.

        Parameters
        ----------
        maxFeaturesToCover : int
            The maximum number of features to include in the report.
            Default is 50, which is the maximum allowed for this value.
        displayDigits : int
            The number of digits to display after a decimal point.
            Default is 2.
        useLog : bool, None
            Local control for whether to send object creation to the
            logger. If None (default), use the value as specified in the
            "logger" "enabledByDefault" configuration option. If True,
            send to the logger regardless of the global option. If
            False, do **NOT** send to the logger, regardless of the
            global option.
        """
        ret = produceFeaturewiseReport(
            self, maxFeaturesToCover=maxFeaturesToCover,
            displayDigits=displayDigits)
        handleLogging(useLog, 'data', "feature", ret)
        return ret

    def summaryReport(self, displayDigits=2, useLog=None):
        """
        Report containing information regarding the data in this object.

        Produce a report, in a string formatted as a table, containing
        summary information about the data set contained in this object.
        Includes proportion of missing values, proportion of zero
        values, total # of points, and number of features.

        displayDigits : int
            The number of digits to display after a decimal point.
            Default is 2.
        useLog : bool, None
            Local control for whether to send object creation to the
            logger. If None (default), use the value as specified in the
            "logger" "enabledByDefault" configuration option. If True,
            send to the logger regardless of the global option. If
            False, do **NOT** send to the logger, regardless of the
            global option.
        """
        ret = produceAggregateReport(self, displayDigits=displayDigits)
        handleLogging(useLog, 'data', "summary", ret)
        return ret

    ###############################################################
    ###############################################################
    ###   Subclass implemented information querying functions   ###
    ###############################################################
    ###############################################################

    def isIdentical(self, other):
        """
        Check for equality between two objects.

        Return True if all values and names in the other object match
        the values and names in this object.
        """
        if not isinstance(other, Base):
            return False
        if self._shape != other._shape:
            return False
        if not self._equalFeatureNames(other):
            return False
        if not self._equalPointNames(other):
            return False

        return self._isIdentical_implementation(other)

    def writeFile(self, outPath, fileFormat=None, includeNames=True):
        """
        Write the data in this object to a file in the specified format.

        Parameters
        ----------
        outPath : str
            The location (including file name and extension) where
            we want to write the output file.
        fileFormat : str
            The formating of the file we write. May be None, 'csv', or
            'mtx'; if None, we use the extension of outPath to determine
            the format.
        includeNames : bool
            Indicates whether the file will embed the point and feature
            names into the file. The format of the embedding is
            dependant on the format of the file: csv will embed names
            into the data, mtx will place names in a comment.
        """
        if self._pointCount == 0 or self._featureCount == 0:
            msg = "We do not allow writing to file when an object has "
            msg += "0 points or features"
            raise ImproperObjectAction(msg)

        # if format is not specified, we fall back on the extension in outPath
        if fileFormat is None:
            split = outPath.rsplit('.', 1)
            fileFormat = None
            if len(split) > 1:
                fileFormat = split[1].lower()

        if fileFormat not in ['csv', 'mtx', 'hdf5', 'h5']:
            msg = "Unrecognized file format. Accepted types are 'csv', "
            msg += "'mtx', 'hdf5', and 'h5'. They may either be input as the "
            msg += "format parameter, or as the extension in the outPath"
            raise InvalidArgumentValue(msg)

        includePointNames = includeNames
        if includePointNames:
            seen = False
            if self.points._getNamesNoGeneration() is not None:
                for name in self.points.getNames():
                    if name[:DEFAULT_PREFIX_LENGTH] != DEFAULT_PREFIX:
                        seen = True
            if not seen:
                includePointNames = False

        includeFeatureNames = includeNames
        if includeFeatureNames:
            seen = False
            if self.features._getNamesNoGeneration() is not None:
                for name in self.features.getNames():
                    if name[:DEFAULT_PREFIX_LENGTH] != DEFAULT_PREFIX:
                        seen = True
            if not seen:
                includeFeatureNames = False


        if fileFormat.lower() in ['hdf5', 'h5']:
            self._writeFileHDF_implementation(outPath, includePointNames,
                                              includeFeatureNames)
        elif len(self._shape) > 2:
            msg = 'Data with more than two dimensions can only be written '
            msg += 'to .hdf5 or .h5 formats otherwise the dimensionality '
            msg += 'would be lost'
            raise InvalidArgumentValue(msg)
        elif fileFormat.lower() == "csv":
            self._writeFileCSV_implementation(
                outPath, includePointNames, includeFeatureNames)
        elif fileFormat.lower() == "mtx":
            self._writeFileMTX_implementation(
                outPath, includePointNames, includeFeatureNames)

    def _writeFeatureNamesToCSV(self, openFile, includePointNames):
        fnames = list(map(csvCommaFormat, self.features.getNames()))
        if includePointNames:
            fnames.insert(0, 'pointNames')
        fnamesLine = ','.join(fnames)
        fnamesLine += '\n'
        openFile.write(fnamesLine)

    def _writeFileHDF_implementation(self, outPath, includePointNames,
                                     includeFeatureNames):
        if not h5py.nimbleAccessible():
            msg = 'h5py must be installed to write to an hdf file'
            raise PackageException(msg)
        if includePointNames:
            pnames = self.points.getNames()
            userblockSize = 512
        else:
            pnames = [str(i) for i in range(len(self.points))]
            userblockSize = 0
        with h5py.File(outPath, 'w', userblock_size=userblockSize) as hdf:
            for name, point in zip(pnames, self.points):
                point._convertUnusableTypes(float, (int, float, bool), False)
                asArray = point.copy('numpy array')
                _ = hdf.create_dataset(name, data=asArray)
                hdf.flush()
        if includePointNames:
            with open(outPath, 'rb+') as f:
                f.write(b'includePointNames ')
                f.flush()

    def save(self, outputPath):
        """
        Save object to a file.

        Uses the cloudpickle library to serialize this object.

        Parameters
        ----------
        outputPath : str
            The location (including file name and extension) where
            we want to write the output file. If filename extension
            .nimd is not included in file name it would be added to the
            output file.
        """
        if not cloudpickle.nimbleAccessible():
            msg = "To save nimble objects, cloudpickle must be installed"
            raise PackageException(msg)

        extension = '.nimd'
        if not outputPath.endswith(extension):
            outputPath = outputPath + extension

        with open(outputPath, 'wb') as file:
            cloudpickle.dump(self, file)
        # TODO: save session
        # print('session_' + outputFilename)
        # print(globals())
        # dill.dump_session('session_' + outputFilename)

    def getTypeString(self):
        """
        The nimble Type of this object.

        A string representing the non-abstract type of this
        object (e.g. Matrix, Sparse, etc.) that can be passed to
        createData() function to create a new object of the same type.

        Returns
        -------
        str
        """
        return self._getTypeString_implementation()

    @limitedTo2D
    def __getitem__(self, key):
        """
        Return a copy of a subset of the data.

        Vector-shaped objects can use a single value as the key,
        otherwise the key must be a tuple (pointsToGet, featuresToGet).
        All values in the key are INCLUSIVE. When using a slice, the
        ``stop`` value will be included, unlike the python convention.

        Parameters
        ----------
        key : name, index, list, slice
            * name - the name of the point or feature to get.
            * index - the index of the point or feature to get.
            * list - a list of names or indices to get. Note: the points
              and/or features will be returned in the order of the list.
            * slice - a slice of names or indices to get. Note: nimble
              uses inclusive values.

        Examples
        --------
        >>> raw = [[4132, 41, 'management', 50000, 'm'],
        ...        [4434, 26, 'sales', 26000, 'm'],
        ...        [4331, 26, 'administration', 28000, 'f'],
        ...        [4211, 45, 'sales', 33000, 'm'],
        ...        [4344, 45, 'accounting', 43500, 'f']]
        >>> pointNames = ['michael', 'jim', 'pam', 'dwight', 'angela']
        >>> featureNames = ['id', 'age', 'department', 'salary',
        ...                 'gender']
        >>> office = nimble.createData('Matrix', raw,
        ...                            pointNames=pointNames,
        ...                            featureNames=featureNames)

        Get a single value.

        >>> office['michael', 'age']
        41
        >>> office[0,1]
        41
        >>> office['michael', 1]
        41

        Get based on points only.

        >>> pam = office['pam', :]
        >>> print(pam)
               id  age   department   salary gender
        <BLANKLINE>
        pam   4331  26 administration 28000    f
        <BLANKLINE>
        >>> sales = office[[3, 1], :]
        >>> print(sales)
                  id  age department salary gender
        <BLANKLINE>
        dwight   4211  45   sales    33000    m
           jim   4434  26   sales    26000    m
        <BLANKLINE>

        *Note: retains list order; index 3 placed before index 1*

        >>> nonManagement = office[1:4, :]
        >>> print(nonManagement)
                  id  age   department   salary gender
        <BLANKLINE>
           jim   4434  26     sales      26000    m
           pam   4331  26 administration 28000    f
        dwight   4211  45     sales      33000    m
        angela   4344  45   accounting   43500    f
        <BLANKLINE>

        *Note: slices are inclusive; index 4 ('gender') was included*

        Get based on features only.

        >>> departments = office[:, 2]
        >>> print(departments)
                    department
        <BLANKLINE>
        michael     management
            jim       sales
            pam   administration
         dwight       sales
         angela     accounting
        <BLANKLINE>

        >>> genderAndAge = office[:, ['gender', 'age']]
        >>> print(genderAndAge)
                  gender age
        <BLANKLINE>
        michael     m     41
            jim     m     26
            pam     f     26
         dwight     m     45
         angela     f     45
        <BLANKLINE>

        *Note: retains list order; 'gender' placed before 'age'*

        >>> deptSalary = office[:, 'department':'salary']
        >>> print(deptSalary)
                    department   salary
        <BLANKLINE>
        michael     management   50000
            jim       sales      26000
            pam   administration 28000
         dwight       sales      33000
         angela     accounting   43500
        <BLANKLINE>

        *Note: slices are inclusive; 'salary' was included*

        Get based on points and features.

        >>> femaleSalaryAndDept = office[['pam', 'angela'], [3,2]]
        >>> print(femaleSalaryAndDept)
                 salary   department
        <BLANKLINE>
           pam   28000  administration
        angela   43500    accounting
        <BLANKLINE>

        *Note: list orders retained; 'pam' precedes 'angela' and index 3
        ('salary') precedes index 2 ('department')*

        >>> first3Ages = office[:2, 'age']
        >>> print(first3Ages)
                  age
        <BLANKLINE>
        michael    41
            jim    26
            pam    26
        <BLANKLINE>

        *Note: slices are inclusive; index 2 ('pam') was included*
        """
        # Make it a tuple if it isn't one
        if key.__class__ is tuple:
            x, y = key
        else:
            if self._pointCount == 1:
                x = 0
                y = key
            elif self._featureCount == 1:
                x = key
                y = 0
            else:
                msg = "Must include both a point and feature index; or, "
                msg += "if this is vector shaped, a single index "
                msg += "into the axis whose length > 1"
                raise InvalidArgumentType(msg)

        #process x
        singleX = False
        if isinstance(x, (int, float, str, numpy.integer)):
            x = self.points._getIndex(x, allowFloats=True)
            singleX = True
        #process y
        singleY = False
        if isinstance(y, (int, float, str, numpy.integer)):
            y = self.features._getIndex(y, allowFloats=True)
            singleY = True
        #if it is the simplest data retrieval such as X[1,2],
        # we'd like to return it back in the fastest way.
        if singleX and singleY:
            return self._getitem_implementation(x, y)
        # if not convert x and y to lists of indices
        if singleX:
            x = [x]
        else:
            x = self.points._processMultiple(x)

        if singleY:
            y = [y]
        else:
            y = self.features._processMultiple(y)

        # None is returned by _processMultiple if the axis is a full slice
        # since copying of an axis which is a full slice is unnecessary.
        if x is None and y is None:
            ret = self.copy()
        # use backend directly since values have already been validated
        elif y is None:
            ret = self.points._structuralBackend_implementation('copy', x)
        elif x is None:
            ret = self.features._structuralBackend_implementation('copy', y)
        else:
            ret = self.points._structuralBackend_implementation('copy', x)
            ret = ret.features._structuralBackend_implementation('copy', y)
        return ret

    def pointView(self, ID):
        """
        A read-only view of a single point.

        A BaseView object into the data of the point with the given ID.
        See BaseView object comments for its capabilities. This view is
        only valid until the next modification to the shape or ordering
        of this object's internal data. After such a modification, there
        is no guarantee to the validity of the results.

        Returns
        -------
        BaseView
            The read-only object for this point.
        """
        if self._pointCount == 0:
            msg = "ID is invalid, This object contains no points"
            raise ImproperObjectAction(msg)

        index = self.points.getIndex(ID)
        ret = self._view_backend(index, index, None, None, True)
        return ret

    @limitedTo2D
    def featureView(self, ID):
        """
        A read-only view of a single feature.

        A BaseView object into the data of the feature with the given
        ID. See BaseView object comments for its capabilities. This view
        is only valid until the next modification to the shape or
        ordering of this object's internal data. After such a
        modification, there is no guarantee to the validity of the
        results.

        Returns
        -------
        BaseView
            The read-only object for this feature.
        """
        if self._featureCount == 0:
            msg = "ID is invalid, This object contains no features"
            raise ImproperObjectAction(msg)

        index = self.features.getIndex(ID)
        return self._view_backend(None, None, index, index)

    def view(self, pointStart=None, pointEnd=None, featureStart=None,
             featureEnd=None):
        """
        Read-only access into the object data.

        Factory function to create a read only view into the calling
        data object. Views may only be constructed from contiguous,
        in-order points and features whose overlap defines a window into
        the data. The returned View object is part of nimble's datatypes
        hiearchy, and will have access to all of the same methods as
        anything that inherits from Base; though only those
        that do not modify the data can be called without an exception
        being raised. The returned view will also reflect any subsequent
        changes made to the original object. This is the only accepted
        method for a user to construct a View object (it should never be
        done directly), though view objects may be provided to the user,
        for example via user defined functions passed to points.extract
        or features.calculate.

        Parameters
        ----------
        pointStart : int
            The inclusive index of the first point to be accessible in
            the returned view. Is None by default, meaning to include
            from the beginning of the object.
        pointEnd: int
            The inclusive index of the last point to be accessible in
            the returned view. Is None by default, meaning to include up
            to the end of the object.
        featureStart : int
            The inclusive index of the first feature to be accessible in
            the returned view. Is None by default, meaning to include
            from the beginning of the object.
        featureEnd : int
            The inclusive index of the last feature to be accessible in
            the returned view. Is None by default, meaning to include up
            to the end of the object.

        Returns
        -------
        nimble view object
            A nimble Base object with read-only access.

        See Also
        --------
        pointView, featureView
        """
        return self._view_backend(pointStart, pointEnd, featureStart,
                                  featureEnd)

    def _view_backend(self, pointStart, pointEnd, featureStart, featureEnd,
                      dropDimension=False):
        # transform defaults to mean take as much data as possible,
        # transform end values to be EXCLUSIVE
        if pointStart is None:
            pointStart = 0
        else:
            pointStart = self.points.getIndex(pointStart)

        if pointEnd is None:
            pointEnd = self._pointCount
        else:
            pointEnd = self.points.getIndex(pointEnd)
            # this is the only case that could be problematic and needs
            # checking
            self._validateRangeOrder("pointStart", pointStart,
                                     "pointEnd", pointEnd)
            # make exclusive now that it won't ruin the validation check
            pointEnd += 1

        if featureStart is None:
            featureStart = 0
        else:
            featureStart = self.features.getIndex(featureStart)

        if featureEnd is None:
            featureEnd = self._featureCount
        else:
            featureEnd = self.features.getIndex(featureEnd)
            # this is the only case that could be problematic and needs
            # checking
            self._validateRangeOrder("featureStart", featureStart,
                                     "featureEnd", featureEnd)
            # make exclusive now that it won't ruin the validation check
            featureEnd += 1

        if len(self._shape) > 2:
            if featureStart != 0 or featureEnd != self._featureCount:
                msg = "feature limited views are not allowed for data with "
                msg += "more than two dimensions."
                raise ImproperObjectAction(msg)

        return self._view_implementation(pointStart, pointEnd,
                                         featureStart, featureEnd,
                                         dropDimension)

    def validate(self, level=1):
        """
        Check the integrity of the data.

        Validate this object with respect to the limitations and
        invariants that our objects enforce.

        Parameters
        ----------
        level : int
            The extent to which to validate the data.
        """
        if self.points._namesCreated():
            assert self._pointCount == len(self.points.getNames())
        if self.features._namesCreated():
            assert self._featureCount == len(self.features.getNames())

        if level > 0:
            if self.points._namesCreated():
                for key in self.points.getNames():
                    index = self.points.getIndex(key)
                    assert self.points.getName(index) == key
            if self.features._namesCreated():
                for key in self.features.getNames():
                    index = self.features.getIndex(key)
                    assert self.features.getName(index) == key

        self._validate_implementation(level)

    def containsZero(self):
        """
        Evaluate if the object contains one or more zero values.

        True if there is a value that is equal to integer 0
        contained in this object, otherwise False.

        Returns
        -------
        bool
        """
        # trivially False.
        if self._pointCount == 0 or self._featureCount == 0:
            return False
        with self._treatAs2D():
            return self._containsZero_implementation()

    def __eq__(self, other):
        return self.isIdentical(other)

    def __ne__(self, other):
        return not self.__eq__(other)

    def toString(self, includeNames=True, maxWidth=79, maxHeight=30,
                 sigDigits=3, maxColumnWidth=19, keepTrailingWhitespace=False):
        """
        A string representation of this object.

        For objects exceeding the ``maxWidth`` and/or ``maxHeight``,
        the string will truncate the output using various placeholders
        to indicate that some data was removed. For width and height,
        the data removed will be from the center printing only the data
        for the first few and last few columns and rows, respectively.

        Parameters
        ----------
        includeNames : bool
            Whether of not to include point and feature names in the
            printed output. True, the default, indidcates names will be
            included. False will not include names in the output.
        maxWidth : int
            A bound on the maximum number of characters allowed on each
            line of the output.
        maxHeight : int
            A bound on the maximum number of lines allowed for the
            output.
        sigDigits : int
            The number of significant digits to display in the output.
        maxColumnWidth : int
            A bound on the maximum number of characters allowed for the
            width of single column (feature) in each line.
        """
        if self._pointCount == 0 or self._featureCount == 0:
            return ""

        # setup a bundle of fixed constants
        colSep = ' '
        colHold = '--'
        rowHold = '|'
        pnameSep = ' '
        nameHolder = '...'
        dataOrientation = 'center'
        pNameOrientation = 'rjust'
        fNameOrientation = 'center'

        #setup a bundle of default values
        maxHeight = self._pointCount + 2 if maxHeight is None else maxHeight
        maxWidth = float('inf') if maxWidth is None else maxWidth
        maxRows = min(maxHeight, self._pointCount)
        maxDataRows = maxRows
        includePNames = False
        includeFNames = False

        if includeNames:
            includePNames = dataHelpers.hasNonDefault(self, 'point')
            includeFNames = dataHelpers.hasNonDefault(self, 'feature')
            if includeFNames:
                # plus or minus 2 because we will be dealing with both
                # feature names and a gap row
                maxRows = min(maxHeight, self._pointCount + 2)
                maxDataRows = maxRows - 2

        # Set up point Names and determine how much space they take up
        pnames = None
        pnamesWidth = None
        maxDataWidth = maxWidth
        if includePNames:
            pnames, pnamesWidth = self._arrangePointNames(
                maxDataRows, maxColumnWidth, rowHold, nameHolder)
            # The available space for the data is reduced by the width of the
            # pnames, a column separator, the pnames separator, and another
            # column separator
            maxDataWidth = (maxWidth
                            - (pnamesWidth + 2 * len(colSep) + len(pnameSep)))


        # Set up data values to fit in the available space including
        # featureNames if includeFNames=True
        with self._treatAs2D():
            dataTable, colWidths, fnames = self._arrangeDataWithLimits(
            maxDataWidth, maxDataRows, includeFNames, sigDigits,
            maxColumnWidth, colSep, colHold, rowHold, nameHolder)

        # combine names into finalized table
        finalTable, finalWidths = self._arrangeFinalTable(
            pnames, pnamesWidth, dataTable, colWidths, fnames, pnameSep)

        # set up output string
        out = ""
        for r in range(len(finalTable)):
            row = finalTable[r]
            for c in range(len(row)):
                val = row[c]
                if c == 0 and includePNames:
                    padded = getattr(val, pNameOrientation)(finalWidths[c])
                elif r == 0 and includeFNames:
                    padded = getattr(val, fNameOrientation)(finalWidths[c])
                else:
                    padded = getattr(val, dataOrientation)(finalWidths[c])
                row[c] = padded
            # for __repr__ output want to retain whitespace
            if keepTrailingWhitespace:
                line = colSep.join(finalTable[r]) + "\n"
            else:
                line = colSep.join(finalTable[r]).rstrip() + "\n"
            out += line

        return out

    def __repr__(self):
        indent = '    '
        maxW = 79
        maxH = 30

        # setup type call
        ret = self.getTypeString() + "(\n"

        # setup data
        # decrease max width for indentation (4) and nested list padding (4)
        stringWidth = maxW - 8
        dataStr = self.toString(includeNames=False, maxWidth=stringWidth,
                                maxHeight=maxH, keepTrailingWhitespace=True)
        byLine = dataStr.split('\n')
        # toString ends with a \n, so we get rid of the empty line produced by
        # the split
        byLine = byLine[:-1]
        # convert self.data into a string with nice format
        newLines = (']\n' + indent + ' [').join(byLine)
        ret += (indent + '[[%s]]\n') % newLines

        numRows = min(self._pointCount, maxH)
        # if non default point names, print all (truncated) point names
        ret += dataHelpers.makeNamesLines(
            indent, maxW, numRows, self._pointCount,
            self.points._getNamesNoGeneration(), 'pointNames')
        # if non default feature names, print all (truncated) feature names
        numCols = 0
        if byLine:
            splited = byLine[0].split(' ')
            for val in splited:
                if val not in ['', '...', '--']:
                    numCols += 1
        elif self._featureCount > 0:
            # if the container is empty, then roughly compute length of
            # the string of feature names, and then calculate numCols
            ftNames = self.features._getNamesNoGeneration()
            if ftNames is None:
                # mock up default looking names to avoid name generation
                ftNames = [DEFAULT_PREFIX + '#'] * len(self.features)
            strLength = (len("___".join(ftNames))
                         + len(''.join([str(i) for i
                                        in range(self._featureCount)])))
            numCols = int(min(1, maxW / float(strLength)) * self._featureCount)
        # because of how dataHelpers.indicesSplit works, we need this to be
        # +1 in some cases this means one extra feature name is displayed. But
        # that's acceptable
        if numCols <= self._featureCount:
            numCols += 1
        elif numCols > self._featureCount:
            numCols = self._featureCount
        ret += dataHelpers.makeNamesLines(
            indent, maxW, numCols, self._featureCount,
            self.features._getNamesNoGeneration(), 'featureNames')

        # if name not None, print
        if not self.name.startswith(DEFAULT_NAME_PREFIX):
            prep = indent + 'name="'
            toUse = self.name
            nonNameLen = len(prep) + 1
            if nonNameLen + len(toUse) > 80:
                toUse = toUse[:(80 - nonNameLen - 3)]
                toUse += '...'

            ret += prep + toUse + '"\n'

        # if path not None, print
        if self.path is not None:
            prep = indent + 'path="'
            toUse = self.path
            nonPathLen = len(prep) + 1
            if nonPathLen + len(toUse) > 80:
                toUse = toUse[:(80 - nonPathLen - 3)]
                toUse += '...'

            ret += prep + toUse + '"\n'

        ret += indent + ')'

        return ret

    def __str__(self):
        return self.toString()

    def show(self, description, includeObjectName=True, includeAxisNames=True,
             maxWidth=79, maxHeight=30, sigDigits=3, maxColumnWidth=19):
        """
        A printed representation of the data.

        Method to simplify printing a representation of this data
        object, with some context. The backend is the ``toString()``
        method, and this method includes control over all of the same
        functionality via arguments. Prior to the names and data, it
        additionally prints a description provided by the user,
        (optionally) this object's name attribute, and the number of
        points and features that are in the data.

        Parameters
        ----------
        description : str
            Printed as-is before the rest of the output, unless None.
        includeObjectName : bool
            True will include printing of the object's ``name``
            attribute, False will not print the object's name.
        includeAxisNames : bool
            True will include printing of the object's point and feature
            names, False will not print the point or feature names.
        maxWidth : int
            A bound on the maximum number of characters allowed on each
            line of the output.
        maxHeight : int
            A bound on the maximum number of lines allowed for the
            output.
        sigDigits : int
            The number of significant digits to display in the output.
        maxColumnWidth : int
            A bound on the maximum number of characters allowed for the
            width of single column (feature) in each line.
        """
        if description is not None:
            print(description)

        if includeObjectName:
            context = self.name + " : "
        else:
            context = ""
        if len(self._shape) > 2:
            context += " x ".join(map(str, self._shape))
        else:
            context += str(self._pointCount) + "pt x "
            context += str(self._featureCount) + "ft"
        print(context, '\n')
        print(self.toString(includeAxisNames, maxWidth, maxHeight, sigDigits,
                            maxColumnWidth))

    @limitedTo2D
    def plot(self, outPath=None, includeColorbar=False):
        """
        Display a plot of the data.
        """
        self._plot(outPath, includeColorbar)

    def _setupOutFormatForPlotting(self, outPath):
        outFormat = None
        if isinstance(outPath, str):
            (_, ext) = os.path.splitext(outPath)
            if len(ext) == 0:
                outFormat = 'png'
        return outFormat

    def _matplotlibBackendHandling(self, outPath, plotter, **kwargs):
        if not matplotlib.nimbleAccessible():
            raise PackageException("Plots require matplotlib to be installed.")
        import __main__ as main
        # for .show() to work in interactive sessions
        # a backend different than Agg needs to be use
        # The interactive session can choose by default e.g.,
        # in jupyter-notebook inline is the default.
        if hasattr(main, '__file__'):
            # It must be agg  for non-interactive sessions
            # otherwise the combination of matplotlib and multiprocessing
            # produces a segfault.
            # Open matplotlib issue here:
            # https://github.com/matplotlib/matplotlib/issues/8795
            # It applies for both for python 2 and 3
            matplotlib.use('Agg')
        if outPath is None:
            if matplotlib.get_backend() == 'agg':
                plt = matplotlib.pyplot
                plt.switch_backend('TkAgg')
                plotter(**kwargs)
                plt.switch_backend('agg')
            else:
                plotter(**kwargs)
            p = Process(target=lambda: None)
            p.start()
        else:
            p = Process(target=plotter, kwargs=kwargs)
            p.start()
        return p

    def _plot(self, outPath=None, includeColorbar=False):
        outFormat = self._setupOutFormatForPlotting(outPath)

        def plotter(d):
            plt = matplotlib.pyplot

            plt.matshow(d, cmap=matplotlib.cm.gray)

            if includeColorbar:
                plt.colorbar()

            if not self.name.startswith(DEFAULT_NAME_PREFIX):
                #plt.title("Heatmap of " + self.name)
                plt.title(self.name)
            plt.xlabel("Feature Values", labelpad=10)
            plt.ylabel("Point Values")

            if outPath is None:
                plt.show()
            else:
                plt.savefig(outPath, format=outFormat)

        toPlot = self._convertUnusableTypes(float, usableTypes=(int, float))

        # problem if we were to use mutiprocessing with backends
        # different than Agg.
        p = self._matplotlibBackendHandling(outPath, plotter, d=toPlot)
        return p

    @limitedTo2D
    def plotFeatureDistribution(self, feature, outPath=None, xMin=None,
                                xMax=None):
        """
        Plot a histogram of the distribution of values in a feature.

        Along the x axis of the plot will be the values seen in
        the feature, grouped into bins; along the y axis will be the
        number of values in each bin. Bin width is calculated using
        Freedman-Diaconis' rule. Control over the width of the x axis
        is also given, with the warning that user specified values
        can obscure data that would otherwise be plotted given default
        inputs.

        Parameters
        ----------
        feature : identifier
            The index of name of the feature to plot.
        outPath : str, None
            A string of the path to save the plot output. If None, the
            plot will be displayed.
        xMin : int, float
            The least value shown on the x axis of the resultant plot.
        xMax: int, float
            The largest value shown on the x axis of teh resultant plot.

        Returns
        -------
        plot
            Displayed or written to the ``outPath`` file.
        """
        self._plotFeatureDistribution(feature, outPath, xMin, xMax)

    def _plotFeatureDistribution(self, feature, outPath=None, xMin=None,
                                 xMax=None):
        return self._plotDistribution('feature', feature, outPath, xMin, xMax)

    def _plotDistribution(self, axis, identifier, outPath, xMin, xMax):
        outFormat = self._setupOutFormatForPlotting(outPath)
        axisObj = self._getAxis(axis)
        index = axisObj.getIndex(identifier)
        name = None
        if axis == 'point':
            getter = self.pointView
            if self.points._namesCreated():
                name = self.points.getName(index)
        else:
            getter = self.featureView
            if self.features._namesCreated():
                name = self.features.getName(index)

        toPlot = getter(index)

        quartiles = nimble.calculate.quartiles(toPlot)

        IQR = quartiles[2] - quartiles[0]
        binWidth = (2 * IQR) / (len(toPlot) ** (1. / 3))
        # TODO: replace with calculate points after it subsumes
        # pointStatistics?
        valMax = max(toPlot)
        valMin = min(toPlot)
        if binWidth == 0:
            binCount = 1
        else:
            # we must convert to int, in some versions of numpy, the helper
            # functions matplotlib calls will require it.
            binCount = int(math.ceil((valMax - valMin) / binWidth))

        def plotter(d, xLim):
            plt = matplotlib.pyplot

            plt.hist(d, binCount)

            if not name or name[:DEFAULT_PREFIX_LENGTH] == DEFAULT_PREFIX:
                titlemsg = '#' + str(index)
            else:
                titlemsg = "named: " + name
            plt.title("Distribution of " + axis + " " + titlemsg)
            plt.xlabel("Values")
            plt.ylabel("Number of values")

            plt.xlim(xLim)

            if outPath is None:
                plt.show()
            else:
                plt.savefig(outPath, format=outFormat)

        # problem if we were to use mutiprocessing with backends
        # different than Agg.
        p = self._matplotlibBackendHandling(outPath, plotter, d=toPlot,
                                            xLim=(xMin, xMax))
        return p

    @limitedTo2D
    def plotFeatureAgainstFeatureRollingAverage(
            self, x, y, outPath=None, xMin=None, xMax=None, yMin=None,
            yMax=None, sampleSizeForAverage=20):
        """
        A rolling average of the pairwise combination of feature values.

        Control over the width of the both axes is given, with the
        warning that user specified values can obscure data that would
        otherwise be plotted given default inputs.


        Parameters
        ----------
        x : identifier
            The index or name of the feature from which we draw x-axis
            coordinates.
        y : identifier
            The index or name of the feature from which we draw y-axis
            coordinates.
        outPath : str, None
            A string of the path to save the plot output. If None, the
            plot will be displayed.
        xMin : int, float
            The least value shown on the x axis of the resultant plot.
        xMax: int, float
            The largest value shown on the x axis of teh resultant plot.
        yMin : int, float
            The least value shown on the y axis of the resultant plot.
        yMax: int, float
            The largest value shown on the y axis of teh resultant plot.
        sampleSizeForAverage : int
            The number of samples to use for the calculation of the
            rolling average.

        Returns
        -------
        plot
            Displayed or written to the ``outPath`` file.
        """
        self._plotFeatureAgainstFeature(x, y, outPath, xMin, xMax, yMin, yMax,
                                        sampleSizeForAverage)

    @limitedTo2D
    def plotFeatureAgainstFeature(self, x, y, outPath=None, xMin=None,
                                  xMax=None, yMin=None, yMax=None):
        """
        A scatter plot of the pairwise combination of feature values.

        Control over the width of the both axes is given, with the
        warning that user specified values can obscure data that would
        otherwise be plotted given default inputs.

        Parameters
        ----------
        x : identifier
            The index or name of the feature from which we draw x-axis
            coordinates.
        y : identifier
            The index or name of the feature from which we draw y-axis
            coordinates.
        outPath : str, None
            A string of the path to save the plot output. If None, the
            plot will be displayed.
        xMin : int, float
            The least value shown on the x axis of the resultant plot.
        xMax: int, float
            The largest value shown on the x axis of teh resultant plot.
        yMin : int, float
            The least value shown on the y axis of the resultant plot.
        yMax: int, float
            The largest value shown on the y axis of teh resultant plot.

        Returns
        -------
        plot
            Displayed or written to the ``outPath`` file.
        """
        self._plotFeatureAgainstFeature(x, y, outPath, xMin, xMax, yMin, yMax)

    def _plotFeatureAgainstFeature(self, x, y, outPath=None, xMin=None,
                                   xMax=None, yMin=None, yMax=None,
                                   sampleSizeForAverage=None):
        return self._plotCross(x, 'feature', y, 'feature', outPath, xMin, xMax,
                               yMin, yMax, sampleSizeForAverage)

    def _plotCross(self, x, xAxis, y, yAxis, outPath, xMin, xMax, yMin, yMax,
                   sampleSizeForAverage=None):
        outFormat = self._setupOutFormatForPlotting(outPath)
        xAxisObj = self._getAxis(xAxis)
        yAxisObj = self._getAxis(yAxis)
        xIndex = xAxisObj.getIndex(x)
        yIndex = yAxisObj.getIndex(y)

        def customGetter(index, axis):
            if axis == 'point':
                copied = self.points.copy(index, useLog=False)
            else:
                copied = self.features.copy(index, useLog=False)
            return copied.copy(to='numpyarray', outputAs1D=True)

        def pGetter(index):
            return customGetter(index, 'point')

        def fGetter(index):
            return customGetter(index, 'feature')

        xName = None
        yName = None
        if xAxis == 'point':
            xGetter = pGetter
            if self.points._namesCreated():
                xName = self.points.getName(xIndex)
        else:
            xGetter = fGetter
            if self.features._namesCreated():
                xName = self.features.getName(xIndex)

        if yAxis == 'point':
            yGetter = pGetter
            if self.points._namesCreated():
                yName = self.points.getName(yIndex)
        else:
            yGetter = fGetter
            if self.features._namesCreated():
                yName = self.features.getName(yIndex)

        xToPlot = xGetter(xIndex)
        yToPlot = yGetter(yIndex)

        if sampleSizeForAverage:
            #do rolling average
            xToPlot, yToPlot = list(zip(*sorted(zip(xToPlot, yToPlot),
                                                key=lambda x: x[0])))
            convShape = (numpy.ones(sampleSizeForAverage)
                         / float(sampleSizeForAverage))
            startIdx = sampleSizeForAverage-1
            xToPlot = numpy.convolve(xToPlot, convShape)[startIdx:-startIdx]
            yToPlot = numpy.convolve(yToPlot, convShape)[startIdx:-startIdx]

        def plotter(inX, inY, xLim, yLim, sampleSizeForAverage):
            plt = matplotlib.pyplot
            #plt.scatter(inX, inY)
            plt.scatter(inX, inY, marker='.')

            if not xName or xName[:DEFAULT_PREFIX_LENGTH] == DEFAULT_PREFIX:
                xlabel = xAxis + ' #' + str(xIndex)
            else:
                xlabel = xName
            if not yName or yName[:DEFAULT_PREFIX_LENGTH] == DEFAULT_PREFIX:
                ylabel = yAxis + ' #' + str(yIndex)
            else:
                ylabel = yName

            xName2 = xName
            yName2 = yName
            if sampleSizeForAverage:
                tmpStr = ' (%s sample average)' % sampleSizeForAverage
                xlabel += tmpStr
                ylabel += tmpStr
                xName2 += ' average'
                yName2 += ' average'

            if self.name.startswith(DEFAULT_NAME_PREFIX):
                titleStr = ('%s vs. %s') % (xName2, yName2)
            else:
                titleStr = ('%s: %s vs. %s') % (self.name, xName2, yName2)


            plt.title(titleStr)
            plt.xlabel(xlabel)
            plt.ylabel(ylabel)

            plt.xlim(xLim)
            plt.ylim(yLim)

            if outPath is None:
                plt.show()
            else:
                plt.savefig(outPath, format=outFormat)

        # problem if we were to use mutiprocessing with backends
        # different than Agg.
        p = self._matplotlibBackendHandling(
            outPath, plotter, inX=xToPlot, inY=yToPlot, xLim=(xMin, xMax),
            yLim=(yMin, yMax), sampleSizeForAverage=sampleSizeForAverage)
        return p

    ##################################################################
    ##################################################################
    ###   Subclass implemented structural manipulation functions   ###
    ##################################################################
    ##################################################################
    @limitedTo2D
    def transpose(self, useLog=None):
        """
        Invert the feature and point indices of the data.

        Transpose the data in this object, inplace by inverting the
        feature and point indices. This operations also includes
        inverting the point and feature names.

        Parameters
        ----------
        useLog : bool, None
            Local control for whether to send object creation to the
            logger. If None (default), use the value as specified in the
            "logger" "enabledByDefault" configuration option. If True,
            send to the logger regardless of the global option. If
            False, do **NOT** send to the logger, regardless of the
            global option.

        Examples
        --------
        >>> raw = [[1, 2, 3], [4, 5, 6]]
        >>> data = nimble.createData('List', raw)
        >>> data
        List(
            [[1 2 3]
             [4 5 6]]
            )
        >>> data.transpose()
        >>> data
        List(
            [[1 4]
             [2 5]
             [3 6]]
            )
        """
        self._transpose_implementation()

        self._pointCount, self._featureCount = (self._featureCount,
                                                self._pointCount)
        ptNames, ftNames = (self.features._getNamesNoGeneration(),
                            self.points._getNamesNoGeneration())
        self.points.setNames(ptNames, useLog=False)
        self.features.setNames(ftNames, useLog=False)

        handleLogging(useLog, 'prep', "transpose", self.getTypeString(),
                      Base.transpose)

    @property
    @limitedTo2D
    def T(self):
        """
        Invert the feature and point indices of the data.

        Return this object with inverted feature and point indices,
        including inverting point and feature names, if available.

        Examples
        --------
        >>> raw = [[1, 2, 3], [4, 5, 6]]
        >>> data = nimble.createData('List', raw)
        >>> data
        List(
            [[1 2 3]
             [4 5 6]]
            )
        >>> data.T
        List(
            [[1 4]
             [2 5]
             [3 6]]
            )
        """
        ret = self.copy()
        ret.transpose(useLog=False)
        return ret

    def referenceDataFrom(self, other, useLog=None):
        """
        Redefine the object data using the data from another object.

        Modify the internal data of this object to refer to the same
        data as other. In other words, the data wrapped by both the self
        and ``other`` objects resides in the same place in memory.
        Attributes descrbing this object, not its data, will remain the
        same. For example the object's ``name`` attribute will remain.

        Parameters
        ----------
        other : nimble Base object
            Must be of the same type as the calling object. Also, the
            shape of other should be consistent with the shape of this
            object.
        useLog : bool, None
            Local control for whether to send object creation to the
            logger. If None (default), use the value as specified in the
            "logger" "enabledByDefault" configuration option. If True,
            send to the logger regardless of the global option. If
            False, do **NOT** send to the logger, regardless of the
            global option.

        Examples
        --------
        Reference data from an object of all zero values.

        >>> data = nimble.ones('List', 2, 3, name='data')
        >>> data
        List(
            [[1.000 1.000 1.000]
             [1.000 1.000 1.000]]
            name="data"
            )
        >>> ptNames = ['1', '4']
        >>> ftNames = ['a', 'b', 'c']
        >>> toReference = nimble.zeros('List', 2, 3, pointNames=ptNames,
        ...                            featureNames=ftNames,
        ...                            name='reference')
        >>> data.referenceDataFrom(toReference)
        >>> data
        List(
            [[0.000 0.000 0.000]
             [0.000 0.000 0.000]]
            pointNames={'1':0, '4':1}
            featureNames={'a':0, 'b':1, 'c':2}
            name="data"
            )
        """
        # this is called first because it checks the data type
        self._referenceDataFrom_implementation(other)
        self.pointNames = other.pointNames
        self.pointNamesInverse = other.pointNamesInverse
        self.featureNames = other.featureNames
        self.featureNamesInverse = other.featureNamesInverse

        self._shape = other._shape

        self._absPath = other.absolutePath
        self._relPath = other.relativePath

        self._nextDefaultValuePoint = other._nextDefaultValuePoint
        self._nextDefaultValueFeature = other._nextDefaultValueFeature

        handleLogging(useLog, 'prep', "referenceDataFrom",
                      self.getTypeString(), Base.referenceDataFrom, other)

    def copy(self, to=None, rowsArePoints=True, outputAs1D=False):
        """
        Duplicate an object. Optionally to another nimble or raw format.

        Return a new object containing the same data as this object.
        When copying to a nimble format, the pointNames and featureNames
        will also be copied, as well as any name and path metadata.

        Parameters
        ----------
        to : str, None
            If None, will return a copy of this object. To return a
            different type of nimble Base object, specify to: 'List',
            'Matrix', 'Sparse' or 'DataFrame'. To specify a raw return
            type (which will not include point or feature names),
            specify to: 'python list', 'numpy array', 'numpy matrix',
            'scipy csr', 'scipy csc', 'scipy coo', 'pandas dataframe',
            'list of dict' or 'dict of list'.
        rowsArePoints : bool
            Define whether the rows of the output object correspond to
            the points in this object. Default is True, if False the
            returned copy will transpose the data filling each row with
            feature data.
        outputAs1D : bool
            Return a one-dimensional object. Default is False, True is
            only a valid input for 'python list' and 'numpy array', all
            other formats must be two-dimensional.

        Returns
        -------
        object
            A copy of this object.  If ``to`` is not None, the copy will
            be in the specified format.

        Examples
        --------
        Copy this object in the same format.

        >>> raw = [[1, 3, 5], [2, 4, 6]]
        >>> ptNames = ['odd', 'even']
        >>> data = nimble.createData('List', raw, pointNames=ptNames,
        ...                          name="odd&even")
        >>> data
        List(
            [[1 3 5]
             [2 4 6]]
            pointNames={'odd':0, 'even':1}
            name="odd&even"
            )
        >>> dataCopy = data.copy()
        >>> dataCopy
        List(
            [[1 3 5]
             [2 4 6]]
            pointNames={'odd':0, 'even':1}
            name="odd&even"
            )

        Copy to other formats.

        >>> ptNames = ['0', '1']
        >>> ftNames = ['a', 'b']
        >>> data = nimble.identity('Matrix', 2, pointNames=ptNames,
        ...                        featureNames=ftNames)
        >>> asDataFrame = data.copy(to='DataFrame')
        >>> asDataFrame
        DataFrame(
            [[1.000 0.000]
             [0.000 1.000]]
            pointNames={'0':0, '1':1}
            featureNames={'a':0, 'b':1}
            )
        >>> asNumpyArray = data.copy(to='numpy array')
        >>> asNumpyArray
        array([[1., 0.],
               [0., 1.]])
        >>> asListOfDict = data.copy(to='list of dict')
        >>> asListOfDict
        [{'a': 1.0, 'b': 0.0}, {'a': 0.0, 'b': 1.0}]
        """
        # make lower case, strip out all white space and periods, except if
        # format is one of the accepted nimble data types
        if to is None:
            to = self.getTypeString()
        origTo = to
        if not isinstance(to, str):
            raise InvalidArgumentType("'to' must be a string")
        if to not in ['List', 'Matrix', 'Sparse', 'DataFrame']:
            to = to.lower()
            to = to.strip()
            tokens = to.split(' ')
            to = ''.join(tokens)
            tokens = to.split('.')
            to = ''.join(tokens)
            accepted = ['pythonlist', 'numpyarray', 'numpymatrix', 'scipycsr',
                        'scipycsc', 'scipycoo', 'pandasdataframe',
                        'listofdict', 'dictoflist']
            if to not in accepted:
                msg = "The only accepted 'to' types are: 'List', 'Matrix', "
                msg += "'Sparse', 'DataFrame', 'python list', 'numpy array', "
                msg += "'numpy matrix', 'scipy csr', 'scipy csc', "
                msg += "'scipy coo', 'pandas dataframe',  'list of dict', "
                msg += "'and dict of list'"
                raise InvalidArgumentValue(msg)

        if len(self._shape) > 2:
            if to in ['listofdict', 'dictoflist', 'scipycsr', 'scipycsc']:
                msg = 'Objects with more than two dimensions cannot be '
                msg += 'copied to {0}'.format(origTo)
                raise ImproperObjectAction(msg)
            if outputAs1D or not rowsArePoints:
                if outputAs1D:
                    param = 'outputAs1D'
                    value = False
                elif not rowsArePoints:
                    param = 'rowsArePoints'
                    value = True
                msg = '{0} must be {1} when the data '.format(param, value)
                msg += 'has more than two dimensions'
                raise ImproperObjectAction(msg)
        # only 'numpyarray' and 'pythonlist' are allowed to use outputAs1D flag
        if outputAs1D:
            if to != 'numpyarray' and to != 'pythonlist':
                msg = "Only 'numpy array' or 'python list' can output 1D"
                raise InvalidArgumentValueCombination(msg)
            if self._pointCount != 1 and self._featureCount != 1:
                msg = "To output as 1D there may either be only one point or "
                msg += "one feature"
                raise ImproperObjectAction(msg)
            return self._copy_outputAs1D(to)
        if to == 'pythonlist':
            return self._copy_pythonList(rowsArePoints)
        if to in ['listofdict', 'dictoflist']:
            return self._copy_nestedPythonTypes(to, rowsArePoints)

        # nimble, numpy and scipy types
        ret = self._copy_implementation(to)
        if isinstance(ret, Base):
            ret._shape = self._shape.copy()
            if not rowsArePoints:
                ret.transpose(useLog=False)
            ret._name = self.name
            ret._relPath = self.relativePath
            ret._absPath = self.absolutePath
        elif not rowsArePoints:
            ret = ret.transpose()

        return ret

    def _copy_outputAs1D(self, to):
        if self._pointCount == 0 or self._featureCount == 0:
            if to == 'numpyarray':
                return numpy.array([])
            if to == 'pythonlist':
                return []
        raw = self._copy_implementation('numpyarray').flatten()
        if to != 'numpyarray':
            raw = raw.tolist()
        return raw

    def _copy_pythonList(self, rowsArePoints):
        ret = self._copy_implementation('pythonlist')
        if len(self._shape) > 2:
            ret = numpy.reshape(ret, self._shape).tolist()
        if not rowsArePoints:
            ret = numpy.transpose(ret).tolist()
        return ret

    def _copy_nestedPythonTypes(self, to, rowsArePoints):
        data = self._copy_implementation('numpyarray')
        if rowsArePoints:
            featureNames = self.features.getNames()
            if to == 'listofdict':
                return createListOfDict(data, featureNames)
            return createDictOfList(data, featureNames, self._featureCount)
        else:
            data = data.transpose()
            featureNames = self.points.getNames()
            if to == 'listofdict':
                return createListOfDict(data, featureNames)
            return createDictOfList(data, featureNames, self._pointCount)

    def __copy__(self):
        return self.copy()

    def __deepcopy__(self, memo):
        return self.copy()

    @limitedTo2D
    def replaceRectangle(self, replaceWith, pointStart, featureStart, pointEnd,
                         featureEnd, useLog=None):
        """
        Replace values in the data with other values.

        Revise the contents of the calling object so that it contains
        the provided values in the given location.

        Parameters
        ----------
        values : constant or nimble Base object
            * constant - a constant value with which to fill the data
              seletion.
            * nimble Base object - Size must be consistent with the
              given start and end indices.
        pointStart : int or str
            The inclusive index or name of the first point in the
            calling object whose contents will be modified.
        featureStart : int or str
            The inclusive index or name of the first feature in the
            calling object whose contents will be modified.
        pointEnd : int or str
            The inclusive index or name of the last point in the calling
            object whose contents will be modified.
        featureEnd : int or str
            The inclusive index or name of the last feature in the
            calling object whose contents will be modified.
        useLog : bool, None
            Local control for whether to send object creation to the
            logger. If None (default), use the value as specified in the
            "logger" "enabledByDefault" configuration option. If True,
            send to the logger regardless of the global option. If
            False, do **NOT** send to the logger, regardless of the
            global option.


        See Also
        --------
        Points.fill, Features.fill

        Examples
        --------
        An object of ones filled with zeros from (0, 0) to (2, 2).

        >>> data = nimble.ones('Matrix', 5, 5)
        >>> filler = nimble.zeros('Matrix', 3, 3)
        >>> data.replaceRectangle(filler, 0, 0, 2, 2)
        >>> data
        Matrix(
            [[0.000 0.000 0.000 1.000 1.000]
             [0.000 0.000 0.000 1.000 1.000]
             [0.000 0.000 0.000 1.000 1.000]
             [1.000 1.000 1.000 1.000 1.000]
             [1.000 1.000 1.000 1.000 1.000]]
            )
        """
        psIndex = self.points.getIndex(pointStart)
        peIndex = self.points.getIndex(pointEnd)
        fsIndex = self.features.getIndex(featureStart)
        feIndex = self.features.getIndex(featureEnd)

        if psIndex > peIndex:
            msg = "pointStart (" + str(pointStart) + ") must be less than or "
            msg += "equal to pointEnd (" + str(pointEnd) + ")."
            raise InvalidArgumentValueCombination(msg)
        if fsIndex > feIndex:
            msg = "featureStart (" + str(featureStart) + ") must be less than "
            msg += "or equal to featureEnd (" + str(featureEnd) + ")."
            raise InvalidArgumentValueCombination(msg)

        if isinstance(replaceWith, Base):
            prange = (peIndex - psIndex) + 1
            frange = (feIndex - fsIndex) + 1
            raiseException = False
            if len(replaceWith.points) != prange:
                raiseException = True
                axis = 'point'
                axisLen = len(replaceWith.points)
                start = pointStart
                end = pointEnd
                rangeLen = prange
            elif len(replaceWith.features) != frange:
                raiseException = True
                axis = 'feature'
                axisLen = len(replaceWith.features)
                start = featureStart
                end = featureEnd
                rangeLen = frange
            if raiseException:
                msg = "When the replaceWith argument is a nimble Base object, "
                msg += "the size of replaceWith must match the range of "
                msg += "modification. There are {axisLen} {axis}s in "
                msg += "replaceWith, yet {axis}Start ({start}) and {axis}End "
                msg += "({end}) define a range of length {rangeLen}"
                msg = msg.format(axis=axis, axisLen=axisLen, start=start,
                                 end=end, rangeLen=rangeLen)
                raise InvalidArgumentValueCombination(msg)
            if replaceWith.getTypeString() != self.getTypeString():
                replaceWith = replaceWith.copy(to=self.getTypeString())

        elif (dataHelpers._looksNumeric(replaceWith)
              or isinstance(replaceWith, str)):
            pass  # no modifications needed
        else:
            msg = "replaceWith may only be a nimble Base object, or a single "
            msg += "numeric value, yet we received something of "
            msg += str(type(replaceWith))
            raise InvalidArgumentType(msg)

        self._replaceRectangle_implementation(replaceWith, psIndex, fsIndex,
                                              peIndex, feIndex)

        handleLogging(useLog, 'prep', "replaceRectangle",
                      self.getTypeString(), Base.replaceRectangle, replaceWith,
                      pointStart, featureStart, pointEnd, featureEnd)


    def _flattenNames(self, order):
        """
        Helper calculating the axis names for the unflattend axis after
        a flatten operation.
        """
        pNames = self.points.getNames()
        fNames = self.features.getNames()

        if order == 'point':
            ret = (a + ' | ' + b for a, b in itertools.product(pNames, fNames))
        else:
            ret = (b + ' | ' + a for a, b in itertools.product(fNames, pNames))
        return list(ret)

    def flatten(self, order='point', useLog=None):
        """
        Modify this object so that its values are in a single point.

        Each value in the result maps to exactly one value from the
        original object. For data in two-dimensions, ``order`` may be
        'point' or 'feature'. If order='point', the first n values in
        the result will match the original first point, the nth to
        (2n-1)th values will match the original second point and so on.
        If order='feature', the first n values in the result will match
        the original first feature, the nth to (2n-1)th values will
        match the original second feature and so on. For higher
        dimension data, 'point' is the only accepted ``order``. If
        pointNames and/or featureNames are present. The feature names of
        the flattened result will be formatted as "ptName | ftName".
        This is an inplace operation.

        Parameters
        ----------
        order : str
            Either 'point' or 'feature'.
        useLog : bool, None
            Local control for whether to send object creation to the
            logger. If None (default), use the value as specified in the
            "logger" "enabledByDefault" configuration option. If True,
            send to the logger regardless of the global option. If
            False, do **NOT** send to the logger, regardless of the
            global option.

        See Also
        --------
        unflatten

        Examples
        --------
        >>> raw = [[1, 2],
        ...        [3, 4]]
        >>> ptNames = ['1', '3']
        >>> ftNames = ['a', 'b']
        >>> data = nimble.createData('Matrix', raw, pointNames=ptNames,
        ...                          featureNames=ftNames)
        >>> data.flatten()
        >>> data
        Matrix(
            [[1 2 3 4]]
            pointNames={'Flattened':0}
            featureNames={'1 | a':0, '1 | b':1, '3 | a':2, '3 | b':3}
            )

        >>> raw = [[1, 2],
        ...        [3, 4]]
        >>> ptNames = ['1', '3']
        >>> ftNames = ['a', 'b']
        >>> data = nimble.createData('Matrix', raw, pointNames=ptNames,
        ...                          featureNames=ftNames)
        >>> data.flatten(order='feature')
        >>> data
        Matrix(
            [[1 3 2 4]]
            pointNames={'Flattened':0}
            featureNames={'1 | a':0, '3 | a':1, '1 | b':2, '3 | b':3}
            )
        """
        if order not in ['point', 'feature']:
            msg = "order must be the string 'point' or 'feature'"
            if not isinstance(order, str):
                raise InvalidArgumentType(msg)
            raise InvalidArgumentValue(msg)
        if self._pointCount == 0:
            msg = "Can only flatten when there is one or more "
            msg += "points. This object has 0 points."
            raise ImproperObjectAction(msg)
        if self._featureCount == 0:
            msg = "Can only flatten when there is one or more "
            msg += "features. This object has 0 features."
            raise ImproperObjectAction(msg)
        if order == 'feature' and len(self._shape) > 2:
            msg = "order='feature' is not allowed for flattening objects with "
            msg += 'more than two dimensions'
            raise ImproperObjectAction(msg)

        fNames = None
        if self.points._namesCreated() or self.features._namesCreated():
            fNames = self._flattenNames(order)
        self._shape = list(self.shape) # make 2D before flattening
        self._flatten_implementation(order)
        self._featureCount = self._pointCount * self._featureCount
        self._pointCount = 1

        self.features.setNames(fNames, useLog=False)
        self.points.setNames(['Flattened'], useLog=False)

        handleLogging(useLog, 'prep', "flatten", self.getTypeString(),
                      Base.flatten, order)


    def _unflattenNames(self):
        """
        Helper calculating the new axis names after an unflattening
        operation.
        """
        possibleNames = None
        if len(self.points) > 1 and self.points._namesCreated():
            possibleNames = self.points.getNames()
        elif len(self.features) > 1 and self.features._namesCreated():
            possibleNames = self.features.getNames()
        if not possibleNames:
            return (None, None)
        splitNames = [name.split(' | ') for name in possibleNames]
        if not all(len(split) == 2 for split in splitNames):
            return (None, None)

        pNames = []
        fNames = []
        allPtDefault = True
        allFtDefault = True
        for pName, fName in splitNames:
            if pName not in pNames:
                pNames.append(pName)
            if allPtDefault and not pName.startswith(DEFAULT_PREFIX):
                allPtDefault = False
            if fNames is not None:
                if fName not in fNames:
                    fNames.append(fName)
            if allFtDefault and not fName.startswith(DEFAULT_PREFIX):
                allFtDefault = False

        if allPtDefault:
            pNames = None
        if allFtDefault:
            fNames = None

        return pNames, fNames


    @limitedTo2D
    def unflatten(self, dataDimensions, order='point', useLog=None):
        """
        Adjust a single point or feature to contain multiple points.

        The flat object is reshaped to match the dimensions of
        ``dataDimensions``. ``order`` determines whether point or
        feature vectors are created from the data. Provided
        ``dataDimensions`` of (m, n), the first n values become the
        first point when ``order='point'`` or the first m values become
        the first feature when ``order='feature'``. For higher dimension
        data, 'point' is the only accepted ``order``. If pointNames or
        featureNames match the format established in ``flatten``,
        "ptName | ftName", and they align eith the ``dataDimensions``,
        point and feature names will be unflattened as well, otherwise
        the result will not have pointNames or featureNames.
        This is an inplace operation.

        Parameters
        ----------
        dataDimensions : tuple, list
            The dimensions of the unflattend object.
        order : str
            Either 'point' or 'feature'.
        useLog : bool, None
            Local control for whether to send object creation to the
            logger. If None (default), use the value as specified in the
            "logger" "enabledByDefault" configuration option. If True,
            send to the logger regardless of the global option. If
            False, do **NOT** send to the logger, regardless of the
            global option.

        See Also
        --------
        flatten

        Examples
        --------

        Unflatten a point in point order with default names.

        >>> raw = [[1, 2, 3, 4, 5, 6, 7, 8, 9]]
        >>> data = nimble.createData('Matrix', raw)
        >>> data.unflatten((3, 3))
        >>> data
        Matrix(
            [[1 2 3]
             [4 5 6]
             [7 8 9]]
            )

        Unflatten a point in feature order with default names.

        >>> raw = [[1, 2, 3, 4, 5, 6, 7, 8, 9]]
        >>> data = nimble.createData('Matrix', raw)
        >>> data.unflatten((3, 3), order='feature')
        >>> data
        Matrix(
            [[1 4 7]
             [2 5 8]
             [3 6 9]]
            )

        Unflatten a feature in feature order with default names.

        >>> raw = [[1], [4], [7], [2], [5], [8], [3], [6], [9]]
        >>> data = nimble.createData('Matrix', raw)
        >>> data.unflatten((3, 3), order='feature')
        >>> data
        Matrix(
            [[1 2 3]
             [4 5 6]
             [7 8 9]]
            )

        Unflatten a feature in point order with default names.

        >>> raw = [[1], [4], [7], [2], [5], [8], [3], [6], [9]]
        >>> data = nimble.createData('Matrix', raw)
        >>> data.unflatten((3, 3), order='point')
        >>> data
        Matrix(
            [[1 4 7]
             [2 5 8]
             [3 6 9]]
            )

        Unflatten a point with names that can be unflattened.

        >>> raw = [[1, 2, 3, 4, 5, 6, 7, 8, 9]]
        >>> ftNames = ['1 | a', '1 | b', '1 | c',
        ...            '4 | a', '4 | b', '4 | c',
        ...            '7 | a', '7 | b', '7 | c']
        >>> data = nimble.createData('Matrix', raw, featureNames=ftNames)
        >>> data.unflatten((3, 3))
        >>> data
        Matrix(
            [[1 2 3]
             [4 5 6]
             [7 8 9]]
            pointNames={'1':0, '4':1, '7':2}
            featureNames={'a':0, 'b':1, 'c':2}
            )
        """
        if order not in ['point', 'feature']:
            msg = "order must be the string 'point' or 'feature'"
            if not isinstance(order, str):
                raise InvalidArgumentType(msg)
            raise InvalidArgumentValue(msg)
        if self._featureCount == 0 or self._pointCount == 0:
            msg = "Cannot unflatten when there are 0 points or features."
            raise ImproperObjectAction(msg)
        if self._pointCount != 1 and self._featureCount != 1:
            msg = "Can only unflatten when there is only one point or feature."
            raise ImproperObjectAction(msg)
        if not isinstance(dataDimensions, (list, tuple)):
            raise InvalidArgumentType('dataDimensions must be a list or tuple')
        if len(dataDimensions) < 2:
            msg = "dataDimensions must contain a minimum of 2 values"
            raise InvalidArgumentValue(msg)
        if self.shape[0] * self.shape[1] != numpy.prod(dataDimensions):
            msg = "The product of the dimensions must be equal to the number "
            msg += "of values in this object"
            raise InvalidArgumentValue(msg)

        if len(dataDimensions) > 2:
            if order == 'feature':
                msg = "order='feature' is not allowed when unflattening to "
                msg += 'more than two dimensions'
                raise ImproperObjectAction(msg)
            shape2D = (dataDimensions[0], numpy.prod(dataDimensions[1:]))
        else:
            shape2D = dataDimensions

        self._unflatten_implementation(shape2D, order)

        if len(dataDimensions) == 2:
            pNames, fNames = self._unflattenNames()
            if pNames and len(pNames) != shape2D[0]:
                pNames = None
            if fNames and len(fNames) != shape2D[1]:
                fNames = None
        else:
            pNames, fNames = (None, None)

        self._shape = list(dataDimensions)
        self.points.setNames(pNames, useLog=False)
        self.features.setNames(fNames, useLog=False)

        handleLogging(useLog, 'prep', "unflatten", self.getTypeString(),
                      Base.unflatten, dataDimensions, order)


    @limitedTo2D
    def merge(self, other, point='strict', feature='union', onFeature=None,
              useLog=None):
        """
        Merge data from another object into this object.

        Merge data based on point names or a common feature between the
        objects. How the data will be merged is based upon the string
        arguments provided to ``point`` and ``feature``. If
        ``onFeature`` is None, the objects will be merged on the point
        names. Otherwise, the objects will be merged on the feature
        provided. ``onFeature`` allows for duplicate values to be
        present in the provided feature, however, one of the objects
        must contain only unique values for each point when
        ``onFeature`` is provided.

        Parameters
        ----------
        other : Base
            The nimble data object containing the data to merge.
        point, feature : str
            The allowed strings for the point and feature arguments are
            as follows:

            * 'strict' - The points/features in the callee exactly match
              the points/features in the caller, however, they may be in
              a different order. If ``onFeature`` is None and no names
              are provided, it will be assumed the order is the same.
            * 'union' - Return all points/features from the caller and
              callee. If ``onFeature`` is None, unnamed points/features
              will be assumed to be unique. Any missing data from the
              caller and callee will be filled with numpy.NaN.
            * 'intersection': Return only points/features shared between
              the caller  and callee. If ``onFeature`` is None,
              point / feature names are required.
            * 'left': Return only the points/features from the caller.
              Any missing data from the callee will be filled with
              numpy.NaN.
        onFeature : identifier, None
            The name or index of the feature present in both objects to
            merge on.  If None, the merge will be based on point names.
        useLog : bool, None
            Local control for whether to send object creation to the
            logger. If None (default), use the value as specified in the
            "logger" "enabledByDefault" configuration option. If True,
            send to the logger regardless of the global option. If
            False, do **NOT** send to the logger, regardless of the
            global option.

        See Also
        --------
        Points.add, Features.add

        Examples
        --------
        A strict case. In this case we will merge using the point names,
        so ``point='strict'`` requires that the each object has the same
        point names (or one or both have default names) In this example,
        there is one shared feature between objects. If
        ``feature='union'``, all features ("f1"-"f5") will be included,
        if ``feature='intersection'``, only the shared feature ("f3")
        will be included, ``feature='left'`` will only use the features
        from the left object (not shown, in strict cases 'left' will not
        modify the left object at all).

        >>> dataL = [["a", 1, 'X'], ["b", 2, 'Y'], ["c", 3, 'Z']]
        >>> fNamesL = ["f1", "f2", "f3"]
        >>> pNamesL = ["p1", "p2", "p3"]
        >>> left = nimble.createData('Matrix', dataL, pointNames=pNamesL,
        ...                          featureNames=fNamesL)
        >>> dataR = [['Z', "f", 6], ['Y', "e", 5], ['X', "d", 4]]
        >>> fNamesR = ["f3", "f4", "f5"]
        >>> pNamesR = ["p3", "p2", "p1"]
        >>> right = nimble.createData('Matrix', dataR, pointNames=pNamesR,
        ...                           featureNames=fNamesR)
        >>> left.merge(right, point='strict', feature='union')
        >>> left
        Matrix(
            [[a 1 X d 4]
             [b 2 Y e 5]
             [c 3 Z f 6]]
            pointNames={'p1':0, 'p2':1, 'p3':2}
            featureNames={'f1':0, 'f2':1, 'f3':2, 'f4':3, 'f5':4}
            )
        >>> left = nimble.createData('Matrix', dataL, pointNames=pNamesL,
        ...                          featureNames=fNamesL)
        >>> left.merge(right, point='strict', feature='intersection')
        >>> left
        Matrix(
            [[X]
             [Y]
             [Z]]
            pointNames={'p1':0, 'p2':1, 'p3':2}
            featureNames={'f3':0}
            )

        Additional merge combinations. In this example, the feature
        ``"id"`` contains a unique value for each point (just as point
        names do). In the example above we matched based on point names,
        here the ``"id"`` feature will be used to match points.

        >>> dataL = [["a", 1, 'id1'], ["b", 2, 'id2'], ["c", 3, 'id3']]
        >>> fNamesL = ["f1", "f2", "id"]
        >>> left = nimble.createData("DataFrame", dataL,
        ...                          featureNames=fNamesL)
        >>> dataR = [['id3', "x", 7], ['id4', "y", 8], ['id5', "z", 9]]
        >>> fNamesR = ["id", "f4", "f5"]
        >>> right = nimble.createData("DataFrame", dataR,
        ...                           featureNames=fNamesR)
        >>> left.merge(right, point='union', feature='union',
        ...            onFeature="id")
        >>> left
        DataFrame(
            [[ a   1  id1 nan nan]
             [ b   2  id2 nan nan]
             [ c   3  id3  x   7 ]
             [nan nan id4  y   8 ]
             [nan nan id5  z   9 ]]
            featureNames={'f1':0, 'f2':1, 'id':2, 'f4':3, 'f5':4}
            )
        >>> left = nimble.createData("DataFrame", dataL,
        ...                          featureNames=fNamesL)
        >>> left.merge(right, point='union', feature='intersection',
        ...            onFeature="id")
        >>> left
        DataFrame(
            [[id1]
             [id2]
             [id3]
             [id4]
             [id5]]
            featureNames={'id':0}
            )
        >>> left = nimble.createData("DataFrame", dataL,
        ...                          featureNames=fNamesL)
        >>> left.merge(right, point='union', feature='left',
        ...            onFeature="id")
        >>> left
        DataFrame(
            [[ a   1  id1]
             [ b   2  id2]
             [ c   3  id3]
             [nan nan id4]
             [nan nan id5]]
            featureNames={'f1':0, 'f2':1, 'id':2}
            )
        >>> left = nimble.createData("DataFrame", dataL,
        ...                          featureNames=fNamesL)
        >>> left.merge(right, point='intersection', feature='union',
        ...            onFeature="id")
        >>> left
        DataFrame(
            [[c 3 id3 x 7]]
            featureNames={'f1':0, 'f2':1, 'id':2, 'f4':3, 'f5':4}
            )
        >>> left = nimble.createData("DataFrame", dataL,
        ...                          featureNames=fNamesL)
        >>> left.merge(right, point='intersection',
        ...            feature='intersection', onFeature="id")
        >>> left
        DataFrame(
            [[id3]]
            featureNames={'id':0}
            )
        >>> left = nimble.createData("DataFrame", dataL,
        ...                          featureNames=fNamesL)
        >>> left.merge(right, point='intersection', feature='left',
        ...            onFeature="id")
        >>> left
        DataFrame(
            [[c 3 id3]]
            featureNames={'f1':0, 'f2':1, 'id':2}
            )
        >>> left = nimble.createData("DataFrame", dataL,
        ...                          featureNames=fNamesL)
        >>> left.merge(right, point='left', feature='union',
        ...            onFeature="id")
        >>> left
        DataFrame(
            [[a 1 id1 nan nan]
             [b 2 id2 nan nan]
             [c 3 id3  x   7 ]]
            featureNames={'f1':0, 'f2':1, 'id':2, 'f4':3, 'f5':4}
            )
        >>> left = nimble.createData("DataFrame", dataL,
        ...                          featureNames=fNamesL)
        >>> left.merge(right, point='left', feature='intersection',
        ...            onFeature="id")
        >>> left
        DataFrame(
            [[id1]
             [id2]
             [id3]]
            featureNames={'id':0}
            )
        >>> left = nimble.createData("DataFrame", dataL,
        ...                          featureNames=fNamesL)
        >>> left.merge(right, point='left', feature='left',
        ...            onFeature="id")
        >>> left
        DataFrame(
            [[a 1 id1]
             [b 2 id2]
             [c 3 id3]]
            featureNames={'f1':0, 'f2':1, 'id':2}
            )
        """
        point = point.lower()
        feature = feature.lower()
        valid = ['strict', 'left', 'union', 'intersection']
        if point not in valid:
            msg = "point must be 'strict', 'left', 'union', or 'intersection'"
            raise InvalidArgumentValue(msg)
        if feature not in valid:
            msg = "feature must be 'strict', 'left', 'union', or "
            msg += "'intersection'"
            raise InvalidArgumentValue(msg)

        if point == 'strict' or feature == 'strict':
            self._genericStrictMerge_implementation(other, point, feature,
                                                    onFeature)
        else:
            self._genericMergeFrontend(other, point, feature, onFeature)

        handleLogging(useLog, 'prep', "merge", self.getTypeString(),
                      Base.merge, other, point, feature, onFeature)

    def _genericStrictMerge_implementation(self, other, point, feature,
                                           onFeature):
        """
        Validation and helper function when point or feature is set to
        strict.
        """
        # NOTE could return this object?
        if point == 'strict' and feature == 'strict':
            msg = 'Both point and feature cannot be strict'
            raise InvalidArgumentValueCombination(msg)
        tmpOther = other.copy()
        if point == 'strict':
            axis = 'point'
            countL = len(self.points)
            countR = len(tmpOther.points)
            hasNamesL = not self._allDefaultPointNames()
            hasNamesR = not tmpOther._allDefaultPointNames()
            namesL = self.points.getNames
            namesR = tmpOther.points.getNames
            setNamesL = self.points.setNames
            setNamesR = tmpOther.points.setNames
            point = "intersection"
        else:
            axis = 'feature'
            countL = len(self.features)
            countR = len(tmpOther.features)
            hasNamesL = not self._allDefaultFeatureNames()
            hasNamesR = not tmpOther._allDefaultFeatureNames()
            namesL = self.features.getNames
            namesR = tmpOther.features.getNames
            setNamesL = self.features.setNames
            setNamesR = tmpOther.features.setNames
            feature = "intersection"

        if countL != countR:
            msg = "Both objects must have the same number of "
            msg += "{0}s when {0}='strict'".format(axis)
            raise InvalidArgumentValue(msg)
        if hasNamesL and hasNamesR:
            if sorted(namesL()) != sorted(namesR()):
                msg = "When {0}='strict', the {0}s names ".format(axis)
                msg += "may be in a different order but must match exactly"
                raise InvalidArgumentValue(msg)
        # since strict implies that the points or features are the same,
        # if one object does not have names along the axis, but the length
        # matches, we will assume that the unnamed should have the same names
        if onFeature is None:
            if hasNamesL and not hasNamesR:
                setNamesR(namesL(), useLog=False)
            elif not hasNamesL and hasNamesR:
                setNamesL(namesR(), useLog=False)
            elif not hasNamesL and not hasNamesR:
                strictPrefix = '_STRICT' + DEFAULT_PREFIX
                strictNames = [strictPrefix + str(i) for i in range(countL)]
                setNamesL(strictNames, useLog=False)
                setNamesR(strictNames, useLog=False)
        # if using strict with onFeature instead of point names, we need to
        # make sure each id has a unique match in the other object
        elif axis == 'point':
            try:
                self[0, onFeature]
                tmpOther[0, onFeature]
            except KeyError:
                msg = "could not locate feature '{0}' ".format(onFeature)
                msg += "in both objects"
                raise InvalidArgumentValue(msg)
            if len(set(self[:, onFeature])) != len(self.points):
                msg = "when point='strict', onFeature must contain only "
                msg += "unique values"
                raise InvalidArgumentValueCombination(msg)
            if sorted(self[:, onFeature]) != sorted(tmpOther[:, onFeature]):
                msg = "When point='strict', onFeature must have a unique, "
                msg += "matching value in each object"
                raise InvalidArgumentValueCombination(msg)

        self._genericMergeFrontend(tmpOther, point, feature, onFeature, axis)

    def _genericMergeFrontend(self, other, point, feature, onFeature,
                              strict=None):
        # validation
        bothNamesCreated = (self._pointNamesCreated()
                            and other._pointNamesCreated())
        if ((onFeature is None and point == "intersection")
                and not bothNamesCreated):
            msg = "Point names are required in both objects when "
            msg += "point='intersection'"
            raise InvalidArgumentValueCombination(msg)
        bothNamesCreated = (self._featureNamesCreated()
                            and other._featureNamesCreated())
        if feature == "intersection" and not bothNamesCreated:
            msg = "Feature names are required in both objects when "
            msg += "feature='intersection'"
            raise InvalidArgumentValueCombination(msg)

        if onFeature is not None:
            try:
                self[0, onFeature]
                other[0, onFeature]
            except KeyError:
                msg = "could not locate feature '{0}' ".format(onFeature)
                msg += "in both objects"
                raise InvalidArgumentValue(msg)
            uniqueFtL = len(set(self[:, onFeature])) == len(self.points)
            uniqueFtR = len(set(other[:, onFeature])) == len(other.points)
            if not (uniqueFtL or uniqueFtR):
                msg = "nimble only supports joining on a feature which "
                msg += "contains only unique values in one or both objects."
                raise InvalidArgumentValue(msg)

        matchingFts = self._getMatchingNames('feature', other)
        matchingFtIdx = [[], []]
        for name in matchingFts:
            idxL = self.features.getIndex(name)
            idxR = other.features.getIndex(name)
            matchingFtIdx[0].append(idxL)
            matchingFtIdx[1].append(idxR)

        if self.getTypeString() != other.getTypeString():
            other = other.copy(to=self.getTypeString())
        self._merge_implementation(other, point, feature, onFeature,
                                   matchingFtIdx)

        if strict == 'feature':
            if ('_STRICT' in self.features.getName(0)
                    and '_STRICT' in other.features.getName(0)):
                # objects did not have feature names
                self.featureNames = None
                self.featureNamesInverse = None
            elif '_STRICT' in self.features.getName(0):
                # use feature names from other object
                self.features.setNames(other.features.getNames(), useLog=False)
        elif feature == "intersection":
            if self._featureNamesCreated():
                ftNames = [n for n in self.features.getNames()
                           if n in matchingFts]
                self.features.setNames(ftNames, useLog=False)
        elif feature == "union":
            if self._featureNamesCreated() and other._featureNamesCreated():
                ftNamesL = self.features.getNames()
                ftNamesR = [name for name in other.features.getNames()
                            if name not in matchingFts]
                ftNames = ftNamesL + ftNamesR
                self.features.setNames(ftNames, useLog=False)
            elif self._featureNamesCreated():
                ftNamesL = self.features.getNames()
                ftNamesR = [DEFAULT_PREFIX + str(i) for i
                            in range(len(other.features))]
                ftNames = ftNamesL + ftNamesR
                self.features.setNames(ftNames, useLog=False)
            elif other._featureNamesCreated():
                ftNamesL = [DEFAULT_PREFIX + str(i) for i
                            in range(len(self.features))]
                ftNamesR = other.features.getNames()
                ftNames = ftNamesL + ftNamesR
                self.features.setNames(ftNames, useLog=False)
        # no name setting needed for left

        if strict == 'point':
            if ('_STRICT' in self.points.getName(0)
                    and '_STRICT' in other.points.getName(0)):
                # objects did not have point names
                self.pointNames = None
                self.pointNamesInverse = None
            elif '_STRICT' in self.points.getName(0):
                # use point names from other object
                self.points.setNames(other.points.getNames(), useLog=False)
        elif onFeature is None and point == 'left':
            if self._pointNamesCreated():
                self.points.setNames(self.points.getNames(), useLog=False)
        elif onFeature is None and point == 'intersection':
            # default names cannot be included in intersection
            ptNames = [name for name in self.points.getNames()
                       if name in other.points.getNames()
                       and not name.startswith(DEFAULT_PREFIX)]
            self.points.setNames(ptNames, useLog=False)
        elif onFeature is None:
            # union cases
            if self._pointNamesCreated() and other._pointNamesCreated():
                ptNamesL = self.points.getNames()
                if other._anyDefaultPointNames():
                    # handle default name conflicts
                    ptNamesR = [self.points._nextDefaultName() if
                                n.startswith(DEFAULT_PREFIX) else n
                                for n in self.points.getNames()]
                else:
                    ptNamesR = other.points.getNames()
                ptNames = ptNamesL + [name for name in ptNamesR
                                      if name not in ptNamesL]
                self.points.setNames(ptNames, useLog=False)
            elif self._pointNamesCreated():
                ptNamesL = self.points.getNames()
                ptNamesR = [self.points._nextDefaultName() for _
                            in range(len(other.points))]
                ptNames = ptNamesL + ptNamesR
                self.points.setNames(ptNames, useLog=False)
            elif other._pointNamesCreated():
                ptNamesL = [other.points._nextDefaultName() for _
                            in range(len(self.points))]
                ptNamesR = other.points.getNames()
                ptNames = ptNamesL + ptNamesR
                self.points.setNames(ptNames, useLog=False)
        else:
            self.pointNamesInverse = None
            self.pointNames = None


    def _getMatchingNames(self, axis, other):
        matches = []
        if axis == 'point':
            if not self._pointNamesCreated() or not other._pointNamesCreated():
                return matches
            selfNames = self.points.getNames()
            otherNames = other.points.getNames()
        else:
            if (not self._featureNamesCreated()
                    or not other._featureNamesCreated()):
                return matches
            selfNames = self.features.getNames()
            otherNames = other.features.getNames()
        allNames = selfNames + otherNames
        hasMatching = len(set(allNames)) != len(allNames)
        if hasMatching:
            for name in selfNames:
                if name in otherNames:
                    matches.append(name)
        return matches


    ###################################
    ###################################
    ###   Linear Algebra functions   ###
    ###################################
    ###################################
    @limitedTo2D
    def inverse(self, pseudoInverse=False):
        """
        Compute the inverse or pseudo-inverse of an object.

        By default tries to compute the (multiplicative) inverse.
        pseudoInverse uses singular-value decomposition (SVD).

        Parameters
        ----------
        pseudoInverse : bool
            Whether to compute pseudoInverse or multiplicative inverse.
        """

        if pseudoInverse:
            inverse = nimble.calculate.pseudoInverse(self)
        else:
            inverse = nimble.calculate.inverse(self)
        return inverse

    @limitedTo2D
    def solveLinearSystem(self, b, solveFunction='solve'):
        """
        Solves the linear equation A * x = b for unknown x.

        Parameters
        ----------
        b : nimble Base object.
        Vector shaped object.
        solveFuction : str

            * 'solve' - assumes square matrix.

            * 'least squares' - Computes object x such that 2-norm
              determinant of b - A x is minimized.
        """
        if not isinstance(b, Base):
            msg = "b must be an instance of Base."
            raise InvalidArgumentType(msg)

        msg = "Valid methods are: 'solve' and 'least squares'."

        if not isinstance(solveFunction, str):
            raise InvalidArgumentType(msg)
        elif solveFunction == 'solve':
            return nimble.calculate.solve(self, b)
        elif solveFunction == 'least squares':
            return nimble.calculate.leastSquaresSolution(self, b)
        else:
            raise InvalidArgumentValue(msg)



    ###############################################################
    ###############################################################
    ###   Subclass implemented numerical operation functions    ###
    ###############################################################
    ###############################################################
    @limitedTo2D
    def matrixMultiply(self, other):
        """
        Perform matrix multiplication.
        """
        return self.__matmul__(other)

    @limitedTo2D
    def __matmul__(self, other):
        """
        Perform matrix multiplication.
        """
        return self._genericMatMul_implementation('__matmul__', other)

    @limitedTo2D
    def __rmatmul__(self, other):
        """
        Perform matrix multiplication with this object on the right.
        """
        return self._genericMatMul_implementation('__rmatmul__', other)

    @limitedTo2D
    def __imatmul__(self, other):
        """
        Perform in place matrix multiplication.
        """
        ret = self.__matmul__(other)
        if ret is not NotImplemented:
            self.referenceDataFrom(ret, useLog=False)
            ret = self
        return ret

    def _genericMatMul_implementation(self, opName, other):
        if not isinstance(other, Base):
            return NotImplemented
        # Test element type self
        if self._pointCount == 0 or self._featureCount == 0:
            msg = "Cannot do a multiplication when points or features is empty"
            raise ImproperObjectAction(msg)

        # test element type other
        if len(other.points) == 0 or len(other.features) == 0:
            msg = "Cannot do a multiplication when points or features is "
            msg += "empty"
            raise ImproperObjectAction(msg)

        try:
            self._convertUnusableTypes(float, (int, float, bool), False)
        except ImproperObjectAction:
            self._numericValidation()
        try:
            other._convertUnusableTypes(float, (int, float, bool), False)
        except ImproperObjectAction:
            other._numericValidation(right=True)

        if opName.startswith('__r'):
            caller = other
            callee = self
        else:
            caller = self
            callee = other

        if caller._featureCount != len(callee.points):
            msg = "The number of features in the left hand object must "
            msg += "match the number of points in the right hand side object."
            raise InvalidArgumentValue(msg)

        caller._validateEqualNames('feature', 'point', opName, callee)

        # match types with self (the orignal caller of the __r*__ op)
        if (opName.startswith('__r')
                and self.getTypeString() != other.getTypeString()):
            caller = caller.copy(self.getTypeString())

        try:
            ret = caller._matmul__implementation(callee)
        except TypeError:
            # help determine the source of the error
            self._numericValidation()
            other._numericValidation(right=True)
            raise # exception should be raised above, but just in case

        if caller._pointNamesCreated():
            ret.points.setNames(caller.points.getNames(), useLog=False)
        if callee._featureNamesCreated():
            ret.features.setNames(callee.features.getNames(), useLog=False)

        dataHelpers.binaryOpNamePathMerge(caller, callee, ret, None, 'merge')

        return ret

    @limitedTo2D
    def matrixPower(self, power):
        """
        Perform matrix power operations on a square matrix.

        For positive power values, return the result of repeated matrix
        multiplication over this object. For power of zero, return an
        identity matrix. For negative power values, return the result of
        repeated matrix multiplication over the inverse of this object,
        provided the object can be inverted using
        nimble.calculate.inverse.
        """
        if not isinstance(power, (int, numpy.int)):
            msg = 'power must be an integer'
            raise InvalidArgumentType(msg)
        if not len(self.points) == len(self.features):
            msg = 'Cannot perform matrix power operations with this object. '
            msg += 'Matrix power operations require square objects '
            msg += '(number of points is equal to number of features)'
            raise ImproperObjectAction(msg)
        if power == 0:
            operand = nimble.identity(self.getTypeString(), len(self.points))
        elif power > 0:
            operand = self.copy()
            # avoid name conflict in matrixMultiply; names set later
            operand.points.setNames(None, useLog=False)
            operand.features.setNames(None, useLog=False)
        else:
            try:
                operand = nimble.calculate.inverse(self)
            except (InvalidArgumentType, InvalidArgumentValue) as e:
                exceptionType = type(e)
                msg = "Failed to calculate the matrix inverse using "
                msg += "nimble.calculate.inverse. For safety and efficiency, "
                msg += "matrixPower does not attempt to use pseudoInverse but "
                msg += "it is available to users in nimble.calculate. "
                msg += "The inverse operation failed because: " + e.message
                raise exceptionType(msg)

        ret = operand
        # loop only applies when abs(power) > 1
        for _ in range(abs(power) - 1):
            ret = ret.matrixMultiply(operand)

        ret.points.setNames(self.points._getNamesNoGeneration(), useLog=False)
        ret.features.setNames(self.features._getNamesNoGeneration(),
                              useLog=False)

        return ret

    def __mul__(self, other):
        """
        Perform elementwise multiplication or scalar multiplication,
        depending in the input ``other``.
        """
        return self._genericBinaryOperations('__mul__', other)

    def __rmul__(self, other):
        """
        Perform elementwise multiplication with this object on the right
        """
        return self._genericBinaryOperations('__rmul__', other)

    def __imul__(self, other):
        """
        Perform in place elementwise multiplication or scalar
        multiplication, depending in the input ``other``.
        """
        return self._genericBinaryOperations('__imul__', other)

    def __add__(self, other):
        """
        Perform addition on this object, element wise if 'other' is a
        nimble Base object, or element wise with a scalar if other is
        some kind of numeric value.
        """
        return self._genericBinaryOperations('__add__', other)

    def __radd__(self, other):
        """
        Perform scalar addition with this object on the right
        """
        return self._genericBinaryOperations('__radd__', other)

    def __iadd__(self, other):
        """
        Perform in-place addition on this object, element wise if
        ``other`` is a nimble Base object, or element wise with a scalar
        if ``other`` is some kind of numeric value.
        """
        return self._genericBinaryOperations('__iadd__', other)

    def __sub__(self, other):
        """
        Subtract from this object, element wise if ``other`` is a nimble
        data object, or element wise by a scalar if ``other`` is some
        kind of numeric value.
        """
        return self._genericBinaryOperations('__sub__', other)

    def __rsub__(self, other):
        """
        Subtract each element of this object from the given scalar.
        """
        return self._genericBinaryOperations('__rsub__', other)

    def __isub__(self, other):
        """
        Subtract (in place) from this object, element wise if ``other``
        is a nimble Base object, or element wise with a scalar if
        ``other`` is some kind of numeric value.
        """
        return self._genericBinaryOperations('__isub__', other)

    def __truediv__(self, other):
        """
        Perform true division using this object as the numerator,
        elementwise if ``other`` is a nimble Base object, or elementwise
        by a scalar if other is some kind of numeric value.
        """
        return self._genericBinaryOperations('__truediv__', other)

    def __rtruediv__(self, other):
        """
        Perform element wise true division using this object as the
        denominator, and the given scalar value as the numerator.
        """
        return self._genericBinaryOperations('__rtruediv__', other)

    def __itruediv__(self, other):
        """
        Perform true division (in place) using this object as the
        numerator, elementwise if ``other`` is a nimble Base object, or
        elementwise by a scalar if ``other`` is some kind of numeric
        value.
        """
        return self._genericBinaryOperations('__itruediv__', other)

    def __floordiv__(self, other):
        """
        Perform floor division using this object as the numerator,
        elementwise if ``other`` is a nimble Base object, or elementwise
        by a scalar if ``other`` is some kind of numeric value.
        """
        return self._genericBinaryOperations('__floordiv__', other)

    def __rfloordiv__(self, other):
        """
        Perform elementwise floor division using this object as the
        denominator, and the given scalar value as the numerator.

        """
        return self._genericBinaryOperations('__rfloordiv__', other)

    def __ifloordiv__(self, other):
        """
        Perform floor division (in place) using this object as the
        numerator, elementwise if ``other`` is a nimble Base object, or
        elementwise by a scalar if ```other``` is some kind of numeric
        value.
        """
        return self._genericBinaryOperations('__ifloordiv__', other)

    def __mod__(self, other):
        """
        Perform mod using the elements of this object as the dividends,
        elementwise if ``other`` is a nimble Base object, or elementwise
        by a scalar if other is some kind of numeric value.
        """
        return self._genericBinaryOperations('__mod__', other)

    def __rmod__(self, other):
        """
        Perform mod using the elements of this object as the divisors,
        and the given scalar value as the dividend.
        """
        return self._genericBinaryOperations('__rmod__', other)

    def __imod__(self, other):
        """
        Perform mod (in place) using the elements of this object as the
        dividends, elementwise if 'other' is a nimble Base object, or
        elementwise by a scalar if other is some kind of numeric value.
        """
        return self._genericBinaryOperations('__imod__', other)

    @to2args
    def __pow__(self, other, z):
        """
        Perform exponentiation (iterated __mul__) using the elements of
        this object as the bases, elementwise if ``other`` is a nimble
        data object, or elementwise by a scalar if ``other`` is some
        kind of numeric value.
        """
        return self._genericBinaryOperations('__pow__', other)

    def __rpow__(self, other):
        """
        Perform elementwise exponentiation (iterated __mul__) using the
        ``other`` scalar value as the bases.
        """
        return self._genericBinaryOperations('__rpow__', other)

    def __ipow__(self, other):
        """
        Perform in-place exponentiation (iterated __mul__) using the
        elements of this object as the bases, element wise if ``other``
        is a nimble Base object, or elementwise by a scalar if ``other``
        is some kind of numeric value.
        """
        return self._genericBinaryOperations('__ipow__', other)

    def __pos__(self):
        """
        Return this object.
        """
        ret = self.copy()
        ret._name = dataHelpers.nextDefaultObjectName()

        return ret

    def __neg__(self):
        """
        Return this object where every element has been multiplied by -1
        """
        ret = self.copy()
        ret *= -1
        ret._name = dataHelpers.nextDefaultObjectName()

        return ret

    def __abs__(self):
        """
        Perform element wise absolute value on this object
        """
        with self._treatAs2D():
            ret = self.calculateOnElements(abs, useLog=False)
        ret._shape = self._shape.copy()
        if self._pointNamesCreated():
            ret.points.setNames(self.points.getNames(), useLog=False)
        else:
            ret.points.setNames(None, useLog=False)
        if self._featureNamesCreated():
            ret.features.setNames(self.features.getNames(), useLog=False)
        else:
            ret.points.setNames(None, useLog=False)

        ret._name = dataHelpers.nextDefaultObjectName()
        ret._absPath = self.absolutePath
        ret._relPath = self.relativePath
        return ret

    def _numericValidation(self, right=False):
        """
        Validate the object elements are all numeric.
        """
        try:
            self.calculateOnElements(dataHelpers._checkNumeric, useLog=False)
        except ValueError:
            msg = "The object on the {0} contains non numeric data, "
            msg += "cannot do this operation"
            if right:
                msg = msg.format('right')
                raise InvalidArgumentValue(msg)
            msg = msg.format('left')
            raise ImproperObjectAction(msg)

    def _genericBinary_sizeValidation(self, opName, other):
        if self._shape != other._shape:
            msg = "The dimensions of the objects must be equal."
            raise InvalidArgumentValue(msg)
        if self._pointCount != len(other.points):
            msg = "The number of points in each object must be equal. "
            msg += "(self=" + str(self._pointCount) + " vs other="
            msg += str(len(other.points)) + ")"
            raise InvalidArgumentValue(msg)
        if self._featureCount != len(other.features):
            msg = "The number of features in each object must be equal."
            raise InvalidArgumentValue(msg)

        if self._pointCount == 0 or self._featureCount == 0:
            msg = "Cannot do " + opName + " when points or features is empty"
            raise ImproperObjectAction(msg)

    def _validateDivMod(self, opName, other):
        """
        Validate values will not lead to zero division.
        """
        if opName.startswith('__r'):
            toCheck = self
        else:
            toCheck = other

        if isinstance(toCheck, Base):
            if toCheck.containsZero():
                msg = "Cannot perform " + opName + " when the second argument "
                msg += "contains any zeros"
                raise ZeroDivisionError(msg)
        elif toCheck == 0:
            msg = "Cannot perform " + opName + " when the second argument "
            msg += "is zero"
            raise ZeroDivisionError(msg)

    def _diagnoseFailureAndRaiseException(self, opName, other, error):
        """
        Raise exceptions explaining why an arithmetic operation could
        not be performed successfully between two objects.
        """
        if 'pow' in opName and isinstance(error, FloatingPointError):
            if 'divide by zero' in str(error):
                msg = 'Zeros cannot be raised to negative exponents'
                raise ZeroDivisionError(msg)
            else:
                msg = "Complex number results are not allowed"
                raise ImproperObjectAction(msg)
        # Test element type self
        self._numericValidation()
        # test element type other
        if isinstance(other, Base):
            other._numericValidation(right=True)
        # backup, above unable to identify source of error
        raise

    def _genericBinary_validation(self, opName, other):
        otherBase = isinstance(other, Base)
        if not otherBase and not dataHelpers._looksNumeric(other):
            msg = "'other' must be an instance of a nimble Base object or a "
            msg += "scalar"
            raise InvalidArgumentType(msg)
        if otherBase:
            self._genericBinary_sizeValidation(opName, other)
        # divmod operations inconsistently raise exceptions for zero division
        # it is more efficient to validate now than validate after operation
        if 'div' in opName or 'mod' in opName:
            self._validateDivMod(opName, other)

    def _genericBinary_axisNames(self, opName, other, usableTypes):
        """
        Determines axis names for operations between two Base objects.

        When both Base objects, axis names determine the operations
        that can be performed. When both axes are determined to have
        equal names, the operation can be performed and the axis names
        of the returned object can be set based on the left and right
        objects. When only one axis has equal names, the other axis must
        have disjoint names and the names of the disjoint axis cannot be
        used to set names for the returned object. In all other cases,
        the operation is disallowed and an exception will be raised.
        """
        # inplace operations require both point and feature name equality
        try:
            self._validateEqualNames('feature', 'feature', opName, other)
            ftNamesEqual = True
        except InvalidArgumentValue:
            if opName.startswith('__i'):
                raise
            ftNamesEqual = False
        try:
            self._validateEqualNames('point', 'point', opName, other)
            ptNamesEqual = True
        except InvalidArgumentValue:
            if opName.startswith('__i'):
                raise
            ptNamesEqual = False
        # for *NamesEqual to be False, the left and right objects must have
        # at least one unequal non-default name along that axis.
        if not ftNamesEqual and not ptNamesEqual:
            msg = "When both point and feature names are present, {0} "
            msg += "requires either the point names or feature names to "
            msg += "be equal between the left and right objects"
            raise InvalidArgumentValue(msg.format(opName))

        # determine axis names for returned object
        try:
            other._convertUnusableTypes(float, usableTypes, False)
        except ImproperObjectAction:
            other._numericValidation(right=True)
        # everything else that uses this helper is a binary scalar op
        retPNames, retFNames = dataHelpers.mergeNonDefaultNames(self,
                                                                other)
        # in these cases we cannot define names for the disjoint axis
        if ftNamesEqual and not ptNamesEqual:
            self._genericBinary_axisNamesDisjoint('point', other, opName)
            retPNames = None
        elif ptNamesEqual and not ftNamesEqual:
            self._genericBinary_axisNamesDisjoint('feature', other, opName)
            retFNames = None

        return retPNames, retFNames

    def _genericBinary_axisNamesDisjoint(self, axis, other, opName):
        """
        Verify that the axis names for this object and the other object
        are disjoint. Equal default names do not imply the same point or
        feature, so default names are ignored.
        """
        def nonDefaultNames(names):
            return (n for n in names if not n.startswith(DEFAULT_PREFIX))

        if axis == 'point':
            sNames = nonDefaultNames(self.points.getNames())
            oNames = nonDefaultNames(other.points.getNames())
            equalAxis = 'feature'
        else:
            sNames = nonDefaultNames(self.features.getNames())
            oNames = nonDefaultNames(other.features.getNames())
            equalAxis = 'point'

        if not set(sNames).isdisjoint(oNames):
            matches = [n for n in sNames if n in oNames]
            msg = "{0} between objects with equal {1} names must have "
            msg += "unique {2} names. However, the {2} names {3} were "
            msg += "found in both the left and right objects"
            msg = msg.format(opName, equalAxis, axis, matches)
            raise InvalidArgumentValue(msg)

    def _convertUnusableTypes(self, convertTo, usableTypes, returnCopy=True):
        """
        Convert the data if necessary.

        Convert any type not in usableTypes to the convertTo type.
        Conversion is done inplace if returnCopy is set to False
        """
        try:
            ret = self._convertUnusableTypes_implementation(convertTo,
                                                            usableTypes)
        except (ValueError, TypeError) as e:
            msg = 'Unable to coerce the data to the type required for this '
            msg += 'operation.'
            raise ImproperObjectAction(msg)
        if returnCopy:
            return ret
        self.data = ret

    def _genericBinaryOperations(self, opName, other):
        if 'pow' in opName:
            usableTypes = (float,)
        else:
            usableTypes = (int, float, bool)
        try:
            self._convertUnusableTypes(float, usableTypes, False)
        except ImproperObjectAction:
            self._numericValidation()
        if isinstance(other, Stretch):
            # __ipow__ does not work if return NotImplemented
            if opName == '__ipow__':
                return pow(self, other)
            return NotImplemented

        self._genericBinary_validation(opName, other)

        # figure out return obj's point / feature names
        otherBase = isinstance(other, Base)
        if otherBase:
            retPNames, retFNames = self._genericBinary_axisNames(opName, other,
                                                                 usableTypes)
        else:
            retPNames = self.points._getNamesNoGeneration()
            retFNames = self.features._getNamesNoGeneration()

        try:
            useOp = opName
            if opName.startswith('__i'):
                # inplace operations will modify the data even if op fails
                # use not inplace operation, setting to inplace occurs after
                useOp = opName[:2] + opName[3:]
            with numpy.errstate(divide='raise', invalid='raise'):
                ret = self._binaryOperations_implementation(useOp, other)
        except (TypeError, ValueError, FloatingPointError) as error:
            self._diagnoseFailureAndRaiseException(opName, other, error)

        ret._shape = self._shape
        if opName.startswith('__i'):
            absPath, relPath = self._absPath, self._relPath
            self.referenceDataFrom(ret, useLog=False)
            self._absPath, self._relPath = absPath, relPath
            ret = self
        ret.points.setNames(retPNames, useLog=False)
        ret.features.setNames(retFNames, useLog=False)

        nameSource = 'self' if opName.startswith('__i') else None
        pathSource = 'merge' if otherBase else 'self'
        dataHelpers.binaryOpNamePathMerge(
            self, other, ret, nameSource, pathSource)
        return ret


    def _defaultBinaryOperations_implementation(self, opName, other):
        with self._treatAs2D():
            selfData = self.copy('numpyarray')
        if isinstance(other, Base):
            with other._treatAs2D():
                otherData = other.copy('numpyarray')
        else:
            otherData = other
        data = getattr(selfData, opName)(otherData)
        ret = createDataNoValidation(self.getTypeString(), data)

        return ret

    @limitedTo2D
    def __and__(self, other):
        return self._genericLogicalBinary('__and__', other)

    @limitedTo2D
    def __or__(self, other):
        return self._genericLogicalBinary('__or__', other)

    @limitedTo2D
    def __xor__(self, other):
        return self._genericLogicalBinary('__xor__', other)

    @limitedTo2D
    def __invert__(self):
        boolObj = self._logicalValidationAndConversion()
        ret = boolObj.matchingElements(lambda v: not v, useLog=False)
        ret.points.setNames(self.points._getNamesNoGeneration(), useLog=False)
        ret.features.setNames(self.features._getNamesNoGeneration(),
                              useLog=False)
        return ret

    def _genericLogicalBinary(self, opName, other):
        if isinstance(other, Stretch):
            return getattr(other, opName)(self)
        if not isinstance(other, Base):
            msg = 'other must be an instance of a nimble Base object'
            raise InvalidArgumentType(msg)
        self._genericBinary_sizeValidation(opName, other)
        lhsBool = self._logicalValidationAndConversion()
        rhsBool = other._logicalValidationAndConversion()

        return lhsBool._genericBinaryOperations(opName, rhsBool)

    def _logicalValidationAndConversion(self):
        if (not hasattr(self.data, 'dtype')
                or self.data.dtype not in [bool, numpy.bool_]):
            validValues = match.allValues([True, False, 0, 1])
            if not validValues(self):
                msg = 'logical operations can only be performed on data '
                msg += 'containing True, False, 0 and 1 values'
                raise ImproperObjectAction(msg)

            ret = self.matchingElements(lambda v: bool(v), useLog=False)
            ret.points.setNames(self.points._getNamesNoGeneration(),
                                useLog=False)
            ret.features.setNames(self.features._getNamesNoGeneration(),
                                  useLog=False)
            return ret

        return self

    @property
    @limitedTo2D
    def stretch(self):
        """
        Extend along a one-dimensional axis to fit another object.

        This attribute allows arithmetic operations to occur between
        objects of different shapes (sometimes referred to as
        broadcasting). The operation will pair the point or feature in
        this object with each point or feature in the other object.
        Operations can occur with a nimble Base object or a stretched
        object which is one-dimensional along the opposite axis. Note
        the operation will always return a Base object of the same type
        as the left-hand operand.

        Examples
        --------
        Nimble Base object with a stretched point.

        >>> rawBase = [[1, 2, 3], [4, 5, 6], [0, -1, -2]]
        >>> rawPt = [1, 2, 3]
        >>> baseObj = nimble.createData('Matrix', rawBase)
        >>> pointObj = nimble.createData('List', rawPt)
        >>> baseObj * pointObj.stretch
        Matrix(
            [[1.000 4.000  9.000 ]
             [4.000 10.000 18.000]
             [0.000 -2.000 -6.000]]
            )

        Stretched feature with nimble Base object.

        >>> rawBase = [[1, 2, 3], [4, 5, 6], [0, -1, -2]]
        >>> rawFt = [[1], [2], [3]]
        >>> baseObj = nimble.createData('Matrix', rawBase)
        >>> featObj = nimble.createData('List', rawFt)
        >>> featObj.stretch + baseObj
        List(
            [[2.000 3.000 4.000]
             [6.000 7.000 8.000]
             [3.000 2.000 1.000]]
            )

        Two stretched objects.

        >>> rawPt = [[1, 2, 3]]
        >>> rawFt = [[1], [2], [3]]
        >>> pointObj = nimble.createData('Matrix', rawPt)
        >>> featObj = nimble.createData('List', rawFt)
        >>> pointObj.stretch - featObj.stretch
        Matrix(
            [[0.000  1.000  2.000]
             [-1.000 0.000  1.000]
             [-2.000 -1.000 0.000]]
            )
        >>> featObj.stretch - pointObj.stretch
        List(
            [[0.000 -1.000 -2.000]
             [1.000 0.000  -1.000]
             [2.000 1.000  0.000 ]]
            )
        """
        return Stretch(self)

    ############################
    ############################
    ###   Helper functions   ###
    ############################
    ############################

    def _arrangeFinalTable(self, pnames, pnamesWidth, dataTable, dataWidths,
                           fnames, pnameSep):

        if fnames is not None:
            fnamesWidth = list(map(len, fnames))
        else:
            fnamesWidth = []

        # We make extensive use of list addition in this helper in order
        # to prepend single values onto lists.

        # glue point names onto the left of the data
        if pnames is not None:
            for i in range(len(dataTable)):
                dataTable[i] = [pnames[i], pnameSep] + dataTable[i]
            dataWidths = [pnamesWidth, len(pnameSep)] + dataWidths

        # glue feature names onto the top of the data
        if fnames is not None:
            # adjust with the empty space in the upper left corner, if needed
            if pnames is not None:
                fnames = ["", ""] + fnames
                fnamesWidth = [0, 0] + fnamesWidth

            # make gap row:
            gapRow = [""] * len(fnames)

            dataTable = [fnames, gapRow] + dataTable
            # finalize widths by taking the largest of the two possibilities
            for i in range(len(fnames)):
                nameWidth = fnamesWidth[i]
                valWidth = dataWidths[i]
                dataWidths[i] = max(nameWidth, valWidth)

        return dataTable, dataWidths

    def _arrangePointNames(self, maxRows, nameLength, rowHolder, nameHold):
        """
        Prepare point names for string output. Grab only those names
        that fit according to the given row limitation, process them for
        length, omit them if they are default. Returns a list of
        prepared names, and a int bounding the length of each name
        representation.
        """
        names = []
        pnamesWidth = 0
        nameCutIndex = nameLength - len(nameHold)
        (tRowIDs, bRowIDs) = dataHelpers.indicesSplit(maxRows,
                                                      self._pointCount)

        # we pull indices from two lists: tRowIDs and bRowIDs
        for sourceIndex in range(2):
            source = list([tRowIDs, bRowIDs])[sourceIndex]

            # add in the rowHolder, if needed
            if (sourceIndex == 1
                    and len(bRowIDs) + len(tRowIDs) < self._pointCount):
                names.append(rowHolder)

            for i in source:
                pname = self.points.getName(i)
                # omit default valued names
                if pname[:DEFAULT_PREFIX_LENGTH] == DEFAULT_PREFIX:
                    pname = ""

                # truncate names which extend past the given length
                if len(pname) > nameLength:
                    pname = pname[:nameCutIndex] + nameHold

                names.append(pname)

                # keep track of bound.
                if len(pname) > pnamesWidth:
                    pnamesWidth = len(pname)

        return names, pnamesWidth

    def _arrangeDataWithLimits(self, maxWidth, maxHeight, includeFNames=False,
                               sigDigits=3, maxStrLength=19, colSep=' ',
                               colHold='--', rowHold='|', strHold='...'):
        """
        Arrange the data in this object into a table structure, while
        respecting the given boundaries. If there is more data than
        what fits within the limitations, then omit points or features
        from the middle portions of the data.

        Returns three values. The first is list of list of strings representing
        the data values we have space for. The length of the outer list
        is less than or equal to maxHeight. The length of the inner lists
        will all be the same, a length we will designate as n. The sum of
        the individual strings in each inner list will be less than or
        equal to maxWidth - ((n-1) * len(colSep)). The second returned
        value will be a list, where the ith value is of the maximum width taken
        up by the strings or feature name in the ith column of the data. The
        third returned value is a list of feature names matching the columns
        represented in the first return value.
        """
        if self._pointCount == 0 or self._featureCount == 0:
            fNames = None
            if includeFNames:
                fNames = []
            return [[]], [], fNames

        if maxHeight < 2 and maxHeight != self._pointCount:
            msg = "If the number of points in this object is two or greater, "
            msg += "then we require that the input argument maxHeight also "
            msg += "be greater than or equal to two."
            raise InvalidArgumentValue(msg)

        cHoldWidth = len(colHold)
        cHoldTotal = len(colSep) + cHoldWidth
        nameCutIndex = maxStrLength - len(strHold)

        #setup a bundle of default values
        if maxHeight is None:
            maxHeight = self._pointCount
        if maxWidth is None:
            maxWidth = float('inf')

        maxRows = min(maxHeight, self._pointCount)
        maxDataRows = maxRows

        (tRowIDs, bRowIDs) = dataHelpers.indicesSplit(maxDataRows,
                                                      self._pointCount)
        combinedRowIDs = tRowIDs + bRowIDs
        if len(combinedRowIDs) < self._pointCount:
            rowHolderIndex = len(tRowIDs)
        else:
            rowHolderIndex = sys.maxsize

        lTable, rTable = [], []
        lColWidths, rColWidths = [], []
        lFNames, rFNames = [], []
        # total width will always include the column placeholder column,
        # until it is shown that it isn't needed
        totalWidth = cHoldTotal

        # going to add indices from the beginning and end of the data until
        # we've used up our available space, or we've gone through all of
        # the columns. currIndex makes use of negative indices, which is
        # why the end condition makes use of an exact stop value, which
        # varies between positive and negative depending on the number of
        # features
        endIndex = self._featureCount // 2
        if self._featureCount % 2 == 1:
            endIndex *= -1
            endIndex -= 1
        currIndex = 0
        numAdded = 0

        while totalWidth < maxWidth and currIndex != endIndex:
            currTable = lTable if currIndex >= 0 else rTable
            currCol = []
            currWidth = 0
            if includeFNames:
                currFName = self.features.getName(currIndex)
                fNameLen = len(currFName)
                if fNameLen > maxStrLength:
                    currFName = currFName[:nameCutIndex] + strHold
                    fNameLen = maxStrLength
                currWidth = fNameLen

            # check all values in this column (in the accepted rows)
            for i in range(len(combinedRowIDs)):
                rID = combinedRowIDs[i]
                val = self[rID, currIndex]
                valFormed = formatIfNeeded(val, sigDigits)
                if len(valFormed) <= maxStrLength:
                    valLimited = valFormed
                else:
                    valLimited = valFormed[:nameCutIndex] + strHold
                valLen = len(valLimited)
                if valLen > currWidth:
                    currWidth = valLen

                # If these are equal, it is time to add the holders
                if i == rowHolderIndex:
                    currCol.append(rowHold)

                currCol.append(valLimited)

            totalWidth += currWidth
            # only add this column if it won't put us over the limit
            if totalWidth <= maxWidth:
                numAdded += 1
                for i in range(len(currCol)):
                    if len(currTable) != len(currCol):
                        currTable.append([currCol[i]])
                    else:
                        currTable[i].append(currCol[i])
                # the width value goes in different lists depending on index
                if currIndex < 0:
                    if includeFNames:
                        rFNames.append(currFName)
                    currIndex = abs(currIndex)
                    rColWidths.append(currWidth)
                else:
                    if includeFNames:
                        lFNames.append(currFName)
                    currIndex = (-1 * currIndex) - 1
                    lColWidths.append(currWidth)

            # ignore column separator if the next column is the last
            if numAdded == (self._featureCount - 1):
                totalWidth -= cHoldTotal
            totalWidth += len(colSep)

        # combine the tables. Have to reverse rTable because entries were
        # appended in a right to left order
        rColWidths.reverse()
        rFNames.reverse()
        fNames = lFNames + rFNames
        if numAdded == self._featureCount:
            lColWidths += rColWidths
        else:
            lColWidths += [cHoldWidth] + rColWidths
            if includeFNames:
                fNames = lFNames + [colHold] + rFNames
        # return None if fNames is [] (includeFNames=False)
        fNames = fNames if fNames else None
        for rowIndex in range(len(lTable)):
            if len(rTable) > 0:
                rTable[rowIndex].reverse()
                toAdd = rTable[rowIndex]
            else:
                toAdd = []

            if numAdded == self._featureCount:
                lTable[rowIndex] += toAdd
            else:
                lTable[rowIndex] += [colHold] + toAdd

        return lTable, lColWidths, fNames

    def _defaultNamesGeneration_NamesSetOperations(self, other, axis):
        """
        TODO: Find a shorter descriptive name.
        TODO: Should we place this function in dataHelpers.py?
        """
        if axis == 'point':
            if self.pointNames is None:
                self.points._setAllDefault()
            if other.pointNames is None:
                other.points._setAllDefault()
        elif axis == 'feature':
            if self.featureNames is None:
                self.features._setAllDefault()
            if other.featureNames is None:
                other.features._setAllDefault()
        else:
            raise InvalidArgumentValue("invalid axis")

    def _pointNameDifference(self, other):
        """
        Returns a set containing those pointNames in this object that
        are not also in the input object.
        """
        if other is None:
            raise InvalidArgumentType("The other object cannot be None")
        if not isinstance(other, Base):
            msg = "Must provide another representation type to determine "
            msg += "pointName difference"
            raise InvalidArgumentType(msg)

        self._defaultNamesGeneration_NamesSetOperations(other, 'point')

        return self.pointNames.keys() - other.pointNames.keys()

    def _featureNameDifference(self, other):
        """
        Returns a set containing those featureNames in this object that
        are not also in the input object.
        """
        if other is None:
            raise InvalidArgumentType("The other object cannot be None")
        if not isinstance(other, Base):
            msg = "Must provide another representation type to determine "
            msg += "featureName difference"
            raise InvalidArgumentType(msg)

        self._defaultNamesGeneration_NamesSetOperations(other, 'feature')

        return (self.featureNames.keys()
                - other.featureNames.keys())

    def _pointNameSymmetricDifference(self, other):
        """
        Returns a set containing only those pointNames not shared
        between this object and the input object.
        """
        if other is None:
            raise InvalidArgumentType("The other object cannot be None")
        if not isinstance(other, Base):
            msg = "Must provide another representation type to determine "
            msg += "pointName difference"
            raise InvalidArgumentType(msg)

        self._defaultNamesGeneration_NamesSetOperations(other, 'point')

        return self.pointNames.keys() ^ other.pointNames.keys()

    def _featureNameSymmetricDifference(self, other):
        """
        Returns a set containing only those featureNames not shared
        between this object and the input object.
        """
        if other is None:
            raise InvalidArgumentType("The other object cannot be None")
        if not isinstance(other, Base):
            msg = "Must provide another representation type to determine "
            msg += "featureName difference"
            raise InvalidArgumentType(msg)

        self._defaultNamesGeneration_NamesSetOperations(other, 'feature')

        return (self.featureNames.keys()
                ^ other.featureNames.keys())

    def _pointNameUnion(self, other):
        """
        Returns a set containing all pointNames in either this object or
        the input object.
        """
        if other is None:
            raise InvalidArgumentType("The other object cannot be None")
        if not isinstance(other, Base):
            msg = "Must provide another representation type to determine "
            msg += "pointNames union"
            raise InvalidArgumentType(msg)

        self._defaultNamesGeneration_NamesSetOperations(other, 'point')

        return self.pointNames.keys() | other.pointNames.keys()

    def _featureNameUnion(self, other):
        """
        Returns a set containing all featureNames in either this object
        or the input object.
        """
        if other is None:
            raise InvalidArgumentType("The other object cannot be None")
        if not isinstance(other, Base):
            msg = "Must provide another representation type to determine "
            msg += "featureName union"
            raise InvalidArgumentType(msg)

        self._defaultNamesGeneration_NamesSetOperations(other, 'feature')

        return (self.featureNames.keys()
                | other.featureNames.keys())

    def _equalPointNames(self, other):
        return self._equalNames(self.points._getNamesNoGeneration(),
                                other.points._getNamesNoGeneration())

    def _equalFeatureNames(self, other):
        return (self._equalNames(self.features._getNamesNoGeneration(),
                                 other.features._getNamesNoGeneration()))

    def _equalNames(self, selfNames, otherNames):
        """
        Private function to determine equality of either pointNames of
        featureNames. It ignores equality of default values, considering
        only whether non default names consistent (position by position)
        and uniquely positioned (if a non default name is present in
        both, then it is in the same position in both).
        """
        if selfNames is None and otherNames is None:
            return True
        if (selfNames is None
                and all(n.startswith(DEFAULT_PREFIX) for n in otherNames)):
            return True
        if (otherNames is None
                and all(n.startswith(DEFAULT_PREFIX) for n in selfNames)):
            return True
        if selfNames is None or otherNames is None:
            return False
        if len(selfNames) != len(otherNames):
            return False

        unequalNames = self._unequalNames(selfNames, otherNames)
        return unequalNames == {}

    def _validateEqualNames(self, leftAxis, rightAxis, callSym, other):

        def _validateEqualNames_implementation():
            if leftAxis == 'point':
                lnames = self.points._getNamesNoGeneration()
            else:
                lnames = self.features._getNamesNoGeneration()
            if rightAxis == 'point':
                rnames = other.points._getNamesNoGeneration()
            else:
                rnames = other.features._getNamesNoGeneration()
            if lnames is None or rnames is None:
                return
            inconsistencies = self._inconsistentNames(lnames, rnames)

            if inconsistencies != {}:
                table = [['left', 'ID', 'right']]
                for i in sorted(inconsistencies.keys()):
                    lname = '"' + lnames[i] + '"'
                    rname = '"' + rnames[i] + '"'
                    table.append([lname, str(i), rname])

                msg = leftAxis + " to " + rightAxis + " name inconsistencies "
                msg += "when calling left." + callSym + "(right) \n"
                msg += nimble.logger.tableString.tableString(table)
                print(msg, file=sys.stderr)
                raise InvalidArgumentValue(msg)

        if leftAxis == 'point' and rightAxis == 'point':
            if self._pointNamesCreated() or other._pointNamesCreated():
                _validateEqualNames_implementation()
        elif leftAxis == 'feature' and rightAxis == 'feature':
            if self._featureNamesCreated() or other._featureNamesCreated():
                _validateEqualNames_implementation()
        elif leftAxis == 'point' and rightAxis == 'feature':
            if self._pointNamesCreated() or other._featureNamesCreated():
                _validateEqualNames_implementation()
        elif leftAxis == 'feature' and rightAxis == 'point':
            if self._featureNamesCreated() or other._pointNamesCreated():
                _validateEqualNames_implementation()

    def _inconsistentNames(self, selfNames, otherNames):
        """Private function to find and return all name inconsistencies
        between the given two sets. It ignores equality of default
        values, considering only whether non default names consistent
        (position by position) and uniquely positioned (if a non default
        name is present in both, then it is in the same position in
        both). The return value is a dict between integer IDs and the
        pair of offending names at that position in both objects.

        Assumptions: the size of the two name sets is equal.
        """
        inconsistencies = {}

        def checkFromLeftKeys(ret, leftNames, rightNames):
            for index in range(len(leftNames)):
                lname = leftNames[index]
                rname = rightNames[index]
                if lname[:DEFAULT_PREFIX_LENGTH] != DEFAULT_PREFIX:
                    if rname[:DEFAULT_PREFIX_LENGTH] != DEFAULT_PREFIX:
                        if lname != rname:
                            ret[index] = (lname, rname)
                    else:
                        # if a name in one is mirrored by a default name,
                        # then it must not appear in any other index;
                        # and therefore, must not appear at all.
                        if rightNames.count(lname) > 0:
                            ret[index] = (lname, rname)
                            ret[rightNames.index(lname)] = (lname, rname)


        # check both name directions
        checkFromLeftKeys(inconsistencies, selfNames, otherNames)
        checkFromLeftKeys(inconsistencies, otherNames, selfNames)

        return inconsistencies

    def _unequalNames(self, selfNames, otherNames):
        """Private function to find and return all name inconsistencies
        between the given two sets. It ignores equality of default
        values, considering only whether non default names consistent
        (position by position) and uniquely positioned (if a non default
        name is present in both, then it is in the same position in
        both). The return value is a dict between integer IDs and the
        pair of offending names at that position in both objects.

        Assumptions: the size of the two name sets is equal.
        """
        inconsistencies = {}

        def checkFromLeftKeys(ret, leftNames, rightNames):
            for index in range(len(leftNames)):
                lname = leftNames[index]
                rname = rightNames[index]
                if lname[:DEFAULT_PREFIX_LENGTH] != DEFAULT_PREFIX:
                    if rname[:DEFAULT_PREFIX_LENGTH] != DEFAULT_PREFIX:
                        if lname != rname:
                            ret[index] = (lname, rname)
                    else:
                        ret[index] = (lname, rname)

        # check both name directions
        checkFromLeftKeys(inconsistencies, selfNames, otherNames)
        checkFromLeftKeys(inconsistencies, otherNames, selfNames)

        return inconsistencies

    def _getAxis(self, axis):
        if axis == 'point':
            return self.points
        else:
            return self.features

    def _validateAxis(self, axis):
        if axis != 'point' and axis != 'feature':
            msg = 'axis parameter may only be "point" or "feature"'
            raise InvalidArgumentValue(msg)

    def _incrementDefaultIfNeeded(self, name, axis):
        self._validateAxis(axis)
        if name[:DEFAULT_PREFIX_LENGTH] == DEFAULT_PREFIX:
            intString = name[DEFAULT_PREFIX_LENGTH:]
            try:
                nameNum = int(intString)
            # Case: default prefix with non-integer suffix. This cannot
            # cause a future integer suffix naming collision, so we
            # return without making any chagnes.
            except ValueError:
                return
            if axis == 'point':
                if nameNum >= self._nextDefaultValuePoint:
                    self._nextDefaultValuePoint = nameNum + 1
            else:
                if nameNum >= self._nextDefaultValueFeature:
                    self._nextDefaultValueFeature = nameNum + 1


    def _validateRangeOrder(self, startName, startVal, endName, endVal):
        """
        Validate a range where both values are inclusive.
        """
        if startVal > endVal:
            msg = "When specifying a range, the arguments were resolved to "
            msg += "having the values " + startName
            msg += "=" + str(startVal) + " and " + endName + "=" + str(endVal)
            msg += ", yet the starting value is not allowed to be greater "
            msg += "than the ending value (" + str(startVal) + ">"
            msg += str(endVal) + ")"

            raise InvalidArgumentValueCombination(msg)

    ####################
    # Abstract Methods #
    ####################

    @abstractmethod
    def _isIdentical_implementation(self, other):
        pass

    @abstractmethod
    def _writeFileCSV_implementation(self, outPath, includePointNames,
                                     includeFeatureNames):
        pass

    @abstractmethod
    def _writeFileMTX_implementation(self, outPath, includePointNames,
                                     includeFeatureNames):
        pass

    @abstractmethod
    def _getTypeString_implementation(self):
        pass

    @abstractmethod
    def _getitem_implementation(self, x, y):
        pass

    @abstractmethod
    def _view_implementation(self, pointStart, pointEnd, featureStart,
                             featureEnd):
        pass

    @abstractmethod
    def _validate_implementation(self, level):
        pass

    @abstractmethod
    def _containsZero_implementation(self):
        pass

    @abstractmethod
    def _transpose_implementation(self):
        pass

    @abstractmethod
    def _referenceDataFrom_implementation(self, other):
        pass

    @abstractmethod
    def _copy_implementation(self, to):
        pass

    @abstractmethod
    def _replaceRectangle_implementation(self, replaceWith, pointStart,
                                         featureStart, pointEnd, featureEnd):
        pass

    @abstractmethod
    def _flatten_implementation(self, order):
        pass

    @abstractmethod
    def _unflatten_implementation(self, dataDimensions, order):
        pass

    @abstractmethod
    def _merge_implementation(self, other, point, feature, onFeature,
                              matchingFtIdx):
        pass

    @abstractmethod
    def _mul__implementation(self, other):
        pass

    @abstractmethod
    def _convertUnusableTypes_implementation(self, convertTo, usableTypes):
        pass

class BasePoints(Axis, Points):
    """
    Access for point-based methods.
    """
    pass

class BaseFeatures(Axis, Features):
    """
    Access for feature-based methods.
    """
    pass<|MERGE_RESOLUTION|>--- conflicted
+++ resolved
@@ -44,11 +44,8 @@
 from .dataHelpers import validateElementFunction, wrapMatchFunctionFactory
 from .dataHelpers import getDictionaryMappingFunction
 from .dataHelpers import ElementIterator1D
-<<<<<<< HEAD
+from .dataHelpers import isQueryString, elementQueryFunction
 from .dataHelpers import limitedTo2D
-=======
-from .dataHelpers import isQueryString, elementQueryFunction
->>>>>>> 2e52b2a9
 
 
 def to2args(f):
@@ -921,17 +918,11 @@
 
         Parameters
         ----------
-<<<<<<< HEAD
-        toMatch : function
-            In the form of toMatch(elementValue) which returns True,
-            False, 0 or 1.
-=======
         toMatch
             * value - elements equal to the value return True
             * function - in the form of toMatch(elementValue) that
               returns True, False, 0 or 1.
             * str - a comparison operator and a value (i.e ">=0")
->>>>>>> 2e52b2a9
         points : point, list of points
             The subset of points to limit the matching to. If None,
             the matching will apply to all points.
