--- conflicted
+++ resolved
@@ -343,14 +343,9 @@
             if not pd.nimbleAccessible():
                 msg = "pandas is not available"
                 raise PackageException(msg)
-<<<<<<< HEAD
-            return pd.DataFrame(data)
-=======
             pnames = self.points._getNamesNoGeneration()
             fnames = self.features._getNamesNoGeneration()
-            return pd.DataFrame(sparseMatrixToArray(self.data), index=pnames,
-                                columns=fnames)
->>>>>>> ce1c68b9
+            return pd.DataFrame(data, index=pnames, columns=fnames)
 
     def _replaceRectangle_implementation(self, replaceWith, pointStart,
                                          featureStart, pointEnd, featureEnd):
