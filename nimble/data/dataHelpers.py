--- conflicted
+++ resolved
@@ -13,12 +13,8 @@
 import numpy
 
 import nimble
-<<<<<<< HEAD
 from nimble.utility import pd
-=======
 from nimble import match
-from nimble.utility import ImportModule
->>>>>>> ca24dfad
 from nimble.exceptions import InvalidArgumentType, InvalidArgumentValue
 from nimble.exceptions import ImproperObjectAction
 
