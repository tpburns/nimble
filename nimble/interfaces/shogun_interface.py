"""
A nimble interface building off of the modular python interface
for Shogun ML.

"""

# TODO?
# * online learning
# * different feature types (streaming, for other problem types)
# *

import importlib
import numpy
import copy
import sys
import os
import json
import distutils.version
import multiprocessing
import re
import warnings

import nimble
from nimble.interfaces.universal_interface import UniversalInterface
from nimble.interfaces.universal_interface import PredefinedInterface
from nimble.interfaces.interface_helpers import PythonSearcher
from nimble.interfaces.interface_helpers import modifyImportPathAndImport
from nimble.exceptions import InvalidArgumentValue
from nimble.exceptions import InvalidArgumentValueCombination
from nimble.utility import inheritDocstringsFactory, dtypeConvert

# Interesting alias cases:
# * DomainAdaptionMulticlassLibLinear  -- or probably any nested machine
shogunDir = None

trainXAliases = ['traindat', 'f', 'features', 'feats', 'feat', 'training_data',
                 'train_features', 'data']
trainYAliases = ['trainlab', 'lab', 'labs', 'labels', 'training_labels',
                 'train_labels']

# kernel : k, kernel
# distance : d

@inheritDocstringsFactory(UniversalInterface)
class Shogun(PredefinedInterface, UniversalInterface):
    """
    This class is an interface to shogun.
    """

    def __init__(self):
        self.shogun = modifyImportPathAndImport(shogunDir, 'shogun')
        self.versionString = None

        def isLearner(obj):
            hasTrain = hasattr(obj, 'train')
            hasApply = hasattr(obj, 'apply')

            if not (hasTrain and hasApply):
                return False

            # MKL seem to require some sort of dependency (SVMlight?)
            # Labels setting not currently set up to handle Multitask learners
            # TODO Online
            ignore = ['MKL', 'Multitask', 'Online']
            if any(partial in obj.__name__ for partial in ignore):
                return False
            if obj.__name__ in excludedLearners:
                return False

            # needs more to be able to distinguish between things that are runnable
            # and partial implementations. try get_machine_problem_type()?
            try:
                instantiated = obj()
                instantiated.get_machine_problem_type()
            except (SystemError, TypeError):
                return False

            return True

        self.hasAll = hasattr(self.shogun, '__all__')
        contents = self.shogun.__all__ if self.hasAll else dir(self.shogun)
        self._searcher = PythonSearcher(self.shogun, contents, {}, isLearner, 2)

        super(Shogun, self).__init__()

    def _access(self, module, target):
        """
        Helper to automatically search the correct locations for target objects
        in different historical versions of shogun that have different module
        structures. Due to the automated component that attempts to smooth
        over multiple competing versions of the package, this should be
        used with caution.

        """
        # If shogun has an __all__ attribute, it is in the old style of organization,
        # where things are separated into submodules. They need to be loaded before
        # access.
        if self.hasAll:
            if hasattr(self.shogun, module):
                submod = getattr(self.shogun, module)
            else:
                submod = importlib.import_module('shogun.' + module)
        # If there is no __all__ attribute, we're in the newer, flatter style of module
        # organization. Some things will still be in the submodule they were previously,
        # others will up at the top level. This will check both locations
        else:
            if hasattr(self.shogun, target):
                submod = self.shogun
            else:
                submod = getattr(self.shogun, module)

        return getattr(submod, target)


    #######################################
    ### ABSTRACT METHOD IMPLEMENTATIONS ###
    #######################################

    def accessible(self):
        try:
            import shogun
        except ImportError:
            return False
        return True


    @classmethod
    def getCanonicalName(cls):
        return 'shogun'


    @classmethod
    def _installInstructions(cls):
        msg = """
To install shogun
-----------------
    shogun for Python can be built from source or installed through the conda
    package manager. conda requires installing Anaconda or Miniconda. Once
    conda is available, shogun can be installed by running the command:"
        conda install -c conda-forge shogun
    Further installation instructions for shogun can be found at:
    https://www.shogun-toolbox.org/install"""
        return msg


    def _listLearnersBackend(self):
        return self._searcher.allLearners()


    def _getMachineProblemType(self, learnerName):
        """
        Get learner type
        """
        learner = self.findCallable(learnerName)
        learner = learner()
        ptVal = learner.get_machine_problem_type()
        return ptVal


    def learnerType(self, name):
        ptVal = self._getMachineProblemType(name)

        if (ptVal == self._access('Classifier', 'PT_BINARY')
                or ptVal == self._access('Classifier', 'PT_MULTICLASS')
                or ptVal == self._access('Classifier', 'PT_CLASS')):
            return 'classification'
        if ptVal == self._access('Classifier', 'PT_REGRESSION'):
            return 'regression'
        if ptVal == self._access('Classifier', 'PT_STRUCTURED'):
            return 'UNKNOWN'
        if ptVal == self._access('Classifier', 'PT_LATENT'):
            return 'UNKNOWN'

        # TODO warning, unknown problem type code

        return 'UNKNOWN'


    def _getLearnerParameterNamesBackend(self, name):
        base = self._getParameterNamesBackend(name)

        #remove aliases
        ret = []
        for group in base:
            curr = []
            for paramName in group:
                if paramName not in trainXAliases + trainYAliases:
                    curr.append(paramName)
            ret.append(curr)

        return ret


    def _getLearnerDefaultValuesBackend(self, name):
        allNames = self._getLearnerParameterNamesBackend(name)
        return self._setupDefaultsGivenBaseNames(name, allNames)


    def _getParameterNamesBackend(self, name):
        ret = []
        backend = self._searcher.findInPackage(None, name)
        for funcname in dir(backend):
            if funcname.startswith('set_'):
                funcname = funcname[4:]
                ret.append(funcname)

        return [ret]

    def _getDefaultValuesBackend(self, name):
        allNames = self._getParameterNamesBackend(name)
        return self._setupDefaultsGivenBaseNames(name, allNames)

    def _setupDefaultsGivenBaseNames(self, name, allNames):
        allValues = []
        for group in allNames:
            curr = {}
            for paramName in group:
                curr[paramName] = ShogunDefault(paramName)
            allValues.append(curr)

        return allValues

    def _getScores(self, learnerName, learner, testX, newArguments,
                   storedArguments, customDict):
        # TODO deal with merging stored vs new arguments
        # is this even a thing for shogun?
        predObj = self._applier(learnerName, learner, testX, newArguments,
                                storedArguments, customDict)
        predLabels = predObj.get_labels()
        numLabels = customDict['numLabels']
        if hasattr(predObj, 'get_multiclass_confidences'):
            # setup an array in the right shape, number of predicted labels
            # by number of possible labels
            scoresPerPoint = numpy.empty((len(predLabels), numLabels))
            for i in range(len(predLabels)):
                currConfidences = predObj.get_multiclass_confidences(i)
                if len(currConfidences) == 0:
                    msg = "The shogun learner %s doesn't provide confidence scores" % str(learner)
                    raise NotImplementedError(msg)
                scoresPerPoint[i, :] = currConfidences
        # otherwise we must be dealing with binary classification
        else:
            # we get a 1d array containing the winning label's confidence value
            scoresPerPoint = predObj.get_values()
            scoresPerPoint.resize(scoresPerPoint.size, 1)

        return scoresPerPoint

    def _getScoresOrder(self, learner):
        return learner.get_unique_labels


    def _findCallableBackend(self, name):
        def shogunToPython(cls):

            class WrappedShogun(cls):
                def __init__(self, **kwargs):
                    super(WrappedShogun, self).__init__()

                    for name, arg in kwargs.items():
                        if not isinstance(arg, ShogunDefault):
                            setter = getattr(self, 'set_' + name)
                            setter(arg)

                    self.__name__ = cls.__name__
                    self.__doc__ = cls.__doc__

            return WrappedShogun

        callableObj = self._searcher.findInPackage(None, name)

        shogunWarn = ['LibLinearRegression', 'SGDQN']
        if name in shogunWarn:
            msg = "nimble cannot guarantee replicable results for " + name
            warnings.warn(msg)

        return shogunToPython(callableObj)


    def _inputTransformation(self, learnerName, trainX, trainY, testX,
                             arguments, customDict):
        # check something that we know won't work, but shogun will not report
        # intelligently
        if trainX is not None or testX is not None:
            if 'pointLen' not in customDict:
                if trainX is not None:
                    customDict['pointLen'] = len(trainX.features)
                else:
                    customDict['pointLen'] = len(testX.features)
            if trainX is not None and len(trainX.features) != customDict['pointLen']:
                msg = "Length of points in the training data and testing data must be the same"
                raise InvalidArgumentValueCombination(msg)
            if testX is not None and len(testX.features) != customDict['pointLen']:
                msg = "Length of points in the training data and testing data must be the same"
                raise InvalidArgumentValueCombination(msg)

        trainXTrans = None
        if trainX is not None:
            customDict['match'] = trainX.getTypeString()
            trainXTrans = self._inputTransDataHelper(trainX, learnerName)

        trainYTrans = None
        if trainY is not None:
            trainYTrans = self._inputTransLabelHelper(trainY, learnerName,
                                                      customDict)

        testXTrans = None
        if testX is not None:
            testXTrans = self._inputTransDataHelper(testX, learnerName)

        delkeys = []
        for key, val in arguments.items():
            if isinstance(val, ShogunDefault):
                delkeys.append(key)
        for key in delkeys:
            del arguments[key]

        instantiatedArgs = {}
        for arg, val in arguments.items():
            if isinstance(val, nimble.Init):
                allParams = self._getParameterNames(val.name)[0]
                # add trainX and/or trainY if needed for object instantiation
                for yParam in [p for p in trainYAliases if p in allParams]:
                    val.kwargs[yParam] = trainYTrans
                for xParam in [p for p in trainXAliases if p in allParams]:
                    val.kwargs[xParam] = trainXTrans
                val = self._argumentInit(val)
            instantiatedArgs[arg] = val

        return (trainXTrans, trainYTrans, testXTrans, instantiatedArgs)


    def _outputTransformation(self, learnerName, outputValue,
                              transformedInputs, outputType, outputFormat,
                              customDict):
        # often, but not always, we have to unpack a Labels object
        if isinstance(outputValue, self._access('Classifier', 'Labels')):
            # outputValue is a labels object, have to pull out the raw values
            # with a function call
            retRaw = outputValue.get_labels()
            # prep for next call
            retRaw = numpy.atleast_2d(retRaw)
            # we are given a column organized return, we want row first
            # organization, to match up with our input rows as points standard
            retRaw = retRaw.transpose()
        else:
            retRaw = outputValue

        outputType = customDict['match']
        ret = nimble.createData(outputType, retRaw, useLog=False)

        if outputFormat == 'label' and 'remap' in customDict:
            remap = customDict['remap']
            if remap is not None:
<<<<<<< HEAD
                def makeInverseMapper(inverseMappingParam):
                    def inverseMapper(value):
                        return inverseMappingParam[int(value)]

                    return inverseMapper

=======
>>>>>>> 8842b5e8
                ret.transformElements(remap, useLog=False)

        return ret


    def _trainer(self, learnerName, trainX, trainY, arguments, customDict):
        toCall = self.findCallable(learnerName)
        learnerDefaults = self._getDefaultValuesBackend(learnerName)[0]

        # Figure out which argument values are needed for training
        setterArgs = {}
        for name, arg in arguments.items():
            # use setter for everything in learnerDefaults
            if name in learnerDefaults:
                setterArgs[name] = arg

        learner = toCall(**setterArgs)

        if trainY is not None:
            checkProcessFailure('labels', learner.set_labels, trainY)
            learner.set_labels(trainY)
        checkProcessFailure('train', learner.train, trainX)
        learner.train(trainX)

        # TODO online training prep learner.start_train()
        # batch training if data is passed
        if trainY is not None:
            learner.get_unique_labels = numpy.unique(trainY.get_labels())
            customDict['numLabels'] = len(learner.get_unique_labels)

        return learner


    def _incrementalTrainer(self, learner, trainX, trainY, arguments,
                            customDict):
        # StreamingDotFeatures?
        raise NotImplementedError


    def _applier(self, learnerName, learner, testX, newArguments,
                 storedArguments, customDict):
        # shogun does not appear to allow apply time arguments
        ptVal = learner.get_machine_problem_type()
        if ptVal == self._access('Classifier', 'PT_CLASS'):
            ptVal = customDict['problemType']
        if ptVal == self._access('Classifier', 'PT_BINARY'):
            retFunc = learner.apply_binary
        elif ptVal == self._access('Classifier', 'PT_MULTICLASS'):
            retFunc = learner.apply_multiclass
        elif ptVal == self._access('Classifier', 'PT_REGRESSION'):
            retFunc = learner.apply_regression
        elif ptVal == self._access('Classifier', 'PT_STRUCTURED'):
            retFunc = learner.apply_structured
        elif ptVal == self._access('Classifier', 'PT_LATENT'):
            retFunc = learner.apply_latent
        else:
            retFunc = learner.apply
        checkProcessFailure('apply', retFunc, testX)
        retLabels = retFunc(testX)
        return retLabels


    def _getAttributes(self, learnerBackend):
        # check for everything start with 'get_'?
        raise NotImplementedError


    def _optionDefaults(self, option):
        return None


    def _configurableOptionNames(self):
        return ['location', 'sourceLocation', 'libclangLocation']


    def _exposedFunctions(self):

        return []

    def version(self):
        if self.versionString is None:
            self.versionString = self._access('Version', 'get_version_release')()

        return self.versionString

    ######################
    ### METHOD HELPERS ###
    ######################

    def _inputTransLabelHelper(self, labelsObj, learnerName, customDict):
        customDict['remap'] = None
        try:
            inverseMapping = None
            #if labelsObj.getTypeString() != 'Matrix':
            labelsObj = labelsObj.copy(to='Matrix')
            problemType = self._getMachineProblemType(learnerName)
            if problemType == self._access('Classifier', 'PT_CLASS'):
                # could be either binary or multiclass
                flattened = labelsObj.copy(to='numpyarray', outputAs1D=True)
                if len(numpy.unique(flattened)) == 2:
                    problemType = self._access('Classifier', 'PT_BINARY')
                else:
                    problemType = self._access('Classifier', 'PT_MULTICLASS')
                customDict['problemType'] = problemType
            if problemType == self._access('Classifier', 'PT_MULTICLASS'):
                inverseMapping = _remapLabels(labelsObj)
                customDict['remap'] = inverseMapping
                flattened = labelsObj.copy(to='numpyarray', outputAs1D=True)
                labeler = self._access('Features', 'MulticlassLabels')
            elif problemType == self._access('Classifier', 'PT_BINARY'):
                inverseMapping = _remapLabels(labelsObj, [-1, 1])
                customDict['remap'] = inverseMapping
                flattened = labelsObj.copy(to='numpyarray', outputAs1D=True)
                labeler = self._access('Features', 'BinaryLabels')
            elif problemType == self._access('Classifier', 'PT_REGRESSION'):
                flattened = labelsObj.copy(to='numpyarray', outputAs1D=True)
                labeler = self._access('Features', 'RegressionLabels')
            else:
                raise InvalidArgumentValue("Learner problem type (" + str(problemType) + ") not supported")
            labels = labeler(flattened.astype(float))
        except ImportError:
            from shogun.Features import Labels

            flattened = labelsObj.copy(to='numpyarray', outputAs1D=True)
            labels = Labels(labelsObj.astype(float))

        return labels

    def _inputTransDataHelper(self, dataObj, learnerName):
        typeString = dataObj.getTypeString()
        if typeString == 'Sparse':
            #raw = dataObj.data.tocsc().astype(numpy.float)
            #raw = raw.transpose()
            raw = dataObj.copy(to="scipy csc", rowsArePoints=False)
            trans = self._access('Features', 'SparseRealFeatures')()
            trans.set_sparse_feature_matrix(dtypeConvert(raw))
            if 'Online' in learnerName:
                trans = self._access('Features', 'StreamingSparseRealFeatures')(trans)
        else:
            #raw = dataObj.copy(to='numpyarray').astype(numpy.float)
            #raw = raw.transpose()
            raw = dataObj.copy(to='numpyarray', rowsArePoints=False)
            trans = self._access('Features', 'RealFeatures')()
            trans.set_feature_matrix(dtypeConvert(raw))
            if 'Online' in learnerName:
                trans = self._access('Features', 'StreamingRealFeatures')()
        return trans

class ShogunDefault(object):
    def __init__(self, name, typeString='UNKNOWN'):
        self.name = name
        self.typeString = typeString

    def __eq__(self, other):
        if isinstance(other, ShogunDefault):
            return self.name == other.name
        return False

    def __copy__(self):
        return ShogunDefault(self.name, self.typeString)

    def __deepcopy(self):
        return self.__copy__()

    def __str__(self):
        return "ShogunDefault({0})".format(self.name)

    def __repr__(self):
        return self.__str__()


#######################
### GENERIC HELPERS ###
#######################

excludedLearners = [ # parent classes, not actually runnable
                    'CSVM',
                    'MulticlassSVM',

                    # Deliberately unsupported
                    'ScatterSVM',  # experimental method
                    ]

def _remapLabels(toRemap, space=None):
    """
    Transform toRemap so its values are mapped into a given space.

    If space is None, the space is set to the range of n unique values,
    0 to n - 1.  Otherwise, the space must provide a value for each
    unique value in toRemp. The return is the inverse map for use when
    mapping these values back to their original values.
    """
    assert len(toRemap.features) == 1
    uniqueVals = list(toRemap.countUniqueElements().keys())
    if space is None:
        space = range(len(uniqueVals))
    remap = {orig: mapped for orig, mapped in zip(uniqueVals, space)}
    if len(remap) == 1:
        msg = "Cannot train a classifier with data containing only one label"
        raise InvalidArgumentValue(msg)
    if len(uniqueVals) != len(space):
        if space == [-1, 1]:
            spaceStr = "binary"
        else:
            spaceStr = "space " + str(space)
        msg = "Cannot map label values to " + spaceStr
        raise InvalidArgumentValue(msg)
    toRemap.transformElements(remap, useLog=False)
    inverse = {mapped: orig for orig, mapped in remap.items()}
    return inverse


def catchSignals(target, args, kwargs):
    """
    Run shogun in a separate process to prevent signal failures.

    If this process exits due to a signal, this will trigger an
    exception to be raised in the parent process.
    """
    try:
        target(*args, **kwargs)
    # Exceptions are acceptable, we are only concerned with signals
    except Exception:
        pass


def checkProcessFailure(process, target, *args, **kwargs):
    """
    Determine if a call to shogun function or method will be successful.

    When data is incompatible in shogun, it may throw a signal to exit
    rather than raising an exception. These seem to occur almost
    immediately upon calling the function, so we try running the
    function in a separate process for 0.2s and raise an exception
    (SystemError for consistency with shogun) if the process exits.
    """
    allArgs = (target, args, kwargs)
    p = multiprocessing.Process(target=catchSignals, args=allArgs)
    p.start()
    p.join(timeout=0.2)
    exitcode = p.exitcode
    p.terminate()
    if exitcode:
        msg = "shogun encountered an error while attempting "
        if process == 'labels':
            msg += "to set the labels with the provided trainY data "
        elif process == 'train':
            msg += "to train with the provided trainX data "
        elif process == 'apply':
            msg += "to apply the learner to the provided testX data "
        msg += "and exited with code " + str(abs(exitcode))
        raise SystemError(msg)<|MERGE_RESOLUTION|>--- conflicted
+++ resolved
@@ -352,15 +352,6 @@
         if outputFormat == 'label' and 'remap' in customDict:
             remap = customDict['remap']
             if remap is not None:
-<<<<<<< HEAD
-                def makeInverseMapper(inverseMappingParam):
-                    def inverseMapper(value):
-                        return inverseMappingParam[int(value)]
-
-                    return inverseMapper
-
-=======
->>>>>>> 8842b5e8
                 ret.transformElements(remap, useLog=False)
 
         return ret
