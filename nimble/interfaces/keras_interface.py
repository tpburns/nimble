--- conflicted
+++ resolved
@@ -472,8 +472,4 @@
         have hard coded, under the assumption that it is difficult or
         impossible to find that data automatically.
         """
-<<<<<<< HEAD
-        pass
-=======
-        return None
->>>>>>> 5c71ca9e
+        return None