"""
Variety of functions to replace values in data with other values
"""
<<<<<<< HEAD
=======
from __future__ import absolute_import
import functools
>>>>>>> a7e5da12

import numpy

import nimble
from nimble.match import convertMatchToFunction
from nimble.match import anyValues
from nimble.exceptions import InvalidArgumentValue

def factory(match, fill, **kwarguments):
    """
    Return a function for modifying a point or feature.

    The returned function accepts a point or feature and returns the
    modified point or feature as a list.  The modifications occur to any
    value in the point or feature that return True for the ``match``
    parameter and the new value is determined based on the ``fill``
    parameter.

    Parameters
    ----------
    match : value or function
        * value - The value which should be filled if it occurs in the
          data.
        * function - Input a value and return True if that value should
          be filled. nimble offers common use-case functions in its
          match module.
    fill : value or function
        * value - The value which will replace any matching values.
        * function - Input a value and return the value which will
          replace the input value. Nimble offers common use-case
          functions in this module.
    kwarguments
        Collection of extra key:value argument pairs to pass to
        fill function.

    Returns
    -------
    function

    See Also
    --------
    nimble.match

    Examples
    --------
    Match a value and fill with a different value.

    >>> raw = [1, 'na', 3, 'na', 5]
    >>> data = nimble.createData('Matrix', raw)
    >>> transform = factory('na', 0)
    >>> transform(data)
    [1, 0, 3, 0, 5]

    Match using a function from nimble's match module and fill using
    another function in this module.

    >>> from nimble import match
    >>> raw = [1, 0, 3, 0, 5]
    >>> data = nimble.createData('Matrix', raw)
    >>> transform = factory(match.zero, backwardFill)
    >>> transform(data)
    [1.0, 3.0, 3.0, 5.0, 5.0]
    """
    match = convertMatchToFunction(match)
    if not hasattr(fill, '__call__'):
        value = fill
        # for consistency use numpy.nan for None and nans
        if value is None or value != value:
            value = numpy.nan
        fill = constant
        kwarguments['constantValue'] = value
    if kwarguments:
        @functools.wraps(fill)
        def fillFunction(vector):
            return fill(vector, match, **kwarguments)
    else:
        @functools.wraps(fill)
        def fillFunction(vector):
            return fill(vector, match)

    return fillFunction

def constant(vector, match, constantValue):
    """
    Fill matched values with a constant value

    Parameters
    ----------
    vector : nimble point or feature
        A nimble Base object containing one point or feature.
    match : value or function
        * value - The value which should be filled if it occurs in the
          data.
        * function - Input a value and return True if that value should
          be filled. Nimble offers common use-case functions in its
          match module.
    constantValue : value
        The value which will replace any matching values.

    Returns
    -------
    list
        The vector values with the ``constantValue`` replacing the
        ``match`` values.

    See Also
    --------
    nimble.match

    Examples
    --------
    Match a value.

    >>> raw = [1, 'na', 3, 'na', 5]
    >>> data = nimble.createData('Matrix', raw)
    >>> constant(data, 'na', 0)
    [1, 0, 3, 0, 5]

    Match using a function from nimble's match module.

    >>> from nimble import match
    >>> raw = [1, 0, 3, 0, 5]
    >>> data = nimble.createData('Matrix', raw)
    >>> constant(data, match.zero, 99)
    [1.0, 99, 3.0, 99, 5.0]
    """
    match = convertMatchToFunction(match)
    return [constantValue if match(val) else val for val in vector]

def mean(vector, match):
    """
    Fill matched values with the mean.

    The calculation of the mean will ignore any matched values, but all
    unmatched values must be numeric. If all the values are a match the
    mean cannot be calculated.

    Parameters
    ----------
    vector : nimble point or feature
        A nimble Base object containing one point or feature.
    match : value or function
        * value - The value which should be filled if it occurs in the
          data.
        * function - Input a value and return True if that value should
          be filled. Nimble offers common use-case functions in its
          match module.

    Returns
    -------
    list
        The vector values with the mean replacing the ``match`` values.

    See Also
    --------
    median, mode, nimble.match

    Examples
    --------
    Match a value.

    >>> raw = [1, 'na', 3, 'na', 5]
    >>> data = nimble.createData('Matrix', raw)
    >>> mean(data, 'na')
    [1, 3.0, 3, 3.0, 5]

    Match using a function from nimble's match module.

    >>> from nimble import match
    >>> raw = [6, 0, 2, 0, 4]
    >>> data = nimble.createData('Matrix', raw)
    >>> mean(data, match.zero)
    [6.0, 4.0, 2.0, 4.0, 4.0]
    """
    return statsBackend(vector, match, 'mean', nimble.calculate.mean)

def median(vector, match):
    """
    Fill matched values with the median.

    The calculation of the median will ignore any matched values, but
    all unmatched values must be numeric. If all the values are a match
    the median cannot be calculated.

    Parameters
    ----------
    vector : nimble point or feature
        A nimble Base object containing one point or feature.
    match : value or function
        * value - The value which should be filled if it occurs in the
          data.
        * function - Input a value and return True if that value should
          be filled. Nimble offers common use-case functions in its
          match module.

    Returns
    -------
    list
        The vector values with the median replacing the ``match``
        values.

    See Also
    --------
    mean, mode, nimble.match

    Examples
    --------
    Match a value.

    >>> raw = [1, 'na', 3, 'na', 5]
    >>> data = nimble.createData('Matrix', raw)
    >>> median(data, 'na')
    [1, 3.0, 3, 3.0, 5]

    Match using a function from nimble's match module.

    >>> from nimble import match
    >>> raw = [6, 0, 2, 0, 4]
    >>> data = nimble.createData('Matrix', raw)
    >>> median(data, match.zero)
    [6.0, 4.0, 2.0, 4.0, 4.0]
    """
    return statsBackend(vector, match, 'median', nimble.calculate.median)

def mode(vector, match):
    """
    Fill matched values with the mode.

    The calculation of the mode will ignore any matched values. If all
    the values are a match the mean cannot be calculated.

    Parameters
    ----------
    vector : nimble point or feature
        A nimble Base object containing one point or feature.
    match : value or function
        * value - The value which should be filled if it occurs in the
          data.
        * function - Input a value and return True if that value should
          be filled. Nimble offers common use-case functions in its
          match module.

    Returns
    -------
    list
        The vector values with the mode replacing the ``match`` values.

    See Also
    --------
    mean, median, nimble.match

    Examples
    --------
    Match a value.

    >>> raw = [1, 'na', 1, 'na', 5]
    >>> data = nimble.createData('Matrix', raw)
    >>> mode(data, 'na')
    [1, 1.0, 1, 1.0, 5]

    Match using a function from nimble's match module.

    >>> from nimble import match
    >>> raw = [6, 6, 2, 0, 0]
    >>> data = nimble.createData('Matrix', raw)
    >>> mode(data, match.zero)
    [6.0, 6.0, 2.0, 6.0, 6.0]
    """
    return statsBackend(vector, match, 'mode', nimble.calculate.mode)

def forwardFill(vector, match):
    """
    Fill matched values with the previous unmatched value.

    Each matching value will be filled with the first non-matching value
    occurring prior to the matched value. An exception will be raised if
    the first value is a match, since there is not a valid value to
    reference.

    Parameters
    ----------
    vector : nimble point or feature
       A nimble Base object containing one point or feature.
    match : value or function
        * value - The value which should be filled if it occurs in the
          data.
        * function - Input a value and return True if that value should
          be filled. Nimble offers common use-case functions in its
          match module.

    Returns
    -------
    list
        The vector values with the forward filled values replacing the
        ``match`` values.

    See Also
    --------
    backwardFill, nimble.match

    Examples
    --------
    Match a value.

    >>> raw = [1, 'na', 3, 'na', 5]
    >>> data = nimble.createData('Matrix', raw)
    >>> forwardFill(data, 'na')
    [1, 1, 3, 3, 5]

    Match using a function from nimble's match module.

    >>> from nimble import match
    >>> raw = [6, 0, 2, 0, 4]
    >>> data = nimble.createData('Matrix', raw)
    >>> forwardFill(data, match.zero)
    [6.0, 6.0, 2.0, 2.0, 4.0]
    """
    match = convertMatchToFunction(match)
    if match(vector[0]):
        msg = directionError('forward fill', vector, 'first')
        raise InvalidArgumentValue(msg)
    ret = []
    for val in vector:
        if match(val):
            ret.append(ret[-1])
        else:
            ret.append(val)
    return ret

def backwardFill(vector, match):
    """
    Fill matched values with the next unmatched value.

    Each matching value will be filled with the first non-matching value
    occurring after to the matched value. An exception will be raised if
    the last value is a match, since there is not a valid value to
    reference.

    Parameters
    ----------
    vector : nimble point or feature
        A nimble Base object containing one point or feature.
    match : value or function
        * value - The value which should be filled if it occurs in the
          data.
        * function - Input a value and return True if that value should
          be filled. Nimble offers common use-case functions in its
          match module.

    Returns
    -------
    list
        The vector values with the backward filled values replacing the
        ``match`` values.

    See Also
    --------
    forwardFill, nimble.match

    Examples
    --------
    Match a value.

    >>> raw = [1, 'na', 3, 'na', 5]
    >>> data = nimble.createData('Matrix', raw)
    >>> backwardFill(data, 'na')
    [1, 3, 3, 5, 5]

    Match using a function from nimble's match module.

    >>> from nimble import match
    >>> raw = [6, 0, 2, 0, 4]
    >>> data = nimble.createData('Matrix', raw)
    >>> backwardFill(data, match.zero)
    [6.0, 2.0, 2.0, 4.0, 4.0]
    """
    match = convertMatchToFunction(match)
    if match(vector[-1]):
        msg = directionError('backward fill', vector, 'last')
        raise InvalidArgumentValue(msg)
    ret = numpy.empty_like(vector, dtype=numpy.object_)
    numValues = len(vector)
    for i, val in enumerate(reversed(vector)):
        idx = numValues - i - 1
        if match(val):
            ret[idx] = ret[idx + 1]
        else:
            ret[idx] = val
    return ret.tolist()

def interpolate(vector, match, **kwarguments):
    """
    Fill matched values with the interpolated value

    The fill value is determined by the piecewise linear interpolant
    returned by numpy.interp. By default, the unmatched values will be
    used as the discrete data points, but additional arguments for
    numpy.interp can be passed as keyword arguments.

    Parameters
    ----------
    vector : nimble point or feature
        A nimble Base object containing one point or feature.
    match : value or function
        * value - The value which should be filled if it occurs in the
          data.
        * function - Input a value and return True if that value should
          be filled. Nimble offers common use-case functions in its
          match module.
    kwarguments
        Collection of extra key:value argument pairs to pass to
        numpy.interp.

    Returns
    -------
    list
        The vector values with the interpolated values replacing the
        ``match`` values.

    See Also
    --------
    nimble.match, numpy.interp

    Examples
    --------
    Match a value.

    >>> raw = [1, 'na', 3, 'na', 5]
    >>> data = nimble.createData('Matrix', raw)
    >>> interpolate(data, 'na')
    [1, 2.0, 3, 4.0, 5]

    Match using a function from nimble's match module.

    >>> from nimble import match
    >>> raw = [6, 0, 4, 0, 2]
    >>> data = nimble.createData('Matrix', raw)
    >>> interpolate(data, match.zero)
    [6.0, 5.0, 4.0, 3.0, 2.0]
    """
    match = convertMatchToFunction(match)
    if 'x' in kwarguments:
        msg = "'x' is a disallowed keyword argument because it is "
        msg += "determined by the data in the vector."
        raise TypeError(msg)
    matchedLoc = [i for i, val in enumerate(vector) if match(val)]
    kwarguments['x'] = matchedLoc
    if 'xp' not in kwarguments:
        unmatchedLoc = [i for i, val in enumerate(vector) if not match(val)]
        kwarguments['xp'] = unmatchedLoc
    if 'fp' not in kwarguments:
        unmatchedVals = [val for i, val in enumerate(vector) if not match(val)]
        kwarguments['fp'] = unmatchedVals

    tmpV = numpy.interp(**kwarguments)

    ret = []
    j = 0
    for i, val in enumerate(vector):
        if i in matchedLoc:
            ret.append(tmpV[j])
            j += 1
        else:
            ret.append(val)
    return ret

def kNeighborsRegressor(data, match, **kwarguments):
    """
    Fill matched values with value from skl.kNeighborsRegressor

    The k nearest neighbors are determined by analyzing all points with
    the same unmatched features as the point with missing data. The
    values for the matched feature at those k points are averaged to
    fill the matched value. By default, k=5. This and other parameters
    for skl.kNeighborsRegressor can be adjusted using keyword arguments.

    Parameters
    ----------
    data : nimble point or feature
        A nimble Base object containing the data.
    match : value or function
        * value - The value which should be filled if it occurs in the
          data.
        * function - Input a value and return True if that value should
          be filled. Nimble offers common use-case functions in its
          match module.
    kwarguments
        Collection of extra key:value argument pairs to pass to
        skl.kNeighborsRegressor.

    Returns
    -------
    list
        The vector values with the kNeighborsRegressor values replacing
        the ``match`` values.

    See Also
    --------
    nimble.match

    Examples
    --------
    >>> raw = [[1, 1, 1],
    ...        [1, 1, 1],
    ...        [1, 1, 'na'],
    ...        [2, 2, 2],
    ...        ['na', 2, 2]]
    >>> data = nimble.createData('Matrix', raw)
    >>> kNeighborsRegressor(data, 'na', arguments={'n_neighbors': 3})
    Matrix(
        [[  1   1   1  ]
         [  1   1   1  ]
         [  1   1 1.333]
         [  2   2   2  ]
         [1.333 2   2  ]]
        )
    """
    return kNeighborsBackend("skl.KNeighborsRegressor", data, match,
                             **kwarguments)

def kNeighborsClassifier(data, match, **kwarguments):
    """
    Fill matched values with value from skl.kNeighborsClassifier

    The k nearest neighbors are determined by analyzing all points with
    the same unmatched features as the point with missing data. The
    values for the matched feature at those k points are averaged to
    fill the matched value. By default, k=5. This and other parameters
    for skl.kNeighborsClassifier can be adjusted using ``arguments``.

    Parameters
    ----------
    data : nimble point or feature
        A nimble Base object containing the data.
    match : value or function
        * value - The value which should be filled if it occurs in the
          data.
        * function - Input a value and return True if that value should
          be filled. Nimble offers common use-case functions in its
          match module.
    kwarguments
        Collection of extra key:value argument pairs to pass to
        skl.kNeighborsClassifier.

    Returns
    -------
    list
        The vector values with the kNeighborsClassifier values replacing
        the ``match`` values.

    See Also
    --------
    nimble.match

    Examples
    --------
    >>> raw = [[1, 1, 1],
    ...        [1, 1, 1],
    ...        [1, 1, 'na'],
    ...        [2, 2, 2],
    ...        ['na', 2, 2]]
    >>> data = nimble.createData('Matrix', raw)
    >>> kNeighborsClassifier(data, 'na', arguments={'n_neighbors': 3})
    Matrix(
        [[  1   1   1  ]
         [  1   1   1  ]
         [  1   1 1.000]
         [  2   2   2  ]
         [1.000 2   2  ]]
        )
    """
    return kNeighborsBackend("skl.KNeighborsClassifier", data, match,
                             **kwarguments)

############
# Backends #
############

def kNeighborsBackend(method, data, match, **kwarguments):
    """
    Backend for filling using skl kNeighbors functions.
    """
    match = convertMatchToFunction(match)
    tmpDict = {}#store idx, col and values for matching values
    for pID, pt in enumerate(data.points):
        # find matching values in the point
        if anyValues(match)(pt):
            notMatchFts = []
            matchFts = []
            for idx, val in enumerate(pt):
                if match(val):
                    matchFts.append(idx)
                else:
                    notMatchFts.append(idx)
            predictData = data[pID, notMatchFts]

            # make prediction for each feature in the point with matching value
            for fID in matchFts:
                # training data includes not matching features and this feature
                notMatchFts.append(fID)
                trainingData = data[:, notMatchFts]
                # training data includes only points that have valid data at
                # each feature this will also remove the point we are
                # evaluating from the training data
                trainingData.points.delete(anyValues(match), useLog=False)
                pred = nimble.trainAndApply(method, trainingData, -1, predictData,
                                            useLog=False, **kwarguments)
                pred = pred[0]
                tmpDict[pID, fID] = pred
                # remove this feature so next prediction will not include it
                del notMatchFts[-1]

    def transform(value, i, j):
        try:
            return tmpDict[(i, j)]
        except KeyError:
            return value

    data.elements.transform(transform, useLog=False)

    return data

def statsBackend(vector, match, funcString, statisticsFunction):
    """
    Backend for filling with a statistics function from nimble.calculate.
    """
    match = convertMatchToFunction(match)
    unmatched = [val for val in vector if not match(val)]
    if len(unmatched) == len(vector):
        return list(vector)
    if not unmatched:
        msg = statsExceptionNoMatches(funcString, vector)
        raise InvalidArgumentValue(msg)
    unmatched = nimble.createData('List', unmatched, useLog=False)
    stat = statisticsFunction(unmatched)
    if stat is None:
        msg = statsExceptionInvalidInput(funcString, vector)
        raise InvalidArgumentValue(msg)

    return constant(vector, match, stat)

###########
# Helpers #
###########

def getAxis(vector):
    """
    Helper function to determine if the vector is a point or feature.
    """
    return 'point' if vector.points == 1 else 'feature'

def getNameAndIndex(axis, vector):
    """
    Helper function to find the name and index of the vector.
    """
    name = None
    index = 0
    if axis == 'point':
        if vector._pointNamesCreated():
            name = vector.points.getName(0)
        if isinstance(vector, nimble.data.BaseView):
            index = vector._pStart
    else:
        if vector._featureNamesCreated():
            name = vector.features.getName(0)
        if isinstance(vector, nimble.data.BaseView):
            index = vector._fStart

    return name, index

def getLocationMsg(name, index):
    """
    Helper function to format the error message with either a name or index.
    """
    if name is not None:
        location = "'{0}'".format(name)
    else:
        location = "at index '{0}'".format(index)

    return location

def errorMsgFormatter(msg, vector, **kwargs):
    """
    Generic function to format error messages.
    """
    axis = getAxis(vector)
    name, index = getNameAndIndex(axis, vector)
    location = getLocationMsg(name, index)

    return msg.format(axis=axis, location=location, **kwargs)

def statsExceptionNoMatches(funcString, vector):
    """
    Generic message when the statisitcs function recieves no values.
    """
    msg = "Cannot calculate {funcString}. The {funcString} is calculated "
    msg += "using only unmatched values. All values for the {axis} {location} "
    msg += "returned a match."

    return errorMsgFormatter(msg, vector, **{'funcString':funcString})

def statsExceptionInvalidInput(funcString, vector):
    """
    Generic message when statistics functions are given invalid data.
    """
    msg = "Cannot calculate {funcString}. The {axis} {location} "
    msg += "contains non-numeric values or is all NaN values"

    return errorMsgFormatter(msg, vector, **{'funcString':funcString})

def directionError(funcString, vector, target):
    """
    Generic message for directional fill with a matched inital value.
    """
    msg = "Unable to provide a {funcString} value for the {axis} {location} "
    msg += "because the {target} value is a match"

    return errorMsgFormatter(msg, vector, **{'funcString':funcString,
                                             'target':target})<|MERGE_RESOLUTION|>--- conflicted
+++ resolved
@@ -1,11 +1,7 @@
 """
 Variety of functions to replace values in data with other values
 """
-<<<<<<< HEAD
-=======
-from __future__ import absolute_import
 import functools
->>>>>>> a7e5da12
 
 import numpy
 
