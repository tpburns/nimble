"""
Interface to autoimpute package.
"""

import types
import logging

import nimble
from nimble.exceptions import InvalidArgumentValue
from nimble._utility import inheritDocstringsFactory
from .scikit_learn_interface import _SciKitLearnAPI
from ._interface_helpers import modifyImportPathAndImport
from ._interface_helpers import PythonSearcher
from ._interface_helpers import validInitParams

logging.getLogger('theano.configdefaults').setLevel(logging.ERROR)


@inheritDocstringsFactory(_SciKitLearnAPI)
class Autoimpute(_SciKitLearnAPI):
    """
    This class is an interface to autoimpute.

    Autoimpute follows the sci-kit learn api so this class inherits from
    our SciKitLearn interface so we do not need to define every method.
    """

    def __init__(self):
        """

        """
        self.autoimpute = modifyImportPathAndImport('autoimpute', 'autoimpute')

        def isLearner(obj):
            try:
                # if object cannot be instantiated without additional
                # arguments, we cannot support it at this time
                _ = obj()
            except TypeError:
                return False
            # only support learners with a predict, transform,
            # fit_predict or fit_transform, all have fit attribute
            hasPred = hasattr(obj, 'predict')
            hasTrans = hasattr(obj, 'transform')
            hasFitPred = hasattr(obj, 'fit_predict')
            hasFitTrans = hasattr(obj, 'fit_transform')

            return hasPred or hasTrans or hasFitPred or hasFitTrans

        self.randomParam = 'seed'

        self._searcher = PythonSearcher(self.autoimpute, isLearner, 1)

        super(Autoimpute, self).__init__()

    #######################################
    ### ABSTRACT METHOD IMPLEMENTATIONS ###
    #######################################

    def accessible(self):
        try:
            _ = modifyImportPathAndImport('autoimpute', 'autoimpute')
        except ImportError:
            return False
        return True

    @classmethod
    def getCanonicalName(cls):
        return 'autoimpute'

    @classmethod
    def isAlias(cls, name):
        return name.lower() == cls.getCanonicalName().lower()

    @classmethod
    def _installInstructions(cls):
        msg = """
To install autoimpute
---------------------
    Installation instructions for autoimpute can be found at:
    https://autoimpute.readthedocs.io/en/latest/user_guide/getting_started.html"""
        return msg

    def _listLearnersBackend(self):
        return self._searcher.allLearners()

    def learnerType(self, name):
        obj = self.findCallable(name)
        if issubclass(obj, self.autoimpute.imputations.BaseImputer):
            return 'transformation'
        if issubclass(obj, self.autoimpute.analysis.MiBaseRegressor):
            if 'LogisticRegression' in name:
                return 'classification'
            return 'regression'

        return 'UNKNOWN'

    def _findCallableBackend(self, name):
        return self._searcher.findInPackage(None, name)

    def _inputTransformation(self, learnerName, trainX, trainY, testX,
                             arguments, customDict):

        def dtypeConvert(df):
            for idx, ser in df.iteritems():
                try:
                    df.loc[:, idx] = ser.astype(float)
                except ValueError:
                    pass

        if trainX is not None:
            customDict['match'] = trainX.getTypeString()
            trainX = trainX.copy(to='pandasdataframe')
            dtypeConvert(trainX)

        if trainY is not None:
            trainY = trainY.copy(to='pandasdataframe')
            dtypeConvert(trainY)
            # trainY columns cannot be same as trainX in autoimpute
            if (trainX is not None
                    and any(col in trainX.columns for col in trainY.columns)):
                yCols = [str(col) + '_trainY_' for col in trainY.columns]
                trainY.columns = yCols

        if testX is not None:
            testX = testX.copy(to='pandasdataframe')
            dtypeConvert(testX)

        instantiatedArgs = {}
        for arg, val in arguments.items():
            if isinstance(val, nimble.Init):
                val = self._argumentInit(val)
            instantiatedArgs[arg] = val

        return (trainX, trainY, testX, instantiatedArgs)


    def _outputTransformation(self, learnerName, outputValue,
                              transformedInputs, outputType, outputFormat,
                              customDict):
        # MultipleImputer outputs a generator of predicted dataframes
        # we will average the predictions together for our final fill values
        if isinstance(outputValue, (list, types.GeneratorType)):
            finalDF = None
            for i, df in outputValue:
                if finalDF is None:
                    finalDF = df
                else:
                    finalDF += df
            outputValue = finalDF / i

        # In the case of prediction we are given a row vector,
        # yet we want a column vector
        if outputFormat == "label" and len(outputValue.shape) == 1:
            outputValue = outputValue.reshape(len(outputValue), 1)

        # TODO correct
        outputType = 'Matrix'
        if outputType == 'match':
            outputType = customDict['match']
        return nimble.data(outputType, outputValue, useLog=False)

<<<<<<< HEAD

    def _initLearner(self, learnerName, trainX, trainY, arguments):
=======
    def _initLearner(self, learnerName, trainX, trainY, arguments, randomSeed):
>>>>>>> 55e72f21
        initNames = self._paramQuery('__init__', learnerName, ['self'])[0]
        initParams = validInitParams(initNames, arguments, randomSeed,
                                     self.randomParam)
        defaults = self.getLearnerDefaultValues(learnerName)[0]
        learner = self.findCallable(learnerName)(**initParams)

        # need to enforce strategy as a required parameter for the imputer
        if (isinstance(learner, self.autoimpute.imputations.BaseImputer)
                and 'strategy' not in initParams):
            strategies = list(learner.strategies.keys())
            msg = "Due to the level of complexity of {learnerName}'s default "
            msg += "arguments, nimble requires the 'strategy' argument. "
            msg += "The options for strategy are {strategies}"
            msg = msg.format(learnerName=learnerName, strategies=strategies)
            raise InvalidArgumentValue(msg)
        # for regressors, also need to check that MultipleImputer strategy is
        # defined if the user did not provide a MultipleImputer directly
        if (isinstance(learner, self.autoimpute.analysis.MiBaseRegressor)
                and ('mi' not in initParams or initParams['mi'] is None)
                and ('mi_kwgs' not in initParams
                     or 'strategy' not in initParams['mi_kwgs'])):
            strategies = list(learner.mi.strategies.keys())
            msg = "Due to the level of complexity of {learnerName}'s "
            msg += "default arguments, nimble requires the MultipleImputer "
            msg += "strategy argument. This can be accomplished 1) by "
            msg += "providing a dictionary with a 'strategy' key as the "
            msg += "'mi_kwgs' argument or 2) providing a MultipleImputer "
            msg += "as the 'mi' argument using nimble.Init('MultipleImputer', "
            msg += "strategy=...). The options for strategy are {strategies}"
            msg = msg.format(learnerName=learnerName, strategies=strategies)
            raise InvalidArgumentValue(msg)

        return learner

    def _fitLearner(self, learner, learnerName, trainX, trainY, arguments):
        # autoimpute validation fails if all fit arguments are passed via
        # **kwargs, so need to pack required arguments separately
        fitNames = self._paramQuery('fit', learnerName, ['self'])
        allFitNames = fitNames[0]
        defaultIdx = len(allFitNames) - len(fitNames[1])
        fitArgs = []
        fitKwargs = {}
        for i, name in enumerate(allFitNames):
            if name.lower() == 'x':
                value = trainX
            elif name.lower() == 'y':
                value = trainY
            elif name in arguments:
                value = arguments[name]
            else:
                continue
            if i < defaultIdx:
                fitArgs.append(value)
            else:
                fitKwargs[name] = value

        try:
            learner.fit(*fitArgs, **fitKwargs)
        except ValueError as ve:
            raise InvalidArgumentValue(str(ve))

    def version(self):
        return self.autoimpute.__version__

    def _argumentInit(self, toInit):
        # override universal method to require strategy param for imputers
        initObj = super(Autoimpute, self)._argumentInit(toInit)
        if 'Imputer' in toInit.name and 'strategy' not in toInit.kwargs:
            strategies = list(initObj.strategies.keys())
            msg = "Due to the complexity of the default arguments, nimble "
            msg += "does not allow {name} to be instantiated without "
            msg += "specifying the 'strategy' keyword argument. The options "
            msg += "for strategy are {strategies}"
            msg = msg.format(name=toInit.name, strategies=strategies)
            raise InvalidArgumentValue(msg)
        return initObj<|MERGE_RESOLUTION|>--- conflicted
+++ resolved
@@ -160,12 +160,7 @@
             outputType = customDict['match']
         return nimble.data(outputType, outputValue, useLog=False)
 
-<<<<<<< HEAD
-
-    def _initLearner(self, learnerName, trainX, trainY, arguments):
-=======
     def _initLearner(self, learnerName, trainX, trainY, arguments, randomSeed):
->>>>>>> 55e72f21
         initNames = self._paramQuery('__init__', learnerName, ['self'])[0]
         initParams = validInitParams(initNames, arguments, randomSeed,
                                      self.randomParam)
