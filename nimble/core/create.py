--- conflicted
+++ resolved
@@ -81,7 +81,6 @@
           and the names for each feature must be unique. As a list, the
           index of the name will define the feature index. As a dict,
           the value mapped to each name will define the feature index.
-<<<<<<< HEAD
     convertToType : type, dict, list, None
         A one-time conversion of features to the provided type or types.
         By default, object types within ``source`` are not modified,
@@ -93,8 +92,6 @@
         dict will remain as-is. A list must provide a type or None for
         each feature. Note: The setting of types only applies during the
         creation process, object methods will modify types if necessary.
-=======
->>>>>>> b3cb6543
     name : str
         When not None, this value is set as the name attribute of the
         returned object.
@@ -254,17 +251,11 @@
     # input is an open file or a path to a file
     elif isinstance(source, str) or looksFileLike(source):
         ret = createDataFromFile(
-<<<<<<< HEAD
             returnType=returnType, source=source, pointNames=pointNames,
-            featureNames=featureNames, name=name, keepPoints=keepPoints,
-            keepFeatures=keepFeatures, convertToType=convertToType,
-=======
-            returnType=returnType, data=source, pointNames=pointNames,
             featureNames=featureNames, name=name, convertToType=convertToType,
             keepPoints=keepPoints, keepFeatures=keepFeatures,
             treatAsMissing=treatAsMissing,
             replaceMissingWith=replaceMissingWith,
->>>>>>> b3cb6543
             ignoreNonNumericalFeatures=ignoreNonNumericalFeatures,
             inputSeparator=inputSeparator)
     # no other allowed inputs
