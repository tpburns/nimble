--- conflicted
+++ resolved
@@ -2339,14 +2339,8 @@
 
     def _show(self, description=None, includeObjectName=True,
               maxWidth='automatic', maxHeight='automatic', sigDigits=3,
-<<<<<<< HEAD
-              maxColumnWidth=19, indent='', quoteNames=True, includePointNames=True, 
-              includeFeatureNames=True):
-
-=======
               maxColumnWidth='automatic', indent='', quoteNames=True):
-        
->>>>>>> 0c355806
+
         # Check if we're in IPython / a Notebook
         if IPython.nimbleAccessible():
             # even if IPython is accessible, it's only operational if
@@ -2411,12 +2405,7 @@
 
     def show(self, description=None, includeObjectName=True,
              maxWidth='automatic', maxHeight='automatic', sigDigits=3,
-<<<<<<< HEAD
-             maxColumnWidth=19, includePointNames=True, includeFeatureNames=True,
-             quoteNames=True):
-=======
              maxColumnWidth='automatic'):
->>>>>>> 0c355806
         """
         A printed representation of the data.
 
