"""
Anchors the hierarchy of data representation types, providing stubs and
common functions.
"""

# TODO conversions
# TODO who sorts inputs to derived implementations?

import sys
import math
import numbers
import itertools
import os.path
from abc import ABC, abstractmethod
from contextlib import contextmanager
import shutil
import re

import numpy as np

import nimble
from nimble import match
from nimble.exceptions import InvalidArgumentType, InvalidArgumentValue
from nimble.exceptions import ImproperObjectAction, PackageException
from nimble.exceptions import InvalidArgumentValueCombination
from nimble.core.logger import handleLogging, LogID
from nimble.match import QueryString
from nimble._utility import cloudpickle, h5py, plt
from nimble._utility import isDatetime
from nimble._utility import tableString, prettyListString, quoteStrings
from .stretch import Stretch
from ._dataHelpers import formatIfNeeded
from ._dataHelpers import constructIndicesList
from ._dataHelpers import createListOfDict, createDictOfList
from ._dataHelpers import createDataNoValidation
from ._dataHelpers import csvCommaFormat
from ._dataHelpers import validateElementFunction, wrapMatchFunctionFactory
from ._dataHelpers import ElementIterator1D
from ._dataHelpers import limitedTo2D
from ._dataHelpers import arrangeFinalTable
from ._dataHelpers import inconsistentNames, equalNames
from ._dataHelpers import validateRangeOrder
from ._dataHelpers import pyplotRequired, plotOutput, plotFigureHandling
from ._dataHelpers import plotUpdateAxisLimits, plotAxisLimits
from ._dataHelpers import plotAxisLabels, plotXTickLabels
from ._dataHelpers import plotConfidenceIntervalMeanAndError, plotErrorBars
from ._dataHelpers import plotSingleBarChart, plotMultiBarChart
from ._dataHelpers import looksNumeric, checkNumeric
from ._dataHelpers import mergeNames, mergeNonDefaultNames
from ._dataHelpers import binaryOpNamePathMerge
from ._dataHelpers import indicesSplit
from ._dataHelpers import prepLog

def to2args(f):
    """
    This function is for __pow__. In cython, __pow__ must have 3
    arguments and default can't be used there so this function is used
    to convert a function with 3 arguments to a function with 2
    arguments when it is used in python environment.
    """
    def tmpF(x, y):
        return f(x, y, None)
    return tmpF

def hashCodeFunc(elementValue, pointNum, featureNum):
    """
    Generate hash code.
    """
    return ((math.sin(pointNum) + math.cos(featureNum)) / 2.0) * elementValue

class Base(ABC):
    """
    The base class for all nimble data objects.

    All data types inherit their functionality from this object, then
    apply their own implementations of its methods (when necessary).
    Methods in this object apply to the entire object or its elements
    and its ``points`` and ``features`` attributes provide addtional
    methods that apply point-by-point and feature-by-feature,
    respectively.
    """
    # comments below for Sphinx docstring
    #: Identifier for this object within the log.
    #:
    #: An identifier unique within the current logging session is generated
    #: when the logID attribute is first accessed. Each ``logID`` string begins
    #: with "NIMBLE\_" and is followed an integer value. The integer values
    #: start at 0 and increment by 1. Assuming logging is enabled, this occurs
    #: when the object is created whenever possible, otherwise it will be
    #: generated when the first loggable method is called or triggered by user
    #: access. Note: User access can generate ``logID`` values that do not
    #: appear in the log, otherwise searching for the ``logID`` text in the log
    #: will locate all logged usages of this object.
    #:
    #: Examples
    #: --------
    #: >>> noName = nimble.data([])
    #: >>> noName.name
    #: >>> noName.logID
    #: '_NIMBLE_0_'
    #: >>> withName = nimble.data([], name='data')
    #: >>> withName.name
    #: 'data'
    #: >>> withName.logID
    #: '_NIMBLE_1_'
    logID = LogID('NIMBLE')

    def __init__(self, shape, pointNames=None, featureNames=None, name=None,
                 paths=(None, None), **kwds):
        """
        Class defining important data manipulation operations.

        Specifically, this includes setting the object name, shape,
        originating paths for the data, and sets the point and feature
        axis objects. Note: this method (as should all other __init__
        methods in this hierarchy) makes use of super().

        Parameters
        ----------
        pointNames : iterable, dict
            A list of point names in the order they appear in the data
            or a dictionary mapping names to indices. None is given if
            default names are desired.
        featureNames : iterable, dict
            A list of feature names in the order they appear in the data
            or a dictionary mapping names to indices. None is given if
            default names are desired.
        name : str
            The name to be associated with this object.
        paths : tuple
            The first entry is taken to be the string representing the
            absolute path to the source file of the data and the second
            entry is taken to be the relative path. Both may be None if
            these values are to be unspecified.
        kwds
            Potentially full of arguments further up the class
            hierarchy, as following best practices for use of super().
            Note, however, that this class is the root of the object
            hierarchy as statically defined.
        """
        self._dims = list(shape)
        self._name = name

        self._points = self._getPoints(pointNames)
        self._features = self._getFeatures(featureNames)

        # Set up paths
        if paths[0] is not None and not isinstance(paths[0], str):
            msg = "paths[0] must be None, an absolute path or web link to "
            msg += "the file from which the data originates"
            raise InvalidArgumentType(msg)
        if (paths[0] is not None
                and not os.path.isabs(paths[0])
                and not paths[0].startswith('http')):
            raise InvalidArgumentValue("paths[0] must be an absolute path")
        self._absPath = paths[0]

        if paths[1] is not None and not isinstance(paths[1], str):
            msg = "paths[1] must be None or a relative path to the file from "
            msg += "which the data originates"
            raise InvalidArgumentType(msg)
        self._relPath = paths[1]

        # call for safety
        super().__init__(**kwds)

    #######################
    # Property Attributes #
    #######################

    @property
    def shape(self):
        """
        The number of points and features in the object.

        Return is a tuple in the format (# of points, # of features).

        See Also
        --------
        dimensions, Points, Features
        """
        if len(self._dims) > 2:
            return self._dims[0], np.prod(self._dims[1:])
        return self._dims[0], self._dims[1]

    @property
    def dimensions(self):
        """
        The true dimensions of this object.

        See Also
        --------
        shape, flatten, unflatten
        """
        return tuple(self._dims)

    @property
    def points(self):
        """
        An object handling functions manipulating data by points.

        A point is an abstract slice containing data elements within
        some shared context. In a concrete sense, points can be thought
        of as the data rows but a row can be organized in many ways. To
        optimize for machine learning, each row should be modified to
        meet the definition of a point.

        This attribute is an object that can be used to iterate over the
        points (rows) and contains methods that operate over the data in
        this object point-by-point.

        See Also
        --------
        Points, features

        Examples
        --------
        >>> lst = [[1, 2, 3, 4], [5, 6, 7, 8], [0, 0, 0, 0]]
        >>> X = nimble.data(lst)
        >>> len(X.points)
        3
        >>> X.points.permute([2, 1, 0])
        >>> X
        <Matrix 3pt x 4ft
             0 1 2 3
           ┌────────
         0 │ 0 0 0 0
         1 │ 5 6 7 8
         2 │ 1 2 3 4
        >

        Keywords
        --------
        rows, index, data points, instances, observations, values,
        iterate, iterrows
        """
        return self._points

    @property
    def features(self):
        """
        An object handling functions manipulating data by features.

        A feature is an abstract slice of all data elements of the same
        kind across different contexts. In a concrete sense, features
        can be thought of as the data columns but a column can be
        organized in many ways. To optimize for machine learning, each
        column should be modified to meet the definition of a feature.

        This attribute is an object that can be used to iterate over the
        features (columns) and contains methods that operate over the
        data in this object feature-by-feature.

        See Also
        --------
        Features, points

        Examples
        --------
        >>> lst = [[1, 2, 3, 4], [5, 6, 7, 8], [0, 0, 0, 0]]
        >>> X = nimble.data(lst)
        >>> len(X.features)
        4
        >>> X.features.permute([3, 2, 1, 0])
        >>> X
        <Matrix 3pt x 4ft
             0 1 2 3
           ┌────────
         0 │ 4 3 2 1
         1 │ 8 7 6 5
         2 │ 0 0 0 0
        >

        Keywords
        --------
        columns, variables, dimensions, attributes, predictors, iterate,
        iteritems
        """
        return self._features

    @property
    def name(self):
        """
        A name to be displayed when printing or logging this object.
        """
        return self._name

    @name.setter
    def name(self, value):
        if value is not None:
            if not isinstance(value, str):
                msg = "The name of an object may only be a string or None"
                raise InvalidArgumentType(msg)
            if re.search(r'\s', value):
                msg = "Names are not permitted to have whitespace"
                raise InvalidArgumentValue(msg)
        self._name = value

    @property
    def absolutePath(self):
        """
        The path to the file this data originated from in absolute form.

        See Also
        --------
        relativePath

        Keywords
        --------
        file, location
        """
        return self._absPath

    @property
    def relativePath(self):
        """
        The path to the file this data originated from in relative form.

        See Also
        --------
        absolutePath

        Keywords
        --------
        file, location
        """
        return self._relPath

    @property
    def path(self):
        """
        The path to the file this data originated from.

        See Also
        --------
        absolutePath, relativePath
        """
        return self.absolutePath

    @contextmanager
    def _treatAs2D(self):
        """
        This can be applied when dimensionality does not affect an
        operation, but an method call within the operation is blocked
        when the data has more than two dimensions due to the ambiguity
        in the definition of elements.
        """
        if len(self._dims) > 2:
            savedShape = self._dims
            self._dims = [len(self.points), len(self.features)]
            try:
                yield self
            finally:
                self._dims = savedShape
        else:
            yield self

    ########################
    # Low Level Operations #
    ########################
    @limitedTo2D
    def __len__(self):
        # ordered such that the larger axis is always printed, even
        # if they are both in the range [0,1]
        if len(self.points) == 0 or len(self.features) == 0:
            return 0
        if len(self.points) == 1:
            return len(self.features)
        if len(self.features) == 1:
            return len(self.points)

        msg = "len() is undefined when the number of points ("
        msg += str(len(self.points))
        msg += ") and the number of features ("
        msg += str(len(self.features))
        msg += ") are both greater than 1"
        raise ImproperObjectAction(msg)

    @limitedTo2D
    def __iter__(self):
        if len(self.points) in [0, 1] or len(self.features) in [0, 1]:
            return ElementIterator1D(self)

        msg = "Cannot iterate over two-dimensional objects because the "
        msg = "iteration order is arbitrary. Try the iterateElements() method."
        raise ImproperObjectAction(msg)

    def __bool__(self):
        return self._dims[0] > 0 and self._dims[-1] > 0

    @limitedTo2D
    def iterateElements(self, order='point', only=None):
        """
        Iterate over each element in this object.

        Provide an iterator which returns elements in the designated
        ``order``. Optionally, the output of the iterator can be
        restricted to certain elements by the ``only`` function.

        Parameters
        ----------
        order : str
           'point' or 'feature' to indicate how the iterator will access
           the elements in this object.
        only : function, None
           If None, the default, all elements will be returned by the
           iterator. If a function, it must return True or False
           indicating whether the iterator should return the element.

        See Also
        --------
        Points, Features, nimble.match

        Examples
        --------
        >>> from nimble.match import nonZero, positive
        >>> lst = [[0, 1, 2], [-2, -1, 0]]
        >>> X = nimble.data(lst)
        >>> list(X.iterateElements(order='point'))
        [0, 1, 2, -2, -1, 0]
        >>> list(X.iterateElements(order='feature'))
        [0, -2, 1, -1, 2, 0]
        >>> list(X.iterateElements(order='point', only=nonZero))
        [1, 2, -2, -1]
        >>> list(X.iterateElements(order='feature', only=positive))
        [1, 2]

        Keywords
        --------
        loop, for, for each, iteration, while, all, values
        """
        if order not in ['point', 'feature']:
            msg = "order must be the string 'point' or 'feature'"
            if not isinstance(order, str):
                raise InvalidArgumentType(msg)
            raise InvalidArgumentValue(msg)
        if only is not None and not callable(only):
            raise InvalidArgumentType('if not None, only must be callable')
        return self._iterateElements_implementation(order, only)


    ###########################
    # Higher Order Operations #
    ###########################
    @limitedTo2D
    @prepLog
    def replaceFeatureWithBinaryFeatures(self, featureToReplace, *,
                                         useLog=None): # pylint: disable=unused-argument
        """
        Create binary features for each unique value in a feature.

        Modify this object so that the chosen feature is removed, and
        binary valued features are added, one for each unique value
        seen in the original feature.

        Parameters
        ----------
        featureToReplace : int or str
            The index or name of the feature being replaced.
        useLog : bool, None
            Local control for whether to send object creation to the
            logger. If None (default), use the value as specified in the
            "logger" "enabledByDefault" configuration option. If True,
            send to the logger regardless of the global option. If
            False, do **NOT** send to the logger, regardless of the
            global option.

        Returns
        -------
        list
            The new feature names after replacement.

        Examples
        --------
        >>> lst = [['a'], ['b'], ['c']]
        >>> X = nimble.data(lst, featureNames=['replace'])
        >>> replaced = X.replaceFeatureWithBinaryFeatures('replace')
        >>> replaced
        ['replace=a', 'replace=b', 'replace=c']
        >>> X
        <DataFrame 3pt x 3ft
             'replace=a' 'replace=b' 'replace=c'
           ┌────────────────────────────────────
         0 │    1.000       0.000       0.000
         1 │    0.000       1.000       0.000
         2 │    0.000       0.000       1.000
        >

        Keywords
        --------
        dummy, dummies, dummy variables, indicator, one-hot encoding,
        1 hot encoding, one hot encoding, onehot encoding, categories,
        category, split, nominal, categorical, get_dummies
        """
        if len(self.points) == 0:
            msg = "This action is impossible, the object has 0 points"
            raise ImproperObjectAction(msg)

        index = self.features.getIndex(featureToReplace)

        replace = self.features.extract([index], useLog=False)

        uniqueVals = replace.countUniqueElements().keys()
        uniqueIdx = {key: i for i, key in enumerate(uniqueVals)}

        binaryObj = replace._replaceFeatureWithBinaryFeatures_implementation(
            uniqueIdx)

        binaryObj.points.setNames(self.points._getNamesNoGeneration(),
                                  useLog=False)
        ftNames = []

        if replace.features._namesCreated():
            prefix = replace.features.getName(0) + "="
        else:
            prefix = str(index) + '='
        for val in uniqueVals:
            ftNames.append(prefix + str(val))
        binaryObj.features.setNames(ftNames, useLog=False)

        # must use append if the object is now feature empty
        if len(self.features) == 0:
            self.features.append(binaryObj, useLog=False)
        else:
            # insert data at same index of the original feature
            self.features.insert(index, binaryObj, useLog=False)

        return ftNames

    @limitedTo2D
    @prepLog
    def transformFeatureToIntegers(self, featureToConvert, *,
                                   useLog=None): # pylint: disable=unused-argument
        """
        Represent each unique value in a feature with a unique integer.

        Modify this object so that the chosen feature is removed and a
        new integer valued feature is added with values 0 to n-1, one
        for each of n unique values present in the original feature.

        Parameters
        ----------
        featureToConvert : int or str
            The index or name of the feature being replaced.
        useLog : bool, None
            Local control for whether to send object creation to the
            logger. If None (default), use the value as specified in the
            "logger" "enabledByDefault" configuration option. If True,
            send to the logger regardless of the global option. If
            False, do **NOT** send to the logger, regardless of the
            global option.

        Examples
        --------
        >>> lst = [[1, 'a', 1], [2, 'b', 2], [3, 'c', 3]]
        >>> featureNames = ['keep1', 'transform', 'keep2']
        >>> X = nimble.data(lst, featureNames=featureNames)
        >>> mapping = X.transformFeatureToIntegers('transform')
        >>> mapping
        {0: 'a', 1: 'b', 2: 'c'}
        >>> X
        <DataFrame 3pt x 3ft
             'keep1' 'transform' 'keep2'
           ┌────────────────────────────
         0 │    1         0         1
         1 │    2         1         2
         2 │    3         2         3
        >

        Keywords
        --------
        map, categories, nominal, categorical, ordinal, unencode
        """
        if len(self.points) == 0:
            msg = "This action is impossible, the object has 0 points"
            raise ImproperObjectAction(msg)

        ftIndex = self.features.getIndex(featureToConvert)

        mapping = {}
        def applyMap(ft):
            integerValue = 0
            mapped = []
            for val in ft:
                if val in mapping:
                    mapped.append(mapping[val])
                elif val == 0:
                    # will preserve zeros if present in the feature
                    # increment all values that occurred before this zero
                    for key in mapping:
                        mapping[key] += 1
                    mapped = [v + 1 for v in mapped]
                    integerValue += 1
                    mapping[0] = 0
                    mapped.append(0)
                else:
                    mapped.append(integerValue)
                    mapping[val] = integerValue
                    integerValue += 1

            return mapped

        self.features.transform(applyMap, features=ftIndex, useLog=False)

        return {v: k for k, v in mapping.items()}

    @limitedTo2D
    @prepLog
    def transformElements(self, toTransform, points=None, features=None,
                          preserveZeros=False, skipNoneReturnValues=False, *,
                          useLog=None): # pylint: disable=unused-argument
        """
        Modify each element using a function or mapping.

        Perform an inplace modification of the elements or subset of
        elements in this object.

        Parameters
        ----------
        toTransform : function, dict
            * function - in the form of toTransform(elementValue)
              or toTransform(elementValue, pointIndex, featureIndex)
            * dictionary -  map the current element [key] to the
              transformed element [value].
        points : identifier, list of identifiers
            May be a single point name or index, an iterable,
            container of point names and/or indices. None indicates
            application to all points.
        features : identifier, list of identifiers
            May be a single feature name or index, an iterable,
            container of feature names and/or indices. None indicates
            application to all features.
        preserveZeros : bool
            If True it does not apply toTransform to elements in the
            data that are 0, and that 0 is not modified.
        skipNoneReturnValues : bool
            If True, any time toTransform() returns None, the value
            originally in the data will remain unmodified.
        useLog : bool, None
            Local control for whether to send object creation to the
            logger. If None (default), use the value as specified in the
            "logger" "enabledByDefault" configuration option. If True,
            send to the logger regardless of the global option. If
            False, do **NOT** send to the logger, regardless of the
            global option.

        See Also
        --------
        calculateOnElements, Points.transform, Features.transform

        Examples
        --------
        Simple transformation to all elements.

        >>> X = nimble.ones(3, 3)
        >>> X.transformElements(lambda elem: elem + 1)
        >>> X
        <Matrix 3pt x 3ft
             0 1 2
           ┌──────
         0 │ 2 2 2
         1 │ 2 2 2
         2 │ 2 2 2
        >

        Transform while preserving zero values.

        >>> X = nimble.identity(3, returnType="Sparse")
        >>> X.transformElements(lambda elem: elem + 10,
        ...                     preserveZeros=True)
        >>> X
        <Sparse 3pt x 3ft
             0  1  2
           ┌─────────
         0 │ 11 0  0
         1 │ 0  11 0
         2 │ 0  0  11
        >

        Transforming a subset of points and features.

        >>> X = nimble.ones(4, 4, returnType="List")
        >>> X.transformElements(lambda elem: elem + 1, points=[0, 1],
        ...                     features=[0, 2])
        >>> X
        <List 4pt x 4ft
             0 1 2 3
           ┌────────
         0 │ 2 1 2 1
         1 │ 2 1 2 1
         2 │ 1 1 1 1
         3 │ 1 1 1 1
        >

        Transforming with None return values. With the ``addTenToEvens``
        function defined below, An even values will be return a value,
        while an odd value will return None. If ``skipNoneReturnValues``
        is False, the odd values will be replaced with None (or nan
        depending on the object type) if set to True the odd values will
        remain as is. Both cases are presented.

        >>> def addTenToEvens(elem):
        ...     if elem % 2 == 0:
        ...         return elem + 10
        ...     return None
        >>> lst = [[1, 2, 3],
        ...        [4, 5, 6],
        ...        [7, 8, 9]]
        >>> dontSkip = nimble.data(lst)
        >>> dontSkip.transformElements(addTenToEvens)
        >>> dontSkip
        <Matrix 3pt x 3ft
               0      1      2
           ┌─────────────────────
         0 │        12.000
         1 │ 14.000        16.000
         2 │        18.000
        >
        >>> skip = nimble.data(lst)
        >>> skip.transformElements(addTenToEvens,
        ...                        skipNoneReturnValues=True)
        >>> skip
        <Matrix 3pt x 3ft
             0  1  2
           ┌─────────
         0 │ 1  12 3
         1 │ 14 5  16
         2 │ 7  18 9
        >

        Keywords
        --------
        apply, map, change, modify, replace, transformation,
        recalculate, alter, applymap
        """
        if points is not None:
            points = constructIndicesList(self, 'point', points)
        if features is not None:
            features = constructIndicesList(self, 'feature', features)

        transformer = validateElementFunction(toTransform, preserveZeros,
                                              skipNoneReturnValues,
                                              'toTransform')

        self._transform_implementation(transformer, points, features)


    @limitedTo2D
    @prepLog
    def calculateOnElements(self, toCalculate, points=None, features=None,
                            preserveZeros=False, skipNoneReturnValues=False,
                            outputType=None, *,
                            useLog=None): # pylint: disable=unused-argument
        """
        Apply a calculation to each element.

        Return a new object with a function or mapping applied to each
        element in this object or subset of points and features in this
        object.

        Parameters
        ----------
        toCalculate : function, dict
            * function - in the form of toCalculate(elementValue)
              or toCalculate(elementValue, pointIndex, featureIndex)
            * dictionary -  map the current element [key] to the
              transformed element [value].
        points : point, list of points
            The subset of points to limit the calculation to. If None,
            the calculation will apply to all points.
        features : feature, list of features
            The subset of features to limit the calculation to. If None,
            the calculation will apply to all features.
        preserveZeros : bool
            Bypass calculation on zero values
        skipNoneReturnValues : bool
            Bypass values when ``toCalculate`` returns None. If False,
            the value None will replace the value if None is returned.
        outputType: nimble data type
            Return an object of the specified type. If None, the
            returned object will have the same type as the calling
            object.
        useLog : bool, None
            Local control for whether to send object creation to the
            logger. If None (default), use the value as specified in the
            "logger" "enabledByDefault" configuration option. If True,
            send to the logger regardless of the global option. If
            False, do **NOT** send to the logger, regardless of the
            global option.

        Returns
        -------
        nimble Base object

        See Also
        --------
        transformElements, Points.calculate, Features.calculate

        Examples
        --------
        Simple calculation on all elements.

        >>> X = nimble.ones(3, 3)
        >>> twos = X.calculateOnElements(lambda elem: elem + 1)
        >>> twos
        <Matrix 3pt x 3ft
             0 1 2
           ┌──────
         0 │ 2 2 2
         1 │ 2 2 2
         2 │ 2 2 2
        >

        Calculate while preserving zero values.

        >>> X = nimble.identity(3, returnType="Sparse")
        >>> addTen = X.calculateOnElements(lambda x: x + 10,
        ...                                preserveZeros=True)
        >>> addTen
        <Sparse 3pt x 3ft
             0  1  2
           ┌─────────
         0 │ 11 0  0
         1 │ 0  11 0
         2 │ 0  0  11
        >

        Calculate on a subset of points and features.

        >>> X = nimble.ones(4, 4, returnType="List")
        >>> calc = X.calculateOnElements(lambda elem: elem + 1,
        ...                              points=[0, 1],
        ...                              features=[0, 2])
        >>> calc
        <List 2pt x 2ft
             0 1
           ┌────
         0 │ 2 2
         1 │ 2 2
        >

        Calculating with None return values. With the ``addTenToEvens``
        function defined below, An even values will be return a value,
        while an odd value will return None. If ``skipNoneReturnValues``
        is False, the odd values will be replaced with None (or nan
        depending on the object type) if set to True the odd values will
        remain as is. Both cases are presented.

        >>> def addTenToEvens(elem):
        ...     if elem % 2 == 0:
        ...         return elem + 10
        ...     return None
        >>> lst = [[1, 2, 3],
        ...        [4, 5, 6],
        ...        [7, 8, 9]]
        >>> X = nimble.data(lst)
        >>> dontSkip = X.calculateOnElements(addTenToEvens)
        >>> dontSkip
        <Matrix 3pt x 3ft
             0  1  2
           ┌─────────
         0 │    12
         1 │ 14    16
         2 │    18
        >
        >>> skip = X.calculateOnElements(addTenToEvens,
        ...                              skipNoneReturnValues=True)
        >>> skip
        <Matrix 3pt x 3ft
             0  1  2
           ┌─────────
         0 │ 1  12 3
         1 │ 14 5  16
         2 │ 7  18 9
        >

        Keywords
        --------
        apply, map, mapping, compute, measure, statistics, stats,
        applymap
        """
        calculator = validateElementFunction(toCalculate, preserveZeros,
                                             skipNoneReturnValues,
                                             'toCalculate')

        ret = self._calculate_backend(calculator, points, features,
                                      preserveZeros, outputType)

        return ret

    @limitedTo2D
    @prepLog
    def matchingElements(self, toMatch, points=None, features=None, *,
                         useLog=None): # pylint: disable=unused-argument
        """
        Identify values meeting the provided criteria.

        Return a new object with True at every location found to be a
        match, otherwise False. Common matching functions can be found
        in nimble's match module.

        Parameters
        ----------
        toMatch: value, function, query
            * value - elements equal to the value return True
            * function - accepts an element as its only argument and
              returns a boolean value to indicate if the element is a
              match
            * query - string in the format 'OPERATOR VALUE' representing
              a function (i.e "< 10", "== yes", or "is missing"). See
              ``nimble.match.QueryString`` for string requirements.
        points : point, list of points
            The subset of points to limit the matching to. If None,
            the matching will apply to all points.
        features : feature, list of features
            The subset of features to limit the matching to. If None,
            the matching will apply to all features.
        useLog : bool, None
            Local control for whether to send object creation to the
            logger. If None (default), use the value as specified in the
            "logger" "enabledByDefault" configuration option. If True,
            send to the logger regardless of the global option. If
            False, do **NOT** send to the logger, regardless of the
            global option.

        Returns
        -------
        nimble Base object
            This object will only contain boolean values.

        See Also
        --------
        Points.matching, Features.matching, nimble.match, countElements

        Examples
        --------
        >>> from nimble import match
        >>> lst = [[1, -1, 1], [-3, 3, -3]]
        >>> X = nimble.data(lst)
        >>> isNegativeOne = X.matchingElements(-1)
        >>> isNegativeOne
        <Matrix 2pt x 3ft
               0     1     2
           ┌──────────────────
         0 │ False  True False
         1 │ False False False
        >

        >>> from nimble import match
        >>> lst = [[1, -1, None], [None, 3, -3]]
        >>> X = nimble.data(lst)
        >>> isMissing = X.matchingElements(match.missing)
        >>> isMissing
        <Matrix 2pt x 3ft
               0     1     2
           ┌──────────────────
         0 │ False False  True
         1 │  True False False
        >

        >>> from nimble import match
        >>> lst = [[1, -1, 1], [-3, 3, -3]]
        >>> X = nimble.data(lst)
        >>> isPositive = X.matchingElements(">0")
        >>> isPositive
        <Matrix 2pt x 3ft
               0     1     2
           ┌──────────────────
         0 │  True False  True
         1 │ False  True False
        >

        Keywords
        --------
        equivalent, identical, same, matches, equals, compare,
        comparison, same
        """
        matchArg = toMatch # preserve toMatch in original state for log
        if not callable(matchArg):
            try:
                func = QueryString(matchArg, elementQuery=True)
            except InvalidArgumentValue:
                # if not a query string, element must equal matchArg
                matchVal = matchArg
                func = lambda elem: elem == matchVal
            matchArg = func

        wrappedMatch = wrapMatchFunctionFactory(matchArg)

        ret = self._calculate_backend(wrappedMatch, points, features,
                                      allowBoolOutput=True)

        pnames = self.points._getNamesNoGeneration()
        if pnames is not None and points is not None:
            ptIdx = constructIndicesList(self, 'point', points)
            pnames = [pnames[i] for i in ptIdx]
        fnames = self.features._getNamesNoGeneration()
        if fnames is not None and features is not None:
            ftIdx = constructIndicesList(self, 'feature', features)
            fnames = [fnames[j] for j in ftIdx]
        ret.points.setNames(pnames, useLog=False)
        ret.features.setNames(fnames, useLog=False)

        return ret

    def _calculate_backend(self, calculator, points=None, features=None,
                           preserveZeros=False, outputType=None,
                           allowBoolOutput=False):
        if points is not None:
            points = constructIndicesList(self, 'point', points)
        if features is not None:
            features = constructIndicesList(self, 'feature', features)

        if outputType is not None:
            optType = outputType
        else:
            optType = self.getTypeString()
        # Use vectorized for functions with oneArg
        if calculator.oneArg:
            vectorized = np.vectorize(calculator)
            values = self._calculate_implementation(
                vectorized, points, features, preserveZeros)

        else:
            if not points:
                points = list(range(len(self.points)))
            if not features:
                features = list(range(len(self.features)))
            # if unable to vectorize, iterate over each point
            values = np.empty([len(points), len(features)])
            if allowBoolOutput:
                values = values.astype(np.bool_)
            pIdx = 0
            for i in points:
                fIdx = 0
                for j in features:
                    value = self[i, j]
                    currRet = calculator(value, i, j)
                    if (match.nonNumeric(currRet) and currRet is not None
                            and values.dtype != np.object_):
                        values = values.astype(np.object_)
                    values[pIdx, fIdx] = currRet
                    fIdx += 1
                pIdx += 1

        ret = nimble.data(values, returnType=optType, treatAsMissing=[None],
                          useLog=False)

        ret._absPath = self.absolutePath
        ret._relPath = self.relativePath

        return ret

    def _calculate_genericVectorized(self, function, points, features):
        # need points/features as arrays for indexing
        if points:
            points = np.array(points)
        else:
            points = np.array(range(len(self.points)))
        if features:
            features = np.array(features)
        else:
            features = np.array(range(len(self.features)))
        toCalculate = self.copy(to='numpyarray')
        # array with only desired points and features
        toCalculate = toCalculate[points[:, None], features]
        try:
            return function(toCalculate)
        except Exception: # pylint: disable=broad-except
            # change output type of vectorized function to object to handle
            # nonnumeric data
            function.otypes = [np.object_]
            return function(toCalculate)

    @limitedTo2D
    def countElements(self, condition):
        """
        The number of values which satisfy the condition.

        Parameters
        ----------
        condition : function, query
            * function - accepts an element as its only argument and
              returns a boolean value to indicate if the element should
              be counted
            * query - string in the format 'OPERATOR VALUE' representing
              a function (i.e "< 10", "== yes", or "is missing"). See
              ``nimble.match.QueryString`` for string requirements.

        Returns
        -------
        int

        See Also
        --------
        Points.count, Features.count, matchingElements, nimble.match

        Examples
        --------
        Using a python function.

        >>> def greaterThanZero(elem):
        ...     return elem > 0
        >>> X = nimble.identity(5)
        >>> numGreaterThanZero = X.countElements(greaterThanZero)
        >>> numGreaterThanZero
        5

        Using a string filter function.

        >>> numLessThanOne = X.countElements("<1")
        >>> numLessThanOne
        20

        Keywords
        --------
        number, counts, tally
        """
        if not hasattr(condition, '__call__'):
            try:
                condition = QueryString(condition, elementQuery=True)
            except InvalidArgumentValue as e:
                msg = 'condition can only be a function or string containing '
                msg += 'a comparison operator and a value'
                raise InvalidArgumentType(msg) from e

        ret = self.calculateOnElements(condition, outputType='Matrix',
                                       useLog=False)
        return int(np.sum(ret._data))

    @limitedTo2D
    def countUniqueElements(self, points=None, features=None):
        """
        Count of each unique value in the data.

        Parameters
        ----------
        points : identifier, list of identifiers
            May be None indicating application to all points, a single
            name or index or an iterable of points and/or indices.
        features : identifier, list of identifiers
            May be None indicating application to all features, a single
            name or index or an iterable of names and/or indices.

        Returns
        -------
        dict
            Each unique value as keys and the number of times that
            value occurs as values.

        See Also
        --------
        nimble.calculate.uniqueCount

        Examples
        --------
        Count for all elements.

        >>> X = nimble.identity(5)
        >>> unique = X.countUniqueElements()
        >>> unique
        {0: 20, 1: 5}

        Count for a subset of elements.

        >>> X = nimble.identity(5)
        >>> unique = X.countUniqueElements(points=0,
        ...                                   features=[0, 1, 2])
        >>> unique
        {0: 2, 1: 1}

        Keywords
        --------
        counts, tally, distinct, different, different
        """
        return self._countUnique_implementation(points, features)

    @limitedTo2D
    @prepLog
    def groupByFeature(self, by, countUniqueValueOnly=False, *,
                       useLog=None): # pylint: disable=unused-argument
        """
        Group data object by one or more features.

        Parameters
        ----------
        by : int, str or list
            * int - the index of the feature to group by
            * str - the name of the feature to group by
            * list - indices or names of features to group by
        countUniqueValueOnly : bool
            Return only the count of points in the group
        useLog : bool, None
            Local control for whether to send object creation to the
            logger. If None (default), use the value as specified in the
            "logger" "enabledByDefault" configuration option. If True,
            send to the logger regardless of the global option. If
            False, do **NOT** send to the logger, regardless of the
            global option.

        Returns
        -------
        dict
            Each unique feature (or group of features) to group by as
            keys. When ``countUniqueValueOnly`` is False,  the value at
            each key is a nimble object containing the ungrouped
            features of points within that group. When
            ``countUniqueValueOnly`` is True, the values are the number
            of points within that group.

        See Also
        --------
        plotFeatureAgainstFeature

        Examples
        --------
        >>> lst = [['ACC', 'Clemson', 15, 0],
        ...        ['SEC', 'Alabama', 14, 1],
        ...        ['Big 10', 'Ohio State', 13, 1],
        ...        ['Big 12', 'Oklahoma', 12, 2],
        ...        ['Independent', 'Notre Dame', 12, 1],
        ...        ['SEC', 'LSU', 10, 3],
        ...        ['SEC', 'Florida', 10, 3],
        ...        ['SEC', 'Georgia', 11, 3]]
        >>> ftNames = ['conference', 'team', 'wins', 'losses']
        >>> top10 = nimble.data(lst, featureNames=ftNames)
        >>> groupByLosses = top10.groupByFeature('losses')
        >>> list(groupByLosses.keys())
        [0, 1, 2, 3]
        >>> groupByLosses[1]
        <DataFrame 3pt x 3ft
             'conference'   'team'   'wins'
           ┌───────────────────────────────
         0 │     SEC       Alabama     14
         1 │    Big 10    Ohio State   13
         2 │ Independent  Notre Dame   12
        >
        >>> groupByLosses[3]
        <DataFrame 3pt x 3ft
             'conference'  'team' 'wins'
           ┌────────────────────────────
         0 │     SEC        LSU     10
         1 │     SEC      Florida   10
         2 │     SEC      Georgia   11
        >

        Keywords
        --------
        split, organize, categorize, groupby, variable, dimension,
        attribute, predictor
        """
        # Numbers coming from a float dtyped object that are equivalent to
        # ints are assumed to be int valued labels, and formatted as such.
        def prettyKey(val):
            if isinstance(val, str):
                return val
            if isinstance(val, numbers.Number):
                iVal = int(val)
                return iVal if iVal == val else val
            return val

        def findKey1(point, by):#if by is a string or int
            return prettyKey(point[by])

        def findKey2(point, by):#if by is a list of string or a list of int
            return tuple(prettyKey(point[i]) for i in by)

        #if by is a list, then use findKey2; o.w. use findKey1
        if isinstance(by, (str, numbers.Number)):
            findKey = findKey1
        else:
            findKey = findKey2

        res = {}
        if countUniqueValueOnly:
            for point in self.points:
                k = findKey(point, by)
                if k not in res:
                    res[k] = 1
                else:
                    res[k] += 1
        else:
            for point in self.points:
                k = findKey(point, by)
                if k not in res:
                    res[k] = point.copy()
                else:
                    res[k].points.append(point.copy(), useLog=False)

            for obj in res.values():
                obj.features.delete(by, useLog=False)

        return res

    @limitedTo2D
    def hashCode(self):
        """
        Returns a hash for this matrix.

        The hash is a number x in the range 0 <= x < 1 billion that
        should almost always change when the values of the matrix are
        changed by a substantive amount.

        Returns
        -------
        int

        Keywords
        --------
        id, identifier, unique, number, hash function
        """
        if len(self.points) == 0 or len(self.features) == 0:
            return 0
        valueObj = self.calculateOnElements(hashCodeFunc, preserveZeros=True,
                                            outputType='Matrix', useLog=False)
        valueList = valueObj.copy(to="python list")
        avg = (sum(itertools.chain.from_iterable(valueList))
               / float(len(self.points) * len(self.features)))
        bigNum = 1000000000
        #this should return an integer x in the range 0<= x < 1 billion
        return int(int(round(bigNum * avg)) % bigNum)

    def isApproximatelyEqual(self, other):
        """
        Determine if the data in both objects is likely the same.

        If it returns False, this object and the ``other`` object
        definitely do not store equivalent data. If it returns True,
        they likely store equivalent data but it is not possible to be
        absolutely sure. Note that only the actual data stored is
        considered, it doesn't matter whether the data matrix objects
        passed are of the same type (Matrix, Sparse, etc.)

        Parameters
        ----------
        other : nimble Base object
            The object with which to compare approximate equality with
            this object.

        Returns
        -------
        bool
            True if approximately equal, else False.

        See Also
        --------
        isIdentical

        Keywords
        --------
        equivalent, matches, equals, compare, comparison, same, similar
        """
        #first check to make sure they have the same dimensions
        if self._dims != other._dims:
            return False
        #now check if the hashes of each matrix are the same

        with self._treatAs2D():
            with other._treatAs2D():
                return self.hashCode() == other.hashCode()

    @prepLog
    def trainAndTestSets(self, testFraction, labels=None, randomOrder=True, *,
                         useLog=None): # pylint: disable=unused-argument
        """
        Divide the data into training and testing sets.

        Return either a length 2 or a length 4 tuple. If labels=None,
        then returns a length 2 tuple containing the training object,
        then the testing object (trainX, testX). If labels is non-None,
        a length 4 tuple is returned, containing the training data
        object, then the training labels object, then the testing data
        object, and finally the testing labels
        (trainX, trainY, testX, testY).

        Parameters
        ----------
        testFraction : int or float
            The fraction of the data to be placed in the testing sets.
            If ``randomOrder`` is False, then the points are taken from
            the end of this object.
        labels : Base object, identifier, list of identifiers, or None
            A separate Base object containing the labels for this data
            or the feature axis name(s) or index(es) of the data labels 
            within this object.
            A value of None implies this data does not contain labels. This
            parameter will affect the shape of the returned tuple.
        randomOrder : bool
            Control whether the order of the points in the returns sets
            matches that of the original object, or if their order is
            randomized.
        useLog : bool, None
            Local control for whether to send object creation to the
            logger. If None (default), use the value as specified in the
            "logger" "enabledByDefault" configuration option. If True,
            send to the logger regardless of the global option. If
            False, do **NOT** send to the logger, regardless of the
            global option.

        Returns
        -------
        tuple
            If ``labels`` is None, a length 2 tuple containing the
            training and testing objects (trainX, testX).
            If ``labels`` is non-None, a length 4 tuple containing the
            training and testing data objects and the training a testing
            labels objects (trainX, trainY, testX, testY).

        See Also
        --------
        nimble.train, Points.extract, Features.extract

        Examples
        --------
        Returning a 2-tuple.

        >>> nimble.random.setSeed(42)
        >>> lst = [[1, 0, 0],
        ...        [0, 1, 0],
        ...        [0, 0, 1],
        ...        [1, 0, 0],
        ...        [0, 1, 0],
        ...        [0, 0, 1]]
        >>> ptNames = ['a', 'b', 'c', 'd', 'e', 'f']
        >>> X = nimble.data(lst, pointNames=ptNames)
        >>> trainData, testData = X.trainAndTestSets(.34)
        >>> trainData
        <Matrix "train" 4pt x 3ft
               0 1 2
             ┌──────
         'a' │ 1 0 0
         'b' │ 0 1 0
         'f' │ 0 0 1
         'c' │ 0 0 1
        >
        >>> testData
        <Matrix "test" 2pt x 3ft
               0 1 2
             ┌──────
         'e' │ 0 1 0
         'd' │ 1 0 0
        >

        Returning a 4-tuple.

        >>> nimble.random.setSeed(42)
        >>> lst = [[1, 0, 0, 1],
        ...        [0, 1, 0, 2],
        ...        [0, 0, 1, 3],
        ...        [1, 0, 0, 1],
        ...        [0, 1, 0, 2],
        ...        [0, 0, 1, 3]]
        >>> ptNames = ['a', 'b', 'c', 'd', 'e', 'f']
        >>> X = nimble.data(lst, pointNames=ptNames)
        >>> fourTuple = X.trainAndTestSets(.34, labels=3)
        >>> trainX, trainY = fourTuple[0], fourTuple[1]
        >>> testX, testY = fourTuple[2], fourTuple[3]
        >>> trainX
        <Matrix "trainX" 4pt x 3ft
               0 1 2
             ┌──────
         'a' │ 1 0 0
         'b' │ 0 1 0
         'f' │ 0 0 1
         'c' │ 0 0 1
        >
        >>> trainY
        <Matrix "trainY" 4pt x 1ft
               0
             ┌──
         'a' │ 1
         'b' │ 2
         'f' │ 3
         'c' │ 3
        >
        >>> testX
        <Matrix "testX" 2pt x 3ft
               0 1 2
             ┌──────
         'e' │ 0 1 0
         'd' │ 1 0 0
        >
        >>> testY
        <Matrix "testY" 2pt x 1ft
               0
             ┌──
         'e' │ 2
         'd' │ 1
        >

        Keywords
        --------
        split, data, prepare, training, testing, data points, divide,
        validation, splitting, train_test_split
        """
        order = list(range(len(self.points)))
        if randomOrder:
            nimble.random.numpyRandom.shuffle(order)

        if not 0 <= testFraction <= 1:
            msg = 'testFraction must be between 0 and 1 (inclusive)'
            raise InvalidArgumentValue(msg)
        testXSize = int(round(testFraction * len(self.points)))
        splitIndex = len(self.points) - testXSize

        #pull out a testing set
        trainX = self.points.copy(order[:splitIndex], useLog=False)
        testX = self.points.copy(order[splitIndex:], useLog=False)

        if labels is None:
            ret = trainX, testX
            if self.name is not None:
                trainX.name = self.name + "_train"
                testX.name = self.name + "_test"
            else:
                trainX.name = "train"
                testX.name = "test"

        else:
            if isinstance(labels, Base):
                if len(labels.points) != len(self.points):
                    msg = 'labels must have the same number of points '
                    msg += f'({len(labels.points)}) as the calling object '
                    msg += f'({len(self.points)})'
                    raise InvalidArgumentValue(msg)
                try:
                    self._validateEqualNames('point', 'point', '', labels)
                except InvalidArgumentValue as e:
                    msg = 'labels and calling object pointNames must be equal'
                    raise InvalidArgumentValue(msg) from e 
                trainY = labels.points.copy(order[:splitIndex], useLog=False)
<<<<<<< HEAD
                testY = labels.points.copy(order[splitIndex:], useLog=False)                   
                if self.features._namesCreated() and labels.features._namesCreated(): 
                    featureNamesList = [featureName.lower() for featureName in self.features.getNames()]
                    labelNameList = labels.features.getNames() 
                    labelName = labelNameList[0].lower()
                    if labelName in featureNamesList:
                        labelIndex = featureNamesList.index(labelName)
                        trainY = trainX.features.extract(labelIndex, useLog=False)
                        testY = testX.features.extract(labelIndex, useLog=False)                 
=======
                testY = labels.points.copy(order[splitIndex:], useLog=False)
                
                if self.features._namesCreated() and \
                        labels.features._namesCreated():
                    labelNames = labels.features.getNames()
                    # filter names for ones that overlap with self
                    namesInBoth = [name for name in labelNames
                                   if self.features.hasName(name)]
                    if namesInBoth:
                        trainX.features.delete(namesInBoth, useLog=False)
                        testX.features.delete(namesInBoth, useLog=False)
>>>>>>> f8aa3c02
            else:
                if len(self._dims) > 2:
                    msg = "labels parameter must be None when the data has "
                    msg += "more than two dimensions"
                    raise ImproperObjectAction(msg)

                # safety for empty objects
                toExtract = labels
                if testXSize == 0:
                    toExtract = []

                trainY = trainX.features.extract(toExtract, useLog=False)
                testY = testX.features.extract(toExtract, useLog=False)

            if self.name is not None:
                trainX.name = self.name + "_trainX"
                testX.name = self.name + "_testX"
                trainY.name = self.name + "_trainY"
                testY.name = self.name + "_testY"
            else:
                trainX.name = "trainX"
                testX.name = "testX"
                trainY.name = "trainY"
                testY.name = "testY"

            ret = trainX, trainY, testX, testY

        return ret

    ########################################
    ########################################
    ###   Functions related to reports   ###
    ########################################
    ########################################

    def report(self, *, useLog=None):
        """
        Report containing information regarding the data in this object.

        Produce a report, as a nimble List object, containing summary
        information about the data in this object. Includes the total
        number of values in the object, the number of points and number
        of features (or dimensions for high dimension data), the
        proportion of missing values, and the proportion of zero values.

        useLog : bool, None
            Local control for whether to send object creation to the
            logger. If None (default), use the value as specified in the
            "logger" "enabledByDefault" configuration option. If True,
            send to the logger regardless of the global option. If
            False, do **NOT** send to the logger, regardless of the
            global option.

        See Also
        --------
        Features.report

        Keywords
        --------
        summary, information, description, analyze, statistics, stats,
        columns, info, information, describe, about
        """
        results = []
        fnames = []
        fnames.append('Values')
        results.append(np.prod(self._dims))
        if len(self._dims) > 2:
            fnames.append('Dimensions')
            results.append(' x '.join(map(str, self._dims)))
        else:
            fnames.extend(['Points', 'Features'])
            results.extend([self.shape[0], self.shape[1]])

        funcs = (nimble.calculate.proportionZero,
                 nimble.calculate.proportionMissing)

        with self._treatAs2D():
            for func in funcs:
                fnames.append(func.__name__)
                calc = sum(self.features.calculate(func, useLog=False)
                           / len(self.features))
                results.append(calc)

        report = nimble.data(results, featureNames=fnames,
                             returnType=self.getTypeString(), useLog=False)

        handleLogging(useLog, 'report', "summary", str(report))

        return report

    ###############################################################
    ###############################################################
    ###   Subclass implemented information querying functions   ###
    ###############################################################
    ###############################################################

    def isIdentical(self, other):
        """
        Check for equality between two objects.

        Return True if all values and names in the other object match
        the values and names in this object.

        See Also
        --------
        isApproximatelyEqual

        Keywords
        --------
        equality, match, matches, equals, compare, comparison, same
        """
        if not isinstance(other, Base):
            return False
        if self._dims != other._dims:
            return False
        if not self._equalFeatureNames(other):
            return False
        if not self._equalPointNames(other):
            return False

        return self._isIdentical_implementation(other)

    def save(self, outPath, fileFormat=None, includeNames=True):
        """
        Write the data in this object to a file in the specified format.

        Can write the data object to a csv, mtx, hdf5, or pickle file.
        If the ``outPath`` does not have an extension and ``fileFormat``
        is None, this will default to writing a csv file.

        Parameters
        ----------
        outPath : str
            The location to write the output file.
        fileFormat : str
            The formatting of the file to write. If None, the extension
            of outPath determines the format. Otherwise can be 'csv',
            'mtx', 'hdf5', 'h5', 'pickle', 'p', or 'pkl'.
        includeNames : bool
            Indicates whether the file will embed the point and feature
            names into the file. The format of the embedding is
            dependent on the format of the file. Names will always be
            included for pickle files.

        See Also
        --------
        nimble.data

        Keywords
        --------
        save, output, disk, location, path
        """
        if len(self.points) == 0 or len(self.features) == 0:
            msg = "We do not allow writing to file when an object has "
            msg += "0 points or features"
            raise ImproperObjectAction(msg)

        # if format is not specified, we fall back on the extension in outPath
        if fileFormat is None:
            extension = os.path.splitext(outPath)[1]
            if extension:
                fileFormat = extension[1:].lower() # remove leading '.'
            else:
                fileFormat = 'csv'

        acceptedFormats = ['csv', 'mtx', 'hdf5', 'h5', 'pickle', 'p', 'pkl']
        if fileFormat not in acceptedFormats:
            accepted = prettyListString(acceptedFormats, useAnd=True,
                                        itemStr=quoteStrings)
            msg = f"Unrecognized file format. Accepted types are {accepted}"
            msg += "It may either be input as the format parameter, or as the "
            msg += "extension in the outPath"
            raise InvalidArgumentValue(msg)

        if fileFormat in ['pickle', 'p', 'pkl']:
            if not cloudpickle.nimbleAccessible():
                msg = "To pickle nimble objects, cloudpickle must be installed"
                raise PackageException(msg)

            with open(outPath, 'wb') as file:
                return cloudpickle.dump(self, file)

        includePointNames = includeNames
        if includePointNames:
            seen = False
            if self.points._getNamesNoGeneration() is not None:
                for name in self.points.getNames():
                    if name is not None:
                        seen = True
            if not seen:
                includePointNames = False

        includeFeatureNames = includeNames
        if includeFeatureNames:
            seen = False
            if self.features._getNamesNoGeneration() is not None:
                for name in self.features.getNames():
                    if name is not None:
                        seen = True
            if not seen:
                includeFeatureNames = False


        if fileFormat.lower() in ['hdf5', 'h5']:
            return self._saveHDF_implementation(outPath, includePointNames)
        if len(self._dims) > 2:
            msg = 'Data with more than two dimensions can only be written '
            msg += 'to .hdf5 or .h5 formats otherwise the dimensionality '
            msg += 'would be lost'
            raise InvalidArgumentValue(msg)
        if fileFormat.lower() == "csv":
            return self._saveCSV_implementation(
                outPath, includePointNames, includeFeatureNames)

        return self._saveMTX_implementation(
            outPath, includePointNames, includeFeatureNames)


    def _writeFeatureNamesToCSV(self, openFile, includePointNames):
        fnames = list(map(csvCommaFormat, self.features.getNames()))
        if includePointNames:
            fnames.insert(0, 'pointNames')
        fnamesLine = ','.join(fnames)
        fnamesLine += '\n'
        openFile.write(fnamesLine)

    def _saveHDF_implementation(self, outPath, includePointNames):
        if not h5py.nimbleAccessible():
            msg = 'h5py must be installed to write to an hdf file'
            raise PackageException(msg)
        if includePointNames:
            pnames = self.points.getNames()
            userblockSize = 512
        else:
            pnames = [str(i) for i in range(len(self.points))]
            userblockSize = 0
        with h5py.File(outPath, 'w', userblock_size=userblockSize) as hdf:
            for name, point in zip(pnames, self.points):
                point._convertToNumericTypes()
                asArray = point.copy('numpy array')
                _ = hdf.create_dataset(name, data=asArray)
                hdf.flush()
        if includePointNames:
            with open(outPath, 'rb+') as f:
                f.write(b'includePointNames ')
                f.flush()

    def getTypeString(self):
        """
        The nimble Type of this object.

        A string representing the non-abstract type of this
        object (e.g. Matrix, Sparse, etc.) that can be passed to
        nimble.data() function to create a new object of the same type.

        Returns
        -------
        str

        See Also
        --------
        copy, nimble.data

        Keywords
        --------
        kind, class
        """
        return self._getTypeString_implementation()

    @limitedTo2D
    def __getitem__(self, key):
        """
        Return a copy of a subset of the data.

        Vector-shaped objects can use a single value as the key,
        otherwise the key must be a tuple (pointsToGet, featuresToGet).
        All values in the key are INCLUSIVE. When using a slice, the
        ``stop`` value will be included, unlike the python convention.

        Parameters
        ----------
        key : name, index, list, slice
            * name - the name of the point or feature to get.
            * index - the index of the point or feature to get.
            * list - a list of names or indices to get. Note: the points
              and/or features will be returned in the order of the list.
            * slice - a slice of names or indices to get. Note: nimble
              uses inclusive values.

        Examples
        --------
        >>> lst = [[4132, 41, 'management', 50000, 'm'],
        ...        [4434, 26, 'sales', 26000, 'm'],
        ...        [4331, 26, 'administration', 28000, 'f'],
        ...        [4211, 45, 'sales', 33000, 'm'],
        ...        [4344, 45, 'accounting', 43500, 'f']]
        >>> pointNames = ['michael', 'jim', 'pam', 'dwight', 'angela']
        >>> featureNames = ['id', 'age', 'department', 'salary',
        ...                 'gender']
        >>> office = nimble.data(lst, pointNames=pointNames,
        ...                      featureNames=featureNames)

        Get a single value.

        >>> office['michael', 'age']
        41
        >>> office[0,1]
        41
        >>> office['michael', 1]
        41

        Get based on points only.

        >>> office['pam', :]
        <DataFrame 1pt x 5ft
                 'id' 'age'  'department'  'salary' 'gender'
               ┌────────────────────────────────────────────
         'pam' │ 4331   26  administration  28000      f
        >
        >>> office[[3, 1], :]
        <DataFrame 2pt x 5ft
                    'id' 'age' 'department' 'salary' 'gender'
                  ┌──────────────────────────────────────────
         'dwight' │ 4211   45     sales      33000      m
            'jim' │ 4434   26     sales      26000      m
        >

        *Note: retains list order; index 3 placed before index 1*

        >>> office[1:4, :]
        <DataFrame 4pt x 5ft
                    'id' 'age'  'department'  'salary' 'gender'
                  ┌────────────────────────────────────────────
            'jim' │ 4434   26      sales       26000      m
            'pam' │ 4331   26  administration  28000      f
         'dwight' │ 4211   45      sales       33000      m
         'angela' │ 4344   45    accounting    43500      f
        >

        *Note: slices are inclusive; index 4 ('gender') was included*

        Get based on features only.

        >>> office[:, 2]
        <DataFrame 5pt x 1ft
                      'department'
                   ┌───────────────
         'michael' │   management
             'jim' │     sales
             'pam' │ administration
          'dwight' │     sales
          'angela' │   accounting
        >
        >>> office[:, ['gender', 'age']]
        <DataFrame 5pt x 2ft
                     'gender' 'age'
                   ┌───────────────
         'michael' │    m       41
             'jim' │    m       26
             'pam' │    f       26
          'dwight' │    m       45
          'angela' │    f       45
        >

        *Note: retains list order; 'gender' placed before 'age'*

        >>> office[:, 'department':'salary']
        <DataFrame 5pt x 2ft
                      'department'  'salary'
                   ┌────────────────────────
         'michael' │   management    50000
             'jim' │     sales       26000
             'pam' │ administration  28000
          'dwight' │     sales       33000
          'angela' │   accounting    43500
        >


        *Note: slices are inclusive; 'salary' was included*

        Get based on points and features.

        >>> office[['pam', 'angela'], [3,2]]
        <DataFrame 2pt x 2ft
                    'salary'  'department'
                  ┌────────────────────────
            'pam' │  28000   administration
         'angela' │  43500     accounting
        >

        *Note: list orders retained; 'pam' precedes 'angela' and index 3
        ('salary') precedes index 2 ('department')*

        >>> office[:2, 'age']
        <DataFrame 3pt x 1ft
                     'age'
                   ┌──────
         'michael' │   41
             'jim' │   26
             'pam' │   26
        >

        *Note: slices are inclusive; index 2 ('pam') was included*
        """
        # Make it a tuple if it isn't one
        if key.__class__ is tuple:
            x, y = key
        else:
            if len(self.points) == 1:
                x = 0
                y = key
            elif len(self.features) == 1:
                x = key
                y = 0
            else:
                msg = "Must include both a point and feature index; or, "
                msg += "if this is vector shaped, a single index "
                msg += "into the axis whose length > 1"
                raise InvalidArgumentType(msg)

        #process x
        singleX = False
        if isinstance(x, (int, float, str, np.integer)):
            x = self.points._getIndex(x, allowFloats=True)
            singleX = True
        #process y
        singleY = False
        if isinstance(y, (int, float, str, np.integer)):
            y = self.features._getIndex(y, allowFloats=True)
            singleY = True
        #if it is the simplest data retrieval such as X[1,2],
        # we'd like to return it back in the fastest way.
        if singleX and singleY:
            return self._getitem_implementation(x, y)
        # if not convert x and y to lists of indices
        if singleX:
            x = [x]
        else:
            x = self.points._processMultiple(x)

        if singleY:
            y = [y]
        else:
            y = self.features._processMultiple(y)

        # None is returned by _processMultiple if the axis is a full slice
        # since copying of an axis which is a full slice is unnecessary.
        if x is None and y is None:
            ret = self.copy()
        # use backend directly since values have already been validated
        elif y is None:
            ret = self.points._structuralBackend_implementation('copy', x)
        elif x is None:
            ret = self.features._structuralBackend_implementation('copy', y)
        else:
            ret = self.points._structuralBackend_implementation('copy', x)
            ret = ret.features._structuralBackend_implementation('copy', y)
        return ret

    def pointView(self, identifier):
        """
        A read-only view of a single point.

        A BaseView object into the data of the point with the given
        identifier. See BaseView object comments for its capabilities.
        This view is only valid until the next modification to the shape
        or ordering of this object's internal data. After such a
        modification, there is no guarantee to the validity of the
        results.

        Returns
        -------
        BaseView
            The read-only object for this point.

        See Also
        --------
        view

        Keywords
        --------
        data point, instance, observation, value, locked, read only,
        immutable, unchangeable, uneditable
        """
        if len(self.points) == 0:
            msg = "identifier is invalid, This object contains no points"
            raise ImproperObjectAction(msg)

        index = self.points.getIndex(identifier)
        ret = self._view_backend(index, index, None, None, True)
        return ret

    @limitedTo2D
    def featureView(self, identifier):
        """
        A read-only view of a single feature.

        A BaseView object into the data of the feature with the given
        identifier. See BaseView object comments for its capabilities.
        This view is only valid until the next modification to the shape
        or ordering of this object's internal data. After such a
        modification, there is no guarantee to the validity of the
        results.

        Returns
        -------
        BaseView
            The read-only object for this feature.

        See Also
        --------
        view

        Keywords
        --------
        variables, dimensions, attributes, predictors, locked,
        read only, immutable
        """
        if len(self.features) == 0:
            msg = "identifier is invalid, This object contains no features"
            raise ImproperObjectAction(msg)

        index = self.features.getIndex(identifier)
        return self._view_backend(None, None, index, index)

    def view(self, pointStart=None, pointEnd=None, featureStart=None,
             featureEnd=None):
        """
        Read-only access into the object data.

        Factory function to create a read only view into the calling
        data object. Views may only be constructed from contiguous,
        in-order points and features whose overlap defines a window into
        the data. The returned View object is part of nimble's datatypes
        hiearchy, and will have access to all of the same methods as
        anything that inherits from Base; though only those
        that do not modify the data can be called without an exception
        being raised. The returned view will also reflect any subsequent
        changes made to the original object. This is the only accepted
        method for a user to construct a View object (it should never be
        done directly), though view objects may be provided to the user,
        for example via user defined functions passed to points.extract
        or features.calculate.

        Parameters
        ----------
        pointStart : int
            The inclusive index of the first point to be accessible in
            the returned view. Is None by default, meaning to include
            from the beginning of the object.
        pointEnd: int
            The inclusive index of the last point to be accessible in
            the returned view. Is None by default, meaning to include up
            to the end of the object.
        featureStart : int
            The inclusive index of the first feature to be accessible in
            the returned view. Is None by default, meaning to include
            from the beginning of the object.
        featureEnd : int
            The inclusive index of the last feature to be accessible in
            the returned view. Is None by default, meaning to include up
            to the end of the object.

        Returns
        -------
        nimble view object
            A nimble Base object with read-only access.

        See Also
        --------
        pointView, featureView

        Keywords
        --------
        read only, locked, immutable, unchangeable, uneditable
        """
        return self._view_backend(pointStart, pointEnd, featureStart,
                                  featureEnd)

    def _view_backend(self, pointStart, pointEnd, featureStart, featureEnd,
                      dropDimension=False):
        # transform defaults to mean take as much data as possible,
        # transform end values to be EXCLUSIVE
        if pointStart is None:
            pointStart = 0
        else:
            pointStart = self.points.getIndex(pointStart)

        if pointEnd is None:
            pointEnd = len(self.points)
        else:
            pointEnd = self.points.getIndex(pointEnd)
            # this is the only case that could be problematic and needs
            # checking
            validateRangeOrder("pointStart", pointStart, "pointEnd", pointEnd)
            # make exclusive now that it won't ruin the validation check
            pointEnd += 1

        if featureStart is None:
            featureStart = 0
        else:
            featureStart = self.features.getIndex(featureStart)

        if featureEnd is None:
            featureEnd = len(self.features)
        else:
            featureEnd = self.features.getIndex(featureEnd)
            # this is the only case that could be problematic and needs
            # checking
            validateRangeOrder("featureStart", featureStart,
                               "featureEnd", featureEnd)
            # make exclusive now that it won't ruin the validation check
            featureEnd += 1

        if len(self._dims) > 2:
            if featureStart != 0 or featureEnd != len(self.features):
                msg = "feature limited views are not allowed for data with "
                msg += "more than two dimensions."
                raise ImproperObjectAction(msg)

        return self._view_implementation(pointStart, pointEnd,
                                         featureStart, featureEnd,
                                         dropDimension)

    def checkInvariants(self, level=2):
        """
        Check the integrity of the data.

        Validate this object with respect to the limitations and
        invariants that our objects enforce.

        Parameters
        ----------
        level : int
            The extent to which to validate the data. Higher numbers are more
            stringent checks. Allowed: 0 to 2 inclusive.
        """
        if self.points._namesCreated():
            assert self.shape[0] == len(self.points.namesInverse)
        if self.features._namesCreated():
            assert self.shape[1] == len(self.features.namesInverse)

        if level > 0:
            def checkAxisNameState(axis):
                if axis._namesCreated():
                    for i, key in enumerate(axis.namesInverse):
                        if key is not None:
                            assert axis.names[key] == i
                            assert axis.namesInverse[i] == key
                        else:
                            assert axis.namesInverse[i] is None
                            assert i not in axis.names.values()
                else:
                    assert axis.names is None
                    assert axis.namesInverse is None

            checkAxisNameState(self.points)
            checkAxisNameState(self.features)

        self._checkInvariants_implementation(level)

    def containsZero(self):
        """
        Evaluate if the object contains one or more zero values.

        True if there is a value that is equal to integer 0
        contained in this object, otherwise False.

        Returns
        -------
        bool

        See Also
        --------
        countElements, matchingElements, nimble.match.zero

        Keywords
        --------
        zeros, sparse
        """
        # trivially False.
        if len(self.points) == 0 or len(self.features) == 0:
            return False
        with self._treatAs2D():
            return self._containsZero_implementation()

    def __eq__(self, other):
        return self.isIdentical(other)

    def __ne__(self, other):
        return not self.__eq__(other)

    def toString(self, maxWidth=79, maxHeight=30, sigDigits=3,
                 maxColumnWidth=19, indent='', quoteNames=True):
        """
        A string representation of this object.

        For objects exceeding the ``maxWidth`` and/or ``maxHeight``,
        the string will truncate the output using various placeholders
        to indicate that some data was removed. For width and height,
        the data removed will be from the center printing only the data
        for the first few and last few columns and rows, respectively.

        Parameters
        ----------
        maxWidth : int
            A bound on the maximum number of characters allowed on each
            line of the output.
        maxHeight : int
            A bound on the maximum number of lines allowed for the
            output.
        sigDigits : int
            The number of significant digits to display in the output.
        maxColumnWidth : int
            A bound on the maximum number of characters allowed for the
            width of single column (feature) in each line.
        indent : str
            The string to use as indentation.

        See Also
        --------
        show

        Keywords
        --------
        text, write, display, stringify
        """
        # setup a bundle of fixed constants
        colSep = ' '
        colHold = '\u2500\u2500'
        rowHold = '\u2502'
        pnameSep = '\u2502'
        fnameSep = '\u2500'
        corner = '\u250C'
        nameHolder = '...'
        dataOrientation = 'center'
        pNameOrientation = 'rjust'
        fNameOrientation = 'center'

        # setup a bundle of default values
        numPoints = len(self.points)
        if maxHeight is None:
            maxDataRows = numPoints
            maxHeight = maxDataRows + 2
        else:
            maxDataRows = min(maxHeight - 2, numPoints)
            if maxDataRows <= 1 and numPoints > maxDataRows:
                msg = 'The minimum maxHeight for this data is '
                msg += str(2 + min(numPoints, 2))
                raise InvalidArgumentValue(msg)

        maxWidth = float('inf') if maxWidth is None else maxWidth
        maxDataWidth = maxWidth - len(indent)
        pnames, pnamesWidth = self._arrangePointNames(
            maxDataRows, maxColumnWidth, rowHold, nameHolder, quoteNames)
        # The available space for the data is reduced by the width of the
        # pnames, a column separator, the pnames separator, and another
        # column separator
        maxDataWidth -= pnamesWidth + 2 * len(colSep) + len(pnameSep)

        # Set up data values to fit in the available space
        with self._treatAs2D():
            dataTable, colWidths, fnames = self._arrangeDataWithLimits(
                maxDataWidth, maxDataRows, sigDigits, maxColumnWidth, colSep,
                colHold, rowHold, nameHolder, quoteNames)
        # combine names into finalized table
        finalTable, finalWidths = arrangeFinalTable(
            pnames, pnamesWidth, dataTable, colWidths, fnames, pnameSep)
        # set up output string
        out = ""
        for i, row in enumerate(finalTable):
            for j, val in enumerate(row):
                if j == 0:
                    padded = getattr(val, pNameOrientation)(finalWidths[j])
                elif i == 0:
                    padded = getattr(val, fNameOrientation)(finalWidths[j])
                else:
                    padded = getattr(val, dataOrientation)(finalWidths[j])
                row[j] = padded
            line = indent + colSep.join(finalTable[i])
            out += line.rstrip() + "\n"
            if i == 0: # add separator row
                out += indent
                blank =  ' '.join(' ' * w for w in finalWidths[:1]) + ' '
                ftWidths = [w for w in finalWidths[2:] if w]
                sepStr = fnameSep.join([fnameSep * w for w in ftWidths])
                out += blank + corner + fnameSep + sepStr + '\n'

        return out

    def _show(self, description=None, includeObjectName=True,
              maxWidth='automatic', maxHeight='automatic', sigDigits=3,
              maxColumnWidth=19, indent='', quoteNames=True):
        # when dynamically sizing, fit within current window
        terminalSize = shutil.get_terminal_size()
        if maxWidth == 'automatic':
            maxWidth = max(79, terminalSize[0] - 1)
        if maxHeight == 'automatic':
            maxHeight = max(30, terminalSize[1] - 1)
        if maxHeight is not None:
            # subtract lines for data details and last line
            maxHeight -= 2

        ret = ''
        if description is not None:
            ret += indent + description + '\n'
            if maxHeight is not None:
                maxHeight -= 1

        if includeObjectName and self.name is not None:
            ret += f'"{self._name}" '
        if len(self._dims) > 2:
            ret += " x ".join(map(str, self._dims))
            ret += " dimensions encoded as "
        ret += str(len(self.points)) + "pt x "
        ret += str(len(self.features)) + "ft"
        ret += '\n'

        ret += self.toString(maxWidth, maxHeight, sigDigits, maxColumnWidth,
                             indent=indent, quoteNames=quoteNames)

        return ret

    def __str__(self):
        return self._show()

    def __repr__(self):
        ret = f"<{self.getTypeString()} "
        indent = ' '
        # remove leading and trailing newlines
        ret += self._show(indent=indent)
        if self.path is not None:
            ret += indent + "path=" + self.path + '>'
        else:
            ret += '>'

        return ret

    def show(self, description=None, includeObjectName=True,
             maxWidth='automatic', maxHeight='automatic', sigDigits=3,
             maxColumnWidth=19):
        """
        A printed representation of the data.

        Method to simplify printing a representation of this data
        object, with some context. Prior to the names and data, it
        additionally prints a description provided by the user,
        (optionally) this object's name attribute, and the number of
        points and features that are in the data.

        Parameters
        ----------
        description : str, None
            Printed as-is before the rest of the output, unless None.
        includeObjectName : bool
            True will include printing of the object's ``name``
            attribute, False will not print the object's name.
        maxWidth : 'automatic', int, None
            A bound on the maximum number of characters allowed on each
            line of the output. The default, 'automatic', enforces a
            minimum width of 79 but expands dynamically when the width
            of the terminal is greater than 80 characters. None will
            disable the bound on width.
        maxHeight : 'automatic', int, None
            A bound on the maximum number of lines allowed for the
            output.  The default, 'automatic', enforces a minimum
            height of 30 lines but expands dynamically when the height
            of the terminal is greater than 30. None will disable the
            bound on height.
        sigDigits : int
            The number of significant digits to display in the output.
        maxColumnWidth : int
            A bound on the maximum number of characters allowed for the
            width of single column (feature) in each line. 
            If the column text is too long for the set bound, 3 characters
            will be used up for the ellipses during truncation.
            
        Keywords
        --------
        print, representation, visualize, out, stdio, visualize, output,
        write, text, repr, represent, display, terminal
        """
        print(self._show(description, includeObjectName, maxWidth, maxHeight,
                         sigDigits, maxColumnWidth))

    @limitedTo2D
    def plotHeatMap(self, includeColorbar=False, outPath=None, show=True,
                    title=True, xAxisLabel=True, yAxisLabel=True, **kwargs):
        """
        Display a plot of the data.

        Parameters
        ----------
        includeColorbar : bool
            Add a colorbar to the plot.
        outPath : str, None
            A string of the path to save the current figure.
        show : bool
            If True, display the plot. If False, the figure will not
            display until a plotting function with show=True is called.
        title : str, bool
            The title of the plot. If True and this object has a name,
            the title will be the object name.
        xAxisLabel : str, bool
            A label for the x axis. If True, the label will be "Feature
            Values".
        yAxisLabel : str, bool
            A label for the y axis. If True, the label will be "Point
            Values".
        kwargs
            Any keyword arguments accepted by matplotlib.pyplot's
            ``matshow`` function.

        See Also
        --------
        matplotlib.pyplot.matshow

        Keywords
        --------
        chart, figure, image, graphics, visualization, matrix, map
        """
        self._plot(includeColorbar, outPath, show, title, xAxisLabel,
                   yAxisLabel, **kwargs)

    @pyplotRequired
    def _plot(self, includeColorbar, outPath, show, title, xAxisLabel,
              yAxisLabel, **kwargs):
        self._convertToNumericTypes(allowBool=False)

        if 'cmap' not in kwargs:
            kwargs['cmap'] = "gray"

        # matshow generates a new figure b/c existing axes are an issue.
        plt.matshow(self.copy('numpyarray'), **kwargs)

        if includeColorbar:
            plt.colorbar()

        if title is True and self.name is not None:
            title = self.name
        elif title is True:
            title = None
        elif title is False:
            title = None
        plt.title(title)

        if xAxisLabel is True:
            xAxisLabel = "Feature Values"
        if yAxisLabel is True:
            yAxisLabel = "Point Values"
        plt.xlabel(xAxisLabel, labelpad=10)
        plt.ylabel(yAxisLabel)

        plotOutput(outPath, show)

    @limitedTo2D
    def plotFeatureDistribution(self, feature, outPath=None, show=True,
                                figureID=None, title=True, xAxisLabel=True,
                                yAxisLabel=True, xMin=None, xMax=None,
                                **kwargs):
        """
        Plot a histogram of the distribution of values in a feature.

        Along the x axis of the plot will be the values seen in
        the feature, grouped into bins; along the y axis will be the
        number of values in each bin. Bin width is calculated using
        Freedman-Diaconis' rule. Control over the width of the x axis
        is also given, with the warning that user specified values
        can obscure data that would otherwise be plotted given default
        inputs.

        Parameters
        ----------
        feature : identifier
            The index of name of the feature to plot.
        outPath : str, None
            A string of the path to save the current figure.
        show : bool
            If True, display the plot. If False, the figure will not
            display until a plotting function with show=True is called.
            This allows for future plots to placed on the figure with
            the same ``figureID`` before being shown.
        figureID : hashable, None
            A new figure will be generated for None or a new id,
            otherwise the figure with that id will be activated to draw
            the plot on the existing figure.
        title : str, None
            The title of the plot. If True, the title will identify the
            feature presented in the distribution.
        xAxisLabel : str
            A label for the x axis. If True, the label will be "Values".
        yAxisLabel : str
            A label for the y axis. If True, the label will be "Number
            of Values".
        xMin : int, float
            The minimum value shown on the x axis of the resultant plot.
        xMax : int, float
            The maximum value shown on the x axis of the resultant plot.
        kwargs
            Any keyword arguments accepted by matplotlib.pyplot's
            ``hist`` function.

        See Also
        --------
        matplotlib.pyplot.hist

        Keywords
        --------
        histogram, chart, figure, image, graphics, kde, density,
        probability density function, visualization
        """
        if isinstance(feature, list):     
            for listItem in feature:
                self._plotFeatureDistribution(listItem, outPath, show, figureID,
                                        title, xAxisLabel, yAxisLabel, xMin,
                                        xMax, **kwargs)
        else: 
            self._plotFeatureDistribution(feature, outPath, show, figureID,
                                          title, xAxisLabel, yAxisLabel, xMin,
                                          xMax, **kwargs)

    def _plotFeatureDistribution(self, feature, outPath, show, figureID,
                                 title, xAxisLabel, yAxisLabel, xMin, xMax,
                                 **kwargs):
        return self._plotDistribution('feature', feature, outPath, show,
                                      figureID, title, xAxisLabel,
                                      yAxisLabel, xMin, xMax, **kwargs)

    @pyplotRequired
    def _plotDistribution(self, axis, identifier, outPath, show, figureID,
                          title, xAxisLabel, yAxisLabel, xMin, xMax, **kwargs):
        _, ax = plotFigureHandling(figureID)
        plotUpdateAxisLimits(ax, xMin, xMax, None, None)

        axisObj = self._getAxis(axis)
        index = axisObj.getIndex(identifier)
        name = None
        if axis == 'point':
            getter = self.pointView
            if self.points._namesCreated():
                name = self.points.getName(index)
        else:
            getter = self.featureView
            if self.features._namesCreated():
                name = self.features.getName(index)

        if title is True:
            title = "Distribution of " + axis + " "
            if not name:
                title += '#' + str(index)
            else:
                title += "named: " + name
        elif title is False:
            title = None
        ax.set_title(title)
        toPlot = getter(index)
              
        valMax = max(toPlot)
        if type(valMax) in [float, int]:
            if 'bins' not in kwargs:
                quartiles = nimble.calculate.quartiles(toPlot)
                IQR = quartiles[2] - quartiles[0]
                binWidth = (2 * IQR) / (len(toPlot) ** (1. / 3))
                # TODO: replace with calculate points after it subsumes
                # pointStatistics?
                valMin = min(toPlot)
                if binWidth == 0:
                    binCount = 1
                else:
                    # we must convert to int, in some versions of numpy, the helper
                    # functions matplotlib calls will require it.
                    binCount = int(math.ceil((valMax - valMin) / binWidth))
                kwargs['bins'] = binCount
        else:
            toPlot = sorted(list(toPlot))
          
        ax.hist(toPlot, **kwargs)
        if 'label' in kwargs:
            ax.legend()

        plotAxisLimits(ax)
        plotAxisLabels(ax, xAxisLabel, "Values", yAxisLabel,
                       "Number of Values")

        plotOutput(outPath, show)

    @limitedTo2D
    def plotFeatureAgainstFeatureRollingAverage(
            self, x, y, sampleSizeForAverage=20, groupByFeature=None,
            trend=None, outPath=None, show=True, figureID=None, title=True,
            xAxisLabel=True, yAxisLabel=True, xMin=None, xMax=None, yMin=None,
            yMax=None, **kwargs):
        """
        A rolling average of the pairwise combination of feature values.

        The points in the plot have coordinates defined by taking the
        average of pairwise values from ``x`` and ``y`` within a rolling
        window of length ``sampleSizeForAverage`` according to an
        ordering defined by the sorted values of ``x``. Keyword
        arguments for matplotlib.pyplot's ``plot`` function can be
        passed for further customization of the plot.

        Control over the visual width of the both axes is given, with
        the warning that user specified values can obscure data that
        would otherwise be plotted given default inputs.

        Parameters
        ----------
        x : identifier
            The index or name of the feature from which we draw x-axis
            coordinates.
        y : identifier
            The index or name of the feature from which we draw y-axis
            coordinates.
        sampleSizeForAverage : int
            The number of samples to use for the calculation of the
            rolling average.
        groupByFeature : identifier, None
            An optional index or name of the feature that divides the x
            and y values into groups. Each group will be plotted with a
            different color and a legend will be added. To use custom
            colors provide a dictionary of labels mapped to matplotlib
            color values as the 'color' keyword argument.
        trend : str, None
            Specify a trendline type. Currently "linear" is the only
            supported string option. None will not add a trendline.
        outPath : str, None
            A string of the path to save the current figure.
        show : bool
            If True, display the plot. If False, the figure will not
            display until a plotting function with show=True is called.
            This allows for future plots to placed on the figure with
            the same ``figureID`` before being shown.
        figureID : hashable, None
            A new figure will be generated for None or a new id,
            otherwise the figure with that id will be activated to draw
            the plot on the existing figure.
        title : str, None
            The title of the plot. If True, the title will identify the
            two features presented in the plot.
        xAxisLabel : str
            A label for the x axis. If True, the label will be "Values".
        yAxisLabel : str
            A label for the y axis. If True, the label will be "Number
            of Values".
        xMin : int, float
            The minimum value shown on the x axis of the resultant plot.
        xMax : int, float
            The maximum value shown on the x axis of the resultant plot.
        yMin : int, float
            The minimum value shown on the y axis of the resultant plot.
        yMax : int, float
            The maximum value shown on the y axis of the resultant plot.
        kwargs
            Any keyword arguments accepted by matplotlib.pyplot's
            ``plot`` function.

        See Also
        --------
        matplotlib.pyplot.plot, matplotlib.colors, matplotlib.markers,
        plotFeatureAgainstFeature

        Keywords
        --------
        graph, scatter, line, chart, relationship, figure, image,
        graphics, visualization
        """
        self._plotFeatureAgainstFeature(
            x, y, groupByFeature, sampleSizeForAverage, trend, outPath, show,
            figureID, title, xAxisLabel, yAxisLabel, xMin, xMax, yMin, yMax,
            **kwargs)

    @limitedTo2D
    def plotFeatureAgainstFeature(
            self, x, y, groupByFeature=None, trend=None, outPath=None,
            show=True, figureID=None, title=True, xAxisLabel=True,
            yAxisLabel=True, xMin=None, xMax=None, yMin=None, yMax=None,
            **kwargs):
        """
        A plot of the pairwise combination of feature values.

        Control over the width of the both axes is given, with the
        warning that user specified values can obscure data that would
        otherwise be plotted given default inputs. Keyword arguments for
        matplotlib.pyplot's ``plot`` function can be passed for further
        customization of the plot.

        Parameters
        ----------
        x : identifier
            The index or name of the feature from which we draw x-axis
            coordinates.
        y : identifier
            The index or name of the feature from which we draw y-axis
            coordinates.
        groupByFeature : identifier, None
            An optional index or name of the feature that divides the x
            and y values into groups. Each group will be plotted with a
            different color and a legend will be added. To use custom
            colors provide a dictionary of labels mapped to matplotlib
            color values as the 'color' keyword argument.
        trend : str, None
            Specify a trendline type. Currently "linear" is the only
            supported string option. None will not add a trendline.
        outPath : str, None
            A string of the path to save the current figure.
        show : bool
            If True, display the plot. If False, the figure will not
            display until a plotting function with show=True is called.
            This allows for future plots to placed on the figure with
            the same ``figureID`` before being shown.
        figureID : hashable, None
            A new figure will be generated for None or a new id,
            otherwise the figure with that id will be activated to draw
            the plot on the existing figure.
        title : str, None
            The title of the plot. If True, the title will identify the
            two features presented in the plot.
        xAxisLabel : str
            A label for the x axis. If True, the label will be the x
            feature name or index.
        yAxisLabel : str
            A label for the y axis. If True, the label will be the y
            feature name or index.
        xMin : int, float
            The minimum value shown on the x axis of the resultant plot.
        xMax : int, float
            The maximum value shown on the x axis of the resultant plot.
        yMin : int, float
            The minimum value shown on the y axis of the resultant plot.
        yMax : int, float
            The maximum value shown on the y axis of the resultant plot.
        kwargs
            Any keyword arguments accepted by matplotlib.pyplot's
            ``plot`` function.

        See Also
        --------
        matplotlib.pyplot.plot, matplotlib.colors, matplotlib.markers,
        plotFeatureAgainstFeatureRollingAverage

        Keywords
        --------
        graph, scatter, line, chart, relationship, figure, image,
        graphics, visualization
        """
        self._plotFeatureAgainstFeature(
            x, y, groupByFeature, None, trend, outPath, show, figureID,
            title, xAxisLabel, yAxisLabel, xMin, xMax, yMin, yMax, **kwargs)


    def _plotFeatureAgainstFeature(
            self, x, y, groupByFeature, sampleSizeForAverage, trend, outPath,
            show, figureID, title, xAxisLabel, yAxisLabel, xMin, xMax, yMin,
            yMax, **kwargs):
        if groupByFeature is None:
            self._plotCross(
                x, 'feature', y, 'feature', sampleSizeForAverage, trend,
                outPath, show, figureID, title, xAxisLabel, yAxisLabel, xMin,
                xMax, yMin, yMax, **kwargs)
        else:
            grouped = self.groupByFeature(groupByFeature)
            labels = list(grouped.keys())
            lastLabel = labels[-1]
            if 'color' in kwargs:
                # need dict of labels mapped to colors
                if not isinstance(kwargs['color'], dict):
                    msg = "When groupByFeature is used, the color argument "
                    msg += "must be a dict mapping labels to colors"
                    raise InvalidArgumentType(msg)
                colors = kwargs['color'].copy()
                del kwargs['color']
            else:
                colors = None

            if show and not figureID:
                # need a figure name for plotting loop
                figureID = 'Nimble Figure'
            for label in labels:
                showFig = show and label == lastLabel
                if colors:
                    try:
                        kwargs['color'] = colors[label]
                    except KeyError as e:
                        msg = "color did not contain a key for the label {}"
                        raise KeyError(msg.format(label)) from e
                grouped[label]._plotCross(
                    x, 'feature', y, 'feature', sampleSizeForAverage, trend,
                    outPath, showFig, figureID, title, xAxisLabel,
                    yAxisLabel, xMin, xMax, yMin, yMax, label=label, **kwargs)


    def _formattedStringID(self, axis, identifier):
        if axis == 'point':
            namesAxis = self.points
        else:
            namesAxis = self.features
        if not isinstance(identifier, str):
            names = namesAxis._getNamesNoGeneration()
            if names is None or names[identifier] is None:
                identifier = axis.capitalize() + ' #' + str(identifier)
            else:
                identifier = names[identifier]

        return identifier

    @pyplotRequired
    def _plotCross(self, x, xAxis, y, yAxis, sampleSizeForAverage, trend,
                   outPath, show, figureID, title, xAxisLabel, yAxisLabel,
                   xMin, xMax, yMin, yMax, **kwargs):
        _, ax = plotFigureHandling(figureID)
        plotUpdateAxisLimits(ax, xMin, xMax, yMin, yMax)

        xAxisObj = self._getAxis(xAxis)
        yAxisObj = self._getAxis(yAxis)
        xIndex = xAxisObj.getIndex(x)
        yIndex = yAxisObj.getIndex(y)

        def customGetter(index, axis):
            if axis == 'point':
                copied = self.points.copy(index, useLog=False)
            else:
                copied = self.features.copy(index, useLog=False)
            return copied.copy(to='numpyarray', outputAs1D=True)

        xToPlot = customGetter(xIndex, xAxis)
        yToPlot = customGetter(yIndex, yAxis)

        xName = xlabel = self._formattedStringID(xAxis, xIndex)
        yName = ylabel = self._formattedStringID(yAxis, yIndex)

        if sampleSizeForAverage is not None:
            #do rolling average
            xToPlot, yToPlot = list(zip(*sorted(zip(xToPlot, yToPlot),
                                                key=lambda x: x[0])))
            convShape = (np.ones(sampleSizeForAverage)
                         / float(sampleSizeForAverage))
            startIdx = sampleSizeForAverage-1
            xToPlot = np.convolve(xToPlot, convShape)[startIdx:-startIdx]
            yToPlot = np.convolve(yToPlot, convShape)[startIdx:-startIdx]

            tmpStr = f' ({sampleSizeForAverage} sample average)'
            xlabel += tmpStr
            ylabel += tmpStr
            xName += ' average'
            yName += ' average'

        if 'marker' not in kwargs:
            kwargs['marker'] = '.'
        if 'linestyle' not in kwargs:
            kwargs['linestyle'] = ''

        ax.plot(xToPlot, yToPlot, **kwargs)
        if 'label' in kwargs:
            ax.legend()

        plotAxisLimits(ax)

        if trend is not None and trend.lower() == 'linear':
            meanX = np.mean(xToPlot)
            meanY = np.mean(yToPlot)
            errorX = meanX - xToPlot
            sumSquareErrorX = sum((errorX) ** 2)
            sumErrorXY = sum(errorX * (meanY - yToPlot))
            slope = sumErrorXY / sumSquareErrorX
            intercept = meanY - slope * meanX
            xVals = ax.get_xlim()
            yVals = list(map(lambda x: slope * x + intercept, xVals))
            ax.plot(xVals, yVals, scalex=False, scaley=False)

        elif trend is not None:
            msg = 'invalid trend value. "linear" is the only value supported '
            msg += 'at this time'
            raise InvalidArgumentValue(msg)

        if title is True and self.name is None:
            title = f'{xName} vs. {yName}'
        elif title is True:
            title = f'{self.name}: {xName} vs. {yName}'
        elif title is False:
            title = None
        ax.set_title(title)

        plotAxisLabels(ax, xAxisLabel, xlabel, yAxisLabel, ylabel)

        plotOutput(outPath, show)

    @limitedTo2D
    def plotFeatureGroupMeans(
            self, feature, groupFeature, horizontal=False, outPath=None,
            show=True, figureID=None, title=True, xAxisLabel=True,
            yAxisLabel=True, **kwargs):
        """
        Plot the means of a feature grouped by another feature.

        The plot will include 95% confidence interval bars. The 95%
        confidence interval for each feature is calculated using the
        critical value from the two-sided Student's t-distribution.

        Parameters
        ----------
        feature : identifier
            The feature name or index that will be grouped.
        groupFeature : identifier
            The feature name or index that defines the groups in
            ``feature``
        horizontal : bool
            False, the default, draws plot bars vertically. True will
            draw bars horizontally.
        outPath : str, None
            A string of the path to save the current figure.
        show : bool
            If True, display the plot. If False, the figure will not
            display until a plotting function with show=True is called.
            This allows for future plots to placed on the figure with
            the same ``figureID`` before being shown.
        figureID : hashable, None
            A new figure will be generated for None or a new id,
            otherwise the figure with that id will be activated to draw
            the plot on the existing figure.
        title : str, bool
            The title of the plot. If True, a title will automatically
            be generated.
        xAxisLabel : str, bool
            A label for the x axis. If True, a label will automatically
            be generated.
        yAxisLabel : str, bool
            A label for the y axis. If True, a label will automatically
            be generated.
        kwargs
            Any keyword arguments accepted by matplotlib.pyplot's
            ``errorbar`` function.

        See Also
        --------
        matplotlib.pyplot.errorbar

        Keywords
        --------
        confidence interval bars, student's t-distribution, centers,
        compare, chart, figure, image, graphics, side by side,
        bar chart, t-test, uncertainty, groups, visualization
        """
        self._plotFeatureGroupStatistics(
            nimble.calculate.mean, feature, groupFeature, None, True,
            horizontal, outPath, show, figureID, title, xAxisLabel,
            yAxisLabel, **kwargs)

    @limitedTo2D
    def plotFeatureGroupStatistics(
            self, statistic, feature, groupFeature, subgroupFeature=None,
            horizontal=False, outPath=None, show=True, figureID=None,
            title=True, xAxisLabel=True, yAxisLabel=True, **kwargs):
        """
        Plot an aggregate statistic for each group of a feature.

        A bar chart where each bar in the plot represents the output of
        the statistic function applied to each group (or subgroup, when
        applicable).

        Parameters
        ----------
        statistic : function
            Functions must take a feature view as an argument and return
            a single numeric value. Common statistic functions can be
            found in nimble.calculate.
        feature : identifier
            The feature name or index that will be grouped.
        groupFeature : identifier
            The feature name or index that defines the groups in
            ``feature``
        subgroupFeature : identifier, None
            An optional subgrouping feature. When not None, the bar for
            each group defined by ``groupFeature`` will be subdivided
            based on this feature with a unique colored bar for each
            subgroup. This may be the same as ``feature`` if its values
            define the subgroups.
        horizontal : bool
            False, the default, draws plot bars vertically. True will
            draw bars horizontally.
        outPath : str, None
            A string of the path to save the current figure.
        show : bool
            If True, display the plot. If False, the figure will not
            display until a plotting function with show=True is called.
            This allows for future plots to placed on the figure with
            the same ``figureID`` before being shown.
        figureID : hashable, None
            A new figure will be generated for None or a new id,
            otherwise the figure with that id will be activated to draw
            the plot on the existing figure.
        title : str, bool
            The title of the plot. If True, a title will automatically
            be generated.
        xAxisLabel : str, bool
            A label for the x axis. If True, a label will automatically
            be generated.
        yAxisLabel : str, bool
            A label for the y axis. If True, a label will automatically
            be generated.
        kwargs
            Any keyword arguments accepted by matplotlib.pyplot's
            ``bar`` function.

        See Also
        --------
        nimble.calculate.statistic, matplotlib.pyplot.bar

        Keywords
        --------
        bar chart, centers, compare, chart, figure, image, graphics,
        side by side, bar chart, t-test, uncertainty, groups, stats,
        visualization
        """
        self._plotFeatureGroupStatistics(
            statistic, feature, groupFeature, subgroupFeature, False,
            horizontal, outPath, show, figureID, title, xAxisLabel,
            yAxisLabel, **kwargs)

    @pyplotRequired
    def _plotFeatureGroupStatistics(
            self, statistic, feature, groupFeature, subgroupFeature,
            confidenceIntervals, horizontal, outPath, show, figureID, title,
            xAxisLabel, yAxisLabel, **kwargs):
        fig, ax = plotFigureHandling(figureID)
        featureName = self._formattedStringID('feature', feature)
        if hasattr(statistic, '__name__') and statistic.__name__ != '<lambda>':
            statName = statistic.__name__
        else:
            statName = ''

        toGroup = self.features[[groupFeature, feature]]
        if subgroupFeature:
            subgroupFt = self.features[subgroupFeature]
            # remove name in case is same as feature
            subgroupFt.features.setName(0, None)
            toGroup.features.insert(1, subgroupFt)
        grouped = toGroup.groupByFeature(0, useLog=False)

        axisRange = range(1, len(grouped) + 1)
        names = []
        if confidenceIntervals:
            means = []
            errors = []
            for name, ft in grouped.items():
                names.append(name)
                mean, error = plotConfidenceIntervalMeanAndError(ft)
                means.append(mean)
                errors.append(error)

            plotErrorBars(ax, axisRange, means, errors, horizontal, **kwargs)

            if title is True:
                title = "95% Confidence Intervals for Mean of " + featureName

        elif subgroupFeature:
            heights = {}
            for i, (name, group) in enumerate(grouped.items()):
                names.append(str(name))
                subgrouped = group.groupByFeature(0, useLog=False)
                for subname, subgroup in subgrouped.items():
                    if subname not in heights:
                        heights[subname] = [0] * len(grouped)
                    heights[subname][i] = statistic(subgroup)
            subgroup = self._formattedStringID('feature', subgroupFeature)
            if title is True:
                group = self._formattedStringID('feature', groupFeature)
                title = f"{featureName} {statName} by {group}"

            plotMultiBarChart(ax, heights, horizontal, subgroup, **kwargs)

        else:
            heights = []
            for name, group in grouped.items():
                names.append(name)
                heights.append(statistic(group))
            plotSingleBarChart(ax, axisRange, heights, horizontal, **kwargs)

            if title is True:
                group = self._formattedStringID('feature', groupFeature)
                title = f"{featureName} {statName} by {group}"

        if title is False:
            title = None
        ax.set_title(title)
        if horizontal:
            ax.set_yticks(axisRange)
            ax.set_yticklabels(names)
            yAxisDefault = self._formattedStringID('feature', groupFeature)
            xAxisDefault = statName
        else:
            ax.set_xticks(axisRange)
            plotXTickLabels(ax, fig, names, len(grouped))
            xAxisDefault = self._formattedStringID('feature', groupFeature)
            yAxisDefault = statName

        plotAxisLabels(ax, xAxisLabel, xAxisDefault, yAxisLabel, yAxisDefault)

        plotOutput(outPath, show)


    ##################################################################
    ##################################################################
    ###   Subclass implemented structural manipulation functions   ###
    ##################################################################
    ##################################################################
    @limitedTo2D
    @prepLog
    def transpose(self, *,
                  useLog=None): # pylint: disable=unused-argument
        """
        Invert the feature and point indices of the data.

        Transpose the data in this object, inplace, by inverting the
        feature and point indices. This includes inverting the point and
        feature names, when available.

        Parameters
        ----------
        useLog : bool, None
            Local control for whether to send object creation to the
            logger. If None (default), use the value as specified in the
            "logger" "enabledByDefault" configuration option. If True,
            send to the logger regardless of the global option. If
            False, do **NOT** send to the logger, regardless of the
            global option.

        See Also
        --------
        T : Return the transposed object as a new object.

        Examples
        --------
        >>> lst = [[1, 2, 3], [4, 5, 6]]
        >>> X = nimble.data(lst)
        >>> X
        <Matrix 2pt x 3ft
             0 1 2
           ┌──────
         0 │ 1 2 3
         1 │ 4 5 6
        >
        >>> X.transpose()
        >>> X
        <Matrix 3pt x 2ft
             0 1
           ┌────
         0 │ 1 4
         1 │ 2 5
         2 │ 3 6
        >

        Keywords
        --------
        invert, .T, reflect, inverse
        """
        self._transpose_implementation()

        self._dims = [len(self.features), len(self.points)]
        ptNames, ftNames = (self.features._getNamesNoGeneration(),
                            self.points._getNamesNoGeneration())
        self.points.setNames(ptNames, useLog=False)
        self.features.setNames(ftNames, useLog=False)

    @property
    @limitedTo2D
    def T(self): # pylint: disable=invalid-name
        """
        Invert the feature and point indices of the data.

        Return a new object that is the transpose of the calling object.
        The feature and point indices will be inverted, including
        inverting point and feature names, if available.

        See Also
        --------
        transpose : transpose the object inplace.

        Examples
        --------
        >>> lst = [[1, 2, 3], [4, 5, 6]]
        >>> X = nimble.data(lst)
        >>> X
        <Matrix 2pt x 3ft
             0 1 2
           ┌──────
         0 │ 1 2 3
         1 │ 4 5 6
        >
        >>> X.T
        <Matrix 3pt x 2ft
             0 1
           ┌────
         0 │ 1 4
         1 │ 2 5
         2 │ 3 6
        >
        """
        ret = self.copy()
        ret.transpose(useLog=False)
        return ret

    def copy(self, to=None, rowsArePoints=True, outputAs1D=False):
        """
        Duplicate an object. Optionally to another nimble or raw format.

        Return a new object containing the same data as this object.
        When copying to a nimble format, the pointNames and featureNames
        will also be copied, as well as any name and path metadata.
        A deep copy is made in all cases, no references are shared
        between this object and the copy.

        Parameters
        ----------
        to : str, None
            If None, will return a copy of this object. To return a
            different type of nimble Base object, specify to: 'List',
            'Matrix', 'Sparse' or 'DataFrame'. To specify a raw return
            type (which will not include point or feature names),
            specify to: 'python list', 'numpy array', 'numpy matrix',
            'scipy csr', 'scipy csc', 'scipy coo', 'pandas dataframe',
            'list of dict' or 'dict of list'.
        rowsArePoints : bool
            Define whether the rows of the output object correspond to
            the points in this object. Default is True, if False the
            returned copy will transpose the data filling each row with
            feature data.
        outputAs1D : bool
            Return a one-dimensional object. Default is False, True is
            only a valid input for 'python list' and 'numpy array', all
            other formats must be two-dimensional.

        Returns
        -------
        object
            A copy of this object.  If ``to`` is not None, the copy will
            be in the specified format.

        See Also
        --------
        Points.copy, Features.copy

        Examples
        --------
        Copy this object in the same format.

        >>> lst = [[1, 3, 5], [2, 4, 6]]
        >>> ptNames = ['odd', 'even']
        >>> X = nimble.data(lst, pointNames=ptNames,
        ...                 name="odd&even")
        >>> X
        <Matrix "odd&even" 2pt x 3ft
                  0 1 2
                ┌──────
          'odd' │ 1 3 5
         'even' │ 2 4 6
        >
        >>> XCopy = X.copy()
        >>> XCopy
        <Matrix "odd&even" 2pt x 3ft
                  0 1 2
                ┌──────
          'odd' │ 1 3 5
         'even' │ 2 4 6
        >

        Copy to other formats.

        >>> ptNames = ['0', '1']
        >>> ftNames = ['a', 'b']
        >>> X = nimble.identity(2, pointNames=ptNames,
        ...                     featureNames=ftNames)
        >>> asDataFrame = X.copy(to='DataFrame')
        >>> asDataFrame
        <DataFrame 2pt x 2ft
               'a' 'b'
             ┌────────
         '0' │  1   0
         '1' │  0   1
        >
        >>> asNumpyArray = X.copy(to='numpy array')
        >>> asNumpyArray
        array([[1, 0],
               [0, 1]])
        >>> asListOfDict = X.copy(to='list of dict')
        >>> asListOfDict
        [{'a': 1, 'b': 0}, {'a': 0, 'b': 1}]

        Keywords
        --------
        duplicate, raw, replicate, convert, change, clone
        """
        # make lower case, strip out all white space and periods, except if
        # format is one of the accepted nimble data types
        if to is None:
            to = self.getTypeString()
        origTo = to
        if not isinstance(to, str):
            raise InvalidArgumentType("'to' must be a string")
        if to not in ['List', 'Matrix', 'Sparse', 'DataFrame']:
            to = to.lower()
            to = to.strip()
            tokens = to.split(' ')
            to = ''.join(tokens)
            tokens = to.split('.')
            to = ''.join(tokens)
            accepted = ['pythonlist', 'numpyarray', 'numpymatrix', 'scipycsr',
                        'scipycsc', 'scipycoo', 'pandasdataframe',
                        'listofdict', 'dictoflist']
            if to not in accepted:
                msg = "The only accepted 'to' types are: 'List', 'Matrix', "
                msg += "'Sparse', 'DataFrame', 'python list', 'numpy array', "
                msg += "'numpy matrix', 'scipy csr', 'scipy csc', "
                msg += "'scipy coo', 'pandas dataframe',  'list of dict', "
                msg += "'and dict of list'"
                raise InvalidArgumentValue(msg)

        if len(self._dims) > 2:
            if to in ['listofdict', 'dictoflist', 'scipycsr', 'scipycsc']:
                msg = 'Objects with more than two dimensions cannot be '
                msg += f'copied to {origTo}'
                raise ImproperObjectAction(msg)
            if outputAs1D or not rowsArePoints:
                if outputAs1D:
                    param = 'outputAs1D'
                    value = False
                elif not rowsArePoints:
                    param = 'rowsArePoints'
                    value = True
                msg = f'{param} must be {value} when the data has more than '
                msg += 'two dimensions'
                raise ImproperObjectAction(msg)
        # only 'numpyarray' and 'pythonlist' are allowed to use outputAs1D flag
        if outputAs1D:
            if to not in ('numpyarray', 'pythonlist'):
                msg = "Only 'numpy array' or 'python list' can output 1D"
                raise InvalidArgumentValueCombination(msg)
            if len(self.points) != 1 and len(self.features) != 1:
                msg = "To output as 1D there may either be only one point or "
                msg += "one feature"
                raise ImproperObjectAction(msg)
            return self._copy_outputAs1D(to)
        if to == 'pythonlist':
            return self._copy_pythonList(rowsArePoints)
        if to in ['listofdict', 'dictoflist']:
            return self._copy_nestedPythonTypes(to, rowsArePoints)

        # nimble, numpy and scipy types
        ret = self._copy_implementation(to)
        if isinstance(ret, Base):
            ret._dims = self._dims.copy()
            if not rowsArePoints:
                ret.transpose(useLog=False)
            ret._name = self.name
            ret._relPath = self.relativePath
            ret._absPath = self.absolutePath
        elif not rowsArePoints:
            ret = ret.transpose()

        return ret

    def _copy_outputAs1D(self, to):
        if to == 'numpyarray':
            if len(self.points) == 0 or len(self.features) == 0:
                return np.array([])
            return self._copy_implementation('numpyarray').flatten()

        if len(self.points) == 0 or len(self.features) == 0:
            return []
        list2d = self._copy_implementation('pythonlist')
        return list(itertools.chain.from_iterable(list2d))

    def _copy_pythonList(self, rowsArePoints):
        ret = self._copy_implementation('pythonlist')
        if len(self._dims) > 2:
            ret = np.reshape(ret, self._dims).tolist()
        if not rowsArePoints:
            ret = np.transpose(ret).tolist()
        return ret

    def _copy_nestedPythonTypes(self, to, rowsArePoints):
        data = self._copy_implementation('numpyarray')
        if rowsArePoints:
            featureNames = self.features.getNames()
            featureCount = len(self.features)
        else:
            data = data.transpose()
            featureNames = self.points.getNames()
            featureCount = len(self.points)
        if to == 'listofdict':
            return createListOfDict(data, featureNames)
        return createDictOfList(data, featureNames, featureCount)

    def __copy__(self):
        return self.copy()

    def __deepcopy__(self, memo):
        return self.copy()

    @limitedTo2D
    @prepLog
    def replaceRectangle(self, replaceWith, pointStart, featureStart,
                         pointEnd=None, featureEnd=None, *,
                         useLog=None): # pylint: disable=unused-argument
        """
        Replace values in the data with other values.

        Revise the contents of the calling object so that it contains
        the provided values in the given location. When ``replaceWith``
        is a Nimble object, the rectangle shape is defined so only the
        ``pointStart`` and ``featureStart`` are required to indicate
        where the top-left corner of the new data is placed within this
        object. When ``replaceWith`` is a constant, ``pointEnd`` and
        ``featureEnd`` must also be set to define the bottom-right
        corner location of the replacement rectangle within this object.

        Parameters
        ----------
        replaceWith : constant or nimble Base object
            * constant - a constant numeric value with which to fill the
              data selection.
            * nimble Base object - Size must be consistent with the
              given start and end indices.
        pointStart : int or str
            The inclusive index or name of the first point in the
            calling object whose contents will be modified.
        featureStart : int or str
            The inclusive index or name of the first feature in the
            calling object whose contents will be modified.
        pointEnd : int, str, None
            The inclusive index or name of the last point in the calling
            object whose contents will be modified. Required when
            ``replaceWith`` is a constant.
        featureEnd : int, str, None
            The inclusive index or name of the last feature in the
            calling object whose contents will be modified. Required
            when ``replaceWith`` is a constant.
        useLog : bool, None
            Local control for whether to send object creation to the
            logger. If None (default), use the value as specified in the
            "logger" "enabledByDefault" configuration option. If True,
            send to the logger regardless of the global option. If
            False, do **NOT** send to the logger, regardless of the
            global option.

        See Also
        --------
        Points.fill, Features.fill

        Examples
        --------
        An object of ones filled with zeros from (0, 0) to (2, 2).

        >>> X = nimble.ones(4, 4)
        >>> filler = nimble.zeros(2, 2)
        >>> X.replaceRectangle(filler, 0, 0, 1, 1)
        >>> X
        <Matrix 4pt x 4ft
             0 1 2 3
           ┌────────
         0 │ 0 0 1 1
         1 │ 0 0 1 1
         2 │ 1 1 1 1
         3 │ 1 1 1 1
        >

        Keywords
        --------
        revise, insert, square, alter, stamp, cut out
        """
        psIndex = self.points.getIndex(pointStart)
        fsIndex = self.features.getIndex(featureStart)
        if isinstance(replaceWith, Base):
            excMsg =  "When the replaceWith argument is a nimble Base object, "
            excMsg += "the size of replaceWith must match the range of "
            excMsg += "modification. There are {axisLen} {axis}s in "
            excMsg += "replaceWith, yet {axis}Start ({start}) and {axis}End "
            excMsg += "({end}) define a range of length {rangeLen}"
            if pointEnd is None:
                peIndex = psIndex + len(replaceWith.points) - 1
            else:
                peIndex = self.points.getIndex(pointEnd)
                prange = (peIndex - psIndex) + 1
                if len(replaceWith.points) != prange:
                    msg = excMsg.format(
                        axis='point', axisLen=len(replaceWith.points),
                        start=pointStart, end=pointEnd, rangeLen=prange)
                    raise InvalidArgumentValueCombination(msg)
            if featureEnd is None:
                feIndex = fsIndex + len(replaceWith.points) - 1
            else:
                feIndex = self.features.getIndex(featureEnd)
                frange = (feIndex - fsIndex) + 1
                if len(replaceWith.features) != frange:
                    msg = excMsg.format(
                        axis='feature', axisLen=len(replaceWith.features),
                        start=featureStart, end=featureEnd, rangeLen=frange)
                    raise InvalidArgumentValueCombination(msg)
            if replaceWith.getTypeString() != self.getTypeString():
                replaceWith = replaceWith.copy(to=self.getTypeString())
        elif looksNumeric(replaceWith):
            if pointEnd is None:
                msg = "pointEnd is required when replaceWith is a constant"
                raise InvalidArgumentValue(msg)
            if featureEnd is None:
                msg = "featureEnd is required when replaceWith is a constant"
                raise InvalidArgumentValue(msg)
            peIndex = self.points.getIndex(pointEnd)
            feIndex = self.features.getIndex(featureEnd)
            if psIndex > peIndex:
                msg = "pointStart (" + str(pointStart) + ") must be less than "
                msg += "or equal to pointEnd (" + str(pointEnd) + ")."
                raise InvalidArgumentValueCombination(msg)
            if fsIndex > feIndex:
                msg = "featureStart (" + str(featureStart) + ") must be less "
                msg += "than or equal to featureEnd (" + str(featureEnd) + ")."
                raise InvalidArgumentValueCombination(msg)
        else:
            msg = "replaceWith may only be a nimble Base object, or a single "
            msg += "numeric value, yet we received something of "
            msg += str(type(replaceWith))
            raise InvalidArgumentType(msg)

        self._replaceRectangle_implementation(replaceWith, psIndex, fsIndex,
                                              peIndex, feIndex)


    def _flattenNames(self, order):
        """
        Helper calculating the axis names for the unflattend axis after
        a flatten operation.
        """
        pNames = self.points.getNames()
        fNames = self.features.getNames()

        ret = []
        pointNumber = '_PT#{}'.format
        featureNumber = '_FT#{}'.format
        if order == 'point':
            for (i, p), (j, f) in itertools.product(enumerate(pNames),
                                                    enumerate(fNames)):
                if p is None:
                    p = pointNumber(i)
                if f is None:
                    f = featureNumber(j)
                ret.append(' | '.join([p, f]))
        else:
            for (j, f), (i, p) in itertools.product(enumerate(fNames),
                                                    enumerate(pNames)):
                if f is None:
                    f = featureNumber(j)
                if p is None:
                    p = pointNumber(i)
                ret.append(' | '.join([p, f]))
        return ret

    @prepLog
    def flatten(self, order='point', *,
                useLog=None): # pylint: disable=unused-argument
        """
        Modify this object so that its values are in a single point.

        Each value in the result maps to exactly one value from the
        original object. For data in two-dimensions, ``order`` may be
        'point' or 'feature'. If order='point', the first n values in
        the result will match the original first point, the nth to
        (2n-1)th values will match the original second point and so on.
        If order='feature', the first n values in the result will match
        the original first feature, the nth to (2n-1)th values will
        match the original second feature and so on. For higher
        dimension data, 'point' is the only accepted ``order``. If
        pointNames and/or featureNames are present. The feature names of
        the flattened result will be formatted as "ptName | ftName".
        This is an inplace operation.

        Parameters
        ----------
        order : str
            Either 'point' or 'feature'.
        useLog : bool, None
            Local control for whether to send object creation to the
            logger. If None (default), use the value as specified in the
            "logger" "enabledByDefault" configuration option. If True,
            send to the logger regardless of the global option. If
            False, do **NOT** send to the logger, regardless of the
            global option.

        See Also
        --------
        unflatten, shape, dimensions

        Examples
        --------
        >>> lst = [[1, 2],
        ...        [3, 4]]
        >>> ptNames = ['1', '3']
        >>> ftNames = ['a', 'b']
        >>> X = nimble.data(lst, pointNames=ptNames,
        ...                 featureNames=ftNames)
        >>> X.flatten()
        >>> X
        <Matrix 1pt x 4ft
                       '1 | a' '1 | b' '3 | a' '3 | b'
                     ┌────────────────────────────────
         'Flattened' │    1       2       3       4
        >

        >>> lst = [[1, 2],
        ...        [3, 4]]
        >>> ptNames = ['1', '3']
        >>> ftNames = ['a', 'b']
        >>> X = nimble.data(lst, pointNames=ptNames,
        ...                 featureNames=ftNames)
        >>> X.flatten(order='feature')
        >>> X
        <Matrix 1pt x 4ft
                       '1 | a' '3 | a' '1 | b' '3 | b'
                     ┌────────────────────────────────
         'Flattened' │    1       3       2       4
        >

        Keywords
        --------
        reshape, restructure, ravel, one dimensional, 1 dimensional
        """
        if order not in ['point', 'feature']:
            msg = "order must be the string 'point' or 'feature'"
            if not isinstance(order, str):
                raise InvalidArgumentType(msg)
            raise InvalidArgumentValue(msg)
        if len(self.points) == 0:
            msg = "Can only flatten when there is one or more "
            msg += "points. This object has 0 points."
            raise ImproperObjectAction(msg)
        if len(self.features) == 0:
            msg = "Can only flatten when there is one or more "
            msg += "features. This object has 0 features."
            raise ImproperObjectAction(msg)
        if order == 'feature' and len(self._dims) > 2:
            msg = "order='feature' is not allowed for flattening objects with "
            msg += 'more than two dimensions'
            raise ImproperObjectAction(msg)

        fNames = None
        if self.points._namesCreated() or self.features._namesCreated():
            fNames = self._flattenNames(order)
        self._dims = list(self.shape) # make 2D before flattening
        self._flatten_implementation(order)
        self._dims = [1, len(self.points) * len(self.features)]

        self.features.setNames(fNames, useLog=False)
        self.points.setNames(['Flattened'], useLog=False)


    def _unflattenNames(self):
        """
        Helper calculating the new axis names after an unflattening
        operation.
        """
        possibleNames = None
        if len(self.points) > 1 and self.points._namesCreated():
            possibleNames = self.points.getNames()
        elif len(self.features) > 1 and self.features._namesCreated():
            possibleNames = self.features.getNames()
        if not possibleNames:
            return (None, None)
        splitNames = []
        for name in possibleNames:
            if name is None:
                return (None, None)
            splitName = name.split(' | ')
            if len(splitName) == 2:
                splitNames.append(splitName)
            else:
                return (None, None)

        pNames = []
        fNames = []
        allPtDefault = True
        allFtDefault = True
        for pName, fName in splitNames:
            if pName not in pNames:
                if pName.startswith('_PT#'):
                    pNames.append(None)
                else:
                    pNames.append(pName)
                    if allPtDefault:
                        allPtDefault = False
            if fName not in fNames:
                if fName.startswith('_FT#'):
                    fNames.append(None)
                else:
                    fNames.append(fName)
                    if allFtDefault:
                        allFtDefault = False

        if allPtDefault:
            pNames = None
        if allFtDefault:
            fNames = None

        return pNames, fNames


    @limitedTo2D
    @prepLog
    def unflatten(self, dataDimensions, order='point', *,
                  useLog=None): # pylint: disable=unused-argument
        """
        Adjust a single point or feature to contain multiple points.

        The flat object is reshaped to match the dimensions of
        ``dataDimensions``. ``order`` determines whether point or
        feature vectors are created from the data. Provided
        ``dataDimensions`` of (m, n), the first n values become the
        first point when ``order='point'`` or the first m values become
        the first feature when ``order='feature'``. For higher dimension
        data, 'point' is the only accepted ``order``. If pointNames or
        featureNames match the format established in ``flatten``,
        "ptName | ftName", and they align eith the ``dataDimensions``,
        point and feature names will be unflattened as well, otherwise
        the result will not have pointNames or featureNames.
        This is an inplace operation.

        Parameters
        ----------
        dataDimensions : tuple, list
            The dimensions of the unflattend object.
        order : str
            Either 'point' or 'feature'.
        useLog : bool, None
            Local control for whether to send object creation to the
            logger. If None (default), use the value as specified in the
            "logger" "enabledByDefault" configuration option. If True,
            send to the logger regardless of the global option. If
            False, do **NOT** send to the logger, regardless of the
            global option.

        See Also
        --------
        flatten, shape, dimensions

        Examples
        --------

        Unflatten a point in point order with default names.

        >>> lst = [[1, 2, 3, 4, 5, 6, 7, 8, 9]]
        >>> X = nimble.data(lst)
        >>> X.unflatten((3, 3))
        >>> X
        <Matrix 3pt x 3ft
             0 1 2
           ┌──────
         0 │ 1 2 3
         1 │ 4 5 6
         2 │ 7 8 9
        >

        Unflatten a point in feature order with default names.

        >>> lst = [[1, 2, 3, 4, 5, 6, 7, 8, 9]]
        >>> X = nimble.data(lst)
        >>> X.unflatten((3, 3), order='feature')
        >>> X
        <Matrix 3pt x 3ft
             0 1 2
           ┌──────
         0 │ 1 4 7
         1 │ 2 5 8
         2 │ 3 6 9
        >

        Unflatten a feature in feature order with default names.

        >>> lst = [[1], [4], [7], [2], [5], [8], [3], [6], [9]]
        >>> X = nimble.data(lst)
        >>> X.unflatten((3, 3), order='feature')
        >>> X
        <Matrix 3pt x 3ft
             0 1 2
           ┌──────
         0 │ 1 2 3
         1 │ 4 5 6
         2 │ 7 8 9
        >

        Unflatten a feature in point order with default names.

        >>> lst = [[1], [4], [7], [2], [5], [8], [3], [6], [9]]
        >>> X = nimble.data(lst)
        >>> X.unflatten((3, 3), order='point')
        >>> X
        <Matrix 3pt x 3ft
             0 1 2
           ┌──────
         0 │ 1 4 7
         1 │ 2 5 8
         2 │ 3 6 9
        >

        Unflatten a point with names that can be unflattened.

        >>> lst = [[1, 2, 3, 4, 5, 6, 7, 8, 9]]
        >>> ftNames = ['1 | a', '1 | b', '1 | c',
        ...            '4 | a', '4 | b', '4 | c',
        ...            '7 | a', '7 | b', '7 | c']
        >>> X = nimble.data(lst, featureNames=ftNames)
        >>> X.unflatten((3, 3))
        >>> X
        <Matrix 3pt x 3ft
               'a' 'b' 'c'
             ┌────────────
         '1' │  1   2   3
         '4' │  4   5   6
         '7' │  7   8   9
        >

        Keywords
        --------
        reshape, shape, dimensions, 2d, 3d, two dimensional,
        three dimensional, multi dimensional
        """
        if order not in ['point', 'feature']:
            msg = "order must be the string 'point' or 'feature'"
            if not isinstance(order, str):
                raise InvalidArgumentType(msg)
            raise InvalidArgumentValue(msg)
        if len(self.features) == 0 or len(self.points) == 0:
            msg = "Cannot unflatten when there are 0 points or features."
            raise ImproperObjectAction(msg)
        if len(self.points) != 1 and len(self.features) != 1:
            msg = "Can only unflatten when there is only one point or feature."
            raise ImproperObjectAction(msg)
        if not isinstance(dataDimensions, (list, tuple)):
            raise InvalidArgumentType('dataDimensions must be a list or tuple')
        if len(dataDimensions) < 2:
            msg = "dataDimensions must contain a minimum of 2 values"
            raise InvalidArgumentValue(msg)
        if self.shape[0] * self.shape[1] != np.prod(dataDimensions):
            msg = "The product of the dimensions must be equal to the number "
            msg += "of values in this object"
            raise InvalidArgumentValue(msg)

        if len(dataDimensions) > 2:
            if order == 'feature':
                msg = "order='feature' is not allowed when unflattening to "
                msg += 'more than two dimensions'
                raise ImproperObjectAction(msg)
            shape2D = (dataDimensions[0], np.prod(dataDimensions[1:]))
        else:
            shape2D = dataDimensions

        self._unflatten_implementation(shape2D, order)

        if len(dataDimensions) == 2:
            pNames, fNames = self._unflattenNames()
            if pNames and len(pNames) != shape2D[0]:
                pNames = None
            if fNames and len(fNames) != shape2D[1]:
                fNames = None
        else:
            pNames, fNames = (None, None)

        self._dims = list(dataDimensions)
        self.points.setNames(pNames, useLog=False)
        self.features.setNames(fNames, useLog=False)


    @limitedTo2D
    @prepLog
    def merge(self, other, point='strict', feature='union', onFeature=None,
              force=False, *,
              useLog=None): # pylint: disable=unused-argument
        """
        Combine data from another object with this object.

        Merge can be based on point names or a common feature between
        the objects. How the data will be merged is based upon the
        string arguments provided to ``point`` and ``feature``. If
        ``onFeature`` is None, the objects will be merged on the point
        names. Otherwise, ``onFeature`` must contain only unique values
        in one or both objects.

        Parameters
        ----------
        other : Base
            The nimble data object containing the data to merge.
        point, feature : str
            The allowed strings for the point and feature arguments are
            as follows:

            * 'strict' - The points/features in the callee exactly match
              the points/features in the caller, however, they may be in
              a different order. If ``onFeature`` is None and no names
              are provided, it will be assumed the order is the same.
            * 'union' - Return all points/features from the caller and
              callee. If ``onFeature`` is None, unnamed points/features
              will be assumed to be unique. Any missing data from the
              caller and callee will be filled with np.NaN.
            * 'intersection': Return only points/features shared between
              the caller  and callee. If ``onFeature`` is None,
              point / feature names are required.
            * 'left': Return only the points/features from the caller.
              Any missing data from the callee will be filled with
              np.NaN.
        onFeature : identifier, None
            The name or index of the feature present in both objects to
            merge on.  If None, the merge will be based on point names.
        force : bool
            When True, the ``point`` or ``feature`` parameter set to
            'strict' does not require names along that axis. The merge
            is forced to continue as True acknowledges that each index
            along that axis is equal between the two objects. Has no
            effect if neither parameter is set to 'strict'.
        useLog : bool, None
            Local control for whether to send object creation to the
            logger. If None (default), use the value as specified in the
            "logger" "enabledByDefault" configuration option. If True,
            send to the logger regardless of the global option. If
            False, do **NOT** send to the logger, regardless of the
            global option.

        See Also
        --------
        Points.append, Features.append

        Examples
        --------
        A strict case. In this case we will merge using the point names,
        so ``point='strict'`` requires that the each object has the same
        point names (or one or both have default names) In this example,
        there is one shared feature between objects. If
        ``feature='union'``, all features ("f1"-"f5") will be included,
        if ``feature='intersection'``, only the shared feature ("f3")
        will be included, ``feature='left'`` will only use the features
        from the left object (not shown, in strict cases 'left' will not
        modify the left object at all).

        >>> lstL = [["a", 1, 'X'], ["b", 2, 'Y'], ["c", 3, 'Z']]
        >>> fNamesL = ["f1", "f2", "f3"]
        >>> pNamesL = ["p1", "p2", "p3"]
        >>> left = nimble.data(lstL, pointNames=pNamesL,
        ...                    featureNames=fNamesL)
        >>> lstR = [['Z', "f", 6], ['Y', "e", 5], ['X', "d", 4]]
        >>> fNamesR = ["f3", "f4", "f5"]
        >>> pNamesR = ["p3", "p2", "p1"]
        >>> right = nimble.data(lstR, pointNames=pNamesR,
        ...                     featureNames=fNamesR)
        >>> left.merge(right, point='strict', feature='union')
        >>> left
        <DataFrame 3pt x 5ft
                'f1' 'f2' 'f3' 'f4' 'f5'
              ┌─────────────────────────
         'p1' │  a    1    X    d    4
         'p2' │  b    2    Y    e    5
         'p3' │  c    3    Z    f    6
        >
        >>> left = nimble.data(lstL, pointNames=pNamesL,
        ...                    featureNames=fNamesL)
        >>> left.merge(right, point='strict', feature='intersection')
        >>> left
        <DataFrame 3pt x 1ft
                'f3'
              ┌─────
         'p1' │  X
         'p2' │  Y
         'p3' │  Z
        >

        Additional merge combinations. In this example, the feature
        ``"id"`` contains a unique value for each point (just as point
        names do). In the example above we matched based on point names,
        here the ``"id"`` feature will be used to match points.

        >>> lstL = [["a", 1, 'id1'], ["b", 2, 'id2'], ["c", 3, 'id3']]
        >>> fNamesL = ["f1", "f2", "id"]
        >>> left = nimble.data(lstL, featureNames=fNamesL)
        >>> lstR = [['id3', "x", 7], ['id4', "y", 8], ['id5', "z", 9]]
        >>> fNamesR = ["id", "f4", "f5"]
        >>> right = nimble.data(lstR, featureNames=fNamesR)
        >>> left.merge(right, point='union', feature='union',
        ...            onFeature="id")
        >>> left
        <DataFrame 5pt x 5ft
             'f1'  'f2' 'id' 'f4'  'f5'
           ┌───────────────────────────
         0 │  a   1.000 id1
         1 │  b   2.000 id2
         2 │  c   3.000 id3   x   7.000
         3 │            id4   y   8.000
         4 │            id5   z   9.000
        >
        >>> left = nimble.data(lstL, featureNames=fNamesL)
        >>> left.merge(right, point='union', feature='intersection',
        ...            onFeature="id")
        >>> left
        <DataFrame 5pt x 1ft
             'id'
           ┌─────
         0 │ id1
         1 │ id2
         2 │ id3
         3 │ id4
         4 │ id5
        >
        >>> left = nimble.data(lstL, featureNames=fNamesL)
        >>> left.merge(right, point='union', feature='left',
        ...            onFeature="id")
        >>> left
        <DataFrame 5pt x 3ft
             'f1'  'f2' 'id'
           ┌────────────────
         0 │  a   1.000 id1
         1 │  b   2.000 id2
         2 │  c   3.000 id3
         3 │            id4
         4 │            id5
        >
        >>> left = nimble.data(lstL, featureNames=fNamesL)
        >>> left.merge(right, point='intersection', feature='union',
        ...            onFeature="id")
        >>> left
        <DataFrame 1pt x 5ft
             'f1' 'f2' 'id' 'f4' 'f5'
           ┌─────────────────────────
         0 │  c    3   id3   x    7
        >
        >>> left = nimble.data(lstL, featureNames=fNamesL)
        >>> left.merge(right, point='intersection',
        ...            feature='intersection', onFeature="id")
        >>> left
        <DataFrame 1pt x 1ft
             'id'
           ┌─────
         0 │ id3
        >
        >>> left = nimble.data(lstL, featureNames=fNamesL)
        >>> left.merge(right, point='intersection', feature='left',
        ...            onFeature="id")
        >>> left
        <DataFrame 1pt x 3ft
             'f1' 'f2' 'id'
           ┌───────────────
         0 │  c    3   id3
        >
        >>> left = nimble.data(lstL, featureNames=fNamesL)
        >>> left.merge(right, point='left', feature='union',
        ...            onFeature="id")
        >>> left
        <DataFrame 3pt x 5ft
             'f1' 'f2' 'id' 'f4'  'f5'
           ┌──────────────────────────
         0 │  a    1   id1
         1 │  b    2   id2
         2 │  c    3   id3   x   7.000
        >
        >>> left = nimble.data(lstL, featureNames=fNamesL)
        >>> left.merge(right, point='left', feature='intersection',
        ...            onFeature="id")
        >>> left
        <DataFrame 3pt x 1ft
             'id'
           ┌─────
         0 │ id1
         1 │ id2
         2 │ id3
        >
        >>> left = nimble.data(lstL, featureNames=fNamesL)
        >>> left.merge(right, point='left', feature='left',
        ...            onFeature="id")
        >>> left
        <DataFrame 3pt x 3ft
             'f1' 'f2' 'id'
           ┌───────────────
         0 │  a    1   id1
         1 │  b    2   id2
         2 │  c    3   id3
        >

        Keywords
        --------
        combine, join, unite, group, fuse, consolidate, meld, union,
        intersection, inner, outer, full outer, left
        """
        point = point.lower()
        feature = feature.lower()
        valid = ['strict', 'left', 'union', 'intersection']
        if point not in valid:
            msg = "point must be 'strict', 'left', 'union', or 'intersection'"
            raise InvalidArgumentValue(msg)
        if feature not in valid:
            msg = "feature must be 'strict', 'left', 'union', or "
            msg += "'intersection'"
            raise InvalidArgumentValue(msg)

        if point == 'strict' or feature == 'strict':
            self._genericStrictMerge_implementation(other, point, feature,
                                                    onFeature, force)
        else:
            self._genericMergeFrontend(other, point, feature, onFeature)


    def _genericStrictMerge_implementation(self, other, point, feature,
                                           onFeature, force):
        """
        Validation and helper function when point or feature is set to
        strict.
        """
        # NOTE could return this object?
        if point == 'strict' and feature == 'strict':
            msg = 'Both point and feature cannot be strict'
            raise InvalidArgumentValueCombination(msg)
        tmpOther = other.copy()
        if point == 'strict':
            axis = 'point'
            lAxis = self.points
            rAxis = tmpOther.points
            point = "intersection"
        else:
            axis = 'feature'
            lAxis = self.features
            rAxis = tmpOther.features
            feature = "intersection"

        if len(lAxis) != len(rAxis):
            msg = "Both objects must have the same number of "
            msg += f"{axis}s when {axis}='strict'"
            raise InvalidArgumentValue(msg)
        # if using strict with onFeature instead of point names, we need to
        # make sure each id has a unique match in the other object
        if onFeature is not None and axis == 'point':
            try:
                feat = self[:, onFeature]
                if len(set(feat)) != len(self.points):
                    msg = "when point='strict', onFeature must contain only "
                    msg += "unique values"
                    raise InvalidArgumentValueCombination(msg)
                if sorted(feat) != sorted(tmpOther[:, onFeature]):
                    msg = "When point='strict', onFeature must have a unique, "
                    msg += "matching value in each object"
                    raise InvalidArgumentValueCombination(msg)
            except KeyError as e:
                msg = f"could not locate feature '{onFeature}' in both objects"
                raise InvalidArgumentValue(msg) from e

            self._genericMergeFrontend(tmpOther, point, feature, onFeature)
        else:
            lNames = lAxis._getNamesNoGeneration()
            rNames = rAxis._getNamesNoGeneration()
            lAllNames = not lAxis._anyDefaultNames()
            rAllNames = not rAxis._anyDefaultNames()
            # strict implies that the points or features are the same
            # with all names reordering can occur otherwise each index
            # is treated as equal.
            if lAllNames and rAllNames:
                if sorted(lNames) != sorted(rNames):
                    msg = "When {axis}='strict', the {axis} names may be in a "
                    msg += "different order but must match exactly"
                    raise InvalidArgumentValue(msg)
                endNames = lNames
            elif force and lAllNames and rNames is None:
                rAxis.setNames(lNames, useLog=False)
                endNames = lNames
            elif force and lNames is None and rAllNames:
                lAxis.setNames(rNames, useLog=False)
                endNames = rNames
            elif force: # default names present
                endNames = mergeNames(lAxis.getNames(), rAxis.getNames())
                # need to alter default names so that _genericMergeFrontend
                # treats them as non-default and equal. After the data is
                # merged, the names are reset to their default state.
                try:
                    strictNames = ['_STRICT' + str(i) if n is None else n
                                   for i, n in enumerate(endNames)]
                    lAxis.setNames(strictNames, useLog=False)
                    rAxis.setNames(strictNames, useLog=False)
                except InvalidArgumentValue as e:
                    msg = f"When {axis}='strict' and default {axis} names "
                    msg += f"exist, names cannot be reordered. The {axis} "
                    msg += "names do not match at each index where both  "
                    msg += f"objects have non-default {axis} names."
                    raise InvalidArgumentValue(msg) from e
            else: # default names and not force
                msg = f'Non-default {axis} names are required in both objects '
                msg += 'unless the force parameter is set to True to indicate '
                msg += f'that each {axis} is equal between the two objects'
                raise InvalidArgumentValue(msg)

            self._genericMergeFrontend(tmpOther, point, feature, onFeature)

            # only reset names if we did not generate them
            if lNames is None and rNames is None:
                lAxis.setNames(None, useLog=False)
            else:
                lAxis.setNames(endNames, useLog=False)

    def _genericMergeFrontend(self, other, point, feature, onFeature):
        # validation
        bothPtNamesCreated = (self.points._namesCreated()
                              and other.points._namesCreated())
        if onFeature is None and not bothPtNamesCreated:
            msg = "Point names are required in both objects when "
            msg += "onFeature is None"
            raise InvalidArgumentValueCombination(msg)
        bothFtNamesCreated = (self.features._namesCreated()
                              and other.features._namesCreated())
        if not bothFtNamesCreated:
            msg = "Feature names are required in both objects"
            raise InvalidArgumentValueCombination(msg)

        if onFeature is not None:
            if not isinstance(onFeature, str):
                # index allowed only if we can verify feature names match
                ftName = self.features.getName(onFeature)
                if (ftName != other.features.getName(onFeature)
                        or ftName is None):
                    msg = f'The feature names at index {onFeature} do not '
                    msg += 'match in each object'
                    raise InvalidArgumentValue(msg)
                onFeature = ftName
            try:
                uniqueFtL = len(set(self[:, onFeature])) == len(self.points)
                uniqueFtR = len(set(other[:, onFeature])) == len(other.points)
                if not (uniqueFtL or uniqueFtR):
                    msg = "nimble only supports joining on a feature which "
                    msg += "contains only unique values in one or both objects"
                    raise InvalidArgumentValue(msg)
            except KeyError as e:
                msg = f"could not locate feature '{onFeature}' in both objects"
                raise InvalidArgumentValue(msg) from e

        matchingFts = self.features._getMatchingNames(other)
        matchingFtIdx = [[], []]
        for name in matchingFts:
            idxL = self.features.getIndex(name)
            idxR = other.features.getIndex(name)
            matchingFtIdx[0].append(idxL)
            matchingFtIdx[1].append(idxR)

        if self.getTypeString() != other.getTypeString():
            other = other.copy(to=self.getTypeString())
        self._merge_implementation(other, point, feature, onFeature,
                                   matchingFtIdx)

        lFtNames = self.features._namesCreated()
        rFtNames = other.features._namesCreated()
        if feature == "intersection":
            if lFtNames:
                ftNames = [n for n in self.features.getNames()
                           if n in matchingFts]
                self.features.setNames(ftNames, useLog=False)
        elif feature == "union":
            if lFtNames and rFtNames:
                ftNamesL = self.features.getNames()
                ftNamesR = [name for name in other.features.getNames()
                            if name not in matchingFts]
                ftNames = ftNamesL + ftNamesR
                self.features.setNames(ftNames, useLog=False)
            elif lFtNames:
                ftNamesL = self.features.getNames()
                ftNamesR = [None] * len(other.features)
                ftNames = ftNamesL + ftNamesR
                self.features.setNames(ftNames, useLog=False)
            elif rFtNames:
                ftNamesL = [None] * len(self.features)
                ftNamesR = other.features.getNames()
                ftNames = ftNamesL + ftNamesR
                self.features.setNames(ftNames, useLog=False)
        # no name setting needed for left

        lPtNames = self.points._namesCreated()
        rPtNames = other.points._namesCreated()
        if onFeature is None and point == 'left':
            if lPtNames:
                self.points.setNames(self.points.getNames(), useLog=False)
        elif onFeature is None and point == 'intersection':
            # default names cannot be included in intersection
            ptNames = [name for name in self.points.getNames()
                       if name in other.points.getNames()
                       and name is not None]
            self.points.setNames(ptNames, useLog=False)
        elif onFeature is None:
            # union cases
            if lPtNames and rPtNames:
                ptNamesL = self.points.getNames()
                ptNamesR = other.points.getNames()
                ptNames = ptNamesL + [name for name in ptNamesR
                                      if name is None or name not in ptNamesL]
                self.points.setNames(ptNames, useLog=False)
            elif lPtNames:
                ptNamesL = self.points.getNames()
                ptNamesR = [None] * len(other.points)
                ptNames = ptNamesL + ptNamesR
                self.points.setNames(ptNames, useLog=False)
            elif rPtNames:
                ptNamesL = [None] * len(self.points)
                ptNamesR = other.points.getNames()
                ptNames = ptNamesL + ptNamesR
                self.points.setNames(ptNames, useLog=False)
        else:
            self.points.namesInverse = None
            self.points.names = None

    #############################
    #  Linear Algebra functions #
    #############################
    @limitedTo2D
    def inverse(self, pseudoInverse=False):
        """
        Compute the inverse or pseudo-inverse of an object.

        By default tries to compute the (multiplicative) inverse.
        pseudoInverse uses singular-value decomposition (SVD).

        Parameters
        ----------
        pseudoInverse : bool
            Whether to compute pseudoInverse or multiplicative inverse.

        See Also
        --------
        nimble.calculate.inverse, nimble.calculate.pseudoInverse

        Keywords
        --------
        invert, reciprocal, solve, pseudo-inverse, multiplicative
        inverse, singular-value decomposition (SVD)
        """

        if pseudoInverse:
            inverse = nimble.calculate.pseudoInverse(self)
        else:
            inverse = nimble.calculate.inverse(self)
        return inverse

    @limitedTo2D
    def solveLinearSystem(self, b, solveFunction='solve'):
        """
        Solves the linear equation A * x = b for unknown x.

        Parameters
        ----------
        b : nimble Base object.
            Vector shaped object.
        solveFuction : str

            * 'solve' - assumes square matrix.
            * 'least squares' - Computes object x such that 2-norm
              determinant of b - A x is minimized.

        Keywords
        --------
        linear algebra, ordinary least squares, solver, invert, inverse,
        L2, pseudoinverse, pseudo inverse, equations
        """
        if not isinstance(b, Base):
            msg = "b must be an instance of Base."
            raise InvalidArgumentType(msg)

        msg = "Valid methods are: 'solve' and 'least squares'."

        if not isinstance(solveFunction, str):
            raise InvalidArgumentType(msg)
        if solveFunction == 'solve':
            return nimble.calculate.solve(self, b)
        if solveFunction == 'least squares':
            return nimble.calculate.leastSquaresSolution(self, b)

        raise InvalidArgumentValue(msg)



    ###############################################################
    ###############################################################
    ###   Subclass implemented numerical operation functions    ###
    ###############################################################
    ###############################################################
    @limitedTo2D
    def matrixMultiply(self, other):
        """
        Perform matrix multiplication.

        Keywords
        --------
        times, product, multiplication
        """
        return self.__matmul__(other)

    @limitedTo2D
    def __matmul__(self, other):
        """
        Perform matrix multiplication.
        """
        return self._genericMatMul_implementation('__matmul__', other)

    @limitedTo2D
    def __rmatmul__(self, other):
        """
        Perform matrix multiplication with this object on the right.
        """
        return self._genericMatMul_implementation('__rmatmul__', other)

    @limitedTo2D
    def __imatmul__(self, other):
        """
        Perform in place matrix multiplication.
        """
        ret = self.__matmul__(other)
        if ret is not NotImplemented:
            self._referenceFrom(ret)
            ret = self
        return ret

    def _genericMatMul_implementation(self, opName, other):
        if not isinstance(other, Base):
            return NotImplemented
        # Test element type self
        if len(self.points) == 0 or len(self.features) == 0:
            msg = "Cannot do a multiplication when points or features is empty"
            raise ImproperObjectAction(msg)

        # test element type other
        if len(other.points) == 0 or len(other.features) == 0:
            msg = "Cannot do a multiplication when points or features is "
            msg += "empty"
            raise ImproperObjectAction(msg)

        try:
            self._convertToNumericTypes()
        except ImproperObjectAction:
            self._numericValidation()
        try:
            other._convertToNumericTypes()
        except ImproperObjectAction:
            other._numericValidation(right=True)

        if opName.startswith('__r'):
            caller = other
            callee = self
        else:
            caller = self
            callee = other

        if len(caller.features) != len(callee.points):
            msg = "The number of features in the left hand object must "
            msg += "match the number of points in the right hand side object."
            raise InvalidArgumentValue(msg)

        caller._validateEqualNames('feature', 'point', opName, callee)

        # match types with self (the orignal caller of the __r*__ op)
        if (opName.startswith('__r')
                and self.getTypeString() != other.getTypeString()):
            caller = caller.copy(self.getTypeString())

        try:
            ret = caller._matmul__implementation(callee)
        except TypeError:
            # help determine the source of the error
            self._numericValidation()
            other._numericValidation(right=True)
            raise # exception should be raised above, but just in case

        if caller.points._namesCreated():
            ret.points.setNames(caller.points.getNames(), useLog=False)
        if callee.features._namesCreated():
            ret.features.setNames(callee.features.getNames(), useLog=False)

        binaryOpNamePathMerge(caller, callee, ret, None, 'merge')

        return ret

    @limitedTo2D
    def matrixPower(self, power):
        """
        Perform matrix power operations on a square matrix.

        For positive power values, return the result of repeated matrix
        multiplication over this object. For power of zero, return an
        identity matrix. For negative power values, return the result of
        repeated matrix multiplication over the inverse of this object,
        provided the object can be inverted using
        nimble.calculate.inverse.

        Keywords
        --------
        exponent, raise, square, squared, raised
        """
        if not isinstance(power, (int, np.int)):
            msg = 'power must be an integer'
            raise InvalidArgumentType(msg)
        if not len(self.points) == len(self.features):
            msg = 'Cannot perform matrix power operations with this object. '
            msg += 'Matrix power operations require square objects '
            msg += '(number of points is equal to number of features)'
            raise ImproperObjectAction(msg)
        if power == 0:
            operand = nimble.identity(len(self.points),
                                      returnType=self.getTypeString())
        elif power > 0:
            operand = self.copy()
            # avoid name conflict in matrixMultiply; names set later
            operand.points.setNames(None, useLog=False)
            operand.features.setNames(None, useLog=False)
        else:
            try:
                operand = nimble.calculate.inverse(self)
            except (InvalidArgumentType, InvalidArgumentValue) as e:
                exceptionType = type(e)
                msg = "Failed to calculate the matrix inverse using "
                msg += "nimble.calculate.inverse. For safety and efficiency, "
                msg += "matrixPower does not attempt to use pseudoInverse but "
                msg += "it is available to users in nimble.calculate. "
                msg += "The inverse operation failed because: " + e.message
                raise exceptionType(msg) from e

        ret = operand
        # loop only applies when abs(power) > 1
        for _ in range(abs(power) - 1):
            ret = ret.matrixMultiply(operand)

        ret.points.setNames(self.points._getNamesNoGeneration(), useLog=False)
        ret.features.setNames(self.features._getNamesNoGeneration(),
                              useLog=False)

        return ret

    def __mul__(self, other):
        """
        Perform elementwise multiplication or scalar multiplication,
        depending in the input ``other``.
        """
        return self._genericBinaryOperations('__mul__', other)

    def __rmul__(self, other):
        """
        Perform elementwise multiplication with this object on the right
        """
        return self._genericBinaryOperations('__rmul__', other)

    def __imul__(self, other):
        """
        Perform in place elementwise multiplication or scalar
        multiplication, depending in the input ``other``.
        """
        return self._genericBinaryOperations('__imul__', other)

    def __add__(self, other):
        """
        Perform addition on this object, element wise if 'other' is a
        nimble Base object, or element wise with a scalar if other is
        some kind of numeric value.
        """
        return self._genericBinaryOperations('__add__', other)

    def __radd__(self, other):
        """
        Perform scalar addition with this object on the right
        """
        return self._genericBinaryOperations('__radd__', other)

    def __iadd__(self, other):
        """
        Perform in-place addition on this object, element wise if
        ``other`` is a nimble Base object, or element wise with a scalar
        if ``other`` is some kind of numeric value.
        """
        return self._genericBinaryOperations('__iadd__', other)

    def __sub__(self, other):
        """
        Subtract from this object, element wise if ``other`` is a nimble
        data object, or element wise by a scalar if ``other`` is some
        kind of numeric value.
        """
        return self._genericBinaryOperations('__sub__', other)

    def __rsub__(self, other):
        """
        Subtract each element of this object from the given scalar.
        """
        return self._genericBinaryOperations('__rsub__', other)

    def __isub__(self, other):
        """
        Subtract (in place) from this object, element wise if ``other``
        is a nimble Base object, or element wise with a scalar if
        ``other`` is some kind of numeric value.
        """
        return self._genericBinaryOperations('__isub__', other)

    def __truediv__(self, other):
        """
        Perform true division using this object as the numerator,
        elementwise if ``other`` is a nimble Base object, or elementwise
        by a scalar if other is some kind of numeric value.
        """
        return self._genericBinaryOperations('__truediv__', other)

    def __rtruediv__(self, other):
        """
        Perform element wise true division using this object as the
        denominator, and the given scalar value as the numerator.
        """
        return self._genericBinaryOperations('__rtruediv__', other)

    def __itruediv__(self, other):
        """
        Perform true division (in place) using this object as the
        numerator, elementwise if ``other`` is a nimble Base object, or
        elementwise by a scalar if ``other`` is some kind of numeric
        value.
        """
        return self._genericBinaryOperations('__itruediv__', other)

    def __floordiv__(self, other):
        """
        Perform floor division using this object as the numerator,
        elementwise if ``other`` is a nimble Base object, or elementwise
        by a scalar if ``other`` is some kind of numeric value.
        """
        return self._genericBinaryOperations('__floordiv__', other)

    def __rfloordiv__(self, other):
        """
        Perform elementwise floor division using this object as the
        denominator, and the given scalar value as the numerator.

        """
        return self._genericBinaryOperations('__rfloordiv__', other)

    def __ifloordiv__(self, other):
        """
        Perform floor division (in place) using this object as the
        numerator, elementwise if ``other`` is a nimble Base object, or
        elementwise by a scalar if ```other``` is some kind of numeric
        value.
        """
        return self._genericBinaryOperations('__ifloordiv__', other)

    def __mod__(self, other):
        """
        Perform mod using the elements of this object as the dividends,
        elementwise if ``other`` is a nimble Base object, or elementwise
        by a scalar if other is some kind of numeric value.
        """
        return self._genericBinaryOperations('__mod__', other)

    def __rmod__(self, other):
        """
        Perform mod using the elements of this object as the divisors,
        and the given scalar value as the dividend.
        """
        return self._genericBinaryOperations('__rmod__', other)

    def __imod__(self, other):
        """
        Perform mod (in place) using the elements of this object as the
        dividends, elementwise if 'other' is a nimble Base object, or
        elementwise by a scalar if other is some kind of numeric value.
        """
        return self._genericBinaryOperations('__imod__', other)

    @to2args
    def __pow__(self, other, z): # pylint: disable=unused-argument
        """
        Perform exponentiation (iterated __mul__) using the elements of
        this object as the bases, elementwise if ``other`` is a nimble
        data object, or elementwise by a scalar if ``other`` is some
        kind of numeric value.
        """
        return self._genericBinaryOperations('__pow__', other)

    def __rpow__(self, other):
        """
        Perform elementwise exponentiation (iterated __mul__) using the
        ``other`` scalar value as the bases.
        """
        return self._genericBinaryOperations('__rpow__', other)

    def __ipow__(self, other):
        """
        Perform in-place exponentiation (iterated __mul__) using the
        elements of this object as the bases, element wise if ``other``
        is a nimble Base object, or elementwise by a scalar if ``other``
        is some kind of numeric value.
        """
        return self._genericBinaryOperations('__ipow__', other)

    def __pos__(self):
        """
        Return this object.
        """
        ret = self.copy()
        ret._name = None

        return ret

    def __neg__(self):
        """
        Return this object where every element has been multiplied by -1
        """
        ret = self.copy()
        ret *= -1
        ret._name = None

        return ret

    def __abs__(self):
        """
        Perform element wise absolute value on this object
        """
        with self._treatAs2D():
            ret = self.calculateOnElements(abs, useLog=False)
        ret._dims = self._dims.copy()
        if self.points._namesCreated():
            ret.points.setNames(self.points.getNames(), useLog=False)
        else:
            ret.points.setNames(None, useLog=False)
        if self.features._namesCreated():
            ret.features.setNames(self.features.getNames(), useLog=False)
        else:
            ret.points.setNames(None, useLog=False)

        ret._name = None
        ret._absPath = self.absolutePath
        ret._relPath = self.relativePath
        return ret

    def _numericValidation(self, right=False):
        """
        Validate the object elements are all numeric.
        """
        try:
            self.calculateOnElements(checkNumeric, useLog=False)
        except ValueError as e:
            msg = "The object on the {0} contains non numeric data, "
            msg += "cannot do this operation"
            if right:
                msg = msg.format('right')
                raise InvalidArgumentValue(msg) from e
            msg = msg.format('left')
            raise ImproperObjectAction(msg) from e

    def _genericBinary_sizeValidation(self, opName, other):
        if self._dims != other._dims:
            msg = "The dimensions of the objects must be equal."
            raise InvalidArgumentValue(msg)
        if len(self.points) != len(other.points):
            msg = "The number of points in each object must be equal. "
            msg += "(self=" + str(len(self.points)) + " vs other="
            msg += str(len(other.points)) + ")"
            raise InvalidArgumentValue(msg)
        if len(self.features) != len(other.features):
            msg = "The number of features in each object must be equal."
            raise InvalidArgumentValue(msg)

        if len(self.points) == 0 or len(self.features) == 0:
            msg = "Cannot do " + opName + " when points or features is empty"
            raise ImproperObjectAction(msg)

    def _validateDivMod(self, opName, other):
        """
        Validate values will not lead to zero division.
        """
        if opName.startswith('__r'):
            toCheck = self
        else:
            toCheck = other

        if isinstance(toCheck, Base):
            if toCheck.containsZero():
                msg = "Cannot perform " + opName + " when the second argument "
                msg += "contains any zeros"
                raise ZeroDivisionError(msg)
        elif toCheck == 0:
            msg = "Cannot perform " + opName + " when the second argument "
            msg += "is zero"
            raise ZeroDivisionError(msg)

    def _diagnoseFailureAndRaiseException(self, opName, other, error):
        """
        Raise exceptions explaining why an arithmetic operation could
        not be performed successfully between two objects.
        """
        if 'pow' in opName and isinstance(error, FloatingPointError):
            if 'divide by zero' in str(error):
                msg = 'Zeros cannot be raised to negative exponents'
                raise ZeroDivisionError(msg)
            msg = "Complex number results are not allowed"
            raise ImproperObjectAction(msg)
        # Test element type self
        self._numericValidation()
        # test element type other
        if isinstance(other, Base):
            other._numericValidation(right=True)

    def _genericBinary_validation(self, opName, other):
        otherBase = isinstance(other, Base)
        if otherBase:
            self._genericBinary_sizeValidation(opName, other)
        elif not (looksNumeric(other) or isDatetime(other)):
            msg = "'other' must be an instance of a nimble Base object or a "
            msg += "scalar"
            raise InvalidArgumentType(msg)
        # divmod operations inconsistently raise exceptions for zero division
        # it is more efficient to validate now than validate after operation
        if 'div' in opName or 'mod' in opName:
            self._validateDivMod(opName, other)

    def _genericBinary_axisNames(self, opName, other, conversionKwargs):
        """
        Determines axis names for operations between two Base objects.

        When both Base objects, axis names determine the operations
        that can be performed. When both axes are determined to have
        equal names, the operation can be performed and the axis names
        of the returned object can be set based on the left and right
        objects. When only one axis has equal names, the other axis must
        have disjoint names and the names of the disjoint axis cannot be
        used to set names for the returned object. In all other cases,
        the operation is disallowed and an exception will be raised.
        """
        # inplace operations require both point and feature name equality
        try:
            self._validateEqualNames('feature', 'feature', opName, other)
            ftNamesEqual = True
        except InvalidArgumentValue:
            if opName.startswith('__i'):
                raise
            ftNamesEqual = False
        try:
            self._validateEqualNames('point', 'point', opName, other)
            ptNamesEqual = True
        except InvalidArgumentValue:
            if opName.startswith('__i'):
                raise
            ptNamesEqual = False
        # for *NamesEqual to be False, the left and right objects must have
        # at least one unequal non-default name along that axis.
        if not ftNamesEqual and not ptNamesEqual:
            msg = f"When both point and feature names are present, {opName} "
            msg += "requires either the point names or feature names to "
            msg += "be equal between the left and right objects"
            raise InvalidArgumentValue(msg)

        # determine axis names for returned object
        try:
            other._convertToNumericTypes(**conversionKwargs)
        except ImproperObjectAction:
            other._numericValidation(right=True)
        # everything else that uses this helper is a binary scalar op
        retPNames, retFNames = mergeNonDefaultNames(self, other)
        # in these cases we cannot define names for the disjoint axis
        if ftNamesEqual and not ptNamesEqual:
            self._genericBinary_axisNamesDisjoint('point', other, opName)
            retPNames = None
        elif ptNamesEqual and not ftNamesEqual:
            self._genericBinary_axisNamesDisjoint('feature', other, opName)
            retFNames = None

        return retPNames, retFNames

    def _genericBinary_axisNamesDisjoint(self, axis, other, opName):
        """
        Verify that the axis names for this object and the other object
        are disjoint. Equal default names do not imply the same point or
        feature, so default names are ignored.
        """
        def nonDefaultNames(names):
            return (n for n in names if n is not None)

        if axis == 'point':
            sNames = nonDefaultNames(self.points.getNames())
            oNames = nonDefaultNames(other.points.getNames())
            equalAxis = 'feature'
        else:
            sNames = nonDefaultNames(self.features.getNames())
            oNames = nonDefaultNames(other.features.getNames())
            equalAxis = 'point'

        if not set(sNames).isdisjoint(oNames):
            matches = [n for n in sNames if n in oNames]
            msg = f"{opName} between objects with equal {equalAxis} names "
            msg += f"must have unique {axis} names. However, the {axis} names "
            msg += f"{matches} were found in both the left and right objects"
            raise InvalidArgumentValue(msg)

    def _convertToNumericTypes(self, allowInt=True, allowBool=True):
        """
        Convert the data, inplace, to numeric type if necessary.
        """
        usableTypes = [float]
        if not all(isinstance(a, bool) for a in (allowInt, allowBool)):
            msg = 'all arguments for _convertToNumericTypes must be bools'
            raise InvalidArgumentValue(msg)
        if allowInt:
            usableTypes.append(int)
        if allowBool:
            usableTypes.append(bool)
        usableTypes = tuple(usableTypes)
        try:
            return self._convertToNumericTypes_implementation(usableTypes)
        except (ValueError, TypeError) as e:
            msg = 'Unable to coerce the data to the type required for this '
            msg += 'operation.'
            raise ImproperObjectAction(msg) from e

    def _genericBinaryOperations(self, opName, other):
        conversionKwargs = {}
        if 'pow' in opName:
            conversionKwargs['allowInt'] = False
            conversionKwargs['allowBool'] = False

        if opName.startswith('__i'):
            obj = self
        else:
            obj = self.copy()

        try:
            obj._convertToNumericTypes(**conversionKwargs)
        except ImproperObjectAction:
            obj._numericValidation()
        if isinstance(other, Stretch):
            # __ipow__ does not work if return NotImplemented
            if opName == '__ipow__':
                return pow(self, other)
            return NotImplemented

        obj._genericBinary_validation(opName, other)

        # figure out return obj's point / feature names
        otherBase = isinstance(other, Base)
        if otherBase:
            other = other.copy()
            retPNames, retFNames = obj._genericBinary_axisNames(
                opName, other, conversionKwargs)
        else:
            retPNames = obj.points._getNamesNoGeneration()
            retFNames = obj.features._getNamesNoGeneration()

        try:
            useOp = opName
            if opName.startswith('__i'):
                # inplace operations will modify the data even if op fails
                # use not inplace operation, setting to inplace occurs after
                useOp = opName[:2] + opName[3:]
            with np.errstate(divide='raise', invalid='raise'):
                ret = obj._binaryOperations_implementation(useOp, other)
        except (TypeError, ValueError, FloatingPointError) as error:
            obj._diagnoseFailureAndRaiseException(opName, other, error)
            raise # backup; should be diagnosed and raised above

        ret._dims = self._dims
        if opName.startswith('__i'):
            self._referenceFrom(ret, paths=(self._absPath, self._relPath))
            ret = self
        ret.points.setNames(retPNames, useLog=False)
        ret.features.setNames(retFNames, useLog=False)

        nameSource = 'self' if opName.startswith('__i') else None
        pathSource = 'merge' if otherBase else 'self'
        binaryOpNamePathMerge(obj, other, ret, nameSource, pathSource)
        return ret


    def _defaultBinaryOperations_implementation(self, opName, other):
        with self._treatAs2D():
            selfData = self.copy('numpyarray')
        if isinstance(other, Base):
            with other._treatAs2D():
                otherData = other.copy('numpyarray')
        else:
            otherData = other
        data = getattr(selfData, opName)(otherData)
        ret = createDataNoValidation(self.getTypeString(), data)

        return ret

    @limitedTo2D
    def __and__(self, other):
        return self._genericLogicalBinary('__and__', other)

    @limitedTo2D
    def __or__(self, other):
        return self._genericLogicalBinary('__or__', other)

    @limitedTo2D
    def __xor__(self, other):
        return self._genericLogicalBinary('__xor__', other)

    @limitedTo2D
    def __invert__(self):
        boolObj = self._logicalValidationAndConversion()
        ret = boolObj.matchingElements(lambda v: not v, useLog=False)
        ret.points.setNames(self.points._getNamesNoGeneration(), useLog=False)
        ret.features.setNames(self.features._getNamesNoGeneration(),
                              useLog=False)
        return ret

    def _genericLogicalBinary(self, opName, other):
        if isinstance(other, Stretch):
            return getattr(other, opName)(self)
        if not isinstance(other, Base):
            msg = 'other must be an instance of a nimble Base object'
            raise InvalidArgumentType(msg)
        self._genericBinary_sizeValidation(opName, other)
        lhsBool = self._logicalValidationAndConversion()
        rhsBool = other._logicalValidationAndConversion()

        return lhsBool._genericBinaryOperations(opName, rhsBool)

    def _isBooleanData(self):
        return False

    def _logicalValidationAndConversion(self):
        if not self._isBooleanData():
            validValues = match.allValues([True, False, 0, 1])
            if not validValues(self):
                msg = 'logical operations can only be performed on data '
                msg += 'containing True, False, 0 and 1 values'
                raise ImproperObjectAction(msg)

            ret = self.matchingElements(bool, useLog=False)
            ret.points.setNames(self.points._getNamesNoGeneration(),
                                useLog=False)
            ret.features.setNames(self.features._getNamesNoGeneration(),
                                  useLog=False)
            return ret

        return self

    @property
    @limitedTo2D
    def stretch(self):
        """
        Extend along a one-dimensional axis to fit another object.

        This attribute allows arithmetic operations to occur between
        objects of different shapes (sometimes referred to as
        broadcasting). The operation will pair the point or feature in
        this object with each point or feature in the other object.
        Operations can occur with a nimble Base object or a stretched
        object which is one-dimensional along the opposite axis. Note
        the operation will always return a Base object of the same type
        as the left-hand operand.

        Examples
        --------
        Nimble Base object with a stretched point.

        >>> lst3x3 = [[1, 2, 3], [4, 5, 6], [0, -1, -2]]
        >>> lst1x3 = [1, 2, 3]
        >>> baseObj = nimble.data(lst3x3)
        >>> pointObj = nimble.data(lst1x3)
        >>> baseObj * pointObj.stretch
        <Matrix 3pt x 3ft
             0 1  2
           ┌────────
         0 │ 1 4  9
         1 │ 4 10 18
         2 │ 0 -2 -6
        >

        Stretched feature with nimble Base object.

        >>> lst3x3 = [[1, 2, 3], [4, 5, 6], [0, -1, -2]]
        >>> lst1x3 = [[1], [2], [3]]
        >>> baseObj = nimble.data(lst3x3)
        >>> featObj = nimble.data(lst1x3)
        >>> featObj.stretch + baseObj
        <Matrix 3pt x 3ft
             0 1 2
           ┌──────
         0 │ 2 3 4
         1 │ 6 7 8
         2 │ 3 2 1
        >

        Two stretched objects.

        >>> lst1x3 = [[1, 2, 3]]
        >>> lst3x1 = [[1], [2], [3]]
        >>> pointObj = nimble.data(lst1x3)
        >>> featObj = nimble.data(lst3x1)
        >>> pointObj.stretch - featObj.stretch
        <Matrix 3pt x 3ft
             0  1  2
           ┌────────
         0 │ 0  1  2
         1 │ -1 0  1
         2 │ -2 -1 0
        >
        >>> featObj.stretch - pointObj.stretch
        <Matrix 3pt x 3ft
             0 1  2
           ┌────────
         0 │ 0 -1 -2
         1 │ 1 0  -1
         2 │ 2 1  0
        >

        Keywords
        --------
        broadcast, broadcasting, expand, match, matching, resize, grow,
        shape, dimensions, reshape, resize, spread, restructure
        """
        return Stretch(self)

    ############################
    ############################
    ###   Helper functions   ###
    ############################
    ############################

    def _referenceFrom(self, other, **kwargs):
        """
        Reference data and metadata data from another object.

        This method use the following defaults:
            name=self.name, paths=(other._absPath, other._relPath),
            pointNames=other.points.names, featureNames=other.features.names,
            reuseData=True
        These can be modified through the keyword arguments.

        When not a view, the default reuseData=True means that the _data
        attribute for this object and the other object will be the same in
        memory.
        """
        if not self.getTypeString() == other.getTypeString():
            msg = 'to reference another object, they must be the same type'
            raise InvalidArgumentType(msg)
        if 'data' in kwargs:
            msg = 'Cannot provide "data" keyword, the data will be other._data'
            raise InvalidArgumentValue(msg)
        if 'shape' in kwargs:
            msg = 'Cannot provide "shape" keyword, the shape is determined by '
            msg = 'other._dims'
            raise InvalidArgumentValue(msg)
        if hasattr(other, '_source'): # view
            other = other.copy()

        kwargs['data'] = other._data
        kwargs['shape'] = other._dims
        # setdefault only sets if the key is not already present
        kwargs.setdefault('name', self.name)
        kwargs.setdefault('paths', (other._absPath, other._relPath))
        kwargs.setdefault('pointNames', other.points.namesInverse)
        kwargs.setdefault('featureNames', other.features.namesInverse)
        kwargs.setdefault('reuseData', True)

        self._referenceFrom_implementation(other, kwargs)

    def _referenceFrom_implementation(self, other, kwargs):
        """
        Reinitialize the object with the new keyword arguments.
        """
        # pylint: disable=unused-argument
        self.__init__(**kwargs)

    def _arrangePointNames(self, maxRows, nameLength, rowHolder, nameHold,
                           quoteNames):
        """
        Prepare point names for string output. Grab only section of
        those names that fit according to the given row limitation,
        and process them for length. Returns a list of prepared names
        and an int bounding the length of each name representation.
        """
        if len(self.points) == 0:
            return [], 0

        names = []
        pnamesWidth = 0
        nameCutIndex = nameLength - len(nameHold)
        tRowIDs, bRowIDs = indicesSplit(maxRows, len(self.points))

        if self.points._allDefaultNames():
            pnames = list(map(str, range(len(self.points))))
        else:
            pnames = []
            for i, name in enumerate(self.points.getNames()):
                if name is None:
                    if quoteNames:
                        pnames.append(str(i))
                    else:
                        pnames.append('')
                elif quoteNames:
                    if len(name) <= nameLength - 2:
                        finalName = name
                    else:
                        finalName = name[:nameCutIndex - 2] + nameHold
                    pnames.append("'" + finalName + "'")
                else:
                    if len(name) <= nameLength:
                        finalName = name
                    else:
                        finalName = name[:nameCutIndex] + nameHold
                    pnames.append(finalName)

        topNames = [pnames[i] for i in tRowIDs]
        bottomNames = [pnames[i] for i in bRowIDs]
        maxWidth = max(map(len, topNames))
        if bottomNames:
            maxWidth = max(maxWidth, max(map(len, bottomNames)))
        pnamesWidth = min(nameLength, maxWidth)
        names = topNames
        if len(topNames) + len(bottomNames) < len(self.points):
            names.append(rowHolder)
        names.extend(bottomNames)

        return names, pnamesWidth

    def _arrangeDataWithLimits(self, maxWidth, maxHeight, sigDigits,
                               maxStrLength, colSep, colHold, rowHold,
                               strHold, quoteNames):
        """
        Arrange the data in this object into a table structure, while
        respecting the given boundaries. If there is more data than
        what fits within the limitations, then omit points or features
        from the middle portions of the data.

        Returns three values. The first is list of list of strings representing
        the data values we have space for. The length of the outer list
        is less than or equal to maxHeight. The length of the inner lists
        will all be the same, a length we will designate as n. The sum of
        the individual strings in each inner list will be less than or
        equal to maxWidth - ((n-1) * len(colSep)). The second returned
        value will be a list, where the ith value is of the maximum width taken
        up by the strings or feature name in the ith column of the data. The
        third returned value is a list of feature names matching the columns
        represented in the first return value.
        """
        if maxHeight < 2 and maxHeight != len(self.points):
            msg = "If the number of points in this object is two or greater, "
            msg += "then we require that the input argument maxHeight also "
            msg += "be greater than or equal to two."
            raise InvalidArgumentValue(msg)

        cHoldWidth = len(colHold)
        cHoldTotal = len(colSep) + cHoldWidth
        nameCutIndex = maxStrLength - len(strHold)
        #setup a bundle of default values
        numPts = len(self.points)
        numFts = len(self.features)
        if maxHeight is None:
            maxHeight = numPts
        if maxWidth is None:
            maxWidth = float('inf')

        maxRows = min(maxHeight, numPts)
        maxDataRows = maxRows

        if numFts == 0:
            return [[]] * maxDataRows, [], []

        if numPts > 0:
            tRowIDs, bRowIDs = indicesSplit(maxDataRows, numPts)
        else:
            tRowIDs, bRowIDs = [], []
        combinedRowIDs = tRowIDs + bRowIDs

        if len(combinedRowIDs) < numPts:
            rowHolderIndex = len(tRowIDs)
        else:
            rowHolderIndex = sys.maxsize

        lTable, rTable = [], []
        lColWidths, rColWidths = [], []
        lFNames, rFNames = [], []
        # total width will always include the column placeholder column,
        # until it is shown that it isn't needed
        totalWidth = cHoldTotal

        # going to add indices from the beginning and end of the data until
        # we've used up our available space, or we've gone through all of
        # the columns. currIndex makes use of negative indices, which is
        # why the end condition makes use of an exact stop value, which
        # varies between positive and negative depending on the number of
        # features
        endIndex = numFts // 2
        if numFts % 2 == 1:
            endIndex *= -1
            endIndex -= 1
        currIndex = 0
        numAdded = 0

        if self.features._allDefaultNames():
            fnames = None
        else:
            fnames = self.features.getNames()

        while totalWidth < maxWidth and currIndex != endIndex:
            currTable = lTable if currIndex >= 0 else rTable
            currCol = []
            currWidth = 0

            if fnames is None:
                currFName = None
            else:
                currFName = fnames[currIndex]
            if currFName is None:
                if quoteNames:
                    if currIndex < 0:
                        currFName = str(numFts + currIndex)
                    else:
                        currFName = str(currIndex)
                else:
                    currFName = ''
            elif quoteNames:
                if len(currFName) > maxStrLength - 2:
                    currFName = currFName[:nameCutIndex - 2] + strHold
                currFName = "'" + currFName + "'"
            else:
                if len(currFName) > maxStrLength:
                    currFName = currFName[:nameCutIndex] + strHold

            currWidth = len(currFName)

            # check all values in this column (in the accepted rows)
            i = 0
            for rID in combinedRowIDs:
                val = self[rID, currIndex]
                valFormed = formatIfNeeded(val, sigDigits)
                if len(valFormed) <= maxStrLength:
                    valLimited = valFormed
                else:
                    valLimited = valFormed[:nameCutIndex] + strHold
                valLen = len(valLimited)
                if valLen > currWidth:
                    currWidth = valLen

                # If these are equal, it is time to add the holders
                if i == rowHolderIndex:
                    currCol.append(rowHold)

                currCol.append(valLimited)
                i += 1

            # placeholder row needs to be placed at bottom
            if i == rowHolderIndex:
                currCol.append(rowHold)

            totalWidth += currWidth
            # only add this column if it won't put us over the limit
            if totalWidth <= maxWidth:
                numAdded += 1
                for i, val in enumerate(currCol):
                    if len(currTable) != len(currCol):
                        currTable.append([val])
                    else:
                        currTable[i].append(val)
                # the width value goes in different lists depending on index
                if currIndex < 0:
                    rFNames.append(currFName)
                    currIndex = abs(currIndex)
                    rColWidths.append(currWidth)
                else:
                    lFNames.append(currFName)
                    currIndex = (-1 * currIndex) - 1
                    lColWidths.append(currWidth)

            # ignore column separator if the next column is the last
            if numAdded == (numFts - 1):
                totalWidth -= cHoldTotal
            totalWidth += len(colSep)

        # combine the tables. Have to reverse rTable because entries were
        # appended in a right to left order
        rColWidths.reverse()
        rFNames.reverse()
        fNames = lFNames + rFNames
        if numAdded == numFts:
            lColWidths += rColWidths
        else:
            lColWidths += [cHoldWidth] + rColWidths
            fNames = lFNames + [colHold] + rFNames
        # return None if fNames is []
        fNames = fNames if fNames else None
        # pylint: disable=consider-using-enumerate
        for rowIndex in range(len(lTable)):
            if len(rTable) > 0:
                rTable[rowIndex].reverse()
                toAdd = rTable[rowIndex]
            else:
                toAdd = []

            if numAdded == numFts:
                lTable[rowIndex] += toAdd
            else:
                lTable[rowIndex] += [colHold] + toAdd

        return lTable, lColWidths, fNames

    def _equalPointNames(self, other):
        return equalNames(self.points._getNamesNoGeneration(),
                          other.points._getNamesNoGeneration())

    def _equalFeatureNames(self, other):
        return equalNames(self.features._getNamesNoGeneration(),
                          other.features._getNamesNoGeneration())

    def _validateEqualNames(self, leftAxis, rightAxis, callSym, other):

        if leftAxis == 'point':
            lnamesCreated = self.points._namesCreated()
        else:
            lnamesCreated = self.features._namesCreated()
        if rightAxis == 'point':
            rnamesCreated = self.points._namesCreated()
        else:
            rnamesCreated = self.features._namesCreated()

        if lnamesCreated or rnamesCreated:
            if leftAxis == 'point':
                lnames = self.points._getNamesNoGeneration()
            else:
                lnames = self.features._getNamesNoGeneration()
            if rightAxis == 'point':
                rnames = other.points._getNamesNoGeneration()
            else:
                rnames = other.features._getNamesNoGeneration()
            if lnames is None or rnames is None:
                return
            inconsistencies = inconsistentNames(lnames, rnames)

            if inconsistencies:
                table = [['left', 'ID', 'right']]
                for i in sorted(inconsistencies.keys()):
                    lname = lnames[i]
                    rname = rnames[i]
                    lname = str(None) if lname is None else '"' + lname + '"'
                    rname = str(None) if rname is None else '"' + rname + '"'
                    table.append([lname, str(i), rname])

                msg = leftAxis + " to " + rightAxis + " name inconsistencies "
                msg += "when calling left." + callSym + "(right) \n"
                msg += tableString(table)

                raise InvalidArgumentValue(msg)

    def _getAxis(self, axis):
        if axis == 'point':
            return self.points

        return self.features

    ####################
    # Abstract Methods #
    ####################

    @abstractmethod
    def _getPoints(self, names):
        """
        Get the object containing point-based methods for this object.
        """

    @abstractmethod
    def _getFeatures(self, names):
        """
        Get the object containing feature-based methods for this object.
        """

    @abstractmethod
    def _isIdentical_implementation(self, other):
        pass

    @abstractmethod
    def _saveCSV_implementation(self, outPath, includePointNames,
                                     includeFeatureNames):
        pass

    @abstractmethod
    def _saveMTX_implementation(self, outPath, includePointNames,
                                     includeFeatureNames):
        pass

    @abstractmethod
    def _getTypeString_implementation(self):
        pass

    @abstractmethod
    def _getitem_implementation(self, x, y):
        pass

    @abstractmethod
    def _view_implementation(self, pointStart, pointEnd, featureStart,
                             featureEnd, dropDimension):
        pass

    @abstractmethod
    def _checkInvariants_implementation(self, level):
        pass

    @abstractmethod
    def _containsZero_implementation(self):
        pass

    @abstractmethod
    def _transpose_implementation(self):
        pass

    @abstractmethod
    def _copy_implementation(self, to):
        pass

    @abstractmethod
    def _replaceRectangle_implementation(self, replaceWith, pointStart,
                                         featureStart, pointEnd, featureEnd):
        pass

    @abstractmethod
    def _flatten_implementation(self, order):
        pass

    @abstractmethod
    def _unflatten_implementation(self, reshape, order):
        pass

    @abstractmethod
    def _merge_implementation(self, other, point, feature, onFeature,
                              matchingFtIdx):
        pass

    @abstractmethod
    def _convertToNumericTypes_implementation(self, usableTypes):
        pass

    @abstractmethod
    def _iterateElements_implementation(self, order, only):
        pass

    @abstractmethod
    def _transform_implementation(self, toTransform, points, features):
        pass

    @abstractmethod
    def _calculate_implementation(self, function, points, features,
                                  preserveZeros):
        pass

    @abstractmethod
    def _countUnique_implementation(self, points, features):
        pass

    @abstractmethod
    def _binaryOperations_implementation(self, opName, other):
        pass<|MERGE_RESOLUTION|>--- conflicted
+++ resolved
@@ -1529,17 +1529,6 @@
                     msg = 'labels and calling object pointNames must be equal'
                     raise InvalidArgumentValue(msg) from e 
                 trainY = labels.points.copy(order[:splitIndex], useLog=False)
-<<<<<<< HEAD
-                testY = labels.points.copy(order[splitIndex:], useLog=False)                   
-                if self.features._namesCreated() and labels.features._namesCreated(): 
-                    featureNamesList = [featureName.lower() for featureName in self.features.getNames()]
-                    labelNameList = labels.features.getNames() 
-                    labelName = labelNameList[0].lower()
-                    if labelName in featureNamesList:
-                        labelIndex = featureNamesList.index(labelName)
-                        trainY = trainX.features.extract(labelIndex, useLog=False)
-                        testY = testX.features.extract(labelIndex, useLog=False)                 
-=======
                 testY = labels.points.copy(order[splitIndex:], useLog=False)
                 
                 if self.features._namesCreated() and \
@@ -1551,7 +1540,6 @@
                     if namesInBoth:
                         trainX.features.delete(namesInBoth, useLog=False)
                         testX.features.delete(namesInBoth, useLog=False)
->>>>>>> f8aa3c02
             else:
                 if len(self._dims) > 2:
                     msg = "labels parameter must be None when the data has "
