--- conflicted
+++ resolved
@@ -1530,7 +1530,7 @@
                     raise InvalidArgumentValue(msg) from e
                 trainY = labels.points.copy(order[:splitIndex], useLog=False)
                 testY = labels.points.copy(order[splitIndex:], useLog=False)
-<<<<<<< HEAD
+                
                 if self.features._namesCreated() and \
                         labels.features._namesCreated():
                     labelNames = labels.features.getNames()
@@ -1540,8 +1540,6 @@
                     if namesInBoth:
                         trainX.features.delete(namesInBoth, useLog=False)
                         testX.features.delete(namesInBoth, useLog=False)
-=======
->>>>>>> 99b363df
             else:
                 if len(self._dims) > 2:
                     msg = "labels parameter must be None when the data has "
