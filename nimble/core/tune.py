--- conflicted
+++ resolved
@@ -173,13 +173,6 @@
 
         return list(foldDict.values())
 
-<<<<<<< HEAD
-def _quoteStr(val):
-    if isinstance(val, str):
-        return f'"{val}"'
-    return str(val)
-=======
->>>>>>> c8829f89
 
 class Validator(ABC):
     """
@@ -231,20 +224,12 @@
         return self.__repr__()
 
     def __repr__(self):
-<<<<<<< HEAD
         ret = f'{self.__class__.__name__}("{self.learnerName}", '
         ret += f'performanceFunction={self.performanceFunction.__name__}, '
         ret += f'randomSeed={self.randomSeed}'
         if self._logInfo:
-            ret += ", " + prettyDictString(self._logInfo, valueStr=_quoteStr)
-=======
-        ret = '{}("{}", performanceFunction={}, randomSeed={}'.format(
-            self.__class__.__name__, self.learnerName,
-            self.performanceFunction.__name__, self.randomSeed)
-        if self._keywords:
             ret += ", "
-            ret += prettyDictString(self._keywords, valueStr=quoteStrings)
->>>>>>> c8829f89
+            ret += prettyDictString(self._logInfo, valueStr=quoteStrings)
         ret += ")"
         return ret
 
@@ -716,20 +701,6 @@
     def __iter__(self):
         return self
 
-<<<<<<< HEAD
-=======
-    def __str__(self):
-        return self.__repr__()
-
-    def __repr__(self):
-        ret = '{}({}'.format(self.__class__.__name__, self.arguments)
-        if self._keywords:
-            ret += ", "
-            ret += prettyDictString(self._keywords, valueStr=quoteStrings)
-        ret += ')'
-        return ret
-
->>>>>>> c8829f89
     @abstractmethod
     def __next__(self):
         pass
@@ -1305,7 +1276,7 @@
         for arg, val in self._args.items():
             if val is not None:
                 args[arg] = val
-        ret += prettyDictString(args, valueStr=_quoteStr)
+        ret += prettyDictString(args, valueStr=quoteStrings)
         ret += ")"
         return ret
 
