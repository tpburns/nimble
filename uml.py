"""
Module containing most of the user facing functions for the top level
uml import.
"""

from __future__ import absolute_import
import copy

import six.moves.configparser
<<<<<<< HEAD
import numpy
import six
from six.moves import range
from six.moves import zip

import UML
from UML.exceptions import ArgumentException, PackageException
from UML.logger import Stopwatch
=======
import math
from dateutil.parser import parse
import cloudpickle

import UML
from UML.exceptions import ArgumentException, PackageException

from UML.logger import enableLogging, logCapture, directCall

>>>>>>> 2ce5094b
from UML.helpers import findBestInterface
from UML.helpers import _learnerQuery
from UML.helpers import _validScoreMode
from UML.helpers import _validMultiClassStrategy
from UML.helpers import _unpackLearnerName
from UML.helpers import _validArguments
from UML.helpers import _validData
from UML.helpers import _2dOutputFlagCheck
from UML.helpers import LearnerInspector
from UML.helpers import copyLabels
from UML.helpers import ArgumentIterator
from UML.helpers import _mergeArguments
from UML.helpers import crossValidateBackend
from UML.helpers import isAllowedRaw
from UML.helpers import initDataObject
from UML.helpers import createDataFromFile
from UML.helpers import createConstantHelper
<<<<<<< HEAD
=======
from UML.helpers import computeMetrics

>>>>>>> 2ce5094b
from UML.randomness import numpyRandom
from UML.calculate import detectBestResult

cloudpickle = UML.importModule('cloudpickle')
scipy = UML.importModule('scipy.sparse')

def createRandomData(
        returnType, numPoints, numFeatures, sparsity, pointNames='automatic',
        featureNames='automatic', elementType='float', name=None):
    """
    Generate a data object with random contents.

    The range of values is dependent on the elementType.

    Parameters
    ----------
    returnType : str
        May be any of the allowed types specified in UML.data.available.
    numPoints : int
        The number of points in the returned object.
    numFeatures : int
        The number of features in the returned object.
    sparsity : float
        The likelihood that the value of a (point,feature) pair is zero.
    elementType : str
        If 'float' (default) then the value of (point, feature) pairs
        are sampled from a normal distribution (location 0, scale 1). If
        elementType is 'int' then value of (point, feature) pairs are
        sampled from uniform integer distribution [1 100]. Zeros are not
        counted in/do not affect the aforementioned sampling
        distribution.
    pointNames : 'automatic', list, dict
        Names to be associated with the points in the returned object.
        If 'automatic', default names will be generated. Otherwise, may
        be specified explictly by some list-like or dict-like object, so
        long as all points in the data are assigned a name and the names
        for each point are unique.
    featureNames : 'automatic', list, dict
        Names to be associated with the features in the returned object.
        If 'automatic', default names will be generated. Otherwise, may
        be specified explictly by some list-like or dict-like object, so
        long as all features in the data are assigned a name and the
        names for each feature are unique.
    name : str
        When not None, this value is set as the name attribute of the
        returned object.

    Returns
    -------
    UML.data.Base
        Subclass of Base object corresponding with the ``returnType``.

    See Also
    --------
    createData

    Examples
    --------
    TODO
    """

    if numPoints < 1:
        msg = "must specify a positive nonzero number of points"
        raise ArgumentException(msg)
    if numFeatures < 1:
        msg = "must specify a positive nonzero number of features"
        raise ArgumentException(msg)
    if sparsity < 0 or sparsity >= 1:
        msg = "sparsity must be greater than zero and less than one"
        raise ArgumentException(msg)
    if elementType != "int" and elementType != "float":
        raise ArgumentException("elementType may only be 'int' or 'float'")


    #note: sparse is not stochastic sparsity, it uses rigid density measures
    if returnType.lower() == 'sparse':
        if not scipy:
            msg = "scipy is not available"
            raise PackageException(msg)

        density = 1.0 - float(sparsity)
        numNonZeroValues = int(numPoints * numFeatures * density)

        # We want to sample over positions, not point/feature indices, so
        # we consider the possible possitions as numbered in a row-major
        # order on a grid, and sample that without replacement
        gridSize = numPoints * numFeatures
        nzLocation = numpy.random.choice(gridSize, size=numNonZeroValues,
                                         replace=False)

        # The point value is determined by counting how many groups of
        # numFeatures fit into the position number
        pointIndices = numpy.floor(nzLocation / numFeatures)
        # The feature value is determined by counting the offset from each
        # point edge.
        featureIndices = nzLocation % numFeatures

        if elementType == 'int':
            dataVector = numpyRandom.randint(low=1, high=100,
                                             size=numNonZeroValues)
        #numeric type is float; distribution is normal
        else:
            dataVector = numpyRandom.normal(0, 1, size=numNonZeroValues)

        #pointIndices and featureIndices are
        randData = scipy.sparse.coo.coo_matrix(
            (dataVector, (pointIndices, featureIndices)),
            (numPoints, numFeatures))

    # non-sparse matrices, generate matrices with sparsity characterics
    else:
        size = (numPoints, numFeatures)
        if elementType == 'int':
            filledIntMatrix = numpyRandom.randint(1, 100, size=size)
        else:
            filledFloatMatrix = numpyRandom.normal(loc=0.0, scale=1.0,
                                                   size=size)

        #if sparsity is zero
        if abs(float(sparsity) - 0.0) < 0.0000000001:
            if elementType == 'int':
                randData = filledIntMatrix
            else:
                randData = filledFloatMatrix
        else:
            binarySparsityMatrix = numpyRandom.binomial(1, 1.0 - sparsity,
                                                        size=size)

            if elementType == 'int':
                randData = binarySparsityMatrix * filledIntMatrix
            else:
                randData = binarySparsityMatrix * filledFloatMatrix

    return createData(returnType, data=randData, pointNames=pointNames,
                      featureNames=featureNames, name=name)


def ones(returnType, numPoints, numFeatures, pointNames='automatic',
         featureNames='automatic', name=None):
    """
    Return a data object of the given shape containing all 1 values.

    Parameters
    ----------
    returnType : str
        May be any of the allowed types specified in UML.data.available.
    numPoints : int
        The number of points in the returned object.
    numFeatures : int
        The number of features in the returned object.
    pointNames : 'automatic', list, dict
        Names to be associated with the points in the returned object.
        If 'automatic', default names will be generated. Otherwise, may
        be specified explictly by some list-like or dict-like object, so
        long as all points in the data are assigned a name and the names
        for each point are unique.
    featureNames : 'automatic', list, dict
        Names to be associated with the features in the returned object.
        If 'automatic', default names will be generated. Otherwise, may
        be specified explictly by some list-like or dict-like object, so
        long as all features in the data are assigned a name and the
        names for each feature are unique.
    name : str
        When not None, this value is set as the name attribute of the
        returned object.

    Returns
    -------
    UML.data.Base
        Subclass of Base object corresponding with the ``returnType``.

    See Also
    --------
    zeros

    Examples
    --------
    TODO
    """
    return createConstantHelper(numpy.ones, returnType, numPoints, numFeatures,
                                pointNames, featureNames, name)


def zeros(returnType, numPoints, numFeatures, pointNames='automatic',
          featureNames='automatic', name=None):
    """
    Return a data object of the given shape containing all 0 values.

    Parameters
    ----------
    returnType : str
        May be any of the allowed types specified in UML.data.available.
    numPoints : int
        The number of points in the returned object.
    numFeatures : int
        The number of features in the returned object.
    pointNames : 'automatic', list, dict
        Names to be associated with the points in the returned object.
        If 'automatic', default names will be generated. Otherwise, may
        be specified explictly by some list-like or dict-like object, so
        long as all points in the data are assigned a name and the names
        for each point are unique.
    featureNames : 'automatic', list, dict
        Names to be associated with the features in the returned object.
        If 'automatic', default names will be generated. Otherwise, may
        be specified explictly by some list-like or dict-like object, so
        long as all features in the data are assigned a name and the
        names for each feature are unique.
    name : str
        When not None, this value is set as the name attribute of the
        returned object.

    Returns
    -------
    UML.data.Base
        Subclass of Base object corresponding with the ``returnType``.

    See Also
    --------
    ones

    Examples
    --------
    TODO
    """
    return createConstantHelper(numpy.zeros, returnType, numPoints,
                                numFeatures, pointNames, featureNames, name)


def identity(returnType, size, pointNames='automatic',
             featureNames='automatic', name=None):
    """
    Return a data object representing an identity matrix.

    The returned object will always be a square with the number of
    points and features equal to ``size``.  The main diagonal will have
    values of 1 and every other value will be zero.

    Parameters
    ----------
    returnType : str
        May be any of the allowed types specified in UML.data.available.
    size : int
        The number of points and features in the returned object.
    pointNames : 'automatic', list, dict
        Names to be associated with the points in the returned object.
        If 'automatic', default names will be generated. Otherwise, may
        be specified explictly by some list-like or dict-like object, so
        long as all points in the data are assigned a name and the names
        for each point are unique.
    featureNames : 'automatic', list, dict
        Names to be associated with the features in the returned object.
        If 'automatic', default names will be generated. Otherwise, may
        be specified explictly by some list-like or dict-like object, so
        long as all features in the data are assigned a name and the
        names for each feature are unique.
    name : str
        When not None, this value is set as the name attribute of the
        returned object.

    Returns
    -------
    UML.data.Base
        Subclass of Base object corresponding with the ``returnType``.

    Examples
    --------
    TODO
    """
    retAllowed = copy.copy(UML.data.available)
    if returnType not in retAllowed:
        msg = "returnType must be a value in " + str(retAllowed)
        raise ArgumentException(msg)

    if size <= 0:
        msg = "size must be 0 or greater, yet " + str(size)
        msg += " was given."
        raise ArgumentException(msg)

    if returnType == 'Sparse':
        if not scipy:
            msg = "scipy is not available"
            raise PackageException(msg)

        assert returnType == 'Sparse'
        rawDiag = scipy.sparse.identity(size)
        rawCoo = scipy.sparse.coo_matrix(rawDiag)
        return UML.createData(returnType, rawCoo, pointNames=pointNames,
                              featureNames=featureNames, name=name)
    else:
        raw = numpy.identity(size)
        return UML.createData(returnType, raw, pointNames=pointNames,
                              featureNames=featureNames, name=name)


<<<<<<< HEAD
def normalizeData(learnerName, trainX, trainY=None, testX=None, arguments=None,
                  **kwarguments):
=======
def normalizeData(learnerName, trainX, trainY=None, testX=None, arguments={}, useLog=None, **kwarguments):
>>>>>>> 2ce5094b
    """
    Modify data according to a produced model.

    Calls on the functionality of a package to train on some data and
    then modify ``trainX`` and ``testX``(if provided) according to the
    results of the trained model.

    Parameters
    ----------
    learnerName : str
        Name of the learner to be called, in the form 'package.learner'
    trainX: UML Base object
        Data to be used for training.
    trainY: identifier, UML Base object
        A name or index of the feature in ``trainX`` containing the
        labels or another UML Base object containing the labels that
        correspond to ``trainX``.
    testX: UML Base object
        Data to be used for testing.
    arguments : dict
        Mapping argument names (strings) to their values, to be used
        during training and application.
        Example: {'dimensions':5, 'k':5}
    kwarguments
        Keyword arguments specified variables that are passed to the
        learner. Same format as the arguments parameter.

    See Also
    --------
    UML.data.Points.normalize, UML.data.Features.normalize

    Examples
    --------
    TODO
    """
<<<<<<< HEAD
    (_, trueLearnerName) = _unpackLearnerName(learnerName)

    tl = UML.train(learnerName, trainX, trainY, arguments=arguments,
                   **kwarguments)
    normalizedTrain = tl.apply(trainX, arguments=arguments, **kwarguments)
=======
    if UML.logger.active.position == 0:
        if enableLogging(useLog):
            wrapped = logCapture(normalizeData)
        else:
            wrapped = directCall(normalizeData)
        return wrapped(learnerName, trainX, trainY, testX, arguments,
                       useLog=False, **kwarguments)

    (packName, trueLearnerName) = _unpackLearnerName(learnerName)

    tl = UML.train(learnerName, trainX, trainY, arguments=arguments, useLog=False, **kwarguments)
    normalizedTrain = tl.apply(trainX, arguments=arguments, useLog=False, **kwarguments)

>>>>>>> 2ce5094b
    if normalizedTrain.getTypeString() != trainX.getTypeString():
        normalizedTrain = normalizedTrain.copyAs(trainX.getTypeString())

    if testX is not None:
        normalizedTest = tl.apply(testX, arguments=arguments, useLog=False, **kwarguments)
        if normalizedTest.getTypeString() != testX.getTypeString():
            normalizedTest = normalizedTest.copyAs(testX.getTypeString())

    # modify references and names for trainX and testX
    trainX.referenceDataFrom(normalizedTrain)
    trainX.name = trainX.name + " " + trueLearnerName

    if testX is not None:
        testX.referenceDataFrom(normalizedTest)
        testX.name = testX.name + " " + trueLearnerName

    merged = _mergeArguments(arguments, kwarguments)
    UML.logger.active.logRun("normalizeData", trainX, trainY, testX, None, learnerName, merged, None)


def registerCustomLearnerAsDefault(customPackageName, learnerClassObject):
    """
    Permanently add a customLearner to be made available to UML.

    Register the given customLearner class so that it is callable by the
    top level UML functions through the interface of the specified
    custom package. This operation modifies the saved configuration file
    so that this change will be reflected during future sesssions.

    Parameters
    ----------
    customPackageName : str
        The str name of the package preface you want to use when calling
        the learner. If there is already an interface for a custom
        package with this name, the learner will be accessible through
        that interface. If there is no interface to a custom package of
        that name, then one will be created. You cannot register a
        custom learner to be callable through the interface for a
        non-custom package (such as ScikitLearn or MLPY). Therefore,
        customPackageName cannot be a value which is the accepted alias
        of another package's interface.
    learnerClassObject : class
        The class object implementing the learner you want registered.
        It will be checked using
        UML.interfaces.CustomLearner.validateSubclass to ensure that all
        details of the provided implementation are acceptable.

    Examples
    --------
    TODO
    """
    UML.helpers.registerCustomLearnerBackend(customPackageName,
                                             learnerClassObject, True)


def registerCustomLearner(customPackageName, learnerClassObject):
    """
    Add a customLearner to be made available to UML for this session.

    Register the given customLearner class so that it is callable by the
    top level UML functions through the interface of the specified
    custom package. Though this operation by itself is temporary, it has
    effects in UML.settings, so subsequent saveChanges operations may
    cause it to be reflected in future sessions.

    Parameters
    ----------
    customPackageName : str
        The str name of the package preface you want to use when calling
        the learner. If there is already an interface for a custom
        package with this name, the learner will be accessible through
        that interface. If there is no interface to a custom package of
        that name, then one will be created. You cannot register a
        custom learner to be callable through the interface for a
        non-custom package (such as ScikitLearn or MLPY). Therefore,
        customPackageName cannot be a value which is the accepted alias
        of another package's interface.
    learnerClassObject : class
        The class object implementing the learner you want registered.
        It will be checked using
        UML.interfaces.CustomLearner.validateSubclass to ensure that all
        details of the provided implementation are acceptable.

    Examples
    --------
    TODO
    """
    UML.helpers.registerCustomLearnerBackend(customPackageName,
                                             learnerClassObject, False)


def deregisterCustomLearnerAsDefault(customPackageName, learnerName):
    """
    Permanently disable a customLearner from being available to UML.

    Remove accessibility of the learner with the given name from the
    interface of the package with the given name permenantly. This
    operation modifies the saved configuration file so that this
    change will be reflected during future sesssions.

    Parameters
    ----------
    customPackageName : str
        The name of the interface / custom package from which the
        learner named 'learnerName' is to be removed from. If that
        learner was the last one grouped in that custom package, then
        the interface is removed from the UML.interfaces.available list.
    learnerName : str
        The name of the learner to be removed from the
        interface / custom package with the name 'customPackageName'.

    Examples
    --------
    TODO
    """
    UML.helpers.deregisterCustomLearnerBackend(customPackageName,
                                               learnerName, True)


def deregisterCustomLearner(customPackageName, learnerName):
    """
    Temporarily disable a customLearner from being available to UML.

    Remove accessibility of the learner with the given name from the
    interface of the package with the given name temporarily in this
    session. This has effects in UML.settings, so subsequent saveChanges
    operations may cause it to be reflected in future sessions.

    Parameters
    ----------
    customPackageName : str
        The name of the interface / custom package from which the
        learner named 'learnerName' is to be removed from. If that
        learner was the last one grouped in that custom package, then
        the interface is removed from the UML.interfaces.available list.
    learnerName : str
        The name of the learner to be removed from the
        interface / custom package with the name 'customPackageName'.

    Examples
    --------
    TODO
    """
    UML.helpers.deregisterCustomLearnerBackend(customPackageName,
                                               learnerName, False)


def learnerParameters(name):
    """
    Get a list of parameters for the learner.

    Returns a list of strings which are the names of the parameters when
    calling this learner. If the name cannot be found within the
    package, then an exception will be thrown. If the name is found, be
    for some reason we cannot determine what the parameters are, then we
    return None. Note that if we have determined that there are no
    parameters, we return an empty list.

    Parameters
    ----------
    name : str
        Package and name in the form 'package.learnerName'.

    Returns
    -------
    list

    Examples
    --------
    TODO
    """
    return _learnerQuery(name, 'parameters')


def learnerDefaultValues(name):
    """
    Get a dictionary mapping parameter names to their default values.

    Returns a dictionary with strings of the parameter names as keys and
    the parameter's default value as values. If the name cannot be found
    within the package, then an exception will be thrown. If the name is
    found, be for some reason we cannot determine what the parameters
    are, then we return None. Note that if we have determined that there
    are no parameters, we return an empty dict.

    Parameters
    ----------
    name : str
        Package and name in the form 'package.learnerName'.

    Returns
    -------
    dict

    Examples
    --------
    TODO
    """
    return _learnerQuery(name, 'defaults')


def listLearners(package=None):
    """
    Get a list of learners avaliable to UML or a specific package.

    Returns a list a list of learners that are callable through UML's
    training, applying, and testing functions. If ``package`` is
    specified, the list will contain strings of each learner. If
    ``package`` is None, the list will contain strings in the form of
    'package.learner'. This will differ depending on the packages
    currently available in UML.interfaces.available.

    Parameters
    ----------
    package : str
        The name of the package to list the learners from. If None, each
        learners available to each interface will be listed.

    Returns
    -------
    list

    Examples
    --------
    TODO
    """
    results = []
    if package is None:
        for interface in UML.interfaces.available:
            packageName = interface.getCanonicalName()
            currResults = interface.listLearners()
            for learnerName in currResults:
                results.append(packageName + "." + learnerName)
    else:
        interface = findBestInterface(package)
        currResults = interface.listLearners()
        for learnerName in currResults:
            results.append(learnerName)

    return results


def createData(
        returnType, data, pointNames='automatic', featureNames='automatic',
<<<<<<< HEAD
        elementType=None, name=None, path=None, keepPoints='all',
        keepFeatures='all', ignoreNonNumericalFeatures=False, useLog=None,
        reuseData=False, inputSeparator='automatic',
        treatAsMissing=(float('nan'), numpy.nan, None, '', 'None', 'nan'),
        replaceMissingWith=numpy.nan):
    """
    Function to instantiate one of the UML data container types.

    Parameters
    ----------
    returnType : str, None
        Indicates which kind of UML data type to return. Currently
        accepted are the strings "List", "Matrix", "Sparse" and
        "DataFrame" -- which are **case sensitive**. If None is given,
        UML will attempt to detect the type most appropriate for the
        data.
    data : object, str
        The source of the data to be loaded into the returned object.
        The source may be any number of in-python objects (lists,
        numpy arrays, numpy matrices, scipy sparse objects, pandas
        dataframes) as long as they specify a 2d matrix of data.
        Alternatively, the data may be read from a file, specified
        either as a string path, or a currently open file-like object.
    pointNames : 'automatic', bool, list, dict
        Specifices the source for point names in the returned object.
        By default, a value of 'automatic' indicates that this function
        should attempt to detect the presence of pointNames in the data
        which will only be attempted when loading from a file. In no
        names are found, or data isn't being loaded from a file, then we
        use default names. A value of True indicates that point names
        are embedded in the data within the first column. A value of
        False indicates that names are not embedded and that default
        names should be used. Finally, they may be specified explictly
        by some list-like or dict-like object, so long as all points
        in the data are assigned a name and the names for each point are
        unique.
    featureNames : 'automatic', bool, list, dict
        Specifices the source for feature names in the returned object.
        By default, a value of 'automatic' indicates that this function
        should attempt to detect the presence of featureNames in the
        data which will only be attempted when loading from a file. In
        no names are found, or data isn't being loaded from a file, then
        we use default names. A value of True indicates that feature
        names are embedded in the data within the first column. A value
        of False indicates that names are not embedded and that default
        names should be used. Finally, they may be specified explictly
        by some list-like or dict-like object, so long as all points in
        the data are assigned a name and the names for each point are
        unique.
    name : str
        When not None, this value is set as the name attribute of the
        returned object.
    keepPoints : bool
        Allows the user to select which points will be kept in the
        returned object, those not selected will be discarded. By
        default, the value 'all' indicates that all possible points in
        the raw data will be kept. Alternatively, the user may provide a
        list containing either names or indices (or a mix) of those
        points they want to be kept from the raw data. The order of this
        list will determine the order of points in the resultant object.
        In the case of reading data from a file, the selection will be
        done at read time, thus limiting the amount of data read into
        memory.
    keepFeatures : bool
        Allows the user to select which features will be kept in the
        returned object, those not selected will be discarded. By
        default, the value 'all' indicates that all possible features in
        the raw data will be kept. Alternatively, the user may provide a
        list containing either names or indices (or a mix) of those
        features they want to be kept from the raw data. The order of
        this list will determine the order of features in the resultant
        object. In the case of reading data from a file, the selection
        will be done at read time, thus limiting the amount of data read
        into memory. Names and indices are defined with respect to the
        data regardless of filtering by the ignoreNonNumericalFeatures
        flag; just because a feature is removed, the indices of
        subsequent features will not be shifted. The
        ``ignoreNonNumericalFeatures`` flag is only consdered after
        selection: if a selected feature has non-numerical values and
        ignoreNonNumericalFeatures is True valued, then that feature
        will **NOT** be included in the output. Similarly, if a feature
        has only numerical values in points that were selected, then
        even if there are non-numerical values in the points that were
        not selected, then that feature will be included
    ignoreNonNumericalFeatures : bool
        Indicate whether, when loading from a file, features containing
        non numercal data shouldn't be loaded into the final object. For
        example, you may be loading a file which has a column of
        strings; setting this flag to true will allow you to load that
        file into a Matrix object (which may contain floats only).
        Currently only has an effect on csv files, as the matrix market
        format does not support non numerical values. Also, if there is
        point or feature selection occurring, then only those values
        within selected points and features are considered when
        determining whether to apply this operation.
    useLog : bool, None
        Local control for whether to send object creation to the logger.
        If None (default), use the value as specified in the "logger"
        "enabledByDefault" configuration option. If True, send to the
        logger regardless of the global option. If False, do **NOT**
        send to the logger, regardless of the global option.
    inputSeparator : str
        The character that is used to separate fields in the input file,
        if necessary. By default, a value of 'automatic' will attempt to
        determine the appropriate separator. Otherwise, a single
        character string of the separator in the file can be passed.
    treatAsMissing : list
        Values that will be treated as missing values in the data. These
        values will be replaced with value from replaceMissingWith
        By default this list is [float('nan'), numpy.nan, None, '',
                                 'None', 'nan'].
        Set to None or [] to disable replacing missing values.
    replaceMissingWith
        A single value with which to replace any value in
        treatAsMissing. By default this value is numpy.nan.

    Returns
    -------
    UML.data.Base
        Subclass of Base object corresponding with the ``returnType``.

    Examples
    --------
    TODO
=======
        elementType=None, name=None, path=None, keepPoints='all', keepFeatures='all',
        ignoreNonNumericalFeatures=False, reuseData=False, inputSeparator='automatic',
        treatAsMissing=[float('nan'), numpy.nan, None, '', 'None', 'nan'],
        replaceMissingWith=numpy.nan, useLog=None):
    """Function to instantiate one of the UML data container types.

    returnType: string (or None) indicating which kind of UML data type you
    want returned. If None is given, UML will attempt to detect the type most
    appropriate for the data. Currently accepted are the strings "List",
    "Matrix", and "Sparse" -- which are case sensitive.

    data: the source of the data to be loaded into the returned object. The
    source may be any number of in-python objects (lists, numpy arrays, numpy
    matrices, scipy sparse objects) as long as they specify a 2d matrix of
    data. Alternatively, the data may be read from a file, specified either
    as a string path, or a currently open file-like object.

    pointNames: specifices the source for point names in the returned object.
    By default, a value of 'automatic' indicates that this function should
    attempt to detect the presence of pointNames in the data which will
    only be attempted when loading from a file. In no names are found, or
    data isn't being loaded from a file, then we use default names. A value
    of True indicates that point names are embedded in the data within the
    first column. A value of False indicates that names are not embedded
    and that default names should be used. Finally, they may be specified
    explictly by some list-like or dict-like object, so long as all points
    in the data are assigned a name and the names for each point are unique.

    featureNames: specifices the source for feature names in the returned
    object. By default, a value of 'automatic' indicates that this function
    should attempt to detect the presence of featureNames in the data which
    will only be attempted when loading from a file. In no names are found,
    or data isn't being loaded from a file, then we use default names. A
    value of True indicates that feature names are embedded in the data
    within the first column. A value of False indicates that names are not
    embedded and that default names should be used. Finally, they may be
    specified explictly by some list-like or dict-like object, so long as
    all points in the data are assigned a name and the names for each point
    are unique.

    name: When not None, this value is set as the name attribute of the
    returned object

    keepPoints: Allows the user to select which points will be kept
    in the returned object, those not selected will be discarded. By
    default, the value 'all' indicates that all possible points in the raw
    data will be kept. Alternatively, the user may provide a list containing
    either names or indices (or a mix) of those points they want to be
    kept from the raw data. The order of this list will determine the order
    of points in the resultant object. In the case of reading data from a
    file, the selection will be done at read time, thus limiting the amount
    of data read into memory.

    keepFeatures: Allows the user to select which features will be kept
    in the returned object, those not selected will be discarded. By
    default, the value 'all' indicates that all possible features in the raw
    data will be kept. Alternatively, the user may provide a list containing
    either names or indices (or a mix) of those features they want to be
    kept from the raw data. The order of this list will determine the order
    of features in the resultant object. In the case of reading data from a
    file, the selection will be done at read time, thus limiting the amount
    of data read into memory. Names and indices are defined with respect to the
    data regardless of filtering by the ignoreNonNumericalFeatures flag; just
    because a feature is removed, the indices of subsequent features will not
    be shifted. The ignoreNonNumericalFeatures flag is only consdered after
    selection: if a selected feature has non-numerical values and
    ignoreNonNumericalFeatures is True valued, then that feature will NOT be
    included in the output. Similarly, if a feature has only numerical values
    in points that were selected, then even if there are non-numerical values
    in the points that were not selected, then that feature will be included

    ignoreNonNumericalFeatures: True or False (default False) value indicating
    whether, when loading from a file, features containing non numercal data
    shouldn't be loaded into the final object. For example, you may be loading
    a file which has a column of strings; setting this flag to true will allow
    you to load that file into a Matrix object (which may contain floats only).
    Currently only has an effect on csv files, as the matrix market format
    does not support non numerical values. Also, if there is point or feature
    selection occurring, then only those values within selected points and
    features are considered when determining whether to apply this operation.

    useLog: True, False (default), or None valued flag indicating whether this
    call should be logged by the UML logger. If None, the configurable	global
    default is used.

    inputSeparator: The character that is used to separate fields in the input
    file, if necessary. By default, a value of 'automatic' will attempt to
    determine the appropriate separator. Otherwise, a single character string
    of the separator in the file can be passed.

    treatAsMissing: A list of values that will be treated as missing values in
    the data. These values will be replaced with value from replaceMissingWith
    By default this list is [float('nan'), numpy.nan, None, '', 'None', 'nan']
    Set to None or [] to disable replacing missing values.

    replaceMissingWith: A single value with which to replace any value in
    treatAsMissing. By default this is numpy.nan
>>>>>>> 2ce5094b
    """
    if UML.logger.active.position == 0:
        if enableLogging(useLog):
            wrapped = logCapture(createData)
        else:
            wrapped = directCall(createData)
        return wrapped(returnType, data, pointNames, featureNames, elementType,
                       name, path, keepPoints, keepFeatures,
                       ignoreNonNumericalFeatures, reuseData, inputSeparator,
                       treatAsMissing, replaceMissingWith, useLog=False)
    # validation of pointNames and featureNames
    accepted = (bool, list, dict)
    if pointNames != 'automatic' and not isinstance(pointNames, accepted):
        msg = "pointNames may only be the values True, False, 'automatic' or "
        msg += "a list or dict specifying a mapping between names and indices."
        raise ArgumentException(msg)

    if featureNames != 'automatic' and not isinstance(featureNames, accepted):
        msg = "featureNames may only be the values True, False, 'automatic' "
        msg += "or a list or dict specifying a mapping between names and "
        msg += "indices."
        raise ArgumentException(msg)

    retAllowed = copy.copy(UML.data.available)
    retAllowed.append(None)
    if returnType not in retAllowed:
        msg = "returnType must be a value in " + str(retAllowed)
        raise ArgumentException(msg)

    def looksFileLike(toCheck):
        hasRead = hasattr(toCheck, 'read')
        hasWrite = hasattr(toCheck, 'write')
        return hasRead and hasWrite

    # input is raw data
    if isAllowedRaw(data, allowLPT=True):
        ret = initDataObject(
            returnType=returnType, rawData=data, pointNames=pointNames,
<<<<<<< HEAD
            featureNames=featureNames, elementType=elementType, name=name,
            path=path, keepPoints=keepPoints, keepFeatures=keepFeatures,
            reuseData=reuseData, treatAsMissing=treatAsMissing,
            replaceMissingWith=replaceMissingWith)
=======
            featureNames=featureNames, elementType=elementType, name=name, path=path,
            keepPoints=keepPoints, keepFeatures=keepFeatures, reuseData=reuseData,
            treatAsMissing=treatAsMissing, replaceMissingWith=replaceMissingWith)
        UML.logger.active.logLoad(returnType, len(ret.points),
                                  len(ret.features), name, path)

>>>>>>> 2ce5094b
        return ret
    # input is an open file or a path to a file
    elif isinstance(data, six.string_types) or looksFileLike(data):
        ret = createDataFromFile(
<<<<<<< HEAD
            returnType=returnType, data=data, pointNames=pointNames,
            featureNames=featureNames, name=name, keepPoints=keepPoints,
            keepFeatures=keepFeatures,
            ignoreNonNumericalFeatures=ignoreNonNumericalFeatures,
            inputSeparator=inputSeparator, treatAsMissing=treatAsMissing,
            replaceMissingWith=replaceMissingWith)
=======
            returnType=returnType, data=data, pointNames=pointNames, featureNames=featureNames,
            name=name, keepPoints=keepPoints, keepFeatures=keepFeatures,
            ignoreNonNumericalFeatures=ignoreNonNumericalFeatures, inputSeparator=inputSeparator,
            treatAsMissing=treatAsMissing, replaceMissingWith=replaceMissingWith)
        UML.logger.active.logLoad(returnType, len(ret.points),
                                  len(ret.features), name, path)

>>>>>>> 2ce5094b
        return ret
    # no other allowed inputs
    else:
        msg = "data must contain either raw data or the path to a file to be "
        msg += "loaded"
        raise ArgumentException(msg)


def crossValidate(learnerName, X, Y, performanceFunction, arguments=None,
                  numFolds=10, scoreMode='label', useLog=None, **kwarguments):
    """
    Perform K-fold cross validation.

    Returns mean performance (float) across numFolds folds on a X Y.

    Parameters
    ----------
    learnerName : str
        UML compliant algorithm name in the form 'package.algorithm'
        e.g. 'sciKitLearn.KNeighborsClassifier'
    X : UML Base object
        points/features data
    Y : UML Base object
        labels/data about points in X
    performanceFunction : function
        Look in UML.calculate for premade options. Function used by
        computeMetrics to generate a performance score for the run.
        function is of the form: def func(knownValues, predictedValues).
    arguments : dict
        Mapping argument names (strings) to their values. The parameter
        is sent to trainAndApply() through its arguments parameter.
        example: {'dimensions':5, 'k':5}
    numFolds : int
        The number of folds used in the cross validation. Can't exceed
        the number of points in X, Y.
    scoreMode : str
        Used by computeMetrics.
    useLog : bool, None
        Local control for whether to send results/timing to the logger.
        If None (default), use the value as specified in the "logger"
        "enabledByDefault" configuration option. If True, send to the
        logger regardless of the global option. If False, do **NOT**
        send to the logger, regardless of the global option.
    kwarguments
        Keyword argument specified variables that are passed to the
        learner. To make use of multiple permutations, specify different
        values for a parameter as a tuple. eg. a=(1,2,3) will generate
        an error score for the learner when the learner was passed all
        three values of a, separately.

    Returns
    -------
    TODO

    Examples
    --------
    TODO
    """
<<<<<<< HEAD
    bestResult = crossValidateReturnBest(
        learnerName, X, Y, performanceFunction, arguments, numFolds, scoreMode,
        useLog, **kwarguments)
=======
    if UML.logger.active.position == 0:
        if enableLogging(useLog):
            wrapped = logCapture(crossValidate)
        else:
            wrapped = directCall(crossValidate)
        return wrapped(learnerName, X, Y, performanceFunction, arguments,
                       numFolds, scoreMode, useLog, **kwarguments)

    bestResult = crossValidateReturnBest(learnerName, X, Y, performanceFunction, arguments,
                                         numFolds, scoreMode, useLog, **kwarguments)
>>>>>>> 2ce5094b

    return bestResult[1]

#return crossValidateBackend(learnerName, X, Y, performanceFunction, arguments,
#                            numFolds, scoreMode, useLog, **kwarguments)

<<<<<<< HEAD
def crossValidateReturnAll(learnerName, X, Y, performanceFunction,
                           arguments=None, numFolds=10, scoreMode='label',
=======

def crossValidateReturnAll(learnerName, X, Y, performanceFunction, arguments={}, numFolds=10, scoreMode='label',
>>>>>>> 2ce5094b
                           useLog=None, **kwarguments):
    """
    Return all results of K-fold cross validation.

    Calculates the cross validated error for each argument permutation
    that can be generated by the merge of arguments and kwarguments.
    example **kwarguments: {'a':(1,2,3), 'b':(4,5)}
    generates permutations of dict in the format:
    {'a':1, 'b':4}, {'a':2, 'b':4}, {'a':3, 'b':4}, {'a':1, 'b':5},
    {'a':2, 'b':5}, {'a':3, 'b':5}

    For each permutation of 'arguments', crossValidateReturnAll uses
    cross validation to generate a performance score for the algorithm,
    given the particular argument permutation.

    Returns a list of tuples, where every tuple contains a dict
    representing the argument sent to trainAndApply, and a float
    represennting the cross validated error associated with that
    argument dict.
    example list element: ({'arg1':2, 'arg2':'max'}, 89.0000123)

    Parameters
    ----------
    learnerName : str
        UML compliant algorithm name in the form 'package.algorithm'
        e.g. 'sciKitLearn.KNeighborsClassifier'
    X : UML Base object
        points/features data
    Y : UML Base object
        labels/data about points in X
    performanceFunction : function
        Look in UML.calculate for premade options. Function used by
        computeMetrics to generate a performance score for the run.
        function is of the form: def func(knownValues, predictedValues).
    arguments : dict
        Mapping argument names (strings) to their values. The parameter
        is sent to trainAndApply() through its arguments parameter.
        example: {'dimensions':5, 'k':5}
    numFolds : int
        The number of folds used in the cross validation. Can't exceed
        the number of points in X, Y.
    scoreMode : str
        Used by computeMetrics.
    useLog : bool, None
        Local control for whether to send results/timing to the logger.
        If None (default), use the value as specified in the "logger"
        "enabledByDefault" configuration option. If True, send to the
        logger regardless of the global option. If False, do **NOT**
        send to the logger, regardless of the global option.
    kwarguments
        Keyword argument specified variables that are passed to the
        learner. To make use of multiple permutations, specify different
        values for a parameter as a tuple. eg. a=(1,2,3) will generate
        an error score for the learner when the learner was passed all
        three values of a, separately.

    Returns
    -------
    TODO

    Examples
    --------
    TODO
    """
<<<<<<< HEAD
    return crossValidateBackend(learnerName, X, Y, performanceFunction,
                                arguments, numFolds, scoreMode, useLog,
                                **kwarguments)
=======
    if UML.logger.active.position == 0:
        if enableLogging(useLog):
            wrapped = logCapture(crossValidateReturnAll)
        else:
            wrapped = directCall(crossValidateReturnAll)
        return wrapped(learnerName, X, Y, performanceFunction, arguments,
                       numFolds, scoreMode, useLog, **kwarguments)

    ret = crossValidateBackend(learnerName, X, Y, performanceFunction, arguments, numFolds,
                                scoreMode, useLog, **kwarguments)

    return ret
>>>>>>> 2ce5094b


def crossValidateReturnBest(learnerName, X, Y, performanceFunction,
                            arguments=None, numFolds=10, scoreMode='label',
                            useLog=None, **kwarguments):
    """
    Return the best result of K-fold cross validation.

    For each possible argument permutation generated by arguments,
    ``crossValidateReturnBest`` runs ``crossValidate`` to compute a mean
    error for the argument combination. ``crossValidateReturnBest`` then
    RETURNS the best argument and error as a tuple: (argument_as_dict,
    cross_validated_performance_float)

    Parameters
    ----------
    learnerName : str
        UML compliant algorithm name in the form 'package.algorithm'
        e.g. 'sciKitLearn.KNeighborsClassifier'
    X : UML Base object
        points/features data
    Y : UML Base object
        labels/data about points in X
    performanceFunction : function
        Look in UML.calculate for premade options. Function used by
        computeMetrics to generate a performance score for the run.
        function is of the form: def func(knownValues, predictedValues).
    arguments : dict
        Mapping argument names (strings) to their values. The parameter
        is sent to trainAndApply() through its arguments parameter.
        example: {'dimensions':5, 'k':5}
    numFolds : int
        The number of folds used in the cross validation. Can't exceed
        the number of points in X, Y.
    scoreMode : str
        Used by computeMetrics.
    useLog : bool, None
        Local control for whether to send results/timing to the logger.
        If None (default), use the value as specified in the "logger"
        "enabledByDefault" configuration option. If True, send to the
        logger regardless of the global option. If False, do **NOT**
        send to the logger, regardless of the global option.
    kwarguments
        Keyword argument specified variables that are passed to the
        learner. To make use of multiple permutations, specify different
        values for a parameter as a tuple. eg. a=(1,2,3) will generate
        an error score for the learner when the learner was passed all
        three values of a, separately.

    Returns
    -------
    TODO

    Examples
    --------
    TODO
    """
<<<<<<< HEAD
    resultsAll = crossValidateReturnAll(learnerName, X, Y, performanceFunction,
                                        arguments, numFolds, scoreMode, useLog,
                                        **kwarguments)
=======
    if UML.logger.active.position == 0:
        if enableLogging(useLog):
            wrapped = logCapture(crossValidateReturnBest)
        else:
            wrapped = directCall(crossValidateReturnBest)
        return wrapped(learnerName, X, Y, performanceFunction, arguments,
                       numFolds, scoreMode, useLog, **kwarguments)

    resultsAll = crossValidateReturnAll(learnerName, X, Y, performanceFunction, arguments,
                                        numFolds, scoreMode, useLog, **kwarguments)
>>>>>>> 2ce5094b

    bestArgumentAndScoreTuple = None

    detected = detectBestResult(performanceFunction)
    if detected == 'max':
        maximumIsBest = True
    elif detected == 'min':
        maximumIsBest = False
    else:
        msg = "Unable to automatically determine whether maximal or "
        msg += "minimal scores are considered optimal for the the "
        msg += "given performanceFunction. "
        msg += "By adding an attribute named 'optimal' to "
        msg += "performanceFunction with either the value 'min' or 'max' "
        msg += "depending on whether minimum or maximum returned values "
        msg += "are associated with correctness, this error should be "
        msg += "avoided."

    for curResultTuple in resultsAll:
        _, curScore = curResultTuple
        #if curArgument is the first or best we've seen:
        #store its details in bestArgumentAndScoreTuple
        if bestArgumentAndScoreTuple is None:
            bestArgumentAndScoreTuple = curResultTuple
        else:
            if (maximumIsBest and curScore > bestArgumentAndScoreTuple[1]):
                bestArgumentAndScoreTuple = curResultTuple
            if not maximumIsBest and curScore < bestArgumentAndScoreTuple[1]:
                bestArgumentAndScoreTuple = curResultTuple

    return bestArgumentAndScoreTuple


def learnerType(learnerNames):
    """
    Attempt to determine learner types.

    Returns the string or list of strings representation of a best guess
    for the type of learner(s) specified by the learner name(s) in
    learnerNames. ``learnerType`` first queries the appropriate
    interface object for a definitive return value. If the interface
    doesn't provide a satisfactory answer, then this method calls a
    backend which generates a series of artificial data sets with
    particular traits to look for heuristic evidence of a classifier,
    regressor, etc.

    Parameters
    ----------
    learnerNames : str, list
        A string or a list of strings in the format 'package.learner'

    Returns
    -------
    str - for a single learner
    list - for multiple learners

    Examples
    --------
    TODO
    """
    #argument checking
    if not isinstance(learnerNames, list):
        learnerNames = [learnerNames]

    resultsList = []
    secondPassLearnerNames = []
    for name in learnerNames:
        if not isinstance(name, str):
            msg = "learnerNames must be a string or a list of strings."
            raise ArgumentException(msg)

        splitTuple = _unpackLearnerName(name)
        currInterface = findBestInterface(splitTuple[0])
        allValidLearnerNames = currInterface.listLearners()
        if not splitTuple[1] in allValidLearnerNames:
            msg = name + " is not a valid learner on your machine."
            raise ArgumentException(msg)
        result = currInterface.learnerType(splitTuple[1])
        if result == 'UNKNOWN' or result == 'other' or result is None:
            resultsList.append(None)
            secondPassLearnerNames.append(name)
        else:
            resultsList.append(result)
            secondPassLearnerNames.append(None)

    #have valid arguments - a list of learner names
    learnerInspectorObj = LearnerInspector()

    for index in range(len(secondPassLearnerNames)):
        curLearnerName = secondPassLearnerNames[index]
        if curLearnerName is None:
            continue
        resultsList[index] = learnerInspectorObj.learnerType(curLearnerName)

    #if only one algo was requested, return as single string
    if len(resultsList) == 1:
        resultsList = resultsList[0]

    return resultsList


def train(learnerName, trainX, trainY=None, performanceFunction=None,
<<<<<<< HEAD
          arguments=None, scoreMode='label', multiClassStrategy='default',
          useLog=None, doneValidData=False, doneValidArguments1=False,
          doneValidArguments2=False, doneValidMultiClassStrategy=False,
          done2dOutputFlagCheck=False, **kwarguments):
=======
          arguments={}, scoreMode='label', multiClassStrategy='default',
          doneValidData=False, doneValidArguments1=False,
          doneValidArguments2=False, doneValidMultiClassStrategy=False,
          done2dOutputFlagCheck=False, useLog=None, storeLog='unset', **kwarguments):
>>>>>>> 2ce5094b
    """
    Train a specified learner using the provided data.

    Parameters
    ----------
    learnerName : str
        Name of the learner to be called, in the form 'package.learner'
    trainX: UML Base object
        Data to be used for training.
    trainY: identifier, UML Base object
        A name or index of the feature in ``trainX`` containing the
        labels or another UML Base object containing the labels that
        correspond to ``trainX``.
    performanceFunction : function
        If cross validation is triggered to select from the given
        argument set, then this function will be used to generate a
        performance score for the run. Function is of the form:
        def func(knownValues, predictedValues).
        Look in UML.calculate for pre-made options. Default is None,
        since if there is no parameter selection to be done, it is not
        used.
    arguments : dict
        Mapping argument names (strings) to their values, to be used
        during training and application. eg. {'dimensions':5, 'k':5}
        To make use of multiple permutations, specify different values
        for a parameter as a tuple. eg. {'k': (1,3,5)} will generate an
        error score for  the learner when the learner was passed all
        three values of ``k``, separately. These will be merged with
        kwarguments for the learner.
    scoreMode : str
        In the case of a classifying learner, this specifies the type of
        output wanted: 'label' if we class labels are desired,
        'bestScore' if both the class label and the score associated
        with that class are desired, or 'allScores' if a matrix
        containing the scores for every class label are desired.
    multiClassStrategy : str
        May only be 'default' 'OneVsAll' or 'OneVsOne'
    useLog : bool, None
        Local control for whether to send results/timing to the logger.
        If None (default), use the value as specified in the "logger"
        "enabledByDefault" configuration option. If True, send to the
        logger regardless of the global option. If False, do **NOT**
        send to the logger, regardless of the global option.
    kwarguments
        Keyword arguments specified variables that are passed to the
        learner. To make use of multiple permutations, specify different
        values for parameters as a tuple. eg. arg1=(1,2,3), arg2=(4,5,6)
        which correspond to permutations/argument states with one
        element from arg1 and one element from arg2, such that an
        example generated permutation/argument state would be
        ``arg1=2, arg2=4``. Will be merged with arguments.

    Returns
    -------
    UML.interfaces.UniversalInterface.TrainedLearner

    See Also
    --------
    trainAndApply, trainAndTest, trainAndTestOnTrainingData

    Examples
    --------
    TODO
    """
    if UML.logger.active.position == 0:
        if enableLogging(useLog):
            wrapped = logCapture(train)
        else:
            wrapped = directCall(train)
        return wrapped(learnerName, trainX, trainY, performanceFunction,
                       arguments, scoreMode, multiClassStrategy,
                       doneValidData, doneValidArguments1,
                       doneValidArguments2, doneValidMultiClassStrategy,
                       done2dOutputFlagCheck, useLog=False, storeLog=useLog,
                       **kwarguments)

    (package, trueLearnerName) = _unpackLearnerName(learnerName)
    if not doneValidData:
        _validData(trainX, trainY, None, None, [False, False])
    if not doneValidArguments1:
        _validArguments(arguments)
    if not doneValidArguments2:
        _validArguments(kwarguments)
    if not doneValidMultiClassStrategy:
        _validMultiClassStrategy(multiClassStrategy)
    if not done2dOutputFlagCheck:
        _2dOutputFlagCheck(trainX, trainY, None, multiClassStrategy)
<<<<<<< HEAD
    merged = _mergeArguments(arguments, kwarguments)

    if useLog is None:
        useLog = UML.settings.get("logger", "enabledByDefault")
        useLog = useLog.lower() == 'true'
=======
>>>>>>> 2ce5094b

    merged = _mergeArguments(arguments, kwarguments)
    if storeLog != 'unset':
        useLog = storeLog

    # perform CV (if needed)
    argCheck = ArgumentIterator(merged)
    if argCheck.numPermutations != 1:
        if performanceFunction is None:
            msg = "Cross validation was triggered to select the best "
            msg += "parameter set, yet no performanceFunction was specified. "
            msg += "Either one must be specified (see UML.calculate for "
            msg += "out-of-the-box options) or there must be no choices in "
            msg += "the parameters."
            raise ArgumentException(msg)

        #modify numFolds if needed
        numFolds = len(trainX.points) if len(trainX.points) < 10 else 10
        # sig (learnerName, X, Y, performanceFunction, arguments=None,
        #      numFolds=10, scoreMode='label', useLog=None, maximize=False,
        #      **kwarguments):
        results = UML.crossValidateReturnBest(learnerName, trainX, trainY,
                                              performanceFunction, merged,
                                              numFolds=numFolds,
                                              scoreMode=scoreMode,
                                              useLog=useLog)
        bestArgument, _ = results

    else:
        bestArgument = merged

    interface = findBestInterface(package)

<<<<<<< HEAD
    trainedLearner = interface.train(trueLearnerName, trainX, trainY,
                                     multiClassStrategy, bestArgument,
                                     useLog, timer)

    if useLog:
        funcString = interface.getCanonicalName() + '.' + trueLearnerName
        UML.logger.active.logRun(trainX, trainY, None, None, funcString, None,
                                 None, None, timer, extraInfo=bestArgument)
=======
    trainedLearner = interface.train(trueLearnerName, trainX, trainY, multiClassStrategy,
                                     bestArgument, useLog)

    funcString = interface.getCanonicalName() + '.' + trueLearnerName
    UML.logger.active.logRun("train", trainX, trainY, None, None, funcString, bestArgument, None)
>>>>>>> 2ce5094b

    return trainedLearner


def trainAndApply(learnerName, trainX, trainY=None, testX=None,
<<<<<<< HEAD
                  performanceFunction=None, arguments=None, output=None,
                  scoreMode='label', multiClassStrategy='default', useLog=None,
                  **kwarguments):
=======
                  performanceFunction=None, arguments={}, output=None, scoreMode='label',
                  multiClassStrategy='default', useLog=None, storeLog='unset', **kwarguments):
>>>>>>> 2ce5094b
    """
    Train a model and apply it to the test data.

    The learner will be trained using the training data, then
    prediction, transformation, etc. as appropriate to the learner will
    be applied to the test data and returned.

    Parameters
    ----------
    learnerName : str
        Name of the learner to be called, in the form 'package.learner'
    trainX: UML Base object
        Data to be used for training.
    trainY: identifier, UML Base object
        A name or index of the feature in ``trainX`` containing the
        labels or another UML Base object containing the labels that
        correspond to ``trainX``.
    testX : UML Base object
        data set on which the trained learner will be applied (i.e.
        performing prediction, transformation, etc. as appropriate to
        the learner).
    performanceFunction : function
        If cross validation is triggered to select from the given
        argument set, then this function will be used to generate a
        performance score for the run. Function is of the form:
        def func(knownValues, predictedValues).
        Look in UML.calculate for pre-made options. Default is None,
        since if there is no parameter selection to be done, it is not
        used.
    arguments : dict
        Mapping argument names (strings) to their values, to be used
        during training and application. eg. {'dimensions':5, 'k':5}
        To make use of multiple permutations, specify different values
        for a parameter as a tuple. eg. {'k': (1,3,5)} will generate an
        error score for  the learner when the learner was passed all
        three values of ``k``, separately. These will be merged with
        kwarguments for the learner.
    output : str
        The kind of UML Base object that the output of this function
        should be in. Any of the normal string inputs to the createData
        ``returnType`` parameter are accepted here. Alternatively, the
        value 'match' will indicate to use the type of the ``trainX``
        parameter.
    scoreMode : str
        In the case of a classifying learner, this specifies the type of
        output wanted: 'label' if we class labels are desired,
        'bestScore' if both the class label and the score associated
        with that class are desired, or 'allScores' if a matrix
        containing the scores for every class label are desired.
    multiClassStrategy : str
        May only be 'default' 'OneVsAll' or 'OneVsOne'
    useLog : bool, None
        Local control for whether to send results/timing to the logger.
        If None (default), use the value as specified in the "logger"
        "enabledByDefault" configuration option. If True, send to the
        logger regardless of the global option. If False, do **NOT**
        send to the logger, regardless of the global option.
    kwarguments
        Keyword arguments specified variables that are passed to the
        learner. To make use of multiple permutations, specify different
        values for parameters as a tuple. eg. arg1=(1,2,3), arg2=(4,5,6)
        which correspond to permutations/argument states with one
        element from arg1 and one element from arg2, such that an
        example generated permutation/argument state would be
        ``arg1=2, arg2=4``. Will be merged with arguments.

    Returns
    -------
    results
        The resulting output of applying learner.

    See Also
    --------
    train, trainAndTest, trainAndTestOnTrainingData

    Examples
    --------
    TODO
    """
    if UML.logger.active.position == 0:
        if enableLogging(useLog):
            wrapped = logCapture(trainAndApply)
        else:
            wrapped = directCall(trainAndApply)
        return wrapped(learnerName, trainX, trainY, testX, performanceFunction,
                       arguments, output, scoreMode, multiClassStrategy,
                       useLog=False, storeLog=useLog, **kwarguments)

    _validData(trainX, trainY, testX, None, [False, False])
    _validScoreMode(scoreMode)
    _2dOutputFlagCheck(trainX, trainY, scoreMode, multiClassStrategy)

    if testX is None:
        testX = trainX
<<<<<<< HEAD

    if useLog is None:
        useLog = UML.settings.get("logger", "enabledByDefault")
        useLog = useLog.lower() == 'true'

    if useLog:
        timer = Stopwatch()
        timer.start('trainAndApply')
    else:
        timer = None

    # deepLog = False
    # if useLog and multiClassStrategy != 'default':
    #     deepLog = UML.settings.get('logger',
    #                                'enableMultiClassStrategyDeepLogging')
    #     deepLog = True if deepLog.lower() == 'true' else False


    trainedLearner = UML.train(learnerName, trainX, trainY,
                               performanceFunction, arguments,
                               scoreMode='label',
                               multiClassStrategy=multiClassStrategy,
                               useLog=useLog, doneValidData=True,
                               done2dOutputFlagCheck=True, **kwarguments)
    results = trainedLearner.apply(testX, {}, output, scoreMode, useLog=False)

    if useLog:
        timer.stop('trainAndApply')
        funcString = learnerName
        UML.logger.active.logRun(trainX, trainY, testX, None, funcString, None,
                                 results, None, timer, extraInfo=None)
=======
    if storeLog != 'unset':
        useLog = storeLog

    trainedLearner = UML.train(learnerName, trainX, trainY, performanceFunction, arguments, \
                               scoreMode='label', multiClassStrategy=multiClassStrategy, useLog=useLog, \
                               doneValidData=True, done2dOutputFlagCheck=True, **kwarguments)
    results = trainedLearner.apply(testX, {}, output, scoreMode, useLog=useLog)

    merged = _mergeArguments(arguments, kwarguments)
    extraInfo = None
    if merged != trainedLearner.arguments:
        extraInfo = {"bestParams": trainedLearner.arguments}

    UML.logger.active.logRun("trainAndApply", trainX, trainY, testX, None,
                             learnerName,
                             merged, None, extraInfo=extraInfo)
>>>>>>> 2ce5094b

    return results


def trainAndTest(learnerName, trainX, trainY, testX, testY,
<<<<<<< HEAD
                 performanceFunction, arguments=None, output=None,
                 scoreMode='label', multiClassStrategy='default', useLog=None,
                 **kwarguments):
=======
                 performanceFunction, arguments={}, output=None,
                 scoreMode='label', multiClassStrategy='default', useLog=None,
                 storeLog='unset', **kwarguments):
>>>>>>> 2ce5094b
    """
    Train a model and get the results of its performance.

    For each permutation of the merge of 'arguments' and 'kwarguments'
    (more below), ``trainAndTest`` uses cross validation to generate a
    performance score for the algorithm, given the particular argument
    permutation. The argument permutation that performed best cross
    validating over the training data is then used as the lone argument
    for training on the whole training data set. Finally, the learned
    model generates predictions for the testing set, an the performance
    of those predictions is calculated and returned. If no additional
    arguments are supplied via arguments or **kwarguments, then
    ``trainAndTest`` just returns the performance of the algorithm with
    default arguments on the testing data.

    Parameters
    ----------
    learnerName : str
        Name of the learner to be called, in the form 'package.learner'
    trainX: UML Base object
        Data to be used for training.
    trainY: identifier, UML Base object
        A name or index of the feature in ``trainX`` containing the
        labels or another UML Base object containing the labels that
        correspond to ``trainX``.
    testX: UML Base object
        Data to be used for testing.
    testY : identifier, UML Base object
        A name or index of the feature in ``testX`` containing the
        labels or another UML Base object containing the labels that
        correspond to ``testX``.
    performanceFunction : function
        If cross validation is triggered to select from the given
        argument set, then this function will be used to generate a
        performance score for the run. Function is of the form:
        def func(knownValues, predictedValues).
        Look in UML.calculate for pre-made options. Default is None,
        since if there is no parameter selection to be done, it is not
        used.
    arguments : dict
        Mapping argument names (strings) to their values, to be used
        during training and application. eg. {'dimensions':5, 'k':5}
        To make use of multiple permutations, specify different values
        for a parameter as a tuple. eg. {'k': (1,3,5)} will generate an
        error score for  the learner when the learner was passed all
        three values of ``k``, separately. These will be merged with
        kwarguments for the learner.
    output : str
        The kind of UML Base object that the output of this function
        should be in. Any of the normal string inputs to the createData
        ``returnType`` parameter are accepted here. Alternatively, the
        value 'match' will indicate to use the type of the ``trainX``
        parameter.
    scoreMode : str
        In the case of a classifying learner, this specifies the type of
        output wanted: 'label' if we class labels are desired,
        'bestScore' if both the class label and the score associated
        with that class are desired, or 'allScores' if a matrix
        containing the scores for every class label are desired.
    multiClassStrategy : str
        May only be 'default' 'OneVsAll' or 'OneVsOne'
    useLog : bool, None
        Local control for whether to send results/timing to the logger.
        If None (default), use the value as specified in the "logger"
        "enabledByDefault" configuration option. If True, send to the
        logger regardless of the global option. If False, do **NOT**
        send to the logger, regardless of the global option.
    kwarguments
        Keyword arguments specified variables that are passed to the
        learner. To make use of multiple permutations, specify different
        values for parameters as a tuple. eg. arg1=(1,2,3), arg2=(4,5,6)
        which correspond to permutations/argument states with one
        element from arg1 and one element from arg2, such that an
        example generated permutation/argument state would be
        ``arg1=2, arg2=4``. Will be merged with arguments.

    Returns
    -------
    performance
        The results of the test.

    See Also
    --------
    train, trainAndApply, trainAndTestOnTrainingData

    Examples
    --------
    TODO
    """
    if UML.logger.active.position == 0:
        if enableLogging(useLog):
            wrapped = logCapture(trainAndTest)
        else:
            wrapped = directCall(trainAndTest)
        return wrapped(learnerName, trainX, trainY, testX, testY,
                       performanceFunction, arguments, output, scoreMode,
                       multiClassStrategy, useLog=False, storeLog=useLog,
                       **kwarguments)

<<<<<<< HEAD
    _2dOutputFlagCheck(trainX, trainY, scoreMode, None)
    trainY = copyLabels(trainX, trainY)
    testY = copyLabels(testX, testY)

    if useLog is None:
        useLog = UML.settings.get("logger", "enabledByDefault")
        useLog = useLog.lower() == 'true'
=======
    _2dOutputFlagCheck(trainX, trainY, scoreMode, None)#this line is for
    # UML.tests.test_train_apply_test_frontends.test_trainAndTest_scoreMode_disallowed_multioutput
    # and UML.tests.test_train_apply_test_frontends.test_trainAndTestOnTrainingData_scoreMode_disallowed_multioutput

    trainY = copyLabels(trainX, trainY)
    testY = copyLabels(testX, testY)

    if storeLog != 'unset':
        useLog = storeLog
    trainedLearner = UML.train(learnerName, trainX, trainY, performanceFunction, arguments, \
                               scoreMode='label', multiClassStrategy=multiClassStrategy, useLog=useLog, \
                               doneValidData=True, done2dOutputFlagCheck=True, **kwarguments)
    predictions = trainedLearner.apply(testX, {}, output, scoreMode, useLog=useLog)
    performance = computeMetrics(testY, None, predictions, performanceFunction)
>>>>>>> 2ce5094b

    metrics = {}
    for key, value in zip([performanceFunction], [performance]):
        metrics[key.__name__] = value
    merged = _mergeArguments(arguments, kwarguments)
    extraInfo = None
    if merged != trainedLearner.arguments:
        extraInfo = {"bestParams": trainedLearner.arguments}
    if trainX == testX:
        name = "trainAndTestOnTrainingData"
    else:
<<<<<<< HEAD
        timer = None

    predictions = UML.trainAndApply(learnerName, trainX, trainY, testX,
                                    performanceFunction, arguments, output,
                                    scoreMode='label',
                                    multiClassStrategy=multiClassStrategy,
                                    useLog=useLog, **kwarguments)
    performance = UML.helpers.computeMetrics(testY, None, predictions,
                                             performanceFunction)

    if useLog:
        timer.stop('trainAndTest')
        funcString = learnerName
        UML.logger.active.logRun(trainX, trainY, testX, testY, funcString,
                                 [performanceFunction], predictions,
                                 [performance], timer, None)
=======
        name = "trainAndTest"
    UML.logger.active.logRun(name, trainX, trainY, testX, testY, learnerName,
                             merged, metrics, extraInfo=extraInfo)
>>>>>>> 2ce5094b

    return performance


<<<<<<< HEAD

def trainAndTestOnTrainingData(learnerName, trainX, trainY,
                               performanceFunction, crossValidationError=False,
                               numFolds=10, arguments=None, output=None,
                               scoreMode='label', multiClassStrategy='default',
                               useLog=None, **kwarguments):
=======
def trainAndTestOnTrainingData(learnerName, trainX, trainY, performanceFunction,
                               crossValidationError=False, numFolds=10, arguments={}, output=None,
                               scoreMode='label', multiClassStrategy='default', useLog=None, **kwarguments):
>>>>>>> 2ce5094b
    """
    Train a model using the train data and get the performance results.

    ``trainAndTestOnTrainingData`` is the function for doing learner
    creation and evaluation in a single step with only a single data set
    (no withheld testing set). By default, this will calculate training
    error for the learner trained on that data set. However, cross
    validation error can instead be calculated by setting the parameter
    ``crossVadiationError`` to be True. In that case, we will partition
    the training set into a parameter controlled number of folds, and
    iteratively withhold each single fold to be used as the testing set
    of the learner trained on the rest of the data.

    Parameters
    ----------
    learnerName : str
        Name of the learner to be called, in the form 'package.learner'
    trainX: UML Base object
        Data to be used for training.
    trainY: identifier, UML Base object
        A name or index of the feature in ``trainX`` containing the
        labels or another UML Base object containing the labels that
        correspond to ``trainX``.
    performanceFunction : function
        If cross validation is triggered to select from the given
        argument set, then this function will be used to generate a
        performance score for the run. Function is of the form:
        def func(knownValues, predictedValues).
        Look in UML.calculate for pre-made options. Default is None,
        since if there is no parameter selection to be done, it is not
        used.
    crossValidationError: bool
        Whether we will calculate cross validation error or training
        error. In True case, the training data is split in the
        ``numFolds`` number of partitions. Each of those is iteratively
        withheld and used as the testing set for a learner trained on
        the combination of all of the non-withheld data. The performance
        results for each of those tests are then averaged together to
        act as the return value. In the False case, we train on the
        training data, and then use the same data as the withheld
        testing data. By default, this flag is set to False.
    numFolds : int
        The number of folds used in the cross validation. Cannot exceed
        the number of points in ``trainX``, ``trainY``. Default is 10.
    arguments : dict
        Mapping argument names (strings) to their values, to be used
        during training and application. eg. {'dimensions':5, 'k':5}
        To make use of multiple permutations, specify different values
        for a parameter as a tuple. eg. {'k': (1,3,5)} will generate an
        error score for  the learner when the learner was passed all
        three values of ``k``, separately. These will be merged with
        kwarguments for the learner.
    output : str
        The kind of UML Base object that the output of this function
        should be in. Any of the normal string inputs to the createData
        ``returnType`` parameter are accepted here. Alternatively, the
        value 'match' will indicate to use the type of the ``trainX``
        parameter.
    scoreMode : str
        In the case of a classifying learner, this specifies the type of
        output wanted: 'label' if we class labels are desired,
        'bestScore' if both the class label and the score associated
        with that class are desired, or 'allScores' if a matrix
        containing the scores for every class label are desired.
    multiClassStrategy : str
        May only be 'default' 'OneVsAll' or 'OneVsOne'
    useLog : bool, None
        Local control for whether to send results/timing to the logger.
        If None (default), use the value as specified in the "logger"
        "enabledByDefault" configuration option. If True, send to the
        logger regardless of the global option. If False, do **NOT**
        send to the logger, regardless of the global option.
    kwarguments
        Keyword arguments specified variables that are passed to the
        learner. To make use of multiple permutations, specify different
        values for parameters as a tuple. eg. arg1=(1,2,3), arg2=(4,5,6)
        which correspond to permutations/argument states with one
        element from arg1 and one element from arg2, such that an
        example generated permutation/argument state would be
        ``arg1=2, arg2=4``. Will be merged with arguments.

    Returns
    -------
    performance
        The results of the test.

    See Also
    --------
    train, trainAndApply, trainAndTest

    Examples
    --------
    TODO
    """
<<<<<<< HEAD

    performance = trainAndTest(learnerName, trainX, trainY, trainX, trainY,
                               performanceFunction, arguments, output,
                               scoreMode, multiClassStrategy, useLog)
=======
    performance = trainAndTest(learnerName, trainX, trainY, trainX, trainY, performanceFunction,
                               arguments, output, scoreMode, multiClassStrategy,
                               useLog)
>>>>>>> 2ce5094b
    return performance


def log(logType, logInfo):
    """
    log will enter a log entry into the active logger's database files. The log entry will
    include a timestamp and a run number in addition to the logType and logInfo

    ARGUMENTS:
    logType: A string of the type of log entered. "load", "prep", "run", and "crossVal" types
             have builtin processing for logInfo. A default processing of logInfo will be used
             for unrecognized types
    logInfo: A python string, list or dictionary containing any information to be logged
    """
    if not isinstance(logType, six.string_types):
        msg = "logType must be a string"
        raise ArgumentException(msg)
    elif not isinstance(logInfo, (six.string_types, list, dict)):
        msg = "logInfo must be a python string, list, or dictionary type"
        raise ArgumentException(msg)
    UML.logger.active.log(logType, logInfo)


def showLog(levelOfDetail=2, leastRunsAgo=0, mostRunsAgo=2, startDate=None, endDate=None,
            maximumEntries=100, searchForText=None, regex=False, saveToFileName=None, append=False):
        """
        showLog parses the active logfile based on the arguments passed and prints a
        human readable interpretation of the log file.

        ARGUMENTS:
        levelOfDetail:  The (int) value for the level of detail from 1, the least detail,
                        to 3 (most detail). Default is 2
              Level 1:  Data loading, data preparation and preprocessing, custom user logs
              Level 2:  Outputs basic information about each run. Includes timestamp, run number,
                        learner name, train and test object details, parameter, metric, and
                        timer data if available
              Level 3:  Cross Validation data

        leastRunsAgo:   The integer value for the least number of runs since the most recent
                        run to include in the log. Default is 0

        mostRunsAgo:    The integer value for the least number of runs since the most recent
                        run to include in the log. Default is 2

        startDate:      A string or datetime.datetime object of the date to begin adding runs to the log.
                        Acceptable formats:
                          "YYYY-MM-DD"
                          "YYYY-MM-DD HH:MM"
                          "YYYY-MM-DD HH:MM:SS"

        endDate:        A string or datetime.datetime object of the date to stop adding runs to the log.
                        See startDate for formatting.

        maximumEntries: Maximum number of entries to allow before stopping the log
                        Default is 100. None will allow all entries provided from the query
        searchForText:  string or regular expression to search for in each log entry.
                        Default is None

        saveToFileName: The name of a file where the human readable log will be saved.
                        Default is None, showLog will print to standard out

        append:         Append logs to the file in saveToFileName instead of overwriting file.
                        Default is False
        """
        if levelOfDetail < 1 or levelOfDetail > 3 or levelOfDetail is None:
            msg = "levelOfDetail must be 1, 2, or 3"
            raise ArgumentException(msg)
        if startDate is not None and endDate is not None and startDate > endDate:
            startDate = parse(startDate)
            endDate = parse(endDate)
            msg = "The startDate must be before the endDate"
            raise ArgumentException(msg)
        if leastRunsAgo is not None:
            if leastRunsAgo < 0:
                msg = "leastRunsAgo must be greater than zero"
                raise ArgumentException(msg)
            if mostRunsAgo is not None and mostRunsAgo < leastRunsAgo:
                msg = "mostRunsAgo must be greater than or equal to leastRunsAgo"
                raise ArgumentException(msg)
        UML.logger.active.showLog(levelOfDetail, leastRunsAgo, mostRunsAgo, startDate, endDate,
                                  maximumEntries, searchForText, regex, saveToFileName, append)


def loadData(inputPath):
    """
    Load UML Base object.

    Parameters
    ----------
    inputPath : str
        The location (including file name and extension) to find a file
        previously generated by UML.data .save(). Expected file
        extension '.umld'.

    Returns
    -------
    UML.data.Base
        Subclass of Base object corresponding with the ``returnType``.

    Examples
    --------
    TODO
    """
    if not cloudpickle:
        msg = "To load UML objects, cloudpickle must be installed"
        raise PackageException(msg)
    if not inputPath.endswith('.umld'):
        msg = 'file extension for a saved UML Base object should be .umld'
        raise ArgumentException(msg)
    with open(inputPath, 'rb') as file:
        ret = cloudpickle.load(file)
    if not isinstance(ret, UML.data.Base):
        msg = 'File does not contain a UML valid data Object.'
        raise ArgumentException(msg)
    return ret


def loadTrainedLearner(inputPath):
    """
    Load UML trainedLearner object.

    Parameters
    ----------
    inputPath : str
        The location (including file name and extension) to find a file
        previously generated for a trainedLearner object. Expected file
        extension '.umlm'.

    Returns
    -------
    UML.interfaces.UniversalInterface.TrainedLearner

    Examples
    --------
    TODO
    """
    if not cloudpickle:
        msg = "To load UML models, cloudpickle must be installed"
        raise PackageException(msg)
    if not inputPath.endswith('.umlm'):
        msg = 'File extension for a saved UML model should be .umlm'
        raise ArgumentException(msg)
    with open(inputPath, 'rb') as file:
        ret = cloudpickle.load(file)
    if not isinstance(ret, UML.interfaces.universal_interface.TrainedLearner):
        msg = 'File does not contain a UML valid trainedLearner Object.'
        raise ArgumentException(msg)
    return ret


def coo_matrixTodense(origTodense):
    """
    decorator for coo_matrix.todense
    """
    def f(self):
        try:
            return origTodense(self)
        except Exception:
            # flexible dtypes, such as strings, when used in scipy sparse
            # object create an implicitly mixed datatype: some values are
            # strings, but the rest are implicitly zero. In order to match
            # that, we must explicitly specify a mixed type for our destination
            # matrix
            retDType = self.dtype
            if isinstance(retDType, numpy.flexible):
                retDType = object
            ret = numpy.matrix(numpy.zeros(self.shape), dtype=retDType)
            nz = (self.row, self.col)
            for (i, j), v in zip(zip(*nz), self.data):
                ret[i, j] = v
            return ret
    return f

if scipy:
    #monkey patch for coo_matrix.todense
    denseMatrix = coo_matrixTodense(scipy.sparse.coo_matrix.todense)
    scipy.sparse.coo_matrix.todense = denseMatrix<|MERGE_RESOLUTION|>--- conflicted
+++ resolved
@@ -5,9 +5,9 @@
 
 from __future__ import absolute_import
 import copy
+from dateutil.parser import parse
 
 import six.moves.configparser
-<<<<<<< HEAD
 import numpy
 import six
 from six.moves import range
@@ -15,18 +15,7 @@
 
 import UML
 from UML.exceptions import ArgumentException, PackageException
-from UML.logger import Stopwatch
-=======
-import math
-from dateutil.parser import parse
-import cloudpickle
-
-import UML
-from UML.exceptions import ArgumentException, PackageException
-
 from UML.logger import enableLogging, logCapture, directCall
-
->>>>>>> 2ce5094b
 from UML.helpers import findBestInterface
 from UML.helpers import _learnerQuery
 from UML.helpers import _validScoreMode
@@ -44,11 +33,7 @@
 from UML.helpers import initDataObject
 from UML.helpers import createDataFromFile
 from UML.helpers import createConstantHelper
-<<<<<<< HEAD
-=======
 from UML.helpers import computeMetrics
-
->>>>>>> 2ce5094b
 from UML.randomness import numpyRandom
 from UML.calculate import detectBestResult
 
@@ -344,12 +329,8 @@
                               featureNames=featureNames, name=name)
 
 
-<<<<<<< HEAD
 def normalizeData(learnerName, trainX, trainY=None, testX=None, arguments=None,
-                  **kwarguments):
-=======
-def normalizeData(learnerName, trainX, trainY=None, testX=None, arguments={}, useLog=None, **kwarguments):
->>>>>>> 2ce5094b
+                  useLog=None, **kwarguments):
     """
     Modify data according to a produced model.
 
@@ -385,13 +366,6 @@
     --------
     TODO
     """
-<<<<<<< HEAD
-    (_, trueLearnerName) = _unpackLearnerName(learnerName)
-
-    tl = UML.train(learnerName, trainX, trainY, arguments=arguments,
-                   **kwarguments)
-    normalizedTrain = tl.apply(trainX, arguments=arguments, **kwarguments)
-=======
     if UML.logger.active.position == 0:
         if enableLogging(useLog):
             wrapped = logCapture(normalizeData)
@@ -400,12 +374,11 @@
         return wrapped(learnerName, trainX, trainY, testX, arguments,
                        useLog=False, **kwarguments)
 
-    (packName, trueLearnerName) = _unpackLearnerName(learnerName)
+    (_, trueLearnerName) = _unpackLearnerName(learnerName)
 
     tl = UML.train(learnerName, trainX, trainY, arguments=arguments, useLog=False, **kwarguments)
     normalizedTrain = tl.apply(trainX, arguments=arguments, useLog=False, **kwarguments)
 
->>>>>>> 2ce5094b
     if normalizedTrain.getTypeString() != trainX.getTypeString():
         normalizedTrain = normalizedTrain.copyAs(trainX.getTypeString())
 
@@ -650,12 +623,11 @@
 
 def createData(
         returnType, data, pointNames='automatic', featureNames='automatic',
-<<<<<<< HEAD
         elementType=None, name=None, path=None, keepPoints='all',
-        keepFeatures='all', ignoreNonNumericalFeatures=False, useLog=None,
+        keepFeatures='all', ignoreNonNumericalFeatures=False,
         reuseData=False, inputSeparator='automatic',
         treatAsMissing=(float('nan'), numpy.nan, None, '', 'None', 'nan'),
-        replaceMissingWith=numpy.nan):
+        replaceMissingWith=numpy.nan, useLog=None):
     """
     Function to instantiate one of the UML data container types.
 
@@ -775,105 +747,6 @@
     Examples
     --------
     TODO
-=======
-        elementType=None, name=None, path=None, keepPoints='all', keepFeatures='all',
-        ignoreNonNumericalFeatures=False, reuseData=False, inputSeparator='automatic',
-        treatAsMissing=[float('nan'), numpy.nan, None, '', 'None', 'nan'],
-        replaceMissingWith=numpy.nan, useLog=None):
-    """Function to instantiate one of the UML data container types.
-
-    returnType: string (or None) indicating which kind of UML data type you
-    want returned. If None is given, UML will attempt to detect the type most
-    appropriate for the data. Currently accepted are the strings "List",
-    "Matrix", and "Sparse" -- which are case sensitive.
-
-    data: the source of the data to be loaded into the returned object. The
-    source may be any number of in-python objects (lists, numpy arrays, numpy
-    matrices, scipy sparse objects) as long as they specify a 2d matrix of
-    data. Alternatively, the data may be read from a file, specified either
-    as a string path, or a currently open file-like object.
-
-    pointNames: specifices the source for point names in the returned object.
-    By default, a value of 'automatic' indicates that this function should
-    attempt to detect the presence of pointNames in the data which will
-    only be attempted when loading from a file. In no names are found, or
-    data isn't being loaded from a file, then we use default names. A value
-    of True indicates that point names are embedded in the data within the
-    first column. A value of False indicates that names are not embedded
-    and that default names should be used. Finally, they may be specified
-    explictly by some list-like or dict-like object, so long as all points
-    in the data are assigned a name and the names for each point are unique.
-
-    featureNames: specifices the source for feature names in the returned
-    object. By default, a value of 'automatic' indicates that this function
-    should attempt to detect the presence of featureNames in the data which
-    will only be attempted when loading from a file. In no names are found,
-    or data isn't being loaded from a file, then we use default names. A
-    value of True indicates that feature names are embedded in the data
-    within the first column. A value of False indicates that names are not
-    embedded and that default names should be used. Finally, they may be
-    specified explictly by some list-like or dict-like object, so long as
-    all points in the data are assigned a name and the names for each point
-    are unique.
-
-    name: When not None, this value is set as the name attribute of the
-    returned object
-
-    keepPoints: Allows the user to select which points will be kept
-    in the returned object, those not selected will be discarded. By
-    default, the value 'all' indicates that all possible points in the raw
-    data will be kept. Alternatively, the user may provide a list containing
-    either names or indices (or a mix) of those points they want to be
-    kept from the raw data. The order of this list will determine the order
-    of points in the resultant object. In the case of reading data from a
-    file, the selection will be done at read time, thus limiting the amount
-    of data read into memory.
-
-    keepFeatures: Allows the user to select which features will be kept
-    in the returned object, those not selected will be discarded. By
-    default, the value 'all' indicates that all possible features in the raw
-    data will be kept. Alternatively, the user may provide a list containing
-    either names or indices (or a mix) of those features they want to be
-    kept from the raw data. The order of this list will determine the order
-    of features in the resultant object. In the case of reading data from a
-    file, the selection will be done at read time, thus limiting the amount
-    of data read into memory. Names and indices are defined with respect to the
-    data regardless of filtering by the ignoreNonNumericalFeatures flag; just
-    because a feature is removed, the indices of subsequent features will not
-    be shifted. The ignoreNonNumericalFeatures flag is only consdered after
-    selection: if a selected feature has non-numerical values and
-    ignoreNonNumericalFeatures is True valued, then that feature will NOT be
-    included in the output. Similarly, if a feature has only numerical values
-    in points that were selected, then even if there are non-numerical values
-    in the points that were not selected, then that feature will be included
-
-    ignoreNonNumericalFeatures: True or False (default False) value indicating
-    whether, when loading from a file, features containing non numercal data
-    shouldn't be loaded into the final object. For example, you may be loading
-    a file which has a column of strings; setting this flag to true will allow
-    you to load that file into a Matrix object (which may contain floats only).
-    Currently only has an effect on csv files, as the matrix market format
-    does not support non numerical values. Also, if there is point or feature
-    selection occurring, then only those values within selected points and
-    features are considered when determining whether to apply this operation.
-
-    useLog: True, False (default), or None valued flag indicating whether this
-    call should be logged by the UML logger. If None, the configurable	global
-    default is used.
-
-    inputSeparator: The character that is used to separate fields in the input
-    file, if necessary. By default, a value of 'automatic' will attempt to
-    determine the appropriate separator. Otherwise, a single character string
-    of the separator in the file can be passed.
-
-    treatAsMissing: A list of values that will be treated as missing values in
-    the data. These values will be replaced with value from replaceMissingWith
-    By default this list is [float('nan'), numpy.nan, None, '', 'None', 'nan']
-    Set to None or [] to disable replacing missing values.
-
-    replaceMissingWith: A single value with which to replace any value in
-    treatAsMissing. By default this is numpy.nan
->>>>>>> 2ce5094b
     """
     if UML.logger.active.position == 0:
         if enableLogging(useLog):
@@ -912,39 +785,24 @@
     if isAllowedRaw(data, allowLPT=True):
         ret = initDataObject(
             returnType=returnType, rawData=data, pointNames=pointNames,
-<<<<<<< HEAD
             featureNames=featureNames, elementType=elementType, name=name,
             path=path, keepPoints=keepPoints, keepFeatures=keepFeatures,
             reuseData=reuseData, treatAsMissing=treatAsMissing,
             replaceMissingWith=replaceMissingWith)
-=======
-            featureNames=featureNames, elementType=elementType, name=name, path=path,
-            keepPoints=keepPoints, keepFeatures=keepFeatures, reuseData=reuseData,
-            treatAsMissing=treatAsMissing, replaceMissingWith=replaceMissingWith)
         UML.logger.active.logLoad(returnType, len(ret.points),
                                   len(ret.features), name, path)
-
->>>>>>> 2ce5094b
         return ret
     # input is an open file or a path to a file
     elif isinstance(data, six.string_types) or looksFileLike(data):
         ret = createDataFromFile(
-<<<<<<< HEAD
             returnType=returnType, data=data, pointNames=pointNames,
             featureNames=featureNames, name=name, keepPoints=keepPoints,
             keepFeatures=keepFeatures,
             ignoreNonNumericalFeatures=ignoreNonNumericalFeatures,
             inputSeparator=inputSeparator, treatAsMissing=treatAsMissing,
             replaceMissingWith=replaceMissingWith)
-=======
-            returnType=returnType, data=data, pointNames=pointNames, featureNames=featureNames,
-            name=name, keepPoints=keepPoints, keepFeatures=keepFeatures,
-            ignoreNonNumericalFeatures=ignoreNonNumericalFeatures, inputSeparator=inputSeparator,
-            treatAsMissing=treatAsMissing, replaceMissingWith=replaceMissingWith)
         UML.logger.active.logLoad(returnType, len(ret.points),
                                   len(ret.features), name, path)
-
->>>>>>> 2ce5094b
         return ret
     # no other allowed inputs
     else:
@@ -1003,11 +861,6 @@
     --------
     TODO
     """
-<<<<<<< HEAD
-    bestResult = crossValidateReturnBest(
-        learnerName, X, Y, performanceFunction, arguments, numFolds, scoreMode,
-        useLog, **kwarguments)
-=======
     if UML.logger.active.position == 0:
         if enableLogging(useLog):
             wrapped = logCapture(crossValidate)
@@ -1018,20 +871,14 @@
 
     bestResult = crossValidateReturnBest(learnerName, X, Y, performanceFunction, arguments,
                                          numFolds, scoreMode, useLog, **kwarguments)
->>>>>>> 2ce5094b
 
     return bestResult[1]
 
 #return crossValidateBackend(learnerName, X, Y, performanceFunction, arguments,
 #                            numFolds, scoreMode, useLog, **kwarguments)
 
-<<<<<<< HEAD
 def crossValidateReturnAll(learnerName, X, Y, performanceFunction,
                            arguments=None, numFolds=10, scoreMode='label',
-=======
-
-def crossValidateReturnAll(learnerName, X, Y, performanceFunction, arguments={}, numFolds=10, scoreMode='label',
->>>>>>> 2ce5094b
                            useLog=None, **kwarguments):
     """
     Return all results of K-fold cross validation.
@@ -1096,11 +943,6 @@
     --------
     TODO
     """
-<<<<<<< HEAD
-    return crossValidateBackend(learnerName, X, Y, performanceFunction,
-                                arguments, numFolds, scoreMode, useLog,
-                                **kwarguments)
-=======
     if UML.logger.active.position == 0:
         if enableLogging(useLog):
             wrapped = logCapture(crossValidateReturnAll)
@@ -1109,11 +951,11 @@
         return wrapped(learnerName, X, Y, performanceFunction, arguments,
                        numFolds, scoreMode, useLog, **kwarguments)
 
-    ret = crossValidateBackend(learnerName, X, Y, performanceFunction, arguments, numFolds,
-                                scoreMode, useLog, **kwarguments)
+    ret = crossValidateBackend(learnerName, X, Y, performanceFunction,
+                               arguments, numFolds, scoreMode, useLog,
+                               **kwarguments)
 
     return ret
->>>>>>> 2ce5094b
 
 
 def crossValidateReturnBest(learnerName, X, Y, performanceFunction,
@@ -1171,11 +1013,6 @@
     --------
     TODO
     """
-<<<<<<< HEAD
-    resultsAll = crossValidateReturnAll(learnerName, X, Y, performanceFunction,
-                                        arguments, numFolds, scoreMode, useLog,
-                                        **kwarguments)
-=======
     if UML.logger.active.position == 0:
         if enableLogging(useLog):
             wrapped = logCapture(crossValidateReturnBest)
@@ -1184,9 +1021,9 @@
         return wrapped(learnerName, X, Y, performanceFunction, arguments,
                        numFolds, scoreMode, useLog, **kwarguments)
 
-    resultsAll = crossValidateReturnAll(learnerName, X, Y, performanceFunction, arguments,
-                                        numFolds, scoreMode, useLog, **kwarguments)
->>>>>>> 2ce5094b
+    resultsAll = crossValidateReturnAll(learnerName, X, Y, performanceFunction,
+                                        arguments, numFolds, scoreMode, useLog,
+                                        **kwarguments)
 
     bestArgumentAndScoreTuple = None
 
@@ -1289,17 +1126,11 @@
 
 
 def train(learnerName, trainX, trainY=None, performanceFunction=None,
-<<<<<<< HEAD
           arguments=None, scoreMode='label', multiClassStrategy='default',
-          useLog=None, doneValidData=False, doneValidArguments1=False,
-          doneValidArguments2=False, doneValidMultiClassStrategy=False,
-          done2dOutputFlagCheck=False, **kwarguments):
-=======
-          arguments={}, scoreMode='label', multiClassStrategy='default',
           doneValidData=False, doneValidArguments1=False,
           doneValidArguments2=False, doneValidMultiClassStrategy=False,
-          done2dOutputFlagCheck=False, useLog=None, storeLog='unset', **kwarguments):
->>>>>>> 2ce5094b
+          done2dOutputFlagCheck=False, useLog=None, storeLog='unset',
+          **kwarguments):
     """
     Train a specified learner using the provided data.
 
@@ -1387,14 +1218,6 @@
         _validMultiClassStrategy(multiClassStrategy)
     if not done2dOutputFlagCheck:
         _2dOutputFlagCheck(trainX, trainY, None, multiClassStrategy)
-<<<<<<< HEAD
-    merged = _mergeArguments(arguments, kwarguments)
-
-    if useLog is None:
-        useLog = UML.settings.get("logger", "enabledByDefault")
-        useLog = useLog.lower() == 'true'
-=======
->>>>>>> 2ce5094b
 
     merged = _mergeArguments(arguments, kwarguments)
     if storeLog != 'unset':
@@ -1428,35 +1251,19 @@
 
     interface = findBestInterface(package)
 
-<<<<<<< HEAD
     trainedLearner = interface.train(trueLearnerName, trainX, trainY,
-                                     multiClassStrategy, bestArgument,
-                                     useLog, timer)
-
-    if useLog:
-        funcString = interface.getCanonicalName() + '.' + trueLearnerName
-        UML.logger.active.logRun(trainX, trainY, None, None, funcString, None,
-                                 None, None, timer, extraInfo=bestArgument)
-=======
-    trainedLearner = interface.train(trueLearnerName, trainX, trainY, multiClassStrategy,
-                                     bestArgument, useLog)
+                                     multiClassStrategy, bestArgument, useLog)
 
     funcString = interface.getCanonicalName() + '.' + trueLearnerName
     UML.logger.active.logRun("train", trainX, trainY, None, None, funcString, bestArgument, None)
->>>>>>> 2ce5094b
 
     return trainedLearner
 
 
 def trainAndApply(learnerName, trainX, trainY=None, testX=None,
-<<<<<<< HEAD
                   performanceFunction=None, arguments=None, output=None,
                   scoreMode='label', multiClassStrategy='default', useLog=None,
-                  **kwarguments):
-=======
-                  performanceFunction=None, arguments={}, output=None, scoreMode='label',
-                  multiClassStrategy='default', useLog=None, storeLog='unset', **kwarguments):
->>>>>>> 2ce5094b
+                  storeLog='unset', **kwarguments):
     """
     Train a model and apply it to the test data.
 
@@ -1551,24 +1358,8 @@
 
     if testX is None:
         testX = trainX
-<<<<<<< HEAD
-
-    if useLog is None:
-        useLog = UML.settings.get("logger", "enabledByDefault")
-        useLog = useLog.lower() == 'true'
-
-    if useLog:
-        timer = Stopwatch()
-        timer.start('trainAndApply')
-    else:
-        timer = None
-
-    # deepLog = False
-    # if useLog and multiClassStrategy != 'default':
-    #     deepLog = UML.settings.get('logger',
-    #                                'enableMultiClassStrategyDeepLogging')
-    #     deepLog = True if deepLog.lower() == 'true' else False
-
+    if storeLog != 'unset':
+        useLog = storeLog
 
     trainedLearner = UML.train(learnerName, trainX, trainY,
                                performanceFunction, arguments,
@@ -1576,20 +1367,6 @@
                                multiClassStrategy=multiClassStrategy,
                                useLog=useLog, doneValidData=True,
                                done2dOutputFlagCheck=True, **kwarguments)
-    results = trainedLearner.apply(testX, {}, output, scoreMode, useLog=False)
-
-    if useLog:
-        timer.stop('trainAndApply')
-        funcString = learnerName
-        UML.logger.active.logRun(trainX, trainY, testX, None, funcString, None,
-                                 results, None, timer, extraInfo=None)
-=======
-    if storeLog != 'unset':
-        useLog = storeLog
-
-    trainedLearner = UML.train(learnerName, trainX, trainY, performanceFunction, arguments, \
-                               scoreMode='label', multiClassStrategy=multiClassStrategy, useLog=useLog, \
-                               doneValidData=True, done2dOutputFlagCheck=True, **kwarguments)
     results = trainedLearner.apply(testX, {}, output, scoreMode, useLog=useLog)
 
     merged = _mergeArguments(arguments, kwarguments)
@@ -1600,21 +1377,14 @@
     UML.logger.active.logRun("trainAndApply", trainX, trainY, testX, None,
                              learnerName,
                              merged, None, extraInfo=extraInfo)
->>>>>>> 2ce5094b
 
     return results
 
 
 def trainAndTest(learnerName, trainX, trainY, testX, testY,
-<<<<<<< HEAD
                  performanceFunction, arguments=None, output=None,
                  scoreMode='label', multiClassStrategy='default', useLog=None,
-                 **kwarguments):
-=======
-                 performanceFunction, arguments={}, output=None,
-                 scoreMode='label', multiClassStrategy='default', useLog=None,
                  storeLog='unset', **kwarguments):
->>>>>>> 2ce5094b
     """
     Train a model and get the results of its performance.
 
@@ -1714,30 +1484,21 @@
                        multiClassStrategy, useLog=False, storeLog=useLog,
                        **kwarguments)
 
-<<<<<<< HEAD
     _2dOutputFlagCheck(trainX, trainY, scoreMode, None)
+
     trainY = copyLabels(trainX, trainY)
     testY = copyLabels(testX, testY)
 
-    if useLog is None:
-        useLog = UML.settings.get("logger", "enabledByDefault")
-        useLog = useLog.lower() == 'true'
-=======
-    _2dOutputFlagCheck(trainX, trainY, scoreMode, None)#this line is for
-    # UML.tests.test_train_apply_test_frontends.test_trainAndTest_scoreMode_disallowed_multioutput
-    # and UML.tests.test_train_apply_test_frontends.test_trainAndTestOnTrainingData_scoreMode_disallowed_multioutput
-
-    trainY = copyLabels(trainX, trainY)
-    testY = copyLabels(testX, testY)
-
     if storeLog != 'unset':
         useLog = storeLog
-    trainedLearner = UML.train(learnerName, trainX, trainY, performanceFunction, arguments, \
-                               scoreMode='label', multiClassStrategy=multiClassStrategy, useLog=useLog, \
-                               doneValidData=True, done2dOutputFlagCheck=True, **kwarguments)
+    trainedLearner = UML.train(learnerName, trainX, trainY,
+                               performanceFunction, arguments,
+                               scoreMode='label',
+                               multiClassStrategy=multiClassStrategy,
+                               useLog=useLog, doneValidData=True,
+                               done2dOutputFlagCheck=True, **kwarguments)
     predictions = trainedLearner.apply(testX, {}, output, scoreMode, useLog=useLog)
     performance = computeMetrics(testY, None, predictions, performanceFunction)
->>>>>>> 2ce5094b
 
     metrics = {}
     for key, value in zip([performanceFunction], [performance]):
@@ -1749,44 +1510,19 @@
     if trainX == testX:
         name = "trainAndTestOnTrainingData"
     else:
-<<<<<<< HEAD
-        timer = None
-
-    predictions = UML.trainAndApply(learnerName, trainX, trainY, testX,
-                                    performanceFunction, arguments, output,
-                                    scoreMode='label',
-                                    multiClassStrategy=multiClassStrategy,
-                                    useLog=useLog, **kwarguments)
-    performance = UML.helpers.computeMetrics(testY, None, predictions,
-                                             performanceFunction)
-
-    if useLog:
-        timer.stop('trainAndTest')
-        funcString = learnerName
-        UML.logger.active.logRun(trainX, trainY, testX, testY, funcString,
-                                 [performanceFunction], predictions,
-                                 [performance], timer, None)
-=======
         name = "trainAndTest"
     UML.logger.active.logRun(name, trainX, trainY, testX, testY, learnerName,
                              merged, metrics, extraInfo=extraInfo)
->>>>>>> 2ce5094b
 
     return performance
 
 
-<<<<<<< HEAD
 
 def trainAndTestOnTrainingData(learnerName, trainX, trainY,
                                performanceFunction, crossValidationError=False,
                                numFolds=10, arguments=None, output=None,
                                scoreMode='label', multiClassStrategy='default',
                                useLog=None, **kwarguments):
-=======
-def trainAndTestOnTrainingData(learnerName, trainX, trainY, performanceFunction,
-                               crossValidationError=False, numFolds=10, arguments={}, output=None,
-                               scoreMode='label', multiClassStrategy='default', useLog=None, **kwarguments):
->>>>>>> 2ce5094b
     """
     Train a model using the train data and get the performance results.
 
@@ -1881,16 +1617,10 @@
     --------
     TODO
     """
-<<<<<<< HEAD
 
     performance = trainAndTest(learnerName, trainX, trainY, trainX, trainY,
                                performanceFunction, arguments, output,
                                scoreMode, multiClassStrategy, useLog)
-=======
-    performance = trainAndTest(learnerName, trainX, trainY, trainX, trainY, performanceFunction,
-                               arguments, output, scoreMode, multiClassStrategy,
-                               useLog)
->>>>>>> 2ce5094b
     return performance
 
 
