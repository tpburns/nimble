"""
Module containing most of the user facing functions for the top level
uml import.
"""

from __future__ import absolute_import
import copy
import six.moves.configparser
from dateutil.parser import parse

import numpy
import six
from six.moves import range
from six.moves import zip

import UML
from UML.exceptions import InvalidArgumentType, InvalidArgumentValue
from UML.exceptions import InvalidArgumentValueCombination, PackageException
from UML.logger import enableLogging, logCapture, directCall
from UML.helpers import findBestInterface
from UML.helpers import _learnerQuery
from UML.helpers import _validScoreMode
from UML.helpers import _validMultiClassStrategy
from UML.helpers import _unpackLearnerName
from UML.helpers import _validArguments
from UML.helpers import _validData
from UML.helpers import _2dOutputFlagCheck
from UML.helpers import LearnerInspector
from UML.helpers import copyLabels
from UML.helpers import ArgumentIterator
from UML.helpers import _mergeArguments
from UML.helpers import crossValidateBackend
from UML.helpers import isAllowedRaw
from UML.helpers import initDataObject
from UML.helpers import createDataFromFile
from UML.helpers import createConstantHelper
from UML.helpers import computeMetrics
from UML.randomness import numpyRandom
from UML.calculate import detectBestResult

cloudpickle = UML.importModule('cloudpickle')
scipy = UML.importModule('scipy.sparse')

def createRandomData(
        returnType, numPoints, numFeatures, sparsity, pointNames='automatic',
        featureNames='automatic', elementType='float', name=None):
    """
    Generate a data object with random contents.

    The range of values is dependent on the elementType.

    Parameters
    ----------
    returnType : str
        May be any of the allowed types specified in UML.data.available.
    numPoints : int
        The number of points in the returned object.
    numFeatures : int
        The number of features in the returned object.
    sparsity : float
        The likelihood that the value of a (point,feature) pair is zero.
    elementType : str
        If 'float' (default) then the value of (point, feature) pairs
        are sampled from a normal distribution (location 0, scale 1). If
        elementType is 'int' then value of (point, feature) pairs are
        sampled from uniform integer distribution [1 100]. Zeros are not
        counted in/do not affect the aforementioned sampling
        distribution.
    pointNames : 'automatic', list, dict
        Names to be associated with the points in the returned object.
        If 'automatic', default names will be generated. Otherwise, may
        be specified explictly by a list-like or dict-like object, so
        long as all points in the data are assigned a name and the names
        for each point are unique.
    featureNames : 'automatic', list, dict
        Names to be associated with the features in the returned object.
        If 'automatic', default names will be generated. Otherwise, may
        be specified explictly by a list-like or dict-like object, so
        long as all features in the data are assigned a name and the
        names for each feature are unique.
    name : str
        When not None, this value is set as the name attribute of the
        returned object.

    Returns
    -------
    UML.data.Base
        Subclass of Base object corresponding with the ``returnType``.

    See Also
    --------
    createData

    Examples
    --------
    Random integers.
    >>> ptNames = ['a', 'b', 'c', 'd', 'e']
    >>> random = UML.createRandomData('Matrix', 5, 5, 0,
    ...                               pointNames=ptNames,
    ...                               elementType='int')
    >>> random
    Matrix(
        [[52.000 93.000 15.000 72.000 61.000]
         [21.000 83.000 87.000 75.000 75.000]
         [88.000 24.000 3.000  22.000 53.000]
         [2.000  88.000 30.000 38.000 2.000 ]
         [64.000 60.000 21.000 33.000 76.000]]
         pointNames={'a':0, 'b':1, 'c':2, 'd':3, 'e':4}
        )

    Random floats, high sparsity.
    >>> sparse = UML.createRandomData('Sparse', 5, 5, .9)
    >>> sparse
    Sparse(
        [[  0   0   0    0 0]
         [  0   0 -0.138 0 0]
         [0.497 0   0    0 0]
         [  0   0   0    0 0]
         [  0   0   0    0 0]]
        )
    """
    if numPoints < 1:
        msg = "must specify a positive nonzero number of points"
        raise InvalidArgumentValue(msg)
    if numFeatures < 1:
        msg = "must specify a positive nonzero number of features"
        raise InvalidArgumentValue(msg)
    if sparsity < 0 or sparsity >= 1:
        msg = "sparsity must be greater than zero and less than one"
        raise InvalidArgumentType(msg)
    if elementType != "int" and elementType != "float":
        raise InvalidArgumentValue("elementType may only be 'int' or 'float'")

    #note: sparse is not stochastic sparsity, it uses rigid density measures
    if returnType.lower() == 'sparse':
        if not scipy:
            msg = "scipy is not available"
            raise PackageException(msg)

        density = 1.0 - float(sparsity)
        numNonZeroValues = int(numPoints * numFeatures * density)

        # We want to sample over positions, not point/feature indices, so
        # we consider the possible possitions as numbered in a row-major
        # order on a grid, and sample that without replacement
        gridSize = numPoints * numFeatures
<<<<<<< HEAD
        nzLocation = numpyRandom.choice(gridSize, size=numNonZeroValues, replace=False)
=======
        nzLocation = numpyRandom.choice(gridSize, size=numNonZeroValues,
                                         replace=False)
>>>>>>> 815bde07

        # The point value is determined by counting how many groups of
        # numFeatures fit into the position number
        pointIndices = numpy.floor(nzLocation / numFeatures)
        # The feature value is determined by counting the offset from each
        # point edge.
        featureIndices = nzLocation % numFeatures

        if elementType == 'int':
            dataVector = numpyRandom.randint(low=1, high=100,
                                             size=numNonZeroValues)
        #numeric type is float; distribution is normal
        else:
            dataVector = numpyRandom.normal(0, 1, size=numNonZeroValues)

        #pointIndices and featureIndices are
        randData = scipy.sparse.coo.coo_matrix(
            (dataVector, (pointIndices, featureIndices)),
            (numPoints, numFeatures))

    # non-sparse matrices, generate matrices with sparsity characterics
    else:
        size = (numPoints, numFeatures)
        if elementType == 'int':
            filledIntMatrix = numpyRandom.randint(1, 100, size=size)
        else:
            filledFloatMatrix = numpyRandom.normal(loc=0.0, scale=1.0,
                                                   size=size)

        #if sparsity is zero
        if abs(float(sparsity) - 0.0) < 0.0000000001:
            if elementType == 'int':
                randData = filledIntMatrix
            else:
                randData = filledFloatMatrix
        else:
            binarySparsityMatrix = numpyRandom.binomial(1, 1.0 - sparsity,
                                                        size=size)

            if elementType == 'int':
                randData = binarySparsityMatrix * filledIntMatrix
            else:
                randData = binarySparsityMatrix * filledFloatMatrix

    return createData(returnType, data=randData, pointNames=pointNames,
                      featureNames=featureNames, name=name)


def ones(returnType, numPoints, numFeatures, pointNames='automatic',
         featureNames='automatic', name=None):
    """
    Return a data object of the given shape containing all 1 values.

    Parameters
    ----------
    returnType : str
        May be any of the allowed types specified in UML.data.available.
    numPoints : int
        The number of points in the returned object.
    numFeatures : int
        The number of features in the returned object.
    pointNames : 'automatic', list, dict
        Names to be associated with the points in the returned object.
        If 'automatic', default names will be generated. Otherwise, may
        be specified explictly by some list-like or dict-like object, so
        long as all points in the data are assigned a name and the names
        for each point are unique.
    featureNames : 'automatic', list, dict
        Names to be associated with the features in the returned object.
        If 'automatic', default names will be generated. Otherwise, may
        be specified explictly by some list-like or dict-like object, so
        long as all features in the data are assigned a name and the
        names for each feature are unique.
    name : str
        When not None, this value is set as the name attribute of the
        returned object.

    Returns
    -------
    UML.data.Base
        Subclass of Base object corresponding with the ``returnType``.

    See Also
    --------
    zeros

    Examples
    --------
    Ones with default names.
    >>> ones = UML.ones('List', 5, 5)
    >>> ones
    List(
        [[1.000 1.000 1.000 1.000 1.000]
         [1.000 1.000 1.000 1.000 1.000]
         [1.000 1.000 1.000 1.000 1.000]
         [1.000 1.000 1.000 1.000 1.000]
         [1.000 1.000 1.000 1.000 1.000]]
        )

    Named object of ones with pointNames and featureNames.
    >>> onesDF = UML.ones('DataFrame', 4, 4,
    ...                   pointNames=['1', '2', '3', '4'],
    ...                   featureNames=['a', 'b', 'c', 'd'],
    ...                   name='ones DataFrame')
    >>> onesDF
    DataFrame(
        [[1.000 1.000 1.000 1.000]
         [1.000 1.000 1.000 1.000]
         [1.000 1.000 1.000 1.000]
         [1.000 1.000 1.000 1.000]]
        pointNames={'1':0, '2':1, '3':2, '4':3}
        featureNames={'a':0, 'b':1, 'c':2, 'd':3}
        name="ones DataFrame"
        )
    """
    return createConstantHelper(numpy.ones, returnType, numPoints, numFeatures,
                                pointNames, featureNames, name)


def zeros(returnType, numPoints, numFeatures, pointNames='automatic',
          featureNames='automatic', name=None):
    """
    Return a data object of the given shape containing all 0 values.

    Parameters
    ----------
    returnType : str
        May be any of the allowed types specified in UML.data.available.
    numPoints : int
        The number of points in the returned object.
    numFeatures : int
        The number of features in the returned object.
    pointNames : 'automatic', list, dict
        Names to be associated with the points in the returned object.
        If 'automatic', default names will be generated. Otherwise, may
        be specified explictly by some list-like or dict-like object, so
        long as all points in the data are assigned a name and the names
        for each point are unique.
    featureNames : 'automatic', list, dict
        Names to be associated with the features in the returned object.
        If 'automatic', default names will be generated. Otherwise, may
        be specified explictly by some list-like or dict-like object, so
        long as all features in the data are assigned a name and the
        names for each feature are unique.
    name : str
        When not None, this value is set as the name attribute of the
        returned object.

    Returns
    -------
    UML.data.Base
        Subclass of Base object corresponding with the ``returnType``.

    See Also
    --------
    ones

    Examples
    --------
    Zeros with default names.
    >>> zeros = UML.zeros('Matrix', 5, 5)
    >>> zeros
    Matrix(
        [[0.000 0.000 0.000 0.000 0.000]
         [0.000 0.000 0.000 0.000 0.000]
         [0.000 0.000 0.000 0.000 0.000]
         [0.000 0.000 0.000 0.000 0.000]
         [0.000 0.000 0.000 0.000 0.000]]
        )

    Named object of zeros with pointNames and featureNames.
    >>> zerosSparse = UML.zeros('Sparse', 4, 4,
    ...                         pointNames=['1', '2', '3', '4'],
    ...                         featureNames=['a', 'b', 'c', 'd'],
    ...                         name='Sparse all-zeros')
    >>> zerosSparse
    Sparse(
        [[0 0 0 0]
         [0 0 0 0]
         [0 0 0 0]
         [0 0 0 0]]
        pointNames={'1':0, '2':1, '3':2, '4':3}
        featureNames={'a':0, 'b':1, 'c':2, 'd':3}
        name="Sparse all-zeros"
        )
    """
    return createConstantHelper(numpy.zeros, returnType, numPoints,
                                numFeatures, pointNames, featureNames, name)


def identity(returnType, size, pointNames='automatic',
             featureNames='automatic', name=None):
    """
    Return a data object representing an identity matrix.

    The returned object will always be a square with the number of
    points and features equal to ``size``.  The main diagonal will have
    values of 1 and every other value will be zero.

    Parameters
    ----------
    returnType : str
        May be any of the allowed types specified in UML.data.available.
    size : int
        The number of points and features in the returned object.
    pointNames : 'automatic', list, dict
        Names to be associated with the points in the returned object.
        If 'automatic', default names will be generated. Otherwise, may
        be specified explictly by some list-like or dict-like object, so
        long as all points in the data are assigned a name and the names
        for each point are unique.
    featureNames : 'automatic', list, dict
        Names to be associated with the features in the returned object.
        If 'automatic', default names will be generated. Otherwise, may
        be specified explictly by some list-like or dict-like object, so
        long as all features in the data are assigned a name and the
        names for each feature are unique.
    name : str
        When not None, this value is set as the name attribute of the
        returned object.

    Returns
    -------
    UML.data.Base
        Subclass of Base object corresponding with the ``returnType``.

    Examples
    --------
    Identity matrix with default names.
    >>> identity = UML.identity('Matrix', 5)
    >>> identity
    Matrix(
        [[1.000 0.000 0.000 0.000 0.000]
         [0.000 1.000 0.000 0.000 0.000]
         [0.000 0.000 1.000 0.000 0.000]
         [0.000 0.000 0.000 1.000 0.000]
         [0.000 0.000 0.000 0.000 1.000]]
        )

    Named object of zeros with pointNames and featureNames.
    >>> identityList = UML.identity('List', 3,
    ...                             pointNames=['1', '2', '3'],
    ...                             featureNames=['a', 'b', 'c'],
    ...                             name='identity matrix list')
    >>> identityList
    List(
        [[1.000 0.000 0.000]
         [0.000 1.000 0.000]
         [0.000 0.000 1.000]]
        pointNames={'1':0, '2':1, '3':2}
        featureNames={'a':0, 'b':1, 'c':2}
        name="identity matrix list"
        )
    """
    retAllowed = copy.copy(UML.data.available)
    if returnType not in retAllowed:
        msg = "returnType must be a value in " + str(retAllowed)
        raise InvalidArgumentValue(msg)

    if size <= 0:
        msg = "size must be 0 or greater, yet " + str(size)
        msg += " was given."
        raise InvalidArgumentValue(msg)

    if returnType == 'Sparse':
        if not scipy:
            msg = "scipy is not available"
            raise PackageException(msg)

        assert returnType == 'Sparse'
        rawDiag = scipy.sparse.identity(size)
        rawCoo = scipy.sparse.coo_matrix(rawDiag)
        return UML.createData(returnType, rawCoo, pointNames=pointNames,
                              featureNames=featureNames, name=name)
    else:
        raw = numpy.identity(size)
        return UML.createData(returnType, raw, pointNames=pointNames,
                              featureNames=featureNames, name=name)


def normalizeData(learnerName, trainX, trainY=None, testX=None, arguments=None,
                  useLog=None, **kwarguments):
    """
    Modify data according to a produced model.

    Calls on the functionality of a package to train on some data and
    then modify ``trainX`` and ``testX``(if provided) according to the
    results of the trained model.

    Parameters
    ----------
    learnerName : str
        Name of the learner to be called, in the form 'package.learner'
    trainX: UML Base object
        Data to be used for training.
    trainY: identifier, UML Base object
        A name or index of the feature in ``trainX`` containing the
        labels or another UML Base object containing the labels that
        correspond to ``trainX``.
    testX: UML Base object
        Data to be used for testing.
    arguments : dict
        Mapping argument names (strings) to their values, to be used
        during training and application.
        Example: {'dimensions':5, 'k':5}
    kwarguments
        Keyword arguments specified variables that are passed to the
        learner. Same format as the arguments parameter.

    See Also
    --------
    UML.data.Points.normalize, UML.data.Features.normalize

    Examples
    --------
    Normalize a single data set.
    >>> data = [[0, 1, 3], [-1, 1, 2], [1, 2, 2]]
    >>> trainX = UML.createData("Matrix", data)
    >>> orig = trainX.copy()
    >>> UML.normalizeData('scikitlearn.PCA', trainX, n_components=2)
    >>> trainX
    Matrix(
        [[-0.216 0.713 ]
         [-1.005 -0.461]
         [1.221  -0.253]]
        )

    Normalize training and testing data.
    >>> data1 = [[0, 1, 3], [-1, 1, 2], [1, 2, 2]]
    >>> trainX = UML.createData("Matrix", data1)
    >>> data2 = [[-1, 0, 5]]
    >>> testX = UML.createData("Matrix", data2)
    >>> UML.normalizeData('scikitlearn.PCA', trainX, testX=testX,
                          n_components=2)
    >>> # trainX is the same as above example.
    >>> testX
    Matrix(
        [[-1.739 2.588]]
        )
    """
    if UML.logger.active.position == 0:
        if enableLogging(useLog):
            wrapped = logCapture(normalizeData)
        else:
            wrapped = directCall(normalizeData)
        return wrapped(learnerName, trainX, trainY, testX, arguments,
                       useLog=False, **kwarguments)

    (_, trueLearnerName) = _unpackLearnerName(learnerName)

    tl = UML.train(learnerName, trainX, trainY, arguments=arguments,
                   useLog=False, **kwarguments)
    normalizedTrain = tl.apply(trainX, arguments=arguments, useLog=False,
                               **kwarguments)

    if normalizedTrain.getTypeString() != trainX.getTypeString():
        normalizedTrain = normalizedTrain.copyAs(trainX.getTypeString())

    if testX is not None:
        normalizedTest = tl.apply(testX, arguments=arguments, useLog=False,
                                  **kwarguments)
        if normalizedTest.getTypeString() != testX.getTypeString():
            normalizedTest = normalizedTest.copyAs(testX.getTypeString())

    # modify references and names for trainX and testX
    trainX.referenceDataFrom(normalizedTrain)
    trainX.name = trainX.name + " " + trueLearnerName

    if testX is not None:
        testX.referenceDataFrom(normalizedTest)
        testX.name = testX.name + " " + trueLearnerName

    merged = _mergeArguments(arguments, kwarguments)
    UML.logger.active.logRun("normalizeData", trainX, trainY, testX, None,
                             learnerName, merged, None)

    return None

def registerCustomLearnerAsDefault(customPackageName, learnerClassObject):
    """
    Permanently add a customLearner to be made available to UML.

    Register the given customLearner class so that it is callable by the
    top level UML functions through the interface of the specified
    custom package. This operation modifies the saved configuration file
    so that this change will be reflected during future sesssions.

    Parameters
    ----------
    customPackageName : str
        The str name of the package preface you want to use when calling
        the learner. If there is already an interface for a custom
        package with this name, the learner will be accessible through
        that interface. If there is no interface to a custom package of
        that name, then one will be created. You cannot register a
        custom learner to be callable through the interface for a
        non-custom package (such as ScikitLearn or MLPY). Therefore,
        customPackageName cannot be a value which is the accepted alias
        of another package's interface.
    learnerClassObject : class
        The class object implementing the learner you want registered.
        It will be checked using
        UML.interfaces.CustomLearner.validateSubclass to ensure that all
        details of the provided implementation are acceptable.
    """
    UML.helpers.registerCustomLearnerBackend(customPackageName,
                                             learnerClassObject, True)


def registerCustomLearner(customPackageName, learnerClassObject):
    """
    Add a customLearner to be made available to UML for this session.

    Register the given customLearner class so that it is callable by the
    top level UML functions through the interface of the specified
    custom package. Though this operation by itself is temporary, it has
    effects in UML.settings, so subsequent saveChanges operations may
    cause it to be reflected in future sessions.

    Parameters
    ----------
    customPackageName : str
        The str name of the package preface you want to use when calling
        the learner. If there is already an interface for a custom
        package with this name, the learner will be accessible through
        that interface. If there is no interface to a custom package of
        that name, then one will be created. You cannot register a
        custom learner to be callable through the interface for a
        non-custom package (such as ScikitLearn or MLPY). Therefore,
        customPackageName cannot be a value which is the accepted alias
        of another package's interface.
    learnerClassObject : class
        The class object implementing the learner you want registered.
        It will be checked using
        UML.interfaces.CustomLearner.validateSubclass to ensure that all
        details of the provided implementation are acceptable.
    """
    UML.helpers.registerCustomLearnerBackend(customPackageName,
                                             learnerClassObject, False)


def deregisterCustomLearnerAsDefault(customPackageName, learnerName):
    """
    Permanently disable a customLearner from being available to UML.

    Remove accessibility of the learner with the given name from the
    interface of the package with the given name permenantly. This
    operation modifies the saved configuration file so that this
    change will be reflected during future sesssions.

    Parameters
    ----------
    customPackageName : str
        The name of the interface / custom package from which the
        learner named 'learnerName' is to be removed from. If that
        learner was the last one grouped in that custom package, then
        the interface is removed from the UML.interfaces.available list.
    learnerName : str
        The name of the learner to be removed from the
        interface / custom package with the name 'customPackageName'.
    """
    UML.helpers.deregisterCustomLearnerBackend(customPackageName,
                                               learnerName, True)


def deregisterCustomLearner(customPackageName, learnerName):
    """
    Temporarily disable a customLearner from being available to UML.

    Remove accessibility of the learner with the given name from the
    interface of the package with the given name temporarily in this
    session. This has effects in UML.settings, so subsequent saveChanges
    operations may cause it to be reflected in future sessions.

    Parameters
    ----------
    customPackageName : str
        The name of the interface / custom package from which the
        learner named 'learnerName' is to be removed from. If that
        learner was the last one grouped in that custom package, then
        the interface is removed from the UML.interfaces.available list.
    learnerName : str
        The name of the learner to be removed from the
        interface / custom package with the name 'customPackageName'.
    """
    UML.helpers.deregisterCustomLearnerBackend(customPackageName,
                                               learnerName, False)


def learnerParameters(name):
    """
    Get a list of parameters for the learner.

    Returns a list of strings which are the names of the parameters when
    calling this learner. If the name cannot be found within the
    package, then an exception will be thrown. If the name is found, be
    for some reason we cannot determine what the parameters are, then we
    return None. Note that if we have determined that there are no
    parameters, we return an empty list.

    Parameters
    ----------
    name : str
        Package and name in the form 'package.learnerName'.

    Returns
    -------
    list
    """
    return _learnerQuery(name, 'parameters')


def learnerDefaultValues(name):
    """
    Get a dictionary mapping parameter names to their default values.

    Returns a dictionary with strings of the parameter names as keys and
    the parameter's default value as values. If the name cannot be found
    within the package, then an exception will be thrown. If the name is
    found, be for some reason we cannot determine what the parameters
    are, then we return None. Note that if we have determined that there
    are no parameters, we return an empty dict.

    Parameters
    ----------
    name : str
        Package and name in the form 'package.learnerName'.

    Returns
    -------
    dict
    """
    return _learnerQuery(name, 'defaults')


def listLearners(package=None):
    """
    Get a list of learners avaliable to UML or a specific package.

    Returns a list a list of learners that are callable through UML's
    training, applying, and testing functions. If ``package`` is
    specified, the list will contain strings of each learner. If
    ``package`` is None, the list will contain strings in the form of
    'package.learner'. This will differ depending on the packages
    currently available in UML.interfaces.available.

    Parameters
    ----------
    package : str
        The name of the package to list the learners from. If None, each
        learners available to each interface will be listed.

    Returns
    -------
    list
    """
    results = []
    if package is None:
        for interface in UML.interfaces.available:
            packageName = interface.getCanonicalName()
            currResults = interface.listLearners()
            for learnerName in currResults:
                results.append(packageName + "." + learnerName)
    else:
        interface = findBestInterface(package)
        currResults = interface.listLearners()
        for learnerName in currResults:
            results.append(learnerName)

    return results


def createData(
        returnType, data, pointNames='automatic', featureNames='automatic',
        elementType=None, name=None, path=None, keepPoints='all',
        keepFeatures='all', ignoreNonNumericalFeatures=False,
        reuseData=False, inputSeparator='automatic',
        treatAsMissing=(float('nan'), numpy.nan, None, '', 'None', 'nan'),
        replaceMissingWith=numpy.nan, useLog=None):
    """
    Function to instantiate one of the UML data container types.

    Parameters
    ----------
    returnType : str, None
        Indicates which kind of UML data type to return. Currently
        accepted are the strings "List", "Matrix", "Sparse" and
        "DataFrame" -- which are **case sensitive**. If None is given,
        UML will attempt to detect the type most appropriate for the
        data.
    data : object, str
        The source of the data to be loaded into the returned object.
        The source may be any number of in-python objects (lists,
        numpy arrays, numpy matrices, scipy sparse objects, pandas
        dataframes) as long as they specify a 2d matrix of data.
        Alternatively, the data may be read from a file, specified
        either as a string path, or a currently open file-like object.
    pointNames : 'automatic', bool, list, dict
        Specifices the source for point names in the returned object.
        * 'automatic' - the default, indicates that this function should
          attempt to detect the presence of pointNames in the data which
          will only be attempted when loading from a file. If no names
          are found, or data isn't being loaded from a file, then
          default names are assigned.
        * bool - True indicates that point names are embedded in the
          data within the first column. A value of False indicates that
          names are not embedded and that default names should be used.
        * list, dict - all points in the data must be assigned a name
          and the names for each point must be unique. As a list, the
          index of the name will define the point index. As a dict,
          the value mapped to each name will define the point index.
    featureNames : 'automatic', bool, list, dict
        Specifices the source for feature names in the returned object.
        * 'automatic' - the default, indicates that this function should
          attempt to detect the presence of featureNames in the data
          which will only be attempted when loading from a file. If no
          names are found, or data isn't being loaded from a file, then
          default names are assigned.
        * bool - True indicates that feature names are embedded in the
          data within the first column. A value of False indicates that
          names are not embedded and that default names should be used.
        * list, dict - all features in the data must be assigned a name
          and the names for each feature must be unique. As a list, the
          index of the name will define the feature index. As a dict,
          the value mapped to each name will define the feature index.
    name : str
        When not None, this value is set as the name attribute of the
        returned object.
    keepPoints : bool
        Allows the user to select which points will be kept in the
        returned object, those not selected will be discarded. By
        default, the value 'all' indicates that all possible points in
        the raw data will be kept. Alternatively, the user may provide a
        list containing either names or indices (or a mix) of those
        points they want to be kept from the raw data. The order of this
        list will determine the order of points in the resultant object.
        In the case of reading data from a file, the selection will be
        done at read time, thus limiting the amount of data read into
        memory.
    keepFeatures : bool
        Allows the user to select which features will be kept in the
        returned object, those not selected will be discarded. By
        default, the value 'all' indicates that all possible features in
        the raw data will be kept. Alternatively, the user may provide a
        list containing either names or indices (or a mix) of those
        features they want to be kept from the raw data. The order of
        this list will determine the order of features in the resultant
        object. In the case of reading data from a file, the selection
        will be done at read time, thus limiting the amount of data read
        into memory. Names and indices are defined with respect to the
        data regardless of filtering by the ignoreNonNumericalFeatures
        flag; just because a feature is removed, the indices of
        subsequent features will not be shifted. The
        ``ignoreNonNumericalFeatures`` flag is only consdered after
        selection: if a selected feature has non-numerical values and
        ignoreNonNumericalFeatures is True valued, then that feature
        will **NOT** be included in the output. Similarly, if a feature
        has only numerical values in points that were selected, then
        even if there are non-numerical values in the points that were
        not selected, then that feature will be included
    ignoreNonNumericalFeatures : bool
        Indicate whether, when loading from a file, features containing
        non numercal data shouldn't be loaded into the final object. For
        example, you may be loading a file which has a column of
        strings; setting this flag to true will allow you to load that
        file into a Matrix object (which may contain floats only).
        Currently only has an effect on csv files, as the matrix market
        format does not support non numerical values. Also, if there is
        point or feature selection occurring, then only those values
        within selected points and features are considered when
        determining whether to apply this operation.
    useLog : bool, None
        Local control for whether to send object creation to the logger.
        If None (default), use the value as specified in the "logger"
        "enabledByDefault" configuration option. If True, send to the
        logger regardless of the global option. If False, do **NOT**
        send to the logger, regardless of the global option.
    inputSeparator : str
        The character that is used to separate fields in the input file,
        if necessary. By default, a value of 'automatic' will attempt to
        determine the appropriate separator. Otherwise, a single
        character string of the separator in the file can be passed.
    treatAsMissing : list
        Values that will be treated as missing values in the data. These
        values will be replaced with value from replaceMissingWith
        By default this list is [float('nan'), numpy.nan, None, '',
                                 'None', 'nan'].
        Set to None or [] to disable replacing missing values.
    replaceMissingWith
        A single value with which to replace any value in
        treatAsMissing. By default this value is numpy.nan.

    Returns
    -------
    UML.data.Base
        Subclass of Base object corresponding with the ``returnType``.

    Examples
    --------
    A simple named data object from raw data.
    >>> data = [[1, 2, 3], [4, 5, 6]]
    >>> asList = UML.createData('List', data, name='simple')
    >>> asList
    List(
        [[1.000 2.000 3.000]
         [4.000 5.000 6.000]]
        name="simple"
        )

    Loading data from a file.
    >>> with open('createData.csv', 'w') as cd:
    ...     cd.write('1,2,3\n4,5,6')
    >>> fromFile = UML.createData('Matrix', 'createData.csv')
    >>> fromFile
    Matrix(
        [[1.000 2.000 3.000]
         [4.000 5.000 6.000]]
        name="createData.csv"
        path="/Users/Spark_Wave/createData.csv"
        )

    Adding point and feature names.
    >>> data = [['a', 'b', 'c'], [0, 0, 1], [1, 0, 0]]
    >>> asSparse = UML.createData('Sparse', data, pointNames=['1', '2'],
    ...                           featureNames=True)
    >>> asSparse
    Sparse(
        [[  0   0 1.000]
         [1.000 0   0  ]]
        pointNames={'1':0, '2':1}
        featureNames={'a':0, 'b':1, 'c':2}
        )

    Replacing missing values.
    >>> data = [[1, 'Missing', 3], [4, 'Missing', 6]]
    >>> ftNames = {'a': 0, 'b': 1, 'c': 2}
    >>> asDataFrame = UML.createData('DataFrame', data,
    ...                              featureNames = ftNames,
    ...                              treatAsMissing=["Missing", 3],
    ...                              replaceMissingWith=-1)
    >>> asDataFrame
    DataFrame(
        [[1.000 -1.000 -1.000]
         [4.000 -1.000 6.000 ]]
        featureNames={'a':0, 'b':1, 'c':2}
        )
    """
    if UML.logger.active.position == 0:
        if enableLogging(useLog):
            wrapped = logCapture(createData)
        else:
            wrapped = directCall(createData)
        return wrapped(returnType, data, pointNames, featureNames, elementType,
                       name, path, keepPoints, keepFeatures,
                       ignoreNonNumericalFeatures, reuseData, inputSeparator,
                       treatAsMissing, replaceMissingWith, useLog=False)
    # validation of pointNames and featureNames
    accepted = (bool, list, dict)
    if pointNames != 'automatic' and not isinstance(pointNames, accepted):
        msg = "pointNames may only be the values True, False, 'automatic' or "
        msg += "a list or dict specifying a mapping between names and indices."
        raise InvalidArgumentType(msg)

    if featureNames != 'automatic' and not isinstance(featureNames, accepted):
        msg = "featureNames may only be the values True, False, 'automatic' "
        msg += "or a list or dict specifying a mapping between names and "
        msg += "indices."
        raise InvalidArgumentType(msg)

    retAllowed = copy.copy(UML.data.available)
    retAllowed.append(None)
    if returnType not in retAllowed:
        msg = "returnType must be a value in " + str(retAllowed)
        raise InvalidArgumentValue(msg)

    def looksFileLike(toCheck):
        hasRead = hasattr(toCheck, 'read')
        hasWrite = hasattr(toCheck, 'write')
        return hasRead and hasWrite

    # input is raw data
    if isAllowedRaw(data, allowLPT=True):
        ret = initDataObject(
            returnType=returnType, rawData=data, pointNames=pointNames,
            featureNames=featureNames, elementType=elementType, name=name,
            path=path, keepPoints=keepPoints, keepFeatures=keepFeatures,
            reuseData=reuseData, treatAsMissing=treatAsMissing,
            replaceMissingWith=replaceMissingWith)
        UML.logger.active.logLoad(returnType, len(ret.points),
                                  len(ret.features), name, path)
        return ret
    # input is an open file or a path to a file
    elif isinstance(data, six.string_types) or looksFileLike(data):
        ret = createDataFromFile(
            returnType=returnType, data=data, pointNames=pointNames,
            featureNames=featureNames, name=name, keepPoints=keepPoints,
            keepFeatures=keepFeatures,
            ignoreNonNumericalFeatures=ignoreNonNumericalFeatures,
            inputSeparator=inputSeparator, treatAsMissing=treatAsMissing,
            replaceMissingWith=replaceMissingWith)
        UML.logger.active.logLoad(returnType, len(ret.points),
                                  len(ret.features), name, path)
        return ret
    # no other allowed inputs
    else:
        msg = "data must contain either raw data or the path to a file to be "
        msg += "loaded"
        raise InvalidArgumentType(msg)


def crossValidate(learnerName, X, Y, performanceFunction, arguments=None,
                  numFolds=10, scoreMode='label', useLog=None, **kwarguments):
    """
    Perform K-fold cross validation.

    Returns mean performance (float) across numFolds folds on a X Y.

    Parameters
    ----------
    learnerName : str
        UML compliant algorithm name in the form 'package.algorithm'
        e.g. 'sciKitLearn.KNeighborsClassifier'
    X : UML Base object
        points/features data
    Y : UML Base object
        labels/data about points in X
    performanceFunction : function
        Look in UML.calculate for premade options. Function used by
        computeMetrics to generate a performance score for the run.
        function is of the form: def func(knownValues, predictedValues).
    arguments : dict
        Mapping argument names (strings) to their values. The parameter
        is sent to trainAndApply() through its arguments parameter.
        example: {'dimensions':5, 'k':5}
    numFolds : int
        The number of folds used in the cross validation. Can't exceed
        the number of points in X, Y.
    scoreMode : str
        Used by computeMetrics.
    useLog : bool, None
        Local control for whether to send results/timing to the logger.
        If None (default), use the value as specified in the "logger"
        "enabledByDefault" configuration option. If True, send to the
        logger regardless of the global option. If False, do **NOT**
        send to the logger, regardless of the global option.
    kwarguments
        Keyword argument specified variables that are passed to the
        learner. To make use of multiple permutations, specify different
        values for a parameter as a tuple. eg. a=(1,2,3) will generate
        an error score for the learner when the learner was passed all
        three values of a, separately.

    Returns
    -------
    TODO

    Examples
    --------
    TODO
    """
    if UML.logger.active.position == 0:
        if enableLogging(useLog):
            wrapped = logCapture(crossValidate)
        else:
            wrapped = directCall(crossValidate)
        return wrapped(learnerName, X, Y, performanceFunction, arguments,
                       numFolds, scoreMode, useLog, **kwarguments)

    bestResult = crossValidateReturnBest(learnerName, X, Y,
                                         performanceFunction, arguments,
                                         numFolds, scoreMode, useLog,
                                         **kwarguments)

    return bestResult[1]

#return crossValidateBackend(learnerName, X, Y, performanceFunction, arguments,
#                            numFolds, scoreMode, useLog, **kwarguments)

def crossValidateReturnAll(learnerName, X, Y, performanceFunction,
                           arguments=None, numFolds=10, scoreMode='label',
                           useLog=None, **kwarguments):
    """
    Return all results of K-fold cross validation.

    Calculates the cross validated error for each argument permutation
    that can be generated by the merge of arguments and kwarguments.
    Example kwarguments: {'a':(1,2,3), 'b':(4,5)}
    generates permutations of dict in the format:
    {'a':1, 'b':4}, {'a':2, 'b':4}, {'a':3, 'b':4}, {'a':1, 'b':5},
    {'a':2, 'b':5}, {'a':3, 'b':5}

    For each permutation of 'arguments', crossValidateReturnAll uses
    cross validation to generate a performance score for the algorithm,
    given the particular argument permutation.

    Returns a list of tuples, where every tuple contains a dict
    representing the argument sent to trainAndApply, and a float
    represennting the cross validated error associated with that
    argument dict.
    example list element: ({'arg1':2, 'arg2':'max'}, 89.0000123)

    Parameters
    ----------
    learnerName : str
        UML compliant algorithm name in the form 'package.algorithm'
        e.g. 'sciKitLearn.KNeighborsClassifier'
    X : UML Base object
        points/features data
    Y : UML Base object
        labels/data about points in X
    performanceFunction : function
        Look in UML.calculate for premade options. Function used by
        computeMetrics to generate a performance score for the run.
        function is of the form: def func(knownValues, predictedValues).
    arguments : dict
        Mapping argument names (strings) to their values. The parameter
        is sent to trainAndApply() through its arguments parameter.
        example: {'dimensions':5, 'k':5}
    numFolds : int
        The number of folds used in the cross validation. Can't exceed
        the number of points in X, Y.
    scoreMode : str
        Used by computeMetrics.
    useLog : bool, None
        Local control for whether to send results/timing to the logger.
        If None (default), use the value as specified in the "logger"
        "enabledByDefault" configuration option. If True, send to the
        logger regardless of the global option. If False, do **NOT**
        send to the logger, regardless of the global option.
    kwarguments
        Keyword argument specified variables that are passed to the
        learner. To make use of multiple permutations, specify different
        values for a parameter as a tuple. eg. a=(1,2,3) will generate
        an error score for the learner when the learner was passed all
        three values of a, separately.

    Returns
    -------
    TODO

    Examples
    --------
    TODO
    """
    if UML.logger.active.position == 0:
        if enableLogging(useLog):
            wrapped = logCapture(crossValidateReturnAll)
        else:
            wrapped = directCall(crossValidateReturnAll)
        return wrapped(learnerName, X, Y, performanceFunction, arguments,
                       numFolds, scoreMode, useLog, **kwarguments)

    ret = crossValidateBackend(learnerName, X, Y, performanceFunction,
                               arguments, numFolds, scoreMode, useLog,
                               **kwarguments)

    return ret


def crossValidateReturnBest(learnerName, X, Y, performanceFunction,
                            arguments=None, numFolds=10, scoreMode='label',
                            useLog=None, **kwarguments):
    """
    Return the best result of K-fold cross validation.

    For each possible argument permutation generated by arguments,
    ``crossValidateReturnBest`` runs ``crossValidate`` to compute a mean
    error for the argument combination. ``crossValidateReturnBest`` then
    RETURNS the best argument and error as a tuple: (argument_as_dict,
    cross_validated_performance_float)

    Parameters
    ----------
    learnerName : str
        UML compliant algorithm name in the form 'package.algorithm'
        e.g. 'sciKitLearn.KNeighborsClassifier'
    X : UML Base object
        points/features data
    Y : UML Base object
        labels/data about points in X
    performanceFunction : function
        Look in UML.calculate for premade options. Function used by
        computeMetrics to generate a performance score for the run.
        function is of the form: def func(knownValues, predictedValues).
    arguments : dict
        Mapping argument names (strings) to their values. The parameter
        is sent to trainAndApply() through its arguments parameter.
        example: {'dimensions':5, 'k':5}
    numFolds : int
        The number of folds used in the cross validation. Can't exceed
        the number of points in X, Y.
    scoreMode : str
        Used by computeMetrics.
    useLog : bool, None
        Local control for whether to send results/timing to the logger.
        If None (default), use the value as specified in the "logger"
        "enabledByDefault" configuration option. If True, send to the
        logger regardless of the global option. If False, do **NOT**
        send to the logger, regardless of the global option.
    kwarguments
        Keyword argument specified variables that are passed to the
        learner. To make use of multiple permutations, specify different
        values for a parameter as a tuple. eg. a=(1,2,3) will generate
        an error score for the learner when the learner was passed all
        three values of a, separately.

    Returns
    -------
    TODO

    Examples
    --------
    TODO
    """
    if UML.logger.active.position == 0:
        if enableLogging(useLog):
            wrapped = logCapture(crossValidateReturnBest)
        else:
            wrapped = directCall(crossValidateReturnBest)
        return wrapped(learnerName, X, Y, performanceFunction, arguments,
                       numFolds, scoreMode, useLog, **kwarguments)

    resultsAll = crossValidateReturnAll(learnerName, X, Y, performanceFunction,
                                        arguments, numFolds, scoreMode, useLog,
                                        **kwarguments)

    bestArgumentAndScoreTuple = None

    detected = detectBestResult(performanceFunction)
    if detected == 'max':
        maximumIsBest = True
    elif detected == 'min':
        maximumIsBest = False
    else:
        msg = "Unable to automatically determine whether maximal or "
        msg += "minimal scores are considered optimal for the the "
        msg += "given performanceFunction. "
        msg += "By adding an attribute named 'optimal' to "
        msg += "performanceFunction with either the value 'min' or 'max' "
        msg += "depending on whether minimum or maximum returned values "
        msg += "are associated with correctness, this error should be "
        msg += "avoided."

    for curResultTuple in resultsAll:
        _, curScore = curResultTuple
        #if curArgument is the first or best we've seen:
        #store its details in bestArgumentAndScoreTuple
        if bestArgumentAndScoreTuple is None:
            bestArgumentAndScoreTuple = curResultTuple
        else:
            if (maximumIsBest and curScore > bestArgumentAndScoreTuple[1]):
                bestArgumentAndScoreTuple = curResultTuple
            if not maximumIsBest and curScore < bestArgumentAndScoreTuple[1]:
                bestArgumentAndScoreTuple = curResultTuple

    return bestArgumentAndScoreTuple


def learnerType(learnerNames):
    """
    Attempt to determine learner types.

    Returns the string or list of strings representation of a best guess
    for the type of learner(s) specified by the learner name(s) in
    learnerNames. ``learnerType`` first queries the appropriate
    interface object for a definitive return value. If the interface
    doesn't provide a satisfactory answer, then this method calls a
    backend which generates a series of artificial data sets with
    particular traits to look for heuristic evidence of a classifier,
    regressor, etc.

    Parameters
    ----------
    learnerNames : str, list
        A string or a list of strings in the format 'package.learner'.

    Returns
    -------
    str, list
        string for a single learner or a list for multiple learners.
    """
    #argument checking
    if not isinstance(learnerNames, list):
        learnerNames = [learnerNames]

    resultsList = []
    secondPassLearnerNames = []
    for name in learnerNames:
        if not isinstance(name, str):
            msg = "learnerNames must be a string or a list of strings."
            raise InvalidArgumentType(msg)

        splitTuple = _unpackLearnerName(name)
        currInterface = findBestInterface(splitTuple[0])
        allValidLearnerNames = currInterface.listLearners()
        if not splitTuple[1] in allValidLearnerNames:
            msg = name + " is not a valid learner on your machine."
            raise InvalidArgumentValue(msg)
        result = currInterface.learnerType(splitTuple[1])
        if result == 'UNKNOWN' or result == 'other' or result is None:
            resultsList.append(None)
            secondPassLearnerNames.append(name)
        else:
            resultsList.append(result)
            secondPassLearnerNames.append(None)

    #have valid arguments - a list of learner names
    learnerInspectorObj = LearnerInspector()

    for index in range(len(secondPassLearnerNames)):
        curLearnerName = secondPassLearnerNames[index]
        if curLearnerName is None:
            continue
        resultsList[index] = learnerInspectorObj.learnerType(curLearnerName)

    #if only one algo was requested, return as single string
    if len(resultsList) == 1:
        resultsList = resultsList[0]

    return resultsList


def train(learnerName, trainX, trainY=None, performanceFunction=None,
          arguments=None, scoreMode='label', multiClassStrategy='default',
          doneValidData=False, doneValidArguments1=False,
          doneValidArguments2=False, doneValidMultiClassStrategy=False,
          done2dOutputFlagCheck=False, useLog=None, storeLog='unset',
          **kwarguments):
    """
    Train a specified learner using the provided data.

    Parameters
    ----------
    learnerName : str
        Name of the learner to be called, in the form 'package.learner'
    trainX: UML Base object
        Data to be used for training.
    trainY: identifier, UML Base object
        A name or index of the feature in ``trainX`` containing the
        labels or another UML Base object containing the labels that
        correspond to ``trainX``.
    performanceFunction : function
        If cross validation is triggered to select from the given
        argument set, then this function will be used to generate a
        performance score for the run. Function is of the form:
        def func(knownValues, predictedValues).
        Look in UML.calculate for pre-made options. Default is None,
        since if there is no parameter selection to be done, it is not
        used.
    arguments : dict
        Mapping argument names (strings) to their values, to be used
        during training and application. eg. {'dimensions':5, 'k':5}
        To make use of multiple permutations, specify different values
        for a parameter as a tuple. eg. {'k': (1,3,5)} will generate an
        error score for  the learner when the learner was passed all
        three values of ``k``, separately. These will be merged with
        kwarguments for the learner.
    scoreMode : str
        In the case of a classifying learner, this specifies the type of
        output wanted: 'label' if we class labels are desired,
        'bestScore' if both the class label and the score associated
        with that class are desired, or 'allScores' if a matrix
        containing the scores for every class label are desired.
    multiClassStrategy : str
        May only be 'default' 'OneVsAll' or 'OneVsOne'
    useLog : bool, None
        Local control for whether to send results/timing to the logger.
        If None (default), use the value as specified in the "logger"
        "enabledByDefault" configuration option. If True, send to the
        logger regardless of the global option. If False, do **NOT**
        send to the logger, regardless of the global option.
    kwarguments
        Keyword arguments specified variables that are passed to the
        learner. To make use of multiple permutations, specify different
        values for parameters as a tuple. eg. arg1=(1,2,3), arg2=(4,5,6)
        which correspond to permutations/argument states with one
        element from arg1 and one element from arg2, such that an
        example generated permutation/argument state would be
        ``arg1=2, arg2=4``. Will be merged with ``arguments``.

    Returns
    -------
    UML.interfaces.universal_interface.TrainedLearner

    See Also
    --------
    trainAndApply, trainAndTest, trainAndTestOnTrainingData

    Examples
    --------
    A single dataset which contains the labels.
    >>> data = [[1, 0, 0, 1],
    ...         [0, 1, 0, 2],
    ...         [0, 0, 1, 3],
    ...         [1, 0, 0, 1],
    ...         [0, 1, 0, 2],
    ...         [0, 0, 1, 3]]
    >>> ftNames = ['a', 'b' ,'c', 'label']
    >>> trainData = UML.createData('Matrix', data, featureNames=ftNames)
    >>> tl = UML.train('Custom.KNNClassifier', trainX=trainData,
    ...                trainY='label')
    >>> print(type(tl))
    <class 'UML.interfaces.universal_interface.TrainedLearner'>

    Passing arguments to the learner. Both the arguments parameter and
    kwarguments can be utilized, they will be merged. Below, ``C`` and
    ``kernel`` are parameters for scikit-learn's SVC learner.
    >>> dataX = [[1, 0, 0],
    ...          [0, 1, 0],
    ...          [0, 0, 1],
    ...          [1, 0, 0],
    ...          [0, 1, 0],
    ...          [0, 0, 1]]
    >>> dataY = [[1], [2], [3], [1], [2], [3]]
    >>> trainX = UML.createData('Matrix', dataX)
    >>> trainY = UML.createData('Matrix', dataY)
    >>> tl = UML.train('sciKitLearn.SVC', trainX=trainX, trainY=trainY,
    ...                arguments={'C': 0.1}, kernel='linear')
    >>> tlAttributes = tl.getAttributes()
    >>> cValue = tlAttributes['C']
    >>> kernelValue = tlAttributes['kernel']
    >>> print(cValue, kernelValue)
    (0.1, 'linear')
    """
    if UML.logger.active.position == 0:
        if enableLogging(useLog):
            wrapped = logCapture(train)
        else:
            wrapped = directCall(train)
        return wrapped(learnerName, trainX, trainY, performanceFunction,
                       arguments, scoreMode, multiClassStrategy,
                       doneValidData, doneValidArguments1,
                       doneValidArguments2, doneValidMultiClassStrategy,
                       done2dOutputFlagCheck, useLog=False, storeLog=useLog,
                       **kwarguments)

    (package, trueLearnerName) = _unpackLearnerName(learnerName)
    if not doneValidData:
        _validData(trainX, trainY, None, None, [False, False])
    if not doneValidArguments1:
        _validArguments(arguments)
    if not doneValidArguments2:
        _validArguments(kwarguments)
    if not doneValidMultiClassStrategy:
        _validMultiClassStrategy(multiClassStrategy)
    if not done2dOutputFlagCheck:
        _2dOutputFlagCheck(trainX, trainY, None, multiClassStrategy)

    merged = _mergeArguments(arguments, kwarguments)
    if storeLog != 'unset':
        useLog = storeLog

    # perform CV (if needed)
    argCheck = ArgumentIterator(merged)
    if argCheck.numPermutations != 1:
        if performanceFunction is None:
            msg = "Cross validation was triggered to select the best "
            msg += "parameter set, yet no performanceFunction was specified. "
            msg += "Either one must be specified (see UML.calculate for "
            msg += "out-of-the-box options) or there must be no choices in "
            msg += "the parameters."
            raise InvalidArgumentValueCombination(msg)

        #modify numFolds if needed
        numFolds = len(trainX.points) if len(trainX.points) < 10 else 10
        # sig (learnerName, X, Y, performanceFunction, arguments=None,
        #      numFolds=10, scoreMode='label', useLog=None, maximize=False,
        #      **kwarguments):
        results = UML.crossValidateReturnBest(learnerName, trainX, trainY,
                                              performanceFunction, merged,
                                              numFolds=numFolds,
                                              scoreMode=scoreMode,
                                              useLog=useLog)
        bestArgument, _ = results

    else:
        bestArgument = merged

    interface = findBestInterface(package)

    trainedLearner = interface.train(trueLearnerName, trainX, trainY,
                                     multiClassStrategy, bestArgument, useLog)

    funcString = interface.getCanonicalName() + '.' + trueLearnerName
    UML.logger.active.logRun("train", trainX, trainY, None, None, funcString,
                             bestArgument, None)

    return trainedLearner


def trainAndApply(learnerName, trainX, trainY=None, testX=None,
                  performanceFunction=None, arguments=None, output=None,
                  scoreMode='label', multiClassStrategy='default', useLog=None,
                  storeLog='unset', **kwarguments):
    """
    Train a model and apply it to the test data.

    The learner will be trained using the training data, then
    prediction, transformation, etc. as appropriate to the learner will
    be applied to the test data and returned.

    Parameters
    ----------
    learnerName : str
        Name of the learner to be called, in the form 'package.learner'
    trainX: UML Base object
        Data to be used for training.
    trainY: identifier, UML Base object
        A name or index of the feature in ``trainX`` containing the
        labels or another UML Base object containing the labels that
        correspond to ``trainX``.
    testX : UML Base object
        Data set on which the trained learner will be applied (i.e.
        performing prediction, transformation, etc. as appropriate to
        the learner).
    performanceFunction : function
        If cross validation is triggered to select from the given
        argument set, then this function will be used to generate a
        performance score for the run. Function is of the form:
        def func(knownValues, predictedValues).
        Look in UML.calculate for pre-made options. Default is None,
        since if there is no parameter selection to be done, it is not
        used.
    arguments : dict
        Mapping argument names (strings) to their values, to be used
        during training and application. eg. {'dimensions':5, 'k':5}
        To make use of multiple permutations, specify different values
        for a parameter as a tuple. eg. {'k': (1,3,5)} will generate an
        error score for  the learner when the learner was passed all
        three values of ``k``, separately. These will be merged with
        kwarguments for the learner.
    output : str
        The kind of UML Base object that the output of this function
        should be in. Any of the normal string inputs to the createData
        ``returnType`` parameter are accepted here. Alternatively, the
        value 'match' will indicate to use the type of the ``trainX``
        parameter.
    scoreMode : str
        In the case of a classifying learner, this specifies the type of
        output wanted: 'label' if we class labels are desired,
        'bestScore' if both the class label and the score associated
        with that class are desired, or 'allScores' if a matrix
        containing the scores for every class label are desired.
    multiClassStrategy : str
        May only be 'default' 'OneVsAll' or 'OneVsOne'
    useLog : bool, None
        Local control for whether to send results/timing to the logger.
        If None (default), use the value as specified in the "logger"
        "enabledByDefault" configuration option. If True, send to the
        logger regardless of the global option. If False, do **NOT**
        send to the logger, regardless of the global option.
    kwarguments
        Keyword arguments specified variables that are passed to the
        learner. To make use of multiple permutations, specify different
        values for parameters as a tuple. eg. arg1=(1,2,3), arg2=(4,5,6)
        which correspond to permutations/argument states with one
        element from arg1 and one element from arg2, such that an
        example generated permutation/argument state would be
        ``arg1=2, arg2=4``. Will be merged with ``arguments``.

    Returns
    -------
    results
        The resulting output of applying learner.

    See Also
    --------
    train, trainAndTest, trainAndTestOnTrainingData

    Examples
    --------
    Train dataset which contains the labels.
    >>> rawTrain = [[1, 0, 0, 1],
    ...             [0, 1, 0, 2],
    ...             [0, 0, 1, 3],
    ...             [1, 0, 0, 1],
    ...             [0, 1, 0, 2],
    ...             [0, 0, 1, 3]]
    >>> rawTestX = [[1, 0, 0], [0, 1, 0], [0, 0, 1]]
    >>> trainData = UML.createData('Matrix', rawTrain)
    >>> testX = UML.createData('Matrix', rawTestX)
    >>> predict = UML.trainAndApply('Custom.KNNClassifier',
    ...                             trainX=trainData, trainY=3,
    ...                             testX=testX)
    >>> predict
    Matrix(
        [[1.000]
         [2.000]
         [3.000]]
        )

    Passing arguments to the learner. Both the arguments parameter and
    kwarguments can be utilized, they will be merged. Below, ``C`` and
    ``kernel`` are parameters for scikit-learn's SVC learner.
    >>> rawTrainX = [[1, 0, 0],
    ...              [0, 1, 0],
    ...              [0, 0, 1],
    ...              [1, 0, 0],
    ...              [0, 1, 0],
    ...              [0, 0, 1]]
    >>> rawTrainY = [[1], [2], [3], [1], [2], [3]]
    >>> rawTestX = [[1, 0, 0], [0, 1, 0], [0, 0, 1]]
    >>> trainX = UML.createData('Matrix', rawTrainX)
    >>> trainY = UML.createData('Matrix', rawTrainY)
    >>> testX = UML.createData('Matrix', rawTestX)
    >>> pred = UML.trainAndApply('sciKitLearn.SVC', trainX=trainX,
    ...                          trainY=trainY, testX=testX,
    ...                          arguments={'C': 0.1}, kernel='linear')
    >>> pred
    Matrix(
        [[1.000]
         [2.000]
         [3.000]]
        )
    """
    if UML.logger.active.position == 0:
        if enableLogging(useLog):
            wrapped = logCapture(trainAndApply)
        else:
            wrapped = directCall(trainAndApply)
        return wrapped(learnerName, trainX, trainY, testX, performanceFunction,
                       arguments, output, scoreMode, multiClassStrategy,
                       useLog=False, storeLog=useLog, **kwarguments)

    _validData(trainX, trainY, testX, None, [False, False])
    _validScoreMode(scoreMode)
    _2dOutputFlagCheck(trainX, trainY, scoreMode, multiClassStrategy)

    if testX is None:
        testX = trainX
    if storeLog != 'unset':
        useLog = storeLog

    trainedLearner = UML.train(learnerName, trainX, trainY,
                               performanceFunction, arguments,
                               scoreMode='label',
                               multiClassStrategy=multiClassStrategy,
                               useLog=useLog, doneValidData=True,
                               done2dOutputFlagCheck=True, **kwarguments)
    results = trainedLearner.apply(testX, {}, output, scoreMode, useLog=useLog)

    merged = _mergeArguments(arguments, kwarguments)
    extraInfo = None
    if merged != trainedLearner.arguments:
        extraInfo = {"bestParams": trainedLearner.arguments}

    UML.logger.active.logRun("trainAndApply", trainX, trainY, testX, None,
                             learnerName,
                             merged, None, extraInfo=extraInfo)

    return results


def trainAndTest(learnerName, trainX, trainY, testX, testY,
                 performanceFunction, arguments=None, output=None,
                 scoreMode='label', multiClassStrategy='default', useLog=None,
                 storeLog='unset', **kwarguments):
    """
    Train a model and get the results of its performance.

    For each permutation of the merge of 'arguments' and 'kwarguments'
    (more below), this function uses cross validation to generate a
    performance score for the algorithm, given the particular argument
    permutation. The argument permutation that performed best cross
    validating over the training data is then used as the lone argument
    for training on the whole training data set. Finally, the learned
    model generates predictions for the testing set, an the performance
    of those predictions is calculated and returned. If no additional
    arguments are supplied via arguments or kwarguments, then the
    result is the performance of the algorithm with default arguments on
    the testing data.

    Parameters
    ----------
    learnerName : str
        Name of the learner to be called, in the form 'package.learner'
    trainX: UML Base object
        Data to be used for training.
    trainY : identifier, UML Base object
        * identifier - The name or index of the feature in ``trainX``
          containing the labels.
        * UML Base object - contains the labels that correspond to
          ``trainX``.
    testX: UML Base object
        Data to be used for testing.
    testY : identifier, UML Base object
        * identifier - A name or index of the feature in ``testX``
          containing the labels.
        * UML Base object - contains the labels that correspond to
          ``testX``.
    performanceFunction : function
        If cross validation is triggered to select from the given
        argument set, then this function will be used to generate a
        performance score for the run. Function is of the form:
        def func(knownValues, predictedValues).
        Look in UML.calculate for pre-made options. Default is None,
        since if there is no parameter selection to be done, it is not
        used.
    arguments : dict
        Mapping argument names (strings) to their values, to be used
        during training and application. eg. {'dimensions':5, 'k':5}
        To make use of multiple permutations, specify different values
        for a parameter as a tuple. eg. {'k': (1,3,5)} will generate an
        error score for  the learner when the learner was passed all
        three values of ``k``, separately. These will be merged with
        kwarguments for the learner.
    output : str
        The kind of UML Base object that the output of this function
        should be in. Any of the normal string inputs to the createData
        ``returnType`` parameter are accepted here. Alternatively, the
        value 'match' will indicate to use the type of the ``trainX``
        parameter.
    scoreMode : str
        In the case of a classifying learner, this specifies the type of
        output wanted: 'label' if we class labels are desired,
        'bestScore' if both the class label and the score associated
        with that class are desired, or 'allScores' if a matrix
        containing the scores for every class label are desired.
    multiClassStrategy : str
        May only be 'default' 'OneVsAll' or 'OneVsOne'
    useLog : bool, None
        Local control for whether to send results/timing to the logger.
        If None (default), use the value as specified in the "logger"
        "enabledByDefault" configuration option. If True, send to the
        logger regardless of the global option. If False, do **NOT**
        send to the logger, regardless of the global option.
    kwarguments
        Keyword arguments specified variables that are passed to the
        learner. To make use of multiple permutations, specify different
        values for parameters as a tuple. eg. arg1=(1,2,3), arg2=(4,5,6)
        which correspond to permutations/argument states with one
        element from arg1 and one element from arg2, such that an
        example generated permutation/argument state would be
        ``arg1=2, arg2=4``. Will be merged with ``arguments``.

    Returns
    -------
    performance
        The calculated value of the ``performanceFunction`` after the
        test.

    See Also
    --------
    train, trainAndApply, trainAndTestOnTrainingData

    Examples
    --------
    Train and test datasets which contains the labels.
    >>> rawTrain = [[1, 0, 0, 1],
    ...             [0, 1, 0, 2],
    ...             [0, 0, 1, 3],
    ...             [1, 0, 0, 1],
    ...             [0, 1, 0, 2],
    ...             [0, 0, 1, 3]]
    >>> rawTest = [[1, 0, 0, 1], [0, 1, 0, 2], [0, 0, 1, 3]]
    >>> ftNames = ['a', 'b', 'c', 'label']
    >>> trainData = UML.createData('Matrix', rawTrain,
    ...                            featureNames=ftNames)
    >>> testData = UML.createData('Matrix', rawTest,
    ...                           featureNames=ftNames)
    >>> perform = UML.trainAndTest(
    ...     'Custom.KNNClassifier', trainX=trainData, trainY='label',
    ...     testX=testData, testY='label',
    ...     performanceFunction=UML.calculate.fractionIncorrect)
    >>> perform
    0.0

    Passing arguments to the learner. Both the arguments parameter and
    kwarguments can be utilized, they will be merged. Below, ``C`` and
    ``kernel`` are parameters for scikit-learn's SVC learner.
    >>> rawTrainX = [[1, 0, 0],
    ...              [0, 1, 0],
    ...              [0, 0, 1],
    ...              [1, 0, 0],
    ...              [0, 1, 0],
    ...              [0, 0, 1]]
    >>> rawTrainY = [[1], [2], [3], [1], [2], [3]]
    >>> rawTestX = [[1, 0, 0], [0, 1, 0], [0, 0, 1]]
    >>> rawTestY = [[1], [2], [3]]
    >>> trainX = UML.createData('Matrix', rawTrainX)
    >>> trainY = UML.createData('Matrix', rawTrainY)
    >>> testX = UML.createData('Matrix', rawTestX)
    >>> testY = UML.createData('Matrix', rawTestY)
    >>> perform = UML.trainAndTest(
    ...     'sciKitLearn.SVC', trainX=trainX, trainY=trainY,
    ...     testX=testX, testY=testY,
    ...     arguments={'C': 0.1}, kernel='linear')
    >>> perform
    0.0
    """
    if UML.logger.active.position == 0:
        if enableLogging(useLog):
            wrapped = logCapture(trainAndTest)
        else:
            wrapped = directCall(trainAndTest)
        return wrapped(learnerName, trainX, trainY, testX, testY,
                       performanceFunction, arguments, output, scoreMode,
                       multiClassStrategy, useLog=False, storeLog=useLog,
                       **kwarguments)

    _2dOutputFlagCheck(trainX, trainY, scoreMode, None)

    trainY = copyLabels(trainX, trainY)
    testY = copyLabels(testX, testY)

    if storeLog != 'unset':
        useLog = storeLog
    trainedLearner = UML.train(learnerName, trainX, trainY,
                               performanceFunction, arguments,
                               scoreMode='label',
                               multiClassStrategy=multiClassStrategy,
                               useLog=useLog, doneValidData=True,
                               done2dOutputFlagCheck=True, **kwarguments)
    predictions = trainedLearner.apply(testX, {}, output, scoreMode,
                                       useLog=useLog)
    performance = computeMetrics(testY, None, predictions, performanceFunction)

    metrics = {}
    for key, value in zip([performanceFunction], [performance]):
        metrics[key.__name__] = value
    merged = _mergeArguments(arguments, kwarguments)
    extraInfo = None
    if merged != trainedLearner.arguments:
        extraInfo = {"bestParams": trainedLearner.arguments}
    if trainX == testX:
        name = "trainAndTestOnTrainingData"
    else:
        name = "trainAndTest"
    UML.logger.active.logRun(name, trainX, trainY, testX, testY, learnerName,
                             merged, metrics, extraInfo=extraInfo)

    return performance



def trainAndTestOnTrainingData(learnerName, trainX, trainY,
                               performanceFunction, crossValidationError=False,
                               numFolds=10, arguments=None, output=None,
                               scoreMode='label', multiClassStrategy='default',
                               useLog=None, **kwarguments):
    """
    Train a model using the train data and get the performance results.

    ``trainAndTestOnTrainingData`` is the function for doing learner
    creation and evaluation in a single step with only a single data set
    (no withheld testing set). By default, this will calculate training
    error for the learner trained on that data set. However, cross
    validation error can instead be calculated by setting the parameter
    ``crossVadiationError`` to be True. In that case, we will partition
    the training set into a parameter controlled number of folds, and
    iteratively withhold each single fold to be used as the testing set
    of the learner trained on the rest of the data.

    Parameters
    ----------
    learnerName : str
        Name of the learner to be called, in the form 'package.learner'
    trainX: UML Base object
        Data to be used for training.
    trainY: identifier, UML Base object
        A name or index of the feature in ``trainX`` containing the
        labels or another UML Base object containing the labels that
        correspond to ``trainX``.
    performanceFunction : function
        If cross validation is triggered to select from the given
        argument set, then this function will be used to generate a
        performance score for the run. Function is of the form:
        def func(knownValues, predictedValues).
        Look in UML.calculate for pre-made options. Default is None,
        since if there is no parameter selection to be done, it is not
        used.
    crossValidationError: bool
        Whether we will calculate cross validation error or training
        error. In True case, the training data is split in the
        ``numFolds`` number of partitions. Each of those is iteratively
        withheld and used as the testing set for a learner trained on
        the combination of all of the non-withheld data. The performance
        results for each of those tests are then averaged together to
        act as the return value. In the False case, we train on the
        training data, and then use the same data as the withheld
        testing data. By default, this flag is set to False.
    numFolds : int
        The number of folds used in the cross validation. Cannot exceed
        the number of points in ``trainX``, ``trainY``. Default is 10.
    arguments : dict
        Mapping argument names (strings) to their values, to be used
        during training and application. eg. {'dimensions':5, 'k':5}
        To make use of multiple permutations, specify different values
        for a parameter as a tuple. eg. {'k': (1,3,5)} will generate an
        error score for  the learner when the learner was passed all
        three values of ``k``, separately. These will be merged with
        kwarguments for the learner.
    output : str
        The kind of UML Base object that the output of this function
        should be in. Any of the normal string inputs to the createData
        ``returnType`` parameter are accepted here. Alternatively, the
        value 'match' will indicate to use the type of the ``trainX``
        parameter.
    scoreMode : str
        In the case of a classifying learner, this specifies the type of
        output wanted: 'label' if we class labels are desired,
        'bestScore' if both the class label and the score associated
        with that class are desired, or 'allScores' if a matrix
        containing the scores for every class label are desired.
    multiClassStrategy : str
        May only be 'default' 'OneVsAll' or 'OneVsOne'
    useLog : bool, None
        Local control for whether to send results/timing to the logger.
        If None (default), use the value as specified in the "logger"
        "enabledByDefault" configuration option. If True, send to the
        logger regardless of the global option. If False, do **NOT**
        send to the logger, regardless of the global option.
    kwarguments
        Keyword arguments specified variables that are passed to the
        learner. To make use of multiple permutations, specify different
        values for parameters as a tuple. eg. arg1=(1,2,3), arg2=(4,5,6)
        which correspond to permutations/argument states with one
        element from arg1 and one element from arg2, such that an
        example generated permutation/argument state would be
        ``arg1=2, arg2=4``. Will be merged with ``arguments``.

    Returns
    -------
    performance
        The results of the test.

    See Also
    --------
    train, trainAndApply, trainAndTest

    Examples
    --------
    Train and test datasets which contains the labels.
    >>> rawTrain = [[1, 0, 0, 1],
    ...             [0, 1, 0, 2],
    ...             [0, 0, 1, 3],
    ...             [1, 0, 0, 1],
    ...             [0, 1, 0, 2],
    ...             [0, 0, 1, 3]]
    >>> ftNames = ['a', 'b', 'c', 'label']
    >>> trainData = UML.createData('Matrix', rawTrain,
    ...                            featureNames=ftNames)
    >>> perform = UML.trainAndTestOnTrainingData(
    ...     'Custom.KNNClassifier', trainX=trainData, trainY='label',
    ...     performanceFunction=UML.calculate.fractionIncorrect)
    >>> perform
    0.0

    Passing arguments to the learner. Both the arguments parameter and
    kwarguments can be utilized, they will be merged. Below, ``C`` and
    ``kernel`` are parameters for scikit-learn's SVC learner.
    >>> rawTrainX = [[1, 0, 0],
    ...              [0, 1, 0],
    ...              [0, 0, 1],
    ...              [1, 0, 0],
    ...              [0, 1, 0],
    ...              [0, 0, 1]]
    >>> rawTrainY = [[1], [2], [3], [1], [2], [3]]
    >>> trainX = UML.createData('Matrix', rawTrainX)
    >>> trainY = UML.createData('Matrix', rawTrainY)
    >>> perform = UML.trainAndTestOnTrainingData(
    ...     'sciKitLearn.SVC', trainX=trainX, trainY=trainY,
    ...     performanceFunction=UML.calculate.fractionIncorrect,
    ...     arguments={'C': 0.1}, kernel='linear')
    >>> perform
    0.0
    """

    performance = trainAndTest(learnerName, trainX, trainY, trainX, trainY,
                               performanceFunction, arguments, output,
                               scoreMode, multiClassStrategy, useLog)
    return performance


def log(logType, logInfo):
    """
    Enter an entry into active logger's database file.

    The log entry will include a timestamp and a run number in addition
    to the ``logType`` and ``logInfo``.

    Parameters
    ----------
    logType : str
        A string of the type of log entered. "load", "prep", "run", and
        "crossVal" types have builtin processing for logInfo. A default
        processing of logInfo will be used for unrecognized types.
    logInfo : str, list, dict
        Contains any information to be logged.

    See Also
    --------
    showLog
    """
    if not isinstance(logType, six.string_types):
        msg = "logType must be a string"
        raise InvalidArgumentType(msg)
    elif not isinstance(logInfo, (six.string_types, list, dict)):
        msg = "logInfo must be a python string, list, or dictionary type"
        raise InvalidArgumentType(msg)
    UML.logger.active.log(logType, logInfo)


def showLog(levelOfDetail=2, leastRunsAgo=0, mostRunsAgo=2, startDate=None,
            endDate=None, maximumEntries=100, searchForText=None, regex=False,
            saveToFileName=None, append=False):
    """
    Output contents of the logger's database file.

    Create a human readable interpretation of the log file based on
    the arguments passed and print or write to a file.

    Parameters
    ----------
    levelOfDetail:  int
        The value for the level of detail from 1, the least detail,
        to 3 (most detail). Default is 2.
        * Level 1 - Data loading, data preparation and
          preprocessing, custom user logs.
        * Level 2 - Outputs basic information about each run.
          Includes timestamp, run number, learner name, train and
          test object details, parameter, metric, and timer data if
          available.
        * Level 3 - Include cross-validation data.
    leastRunsAgo : int
        The least number of runs since the most recent run to
        include in the log. Default is 0.
    mostRunsAgo : int
        The most number of runs since the most recent run to
        include in the log. Default is 2.
    startDate :  str, datetime
        A string or datetime object of the date to begin adding runs
        to the log.
        Acceptable formats:
        * "YYYY-MM-DD"
        * "YYYY-MM-DD HH:MM"
        * "YYYY-MM-DD HH:MM:SS"
    endDate : str, datetime
        A string or datetime object of the date to stop adding runs
        to the log.
        See ``startDate`` for formatting.
    maximumEntries : int
        Maximum number of entries to allow before stopping the log.
        None will allow all entries provided from the query. Default
        is 100.
    searchForText :  str, regex
        Search for in each log entry. Default is None.
    saveToFileName : str
        The name of a file to write the human readable log. It will
        be saved in the same directory as the logger database.
        Default is None, showLog will print to standard out.
    append : bool
        Append logs to the file in saveToFileName instead of
        overwriting file. Default is False.

    See Also
    --------
    log
    """
    if levelOfDetail < 1 or levelOfDetail > 3 or levelOfDetail is None:
        msg = "levelOfDetail must be 1, 2, or 3"
        raise InvalidArgumentValue(msg)
    if (startDate is not None
            and endDate is not None
            and startDate > endDate):
        startDate = parse(startDate)
        endDate = parse(endDate)
        msg = "The startDate must be before the endDate"
        raise InvalidArgumentValueCombination(msg)
    if leastRunsAgo is not None:
        if leastRunsAgo < 0:
            msg = "leastRunsAgo must be greater than zero"
            raise InvalidArgumentValue(msg)
        if mostRunsAgo is not None and mostRunsAgo < leastRunsAgo:
            msg = "mostRunsAgo must be greater than or equal to "
            msg += "leastRunsAgo"
            raise InvalidArgumentValueCombination(msg)
    UML.logger.active.showLog(levelOfDetail, leastRunsAgo, mostRunsAgo,
                              startDate, endDate, maximumEntries,
                              searchForText, regex, saveToFileName, append)


def loadData(inputPath):
    """
    Load UML Base object.

    Parameters
    ----------
    inputPath : str
        The location (including file name and extension) to find a file
        previously generated by UML.data .save(). Expected file
        extension '.umld'.

    Returns
    -------
    UML.data.Base
        Subclass of Base object.
    """
    if not cloudpickle:
        msg = "To load UML objects, cloudpickle must be installed"
        raise PackageException(msg)
    if not inputPath.endswith('.umld'):
        msg = 'file extension for a saved UML data object should be .umld'
        raise InvalidArgumentValue(msg)
    with open(inputPath, 'rb') as file:
        ret = cloudpickle.load(file)
    if not isinstance(ret, UML.data.Base):
        msg = 'File does not contain a UML valid data Object.'
        raise InvalidArgumentType(msg)
    return ret


def loadTrainedLearner(inputPath):
    """
    Load UML trainedLearner object.

    Parameters
    ----------
    inputPath : str
        The location (including file name and extension) to find a file
        previously generated for a trainedLearner object. Expected file
        extension '.umlm'.

    Returns
    -------
    UML.interfaces.UniversalInterface.TrainedLearner
    """
    if not cloudpickle:
        msg = "To load UML models, cloudpickle must be installed"
        raise PackageException(msg)
    if not inputPath.endswith('.umlm'):
        msg = 'File extension for a saved UML model should be .umlm'
        raise InvalidArgumentValue(msg)
    with open(inputPath, 'rb') as file:
        ret = cloudpickle.load(file)
    if not isinstance(ret, UML.interfaces.universal_interface.TrainedLearner):
        msg = 'File does not contain a UML valid trainedLearner Object.'
        raise InvalidArgumentType(msg)
    return ret


def coo_matrixTodense(origTodense):
    """
    decorator for coo_matrix.todense
    """
    def f(self):
        try:
            return origTodense(self)
        except Exception:
            # flexible dtypes, such as strings, when used in scipy sparse
            # object create an implicitly mixed datatype: some values are
            # strings, but the rest are implicitly zero. In order to match
            # that, we must explicitly specify a mixed type for our destination
            # matrix
            retDType = self.dtype
            if isinstance(retDType, numpy.flexible):
                retDType = object
            ret = numpy.matrix(numpy.zeros(self.shape), dtype=retDType)
            nz = (self.row, self.col)
            for (i, j), v in zip(zip(*nz), self.data):
                ret[i, j] = v
            return ret
    return f

if scipy:
    #monkey patch for coo_matrix.todense
    denseMatrix = coo_matrixTodense(scipy.sparse.coo_matrix.todense)
    scipy.sparse.coo_matrix.todense = denseMatrix<|MERGE_RESOLUTION|>--- conflicted
+++ resolved
@@ -144,12 +144,8 @@
         # we consider the possible possitions as numbered in a row-major
         # order on a grid, and sample that without replacement
         gridSize = numPoints * numFeatures
-<<<<<<< HEAD
-        nzLocation = numpyRandom.choice(gridSize, size=numNonZeroValues, replace=False)
-=======
         nzLocation = numpyRandom.choice(gridSize, size=numNonZeroValues,
                                          replace=False)
->>>>>>> 815bde07
 
         # The point value is determined by counting how many groups of
         # numFeatures fit into the position number
