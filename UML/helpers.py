"""
Helper functions for any functions defined in uml.py

They are separated here so that that (most) top level
user facing functions are contained in uml.py without
the distraction of helpers

"""

from __future__ import absolute_import
from __future__ import print_function
import csv
import inspect
import importlib
from io import StringIO, BytesIO
import os.path
import re
import datetime
import copy
import sys
import itertools

import numpy
import six
from six.moves import range
from six.moves import zip

import UML as nimble
from UML.logger import handleLogging
from UML.exceptions import InvalidArgumentValue, InvalidArgumentType
from UML.exceptions import InvalidArgumentValueCombination, PackageException
from UML.exceptions import ImproperObjectAction
from UML.exceptions import FileFormatException
from UML.data import Base
from UML.data.dataHelpers import isAllowedSingleElement
from UML.data.sparse import removeDuplicatesNative
from UML.randomness import pythonRandom
from UML.randomness import numpyRandom

scipy = nimble.importModule('scipy.io')
pd = nimble.importModule('pandas')
requests = nimble.importModule('requests')

try:
    intern = sys.intern
    class Py2Key:
        """
        Key for python3.
        """
        __slots__ = ("value", "typestr")

        def __init__(self, value):
            self.value = value
            self.typestr = intern(type(value).__name__)

        def __lt__(self, other):
            try:
                return self.value < other.value
            except TypeError:
                return self.typestr < other.typestr
except Exception:
    Py2Key = None # for python2

#in python3, itertools.ifilter is not there anymore. it is filter.
if not hasattr(itertools, 'ifilter'):
    itertools.ifilter = filter


def findBestInterface(package):
    """
    Attempt to determine the interface.

    Takes the string name of a possible interface provided to some other
    function by a nimble user, and attempts to find the interface which
    best matches that name amoung those available. If it does not match
    any available interfaces, then an exception is thrown.
    """
    for interface in nimble.interfaces.available:
        if package == interface.getCanonicalName():
            return interface
    for interface in nimble.interfaces.available:
        if interface.isAlias(package):
            return interface
    msg = "package '" + package
    msg += "' was not associated with any of the available package interfaces"
    raise InvalidArgumentValue(msg)


def _learnerQuery(name, queryType):
    """
    Takes a string of the form 'package.learnerName' and a string
    defining a queryType of either 'parameters' or 'defaults' then
    returns the results of either the package's
    getParameters(learnerName) function or the package's
    getDefaultValues(learnerName) function.
    """
    [package, learnerName] = name.split('.')

    if queryType == "parameters":
        toCallName = 'getLearnerParameterNames'
    elif queryType == 'defaults':
        toCallName = 'getLearnerDefaultValues'
    else:
        raise InvalidArgumentValue("Unrecognized queryType: " + queryType)

    interface = findBestInterface(package)
    return getattr(interface, toCallName)(learnerName)


def isAllowedRaw(data, allowLPT=False):
    """
    Verify raw data is one of the accepted types.
    """
    if allowLPT and 'PassThrough' in str(type(data)):
        return True
    if scipy and scipy.sparse.issparse(data):
        return True
    if isinstance(data, (tuple, list, dict, numpy.ndarray, numpy.matrix)):
        return True

    if pd:
        if isinstance(data, (pd.DataFrame, pd.Series, pd.SparseDataFrame)):
            return True

    return False


def extractNamesFromRawList(rawData, pnamesID, fnamesID):
    """
    Remove name data from a python list.

    Takes a raw python list of lists and if specified remove those
    rows or columns that correspond to names, returning the remaining
    data, and the two name objects (or None in their place if they were
    not specified for extraction). pnamesID may either be None, or an
    integer ID corresponding to the column of point names. fnamesID
    may eith rbe None, or an integer ID corresponding to the row of
    feature names.
    """
    # we allow a list of values as input, but we assume a list of lists type
    # for this function; take the input list to mean a single point
    addedDim = False
    if rawData == [] or isAllowedSingleElement(rawData[0]):
        rawData = [rawData]
        addedDim = True
    # otherwise, we know we are dealing with (at least) a twice nested list.
    # A thrice or more nested list will cause problems with the extraction
    # helpers, so we validate the contents first.
    elif len(rawData[0]) > 0 and not isAllowedSingleElement(rawData[0][0]):
        msg = "List of lists containing numbers, strings, None, or nan are "
        msg += "the only accepted list formats, yet the (0,0)th element was "
        msg += str(type(rawData[0][0]))
        raise TypeError(msg)
    mustCopy = ['automatic', True]
    if pnamesID in mustCopy or fnamesID is mustCopy:
        # copy rawData to avoid modifying the original user data
        if isinstance(rawData[0], tuple):
            rawData = [list(row) for row in rawData]
        else:
            rawData = [row.copy() for row in rawData]

    firstRow = rawData[0] if len(rawData) > 0 else None
    secondRow = rawData[1] if len(rawData) > 1 else None
    pnamesID, fnamesID = autoDetectNamesFromRaw(pnamesID, fnamesID, firstRow,
                                                secondRow)
    pnamesID = 0 if pnamesID is True else None
    fnamesID = 0 if fnamesID is True else None

    retPNames = None
    if pnamesID is not None:
        temp = []
        for i in range(len(rawData)):
            # grab and remove each value in the feature associated
            # with point names
            currVal = rawData[i].pop(pnamesID)
            # have to skip the index of the feature names, if they are also
            # in the data
            if fnamesID is not None and i != fnamesID:
            # we wrap it with the string constructor in case the
                # values in question AREN'T strings
                temp.append(str(currVal))
        retPNames = temp

    retFNames = None
    if fnamesID is not None:
        # don't have to worry about an overlap entry with point names;
        # if they existed we had already removed those values.
        # Therefore: just pop that entire point
        temp = rawData.pop(fnamesID)
        for i in range(len(temp)):
            temp[i] = str(temp[i])
        retFNames = temp

    if addedDim:
        rawData = rawData[0]

    return (rawData, retPNames, retFNames)


def extractNamesFromPdDataFrame(rawData, pnamesID, fnamesID):
    """
    Output the index of rawData as pointNames.
    Output the columns of rawData as featureNames.
    """
    firstRow = rawData.values[0] if len(rawData) > 0 else None
    secondRow = rawData.values[1] if len(rawData) > 1 else None
    pnamesID, fnamesID = autoDetectNamesFromRaw(pnamesID, fnamesID, firstRow,
                                                secondRow)
    pnamesID = 0 if pnamesID is True else None
    fnamesID = 0 if fnamesID is True else None

    retPNames = None
    if pnamesID is not None:
        retPNames = [str(i) for i in rawData.index.tolist()]

    retFNames = None
    if fnamesID is not None:
        retFNames = [str(i) for i in rawData.columns.tolist()]

    return (rawData, retPNames, retFNames)


def extractNamesFromPdSeries(rawData, pnamesID, fnamesID):
    """
    Output the index of rawData as featureNames.
    """
    retPNames = None
    if pnamesID is True:
        retPNames = [rawData.index[0]]
        rawData = rawData[1:]

    retFNames = None
    if fnamesID is True:
        retFNames = [str(i) for i in rawData.index.tolist()]
        rawData = numpy.empty((0, len(retFNames)))

    return (rawData, retPNames, retFNames)


def createConstantHelper(numpyMaker, returnType, numPoints, numFeatures,
                         pointNames, featureNames, name):
    """
    Create nimble data objects containing constant values.

    Use numpy.ones or numpy.zeros to create constant nimble objects of
    the designated returnType.
    """
    retAllowed = copy.copy(nimble.data.available)
    if returnType not in retAllowed:
        msg = "returnType must be a value in " + str(retAllowed)
        raise InvalidArgumentValue(msg)

    if numPoints < 0:
        msg = "numPoints must be 0 or greater, yet " + str(numPoints)
        msg += " was given."
        raise InvalidArgumentValue(msg)

    if numFeatures < 0:
        msg = "numFeatures must be 0 or greater, yet " + str(numFeatures)
        msg += " was given."
        raise InvalidArgumentValue(msg)

    if numPoints == 0 and numFeatures == 0:
        msg = "Either one of numPoints (" + str(numPoints) + ") or "
        msg += "numFeatures (" + str(numFeatures) + ") must be non-zero."
        raise InvalidArgumentValueCombination(msg)

    if returnType == 'Sparse':
        if not scipy:
            msg = "scipy is not available"
            raise PackageException(msg)
        if numpyMaker == numpy.ones:
            rawDense = numpyMaker((numPoints, numFeatures))
            rawSparse = scipy.sparse.coo_matrix(rawDense)
        else:  # case: numpyMaker == numpy.zeros
            assert numpyMaker == numpy.zeros
            rawSparse = scipy.sparse.coo_matrix((numPoints, numFeatures))
        return nimble.createData(returnType, rawSparse, pointNames=pointNames,
                                 featureNames=featureNames, name=name,
                                 useLog=False)
    else:
        raw = numpyMaker((numPoints, numFeatures))
        return nimble.createData(returnType, raw, pointNames=pointNames,
                                 featureNames=featureNames, name=name,
                                 useLog=False)


def transposeMatrix(matrixObj):
    """
    This function is similar to np.transpose.
    copy.deepcopy(np.transpose(matrixObj)) may generate a messed data,
    so I created this function.
    """
    return numpy.matrix(list(zip(*matrixObj.tolist())), dtype=matrixObj.dtype)


def extractNamesAndConvertData(returnType, rawData, pointNames, featureNames,
                               elementType):
    """
    1. If rawData is like {'a':[1,2], 'b':[3,4]}, then convert it to np.matrix
    and extract featureNames from keys
    2. If rawData is like [{'a':1, 'b':3}, {'a':2, 'b':4}]
    3. If pointNames is True, then extract point names from the 1st column in
    rawData if featureNames is True, then extract feature names from the 1st
    row in rawData
    4. Convert data to np matrix
    """
    acceptedNameTypes = (str, bool, type(None), list, dict)
    if not isinstance(pointNames, acceptedNameTypes):
        try:
            pointNames = [val for val in pointNames]
        except TypeError:
            msg = "if pointNames are not 'bool' or a 'str', "
            msg += "they should be other 'iterable' object"
            raise InvalidArgumentType(msg)
    if not isinstance(featureNames, acceptedNameTypes):
        try:
            featureNames = [val for val in featureNames]
        except TypeError:
            msg = "if featureNames are not 'bool' or a 'str', "
            msg += "they should be other 'iterable' object"
            raise InvalidArgumentType(msg)
    # 1. convert dict like {'a':[1,2], 'b':[3,4]} to np.matrix
    # featureNames must be those keys
    # pointNames must be False or automatic
    if isinstance(rawData, dict):
        if rawData:
            featureNames = list(rawData.keys())
            rawData = numpy.matrix(list(rawData.values()), dtype=elementType)
            if len(featureNames) == len(rawData):
                # {'a':[1,3],'b':[2,4],'c':['a','b']} -> keys = ['a', 'c', 'b']
                # np.matrix(values()) = [[1,3], ['a', 'b'], [2,4]]
                # thus transpose is needed
                # {'a':1, 'b':2, 'c':3} --> keys = ['a', 'c', 'b']
                # np.matrix(values()) = [[1,3,2]]
                # transpose is not needed
                rawData = transposeMatrix(rawData)
            pointNames = None

        else: # rawData={}
            featureNames = None
            rawData = numpy.matrix(numpy.empty([0, 0]), dtype=elementType)
            pointNames = None

    # 2. convert list of dict ie. [{'a':1, 'b':3}, {'a':2, 'b':4}] to np.matrix
    # featureNames must be those keys
    # pointNames must be False or automatic
    elif (isinstance(rawData, list)
          and len(rawData) > 0
          and isinstance(rawData[0], dict)):
        # double nested list contained list-type forced values from first row
        values = [list(rawData[0].values())]
        # in py3 keys() returns a dict_keys object comparing equality of these
        # objects is valid, but converting to lists for comparison can fail
        keys = rawData[0].keys()
        for i, row in enumerate(rawData[1:]):
            if row.keys() != keys:
                msg = "The keys at index {i} do not match ".format(i=i)
                msg += "the keys at index 0. Each dictionary in the list must "
                msg += "contain the same key values."
                raise InvalidArgumentValue(msg)
            values.append(list(row.values()))
        rawData = numpy.matrix(values, dtype=elementType)
        featureNames = keys
        pointNames = None

    else:
        # 3. for rawData of other data types
        # check if we need to do name extraction, setup new variables,
        # or modify values for subsequent call to data init method.
        if isinstance(rawData, list):
            func = extractNamesFromRawList
        elif isinstance(rawData, tuple):
            rawData = list(rawData)
            func = extractNamesFromRawList
        elif isinstance(rawData, (numpy.matrix, numpy.ndarray)):
            func = extractNamesFromNumpy
        elif scipy and scipy.sparse.issparse(rawData):
            # all input coo_matrices must have their duplicates removed; all
            # helpers past this point rely on there being single entires only.
            if isinstance(rawData, scipy.sparse.coo_matrix):
                rawData = removeDuplicatesNative(rawData)
            func = extractNamesFromScipySparse
        elif pd and isinstance(rawData, (pd.DataFrame, pd.SparseDataFrame)):
            func = extractNamesFromPdDataFrame
        elif pd and isinstance(rawData, pd.Series):
            func = extractNamesFromPdSeries

        rawData, tempPointNames, tempFeatureNames = func(rawData, pointNames,
                                                         featureNames)

        # tempPointNames and tempFeatures may either be None or explicit names.
        # pointNames and featureNames may be True, False, None, 'automatic', or
        # explicit names. False and None have the same behavior.

        # User explicitly did not want names extracted
        if pointNames is False or pointNames is None:
            # assert that data was not accidentally removed
            assert tempPointNames is None
            pointNames = None
        # User explicitly wanted us to extract names
        elif pointNames is True:
            pointNames = tempPointNames
        # We could have extracted names but didn't
        elif pointNames == 'automatic' and tempPointNames is None:
            pointNames = None
        # We could have extracted name and did
        elif pointNames == 'automatic' and tempPointNames is not None:
            pointNames = tempPointNames
        # Point names were provided by user
        else:
            assert tempPointNames is None
            pointNames = pointNames

        # User explicitly did not want names extracted
        if featureNames is False or featureNames is None:
            # assert that data was not accidentally removed
            assert tempFeatureNames is None
            featureNames = None
        # User explicitly wanted us to extract names
        elif featureNames is True:
            featureNames = tempFeatureNames
        # We could have extracted names but didn't
        elif featureNames == 'automatic' and tempFeatureNames is None:
            featureNames = None
        # We could have extracted name and did
        elif featureNames == 'automatic' and tempFeatureNames is not None:
            featureNames = tempFeatureNames
        # Feature names were provided by user
        else:
            assert tempFeatureNames is None
            featureNames = featureNames

    # 4. if type(data) doesn't match returnType, then convert data to numpy
    # matrix or coo_matrix. If elementType is not None, then convert each
    # element in data to elementType.
    if (elementType is None
            and isinstance(rawData, list)
            and returnType == 'List'
            and len(rawData) != 0
            and (
                # this list can only be [[]], [1,2,3], ['ab', 'c'], [[1,2,'a'],
                # [4,5,'b']] otherwise, we need to covert the list to matrix,
                # such [np.array([1,2]), np.array(3,4)]
                isAllowedSingleElement(rawData[0])
                or isinstance(rawData[0], list)
                or hasattr(rawData[0], 'setLimit'))):
       # attempt to convert the list to floats to remain consistent with other
       # nimble types if unsuccessful we will keep the list as is
        try:
            # 1D list
            rawData = list(map(numpy.float, rawData))
        except (TypeError, ValueError):
            try:
                #2D list
                convertedData = []
                for point in rawData:
                    convertedData.append(list(map(numpy.float, point)))
                rawData = convertedData
            except (ValueError, TypeError):
                pass
    elif (elementType is None and
          pd and isinstance(rawData, pd.DataFrame) and
          not isinstance(rawData, pd.SparseDataFrame) and
          returnType == 'DataFrame'):
        pass
    elif (elementType is None and
          scipy and scipy.sparse.isspmatrix(rawData) and
          returnType == 'Sparse'):
        pass
    elif isinstance(rawData, (numpy.ndarray, numpy.matrix)):
        # if the input data is a np matrix, then convert it anyway to make sure
        # try dtype=float 1st.
        rawData = elementTypeConvert(rawData, elementType)
    elif pd and isinstance(rawData, pd.SparseDataFrame):
        #from sparse to sparse, instead of via np matrix
        rawData = elementTypeConvert(rawData, elementType)
        rawData = scipy.sparse.coo_matrix(rawData)

    elif isinstance(rawData, (list, tuple)):
        # when rawData = [], or feature empty [[]], we need to use pointNames
        # and featureNamesto determine its shape
        lenFts = len(featureNames) if featureNames else 0
        if len(rawData) == 0:
            lenPts = len(pointNames) if pointNames else 0
            rawData = numpy.matrix(numpy.empty([lenPts, lenFts]),
                                   dtype=elementType)
        elif isinstance(rawData[0], list) and len(rawData[0]) == 0:
            rawData = numpy.matrix(numpy.empty([len(rawData), lenFts]),
                                   dtype=elementType)
        # if there are actually elements, we attempt to convert them
        else:
            rawData = elementTypeConvert(rawData, elementType)

    elif pd and isinstance(rawData, (pd.DataFrame, pd.Series)):
        rawData = elementTypeConvert(rawData, elementType)

    elif scipy and scipy.sparse.isspmatrix(rawData):
        rawData = elementTypeConvert(rawData.todense(), elementType)

    if (returnType == 'Sparse'
            and isinstance(rawData, numpy.matrix)
            and rawData.shape[0]*rawData.shape[1] > 0):
    #replace None to np.NaN, o.w. coo_matrix will convert None to 0
        numpy.place(rawData, numpy.vectorize(lambda x: x is None)(rawData),
                    numpy.NaN)

    return rawData, pointNames, featureNames


def elementTypeConvert(rawData, elementType):
    """
    Convert rawData to numpy matrix with dtype = elementType, or try
    dtype=float then try dtype=object.
    """
    if pd and isinstance(rawData, pd.Series) and len(rawData) == 0:
        # make sure pd.Series() converted to matrix([], shape=(0, 0))
        rawData = numpy.empty([0, 0])
    elif pd and isinstance(rawData, pd.DataFrame):
        #for pd.DataFrame, convert it to np.ndarray first then to matrix
        #o.w. copy.deepcopy may generate messed data
        rawData = rawData.values

    if elementType:
        return numpy.matrix(rawData, dtype=elementType)
    else:
        try:
            data = numpy.matrix(rawData, dtype=numpy.float)
        except ValueError:
            data = numpy.matrix(rawData, dtype=object)
        return data

def replaceNumpyValues(data, toReplace, replaceWith):
    """
    Replace values in a numpy matrix or array.

    Parameters
    ----------
    data : numpy.matrix, numpy.array
        A numpy array of data.
    toReplace : list
        A list of values to search and replace in the data.
    replaceWith : value
        The value which will replace any values in ``toReplace``.
    """
    # if data has numeric dtype and replacing with a numeric value, do not
    # process any non-numeric values since it can only contain numeric values
    if (numpy.issubclass_(data.dtype.type, numpy.number)
            and isinstance(replaceWith, (int, float, numpy.number))):
        toReplace = [val for val in toReplace
                     if isinstance(val, (int, float, numpy.number))]

    # numpy.isin cannot handle nan replacement, so if nan is in
    # toReplace we instead set the flag to trigger nan replacement
    replaceNan = any(isinstance(val, float) and numpy.isnan(val)
                     for val in toReplace)

    # try to avoid converting dtype if possible for efficiency.
    try:
        data[numpy.isin(data, toReplace)] = replaceWith
        if replaceNan:
            data[data != data] = replaceWith
    except ValueError:
        data = data.astype(numpy.object_)
        data[numpy.isin(data, toReplace)] = replaceWith
        if replaceNan:
            data[data != data] = replaceWith
    return data

def replaceMissingData(rawData, treatAsMissing, replaceMissingWith,
                       elementType=None):
    """
    Convert any values in rawData found in treatAsMissing with
    replaceMissingWith value.
    """
    if isinstance(rawData, (list, tuple)):
        handleMissing = numpy.array(rawData, dtype=numpy.object_)
        handleMissing = replaceNumpyValues(handleMissing, treatAsMissing,
                                           replaceMissingWith)
        rawData = handleMissing.tolist()

    elif isinstance(rawData, (numpy.matrix, numpy.ndarray)):
        handleMissing = replaceNumpyValues(rawData, treatAsMissing,
                                           replaceMissingWith)
        rawData = elementTypeConvert(handleMissing, elementType)

    elif scipy.sparse.issparse(rawData):
        handleMissing = replaceNumpyValues(rawData.data, treatAsMissing,
                                           replaceMissingWith)
        handleMissing = elementTypeConvert(handleMissing, elementType)
        # elementTypeConvert returns matrix, need a 1D array
        handleMissing = handleMissing.A1
        rawData.data = handleMissing

    elif isinstance(rawData, (pd.DataFrame, pd.Series)):
        if len(rawData.values) > 0:
            # .where keeps the values that return True, use ~ to replace those
            # values instead
            rawData = rawData.where(~rawData.isin(treatAsMissing),
                                    replaceMissingWith)

    return rawData

def initDataObject(
        returnType, rawData, pointNames, featureNames, name, path, keepPoints,
        keepFeatures, elementType=None, reuseData=False,
        treatAsMissing=(float('nan'), numpy.nan, None, '', 'None', 'nan',
                        'NULL', 'NA'),
        replaceMissingWith=numpy.nan):
    """
    1. Set up autoType
    2. Extract names and convert data if necessary
    3. Handle missing values
    """
    if (scipy and scipy.sparse.issparse(rawData)) or \
            (pd and isinstance(rawData, pd.SparseDataFrame)):
        autoType = 'Sparse'
    else:
        autoType = 'Matrix'

    if returnType is None:
        returnType = autoType

    #may need to extract names and may need to convert data to matrix
    rawData, pointNames, featureNames = extractNamesAndConvertData(
        returnType, rawData, pointNames, featureNames, elementType)

    # handle missing values
    if treatAsMissing is not None:
        rawData = replaceMissingData(rawData, treatAsMissing,
                                     replaceMissingWith, elementType)

    pathsToPass = (None, None)
    if path is not None:
        # used in data type unit testing, need a way to specify path values
        if isinstance(path, tuple):
            pathsToPass = path
        else:
            if path.startswith('http'):
                pathsToPass = (path, None)
            elif os.path.isabs(path):
                absPath = path
                relPath = os.path.relpath(path)
                pathsToPass = (absPath, relPath)
            else:
                absPath = os.path.abspath(path)
                relPath = path
                pathsToPass = (absPath, relPath)

    initMethod = getattr(nimble.data, returnType)
    try:
        ret = initMethod(rawData, pointNames=pointNames,
                         featureNames=featureNames, name=name,
                         paths=pathsToPass, elementType=elementType,
                         reuseData=reuseData)
    except Exception:
        einfo = sys.exc_info()
        #something went wrong. instead, try to auto load and then convert
        try:
            autoMethod = getattr(nimble.data, autoType)
            ret = autoMethod(rawData, pointNames=pointNames,
                             featureNames=featureNames, name=name,
                             paths=pathsToPass, elementType=elementType,
                             reuseData=reuseData)
            ret = ret.copy(to=returnType)
        # If it didn't work, report the error on the thing the user ACTUALLY
        # wanted
        except Exception:
            six.reraise(einfo[0], einfo[1], einfo[2])


    def makeCmp(keepList, outerObj, axis):
        if axis == 'point':
            def indexGetter(x):
                return outerObj.points.getIndex(x.points.getName(0))
        else:
            def indexGetter(x):
                return outerObj.features.getIndex(x.features.getName(0))
        positions = {}
        for i in range(len(keepList)):
            positions[keepList[i]] = i

        def retCmp(view1, view2):
            i1 = indexGetter(view1)
            i2 = indexGetter(view2)
            if positions[i1] < positions[i2]:
                return -1
            elif positions[i1] > positions[i2]:
                return 1
            else:
                return 0

        return retCmp

    # keep points and features if still needed
    if keepPoints != 'all':
        cleaned = []
        for val in keepPoints:
            converted = ret.points.getIndex(val)
            if converted not in cleaned:
                cleaned.append(converted)
        if len(cleaned) == len(ret.points):
            pCmp = makeCmp(cleaned, ret, 'point')
            ret.points.sort(sortHelper=pCmp)
        else:
            ret = ret.points.copy(cleaned)
    if keepFeatures != 'all':
        cleaned = []
        for val in keepFeatures:
            converted = ret.features.getIndex(val)
            if converted not in cleaned:
                cleaned.append(converted)

        if len(cleaned) == len(ret.features):
            fCmp = makeCmp(cleaned, ret, 'feature')
            ret.features.sort(sortHelper=fCmp)
        else:
            ret = ret.features.copy(cleaned)

    return ret


def extractNamesFromDataObject(data, pointNamesID, featureNamesID):
    """
    Extracts and sets (if needed) the point and feature names from the
    given nimble Base object, returning the modified object.
    pointNamesID may be either None, or an integer ID corresponding to a
    feature in the data object. featureNamesID may b either None, or an
    integer ID corresponding to a point in the data object.
    """
    ret = data
    praw = None
    if pointNamesID is not None:
        # extract the feature of point names
        pnames = ret.features.extract(pointNamesID)
        if featureNamesID is not None:
            # discard the point of feature names that pulled along since we
            # extracted these first
            pnames.points.extract(featureNamesID)
        praw = pnames.copy(to='numpyarray', outputAs1D=True)
        praw = numpy.vectorize(str)(praw)

    fraw = None
    if featureNamesID is not None:
        # extract the point of feature names
        fnames = ret.points.extract(featureNamesID)
        # extracted point names first, so if they existed, they aren't in
        # ret anymore. So we DON'T need to extract them from this object
        fraw = fnames.copy(to='numpyarray', outputAs1D=True)
        fraw = numpy.vectorize(str)(fraw)

    # have to wait for everything to be extracted before we add the names,
    # because otherwise the lenths won't be correct
    if praw is not None:
        ret.points.setNames(list(praw))
    if fraw is not None:
        ret.features.setNames(list(fraw))

    return ret


def createDataFromFile(
        returnType, data, pointNames, featureNames, name,
        ignoreNonNumericalFeatures, keepPoints, keepFeatures, inputSeparator,
        treatAsMissing, replaceMissingWith):
    """
    Helper for createData which deals with the case of loading data
    from a file. Returns a triple containing the raw data, pointNames,
    and featureNames (the later two following the same semantics as
    createData's parameters with the same names).
    """
    # try to find an extension for possible optimizations
    if isinstance(data, six.string_types):
        path = data
    else:
        # try getting name attribute from file
        try:
            path = data.name
        except AttributeError:
            path = None

    # detect extension from the path
    if path is not None:
        split = path.rsplit('.', 1)
        extension = None
        if len(split) > 1:
            extension = split[1].lower()
    else:
        extension = None

    def isMtxFileChecker(ioStream):
        # find first non empty line to check header
        startPosition = ioStream.tell()
        currLine = ioStream.readline()
        while currLine == '':
            currLine = ioStream.readline()
        header = currLine
        ioStream.seek(startPosition)

        # check beginning of header for sentinel on string or binary stream
        return header[:14] in ["%%MatrixMarket", b"%%MatrixMarket"]

    toPass = data
    # Case: string value means we need to open the file, either directly or
    # through an http request
    if isinstance(toPass, six.string_types):
        if toPass[:4] == 'http':
            if requests is None:
                msg = "To load data from a webpage, the requests module must "
                msg += "be installed"
                raise PackageException(msg)
            response = requests.get(data, stream=True)
            if not response.ok:
                msg = "The data could not be accessed from the webpage. "
                msg += "HTTP Status: {0}, ".format(response.status_code)
                msg += "Reason: {0}".format(response.reason)
                raise InvalidArgumentValue(msg)

            # check python version
            py3 = sys.version_info[0] == 3
            if py3:
                toPass = StringIO(response.text, newline=None)
                isMtxFile = isMtxFileChecker(toPass)
                # scipy.io.mmreader needs bytes object
                if isMtxFile:
                    toPass = BytesIO(bytes(response.content,
                                           response.apparent_encoding))
            # in python 2, we can just always use BytesIO
            else:
                # handle universal newline
                content = "\n".join(response.content.splitlines())
                toPass = BytesIO(content)
                isMtxFile = isMtxFileChecker(toPass)
        else:
            toPass = open(data, 'rU')
            isMtxFile = isMtxFileChecker(toPass)
    # Case: we are given an open file already
    else:
        isMtxFile = isMtxFileChecker(toPass)

    loadType = returnType
    if loadType is None:
        loadType = 'Auto' if isMtxFile else 'Matrix'

    # use detected format to override file extension
    if isMtxFile:
        extension = 'mtx'

    # Choose what code to use to load the file. Take into consideration the end
    # result we are trying to load into.
    if loadType is not None and extension is not None:
        directPath = "_load" + extension + "For" + loadType
    else:
        directPath = None

    if directPath in globals():
        loader = globals()[directPath]
        loaded = loader(
            toPass, pointNames, featureNames, ignoreNonNumericalFeatures,
            keepPoints, keepFeatures, inputSeparator=inputSeparator)
    # If we don't know, default to trying to load a value separated file
    else:
        loaded = _loadcsvUsingPython(
            toPass, pointNames, featureNames, ignoreNonNumericalFeatures,
            keepPoints, keepFeatures, inputSeparator=inputSeparator)

    (retData, retPNames, retFNames, selectSuccess) = loaded

    # auto set name if unspecified, and is possible
    if isinstance(data, six.string_types):
        path = data
    elif hasattr(data, 'name'):
        path = data.name
    else:
        path = None

    if path is not None and name is None:
        tokens = path.rsplit(os.path.sep)
        name = tokens[len(tokens) - 1]

    if selectSuccess:
        keepPoints = 'all'
        keepFeatures = 'all'
    # no guarantee that names were dealt with in this case
    else:
        if retPNames is None and isinstance(pointNames, (list, dict)):
            retPNames = pointNames
        if retFNames is None and isinstance(featureNames, (list, dict)):
            retFNames = featureNames

    return initDataObject(
        returnType, retData, retPNames, retFNames, name, path,
        keepPoints, keepFeatures, treatAsMissing=treatAsMissing,
        replaceMissingWith=replaceMissingWith)


def _loadmtxForAuto(
        openFile, pointNames, featureNames, ignoreNonNumericalFeatures,
        keepPoints, keepFeatures, **kwargs):
    """
    Uses scipy helpers to read a matrix market file; returning whatever
    is most appropriate for the file. If it is a matrix market array
    type, a numpy dense matrix is returned as data, if it is a matrix
    market coordinate type, a sparse scipy coo_matrix is returned as
    data. If featureNames are present, they are also read.
    """
    if not scipy:
        msg = "scipy is not available"
        raise PackageException(msg)
    startPosition = openFile.tell()
    seenPNames = False
    retPNames = None
    retFNames = None

    # read through the comment lines
    while True:
        currLine = openFile.readline()
        if currLine[0] != '%':
            break
        if len(currLine) > 1 and currLine[1] == "#":
            # strip '%#' from the begining of the line
            scrubbedLine = currLine[2:]
            # strip newline from end of line
            scrubbedLine = scrubbedLine.rstrip()
            names = scrubbedLine.split(',')
            if not seenPNames:
                retPNames = names if names != [''] else None
                seenPNames = True
            else:
                retFNames = names if names != [''] else None

    openFile.seek(startPosition)
    try:
        data = scipy.io.mmread(openFile)#python 2
    except Exception:
        if hasattr(openFile, 'name'):
            tempName = openFile.name
        else:
            tempName = openFile.inner.name
        data = scipy.io.mmread(tempName)#for python3, it may need this.

    temp = (data, None, None)

    if pointNames is True or featureNames is True:
        # the helpers operate based on positional inputs with a None
        # sentinal indicating no extration. So we need to convert from
        # the createData input semantics
#        pNameID = 0 if pointNames is True else None
#        fNameID = 0 if featureNames is True else None
        if scipy.sparse.issparse(data):
            temp = extractNamesFromScipySparse(data, pointNames, featureNames)
        else:
            temp = extractNamesFromNumpy(data, pointNames, featureNames)

    # choose between names extracted automatically from comments
    # (retPNames) vs names extracted explicitly from the data
    # (extPNames). extPNames has priority.
    (data, extPNames, extFNames) = temp
    retPNames = extPNames if retPNames is None else retPNames
    retFNames = extFNames if retFNames is None else retFNames

    return (data, retPNames, retFNames, False)


def extractNamesFromNumpy(data, pnamesID, fnamesID):
    """
    Extract name values from a numpy matrix or array.
    """
    # if there are no elements, extraction cannot happen. We return correct
    # results for this case so it is excluded from the subsequent code
    if 0 in data.shape:
        return data, None, None

    # we allow single dimension arrays as input, but we assume 2d from here
    # forward; reshape so that the values constitute a single row.
    addedDim = False
    if len(data.shape) == 1:
        data = data.reshape(1, data.shape[0])
        addedDim = True

    def cleanRow(npRow):
        return list(map(_intFloatOrString, list(numpy.array(npRow).flatten())))
    firstRow = cleanRow(data[0]) if len(data) > 0 else None
    secondRow = cleanRow(data[1]) if len(data) > 1 else None
    pnamesID, fnamesID = autoDetectNamesFromRaw(pnamesID, fnamesID, firstRow,
                                                secondRow)
    pnamesID = 0 if pnamesID is True else None
    fnamesID = 0 if fnamesID is True else None

    retPNames = None
    retFNames = None
    if pnamesID is not None:
        retPNames = numpy.array(data[:, pnamesID]).flatten()
        data = numpy.delete(data, pnamesID, 1)
        if isinstance(fnamesID, int):
            retPNames = numpy.delete(retPNames, fnamesID)
        retPNames = numpy.vectorize(str)(retPNames)
        retPNames = list(retPNames)
    if fnamesID is not None:
        retFNames = numpy.array(data[fnamesID]).flatten()
        data = numpy.delete(data, fnamesID, 0)
        retFNames = numpy.vectorize(str)(retFNames)
        retFNames = list(retFNames)

    if addedDim:
        data = data.reshape(data.shape[1])

    return (data, retPNames, retFNames)


def extractNamesFromScipySparse(rawData, pointNames, featureNames):
    """
    Takes a scipy sparse data object, extracts names if needed, and
    returns a coo_matrix of the remaining data and names (if they were
    extracted).

    Parameters
    ----------
    rawData : a scipy sparse data object
    pointNames : bool, 'automatic', explicit names (which are ignored)
    featureNames : bool, 'automatic', explicit names (which are ignored)

    Returns
    -------
    a triple : coo_matrix; None or a pointnames; None or featureNames
    """
#    try:
#        ret = extractNamesFromScipyConversion(rawData, pointNames,
#                                              featureNames)
#    except (NotImplementedError, TypeError):
    ret = extractNamesFromCooDirect(rawData, pointNames, featureNames)

    return ret

def extractNamesFromScipyConversion(rawData, pointNames, featureNames):
    """
    Extract names from a scipy sparse csr or csc matrix.
    """
    if not isinstance(rawData, scipy.sparse.csr_matrix):
        rawData = scipy.sparse.csr_matrix(rawData)

    if rawData.shape[0] > 0:
        firstRow = rawData[0].toarray().flatten().tolist()
    else:
        firstRow = None
    if rawData.shape[0] > 1:
        secondRow = rawData[1].toarray().flatten().tolist()
    else:
        secondRow = None
    pointNames, featureNames = autoDetectNamesFromRaw(pointNames, featureNames,
                                                      firstRow, secondRow)
    pointNames = 0 if pointNames is True else None
    featureNames = 0 if featureNames is True else None

    retFNames = None
    if featureNames == 0:
        retFNames = rawData[0].toarray().flatten().tolist()
        retFNames = list(map(str, retFNames))
        rawData = rawData[1:]

    retPNames = None
    if pointNames == 0:
        rawData = scipy.sparse.csc_matrix(rawData)
        retPNames = rawData[:, 0].toarray().flatten().tolist()
        retPNames = list(map(str, retPNames))
        rawData = rawData[:, 1:]
        retFNames = retFNames[1:]

    rawData = scipy.sparse.coo_matrix(rawData)
    return rawData, retPNames, retFNames

def extractNamesFromCooDirect(data, pnamesID, fnamesID):
    """
    Extract names from a scipy sparse coo matrix.
    """
    if not scipy.sparse.isspmatrix_coo(data):
        data = scipy.sparse.coo_matrix(data)
    # gather up the first two rows of entries, to check for automatic name
    # extraction.
#    import pdb
#    pdb.set_trace()
    if fnamesID == 'automatic' or pnamesID == 'automatic':
        firstRow = [0] * data.shape[1]
        secondRow = [0] * data.shape[1]
        for i, val in enumerate(data.data):
            if data.row[i] == 0:
                firstRow[data.col[i]] = val
            if data.row[i] == 1:
                secondRow[data.col[i]] = val

        pnamesID, fnamesID = autoDetectNamesFromRaw(pnamesID, fnamesID,
                                                    firstRow, secondRow)

    fnamesID = 0 if fnamesID is True else None
    pnamesID = 0 if pnamesID is True else None

    # run through the entries in the returned coo_matrix to get
    # point / feature Names.

    # We justify this time expense by noting that unless this
    # matrix has an inappropriate number of non-zero entries,
    # the names we find will likely be a significant proportion
    # of the present data.

    # these will be ID -> name mappings
    if not scipy:
        msg = "scipy is not available"
        raise PackageException(msg)
    tempPointNames = {}
    tempFeatureNames = {}

    newLen = len(data.data)
    if pnamesID is not None:
        newLen -= data.shape[0]
    if fnamesID is not None:
        newLen -= data.shape[1]
    if (pnamesID is not None) and (fnamesID is not None):
        newLen += 1

    newRows = numpy.empty(newLen, dtype=data.row.dtype)
    newCols = numpy.empty(newLen, dtype=data.col.dtype)
    newData = numpy.empty(newLen, dtype=data.dtype)
    writeIndex = 0
    # adjust the sentinal value for easier index modification
    pnamesID = sys.maxsize if pnamesID is None else pnamesID
    fnamesID = sys.maxsize if fnamesID is None else fnamesID
    for i in range(len(data.data)):
        row = data.row[i]
        setRow = row if row < fnamesID else row - 1
        col = data.col[i]
        setCol = col if col < pnamesID else col - 1
        val = data.data[i]

        colEq = col == pnamesID
        rowEq = row == fnamesID

        # a true value entry, copy it over
        if not colEq and not rowEq:
            # need to adjust the row/col values if we are past the
            # vector of names
            newRows[writeIndex] = setRow
            newCols[writeIndex] = setCol
            newData[writeIndex] = val
            writeIndex += 1
        # inidicates a point name
        elif colEq and not rowEq:
            if str(val) in tempPointNames:
                msg = "The point name " + str(val) + " was given more "
                msg += "than once in this file"
                raise InvalidArgumentValue(msg)
            tempPointNames[setRow] = str(val)
        # indicates a feature name
        elif rowEq and not colEq:
            if str(val) in tempFeatureNames:
                msg = "The feature name " + str(val) + " was given more "
                msg += "than once in this file"
                raise InvalidArgumentValue(msg)
            tempFeatureNames[setCol] = str(val)
        # intersection of point and feature names. ignore
        else:
            pass

    inTup = (newData, (newRows, newCols))
    rshape = data.shape[0] if fnamesID == sys.maxsize else data.shape[0] - 1
    cshape = data.shape[1] if pnamesID == sys.maxsize else data.shape[1] - 1
    data = scipy.sparse.coo_matrix(inTup, shape=(rshape, cshape))

    # process our results: fill in a zero entry if missing on
    # each axis and validate
    def processTempNames(temp, axisName, axisNum):
        retNames = []
        zeroPlaced = None
        for i in range(data.shape[axisNum]):
            if i not in temp:
                if zeroPlaced is not None:
                    msg = axisName + " names not fully specified in the "
                    msg += "data, at least one of the rows "
                    msg += str(zeroPlaced) + " and " + str(i) + " must "
                    msg += "have a non zero value"
                    raise InvalidArgumentValue(msg)
                # make a zero of the same dtype as the data
                name = str(numpy.array([0], dtype=data.dtype)[0])
                zeroPlaced = i
            else:
                name = temp[i]
            if name in retNames:
                msg = "The " + axisName + " name " + name + " was "
                msg += "given more than once in this file"
                raise InvalidArgumentValue(msg)
            retNames.append(name)
        return retNames

    retPNames = None
    if tempPointNames != {}:
        retPNames = processTempNames(tempPointNames, 'point', 0)
    retFNames = None
    if tempFeatureNames != {}:
        retFNames = processTempNames(tempFeatureNames, 'feature', 1)

    return (data, retPNames, retFNames)


def _intFloatOrString(inString):
    """
    Try to convert strings to numeric types or empty strings to None.
    """
    ret = inString
    try:
        ret = int(inString)
    except ValueError:
        ret = float(inString)
    # this will return an int or float if either of the above are successful
    finally:
        if ret == "":
            return None
        return ret


def _defaultParser(line):
    """
    When given a comma separated value line, it will attempt to convert
    the values first to int, then to float, and if all else fails will
    keep values as strings. Returns list of values.
    """
    ret = []
    lineList = line.split(',')
    for entry in lineList:
        ret.append(_intFloatOrString(entry))
    return ret


def isEmptyRaw(raw):
    """
    Determine if raw data contains no values.
    """
    if raw is None:
        return True
    if raw == []:
        return True
    if hasattr(raw, 'shape') and raw.shape[0] == 0:
        return True

    return False

def autoDetectNamesFromRaw(pointNames, featureNames, firstValues,
                           secondValues):
    """
    Determine if first row or column contains names.
    """
    failPN = isinstance(pointNames, bool) and pointNames
    failFN = isinstance(featureNames, bool) and featureNames
    if isEmptyRaw(firstValues):
        return (failPN, failFN)
    if isEmptyRaw(secondValues):
        return (failPN, failFN)
    if featureNames is False:
        return (failPN, failFN)

    def teq(double):
        x, y = double
        return not isinstance(x, type(y))

    if ((pointNames is True or pointNames == 'automatic')
            and firstValues[0] == 'pointNames'):
        allText = all(map(lambda x: isinstance(x, six.string_types),
                          firstValues[1:]))
        allDiff = all(map(teq, zip(firstValues[1:], secondValues[1:])))
    else:
        allText = all(map(lambda x: isinstance(x, six.string_types),
                          firstValues))
        allDiff = all(map(teq, zip(firstValues, secondValues)))

    if featureNames == 'automatic' and allText and allDiff:
        featureNames = True
    # At this point, there is no chance to resolve 'automatic' to True
    if featureNames == 'automatic':
        featureNames = False

    if featureNames is True and pointNames == 'automatic':
        if firstValues[0] == 'pointNames':
            pointNames = True
    # At this point, there is no chance to resolve 'automatic' to True
    if pointNames == 'automatic':
        pointNames = False

    return (pointNames, featureNames)

def _checkCSV_for_Names(openFile, pointNames, featureNames, dialect):
    """
    Will check for triggers to automatically determine the positions of
    the point or feature names if they have not been specified by the
    user. For feature names the trigger is two empty lines prior to
    the first line of data. For point names the trigger is the first
    line of data contains the feature names, and the first value of that
    line is 'pointNames'
    """
    startPosition = openFile.tell()

    # walk past all the comments
    currLine = "#"
    while currLine.startswith('#'):
        currLine = openFile.readline()

    # check for two empty lines in a row to denote that first
    # data line contains feature names
    if currLine.strip() == '':
        currLine = openFile.readline()
        if currLine.strip() == '':
            # only change set value if we allow detection
            if featureNames == 'automatic':
                # we set this so the names are extracted later
                featureNames = True

    # Use the robust csv reader to read the first two lines (if available)
    # these are saved to used in further autodection
    openFile.seek(startPosition)
    rowReader = csv.reader(openFile, dialect)
    try:
        firstDataRow = next(rowReader)
        while firstDataRow == []:
            firstDataRow = next(rowReader)
        secondDataRow = next(rowReader)
        while secondDataRow == []:
            secondDataRow = next(rowReader)
    except StopIteration:
        firstDataRow = None
        secondDataRow = None

    if firstDataRow is not None:
        firstDataRow = list(map(_intFloatOrString, firstDataRow))
    if secondDataRow is not None:
        secondDataRow = list(map(_intFloatOrString, secondDataRow))
    (pointNames, featureNames) = autoDetectNamesFromRaw(
        pointNames, featureNames, firstDataRow, secondDataRow)

    # reset everything to make the loop easier
    openFile.seek(startPosition)

    return (pointNames, featureNames)


def _filterCSVRow(row):
    if len(row) == 0:
        return False
    if row[0] == '\n':
        return False
    return True


def _advancePastComments(openFile):
    """
    Take an open file and advance until we find a line that isn't empty
    and doesn't start with the comment character. Returns the number
    of lines that were skipped
    """
    numSkipped = 0
    while True:
        # If we read a row that isn't a comment line, we
        # have to undo our read
        startPosition = openFile.tell()

        row = openFile.readline()
        if len(row) == 0:
            numSkipped += 1
            continue
        if row[0] == '#':
            numSkipped += 1
            continue
        if row[0] == '\n':
            numSkipped += 1
            continue

        openFile.seek(startPosition)
        break

    return numSkipped


def _selectionNameValidation(keep, hasNames, kind):
    """
    Helper for _loadcsvUsingPython to check that when points or features
    are specified, if we have no source of names that only integer
    values are in the specification list. This is generic over whether
    points or features are selected.
    """
    kind = kind.lower()
    paramName = 'keep' + kind.capitalize()
    if keep != 'all':
        if hasNames is False:
            # in this case we have no names for reference,
            # so no strings should be in the list
            if not all(isinstance(val, int) for val in keep):
                msg = "No " + kind + " names were provided by the user, and "
                msg += "they are not being extracted from the data, "
                msg += 'therefore only integer valued indices are '
                msg += 'allowed in the ' + paramName + 's parameter'
                raise InvalidArgumentValue(msg)


def _csv_getFNamesAndAnalyzeRows(pointNames, featureNames, openFile,
                                 lineReader, skippedLines, dialect):
    """
    If needed, take the first row from the lineReader to define the
    feature names. Regardless of whether feature names are desired,
    we will analyze the row we read to determine the number of columns,
    the number of features (columns without point names), the line
    number in the file of the row we use to define number of features /
    columns, and whether or not that row was interpreted as feature
    names or data.
    """
    if featureNames is True:
        fnamesRow = next(lineReader)
        # Number values in a row excluding point names
        numFeatures = len(fnamesRow)
        # Number of value in a row
        numColumns = len(fnamesRow)

        if pointNames is True:
            fnamesRow = fnamesRow[1:]
            numFeatures -= 1
        retFNames = fnamesRow
        columnsDefIndex = (lineReader.line_num - 1) + skippedLines
        columnsDefSrc = "feature names"
    else:
        startPosition = openFile.tell()
        filtered = itertools.ifilter(_filterCSVRow, openFile)
        trialReader = csv.reader(filtered, dialect)
        trialRow = next(trialReader)
        # Number values in a row excluding point names
        numFeatures = len(trialRow)
        # Number of value in a row
        numColumns = len(trialRow)
        openFile.seek(startPosition)
        columnsDefIndex = (trialReader.line_num - 1) + skippedLines
        columnsDefSrc = "row"
        retFNames = copy.copy(featureNames)

    return retFNames, numFeatures, numColumns, columnsDefIndex, columnsDefSrc


def _validateRowLength(row, numColumns, lineIndex, columnsDefSrc,
                       columnsDefIndex, delimiter):
    """
    Given a row read from a csv line reader, and the expected length of
    that row, raise an appropriately worded exception if there is a
    discrepency.
    """
    if len(row) != numColumns:
        msg = "The row on line " + str(lineIndex) + " has a length of "
        msg += str(len(row)) + ". We expected a length of "
        msg += str(numColumns) + ". The expected row length was defined "
        msg += "by looking at the " + columnsDefSrc + " on line "
        msg += str(columnsDefIndex) + " and using '" + delimiter
        msg += "' as the separator."
        raise FileFormatException(msg)


def _setupAndValidationForFeatureSelection(
        keepFeatures, retFNames, removeRecord, numFeatures, featsToRemoveSet):
    """
    Once feature names have been determined, we can validate and clean
    the keep features parameter; transforming any name to an index, and
    checking that all indices are valid. At the same time, we also setup
    the data structures needed to record which features are being
    excluded from every row we will eventually read in.
    """
    if keepFeatures != 'all':
        cleaned = []
        for val in keepFeatures:
            selIndex = val
            # this case can only be true if names were extracted or provided
            if isinstance(val, six.string_types):
                try:
                    selIndex = retFNames.index(val)
                except ValueError:
                    msg = 'keepFeatures included a name (' + val + ') '
                    msg += 'which was not found in the featureNames'
                    raise InvalidArgumentValue(msg)
            cleaned.append(selIndex)
            assert selIndex is not None

        # check for duplicates, and that values are in range
        found = {}
        for i in range(len(cleaned)):
            if cleaned[i] in found:
                msg = "Duplicate values were present in the keepFeatures "
                msg += "parameter, at indices ("
                msg += str(found[cleaned[i]])
                msg += ") and ("
                msg += str(i)
                msg += "). The values were ("
                msg += str(keepFeatures[found[cleaned[i]]])
                msg += ") and ("
                msg += str(keepFeatures[i])
                msg += ") respectably."
                raise InvalidArgumentValue(msg)
            else:
                found[cleaned[i]] = i

            if cleaned[i] < 0 or cleaned[i] >= numFeatures:
                msg = "Invalid value in keepFeatures parameter at index ("
                msg += str(i)
                msg += "). The value ("
                msg += str(cleaned[i])
                msg += ") is not in the range of 0 to "
                msg += str(numFeatures - 1)  # we want inclusive end points
                raise InvalidArgumentValue(msg)

        # initialize, but only if we know we'll be adding something
        keepFeatures = cleaned
        if len(cleaned) > 0:
            removeRecord[0] = []
        for i in range(numFeatures):
            if i not in cleaned:
                featsToRemoveSet.add(i)
                removeRecord[0].append(i)

    return keepFeatures


def _raiseSelectionDuplicateException(kind, i1, i2, values):
    msg = "Duplicate or equivalent values were present in the "
    msg += kind
    msg += " parameter, at indices ("
    msg += str(i1)
    msg += ") and ("
    msg += str(i2)
    msg += "). The values were ("
    msg += str(values[i1])
    msg += ") and ("
    msg += str(values[i2])
    msg += ") respectably."
    raise InvalidArgumentValue(msg)


def _validationForPointSelection(keepPoints, pointNames):
    if keepPoints == 'all':
        return 'all'

    found = {}
    cleaned = []
    for i in range(len(keepPoints)):
        if keepPoints[i] in found:
            _raiseSelectionDuplicateException(
                "keepPoints", found[keepPoints[i]], i, keepPoints)
        else:
            found[keepPoints[i]] = i

        if (not isinstance(keepPoints[i], six.string_types)
                and keepPoints[i] < 0):
            msg = "Invalid value in keepPoints parameter at index ("
            msg += str(i)
            msg += "). The value ("
            msg += str(keepPoints[i])
            msg += ") was less than 0, yet we only allow valid non-negative "
            msg += "integer indices or point names as values."
            raise InvalidArgumentValue(msg)

        if isinstance(pointNames, list):
            if isinstance(keepPoints[i], six.string_types):
                try:
                    cleaned.append(pointNames.index(keepPoints[i]))
                except ValueError:
                    msg = 'keepPoints included a name (' + keepPoints[i] + ') '
                    msg += 'which was not found in the provided pointNames'
                    raise InvalidArgumentValue(msg)
            else:
                cleaned.append(keepPoints[i])

    if cleaned != []:
        found = {}
        for i in range(len(cleaned)):
            if cleaned[i] in found:
                msg = "Duplicate values were present in the keepPoints "
                msg += "parameter, at indices ("
                msg += str(found[cleaned[i]])
                msg += ") and ("
                msg += str(i)
                msg += "). The values were ("
                msg += str(keepPoints[found[cleaned[i]]])
                msg += ") and ("
                msg += str(keepPoints[i])
                msg += ") respectably."
                raise InvalidArgumentValue(msg)
            else:
                found[cleaned[i]] = i

            if cleaned[i] < 0 or cleaned[i] >= len(pointNames):
                msg = "Invalid value in keepPoints parameter at index ("
                msg += str(i)
                msg += "). The value ("
                msg += str(cleaned[i])
                msg += ") is not in the range of 0 to "
                msg += str(len(pointNames) - 1)  # we want inclusive end points
                raise InvalidArgumentValue(msg)

        # only do this if cleaned is non-empty / we have provided pointnames
        return cleaned

    # only get here if cleaned was empty / point names will be extracted
    return keepPoints


def _namesDictToList(names, kind, paramName):
    if not isinstance(names, dict):
        return names

    ret = [None] * len(names)
    for key in names:
        position = names[key]
        if ret[position] is not None:
            msg = "The dict valued parameter " + paramName + " contained "
            msg += "two keys with the same value. Interpreted as names, "
            msg += "this means that two " + kind + "s had the same name, "
            msg += "which is disallowed."
            raise InvalidArgumentValue(msg)

        if position < 0 or position >= len(ret):
            msg = "The dict valued parameter " + paramName + " contained "
            msg += "a key with a value (" + position + "), yet the only "
            msg += "acceptable possible position values would be in the "
            msg += "range 0 to " + str(len(ret))
            raise InvalidArgumentValue(msg)

        ret[position] = key

    return ret

def _detectDialectFromSeparator(openFile, inputSeparator):
    "find the dialect to pass to csv.reader based on inputSeparator"
    startPosition = openFile.tell()
    # skip commented lines
    _ = _advancePastComments(openFile)
    if inputSeparator == 'automatic':
        # detect the delimiter from the first line of data
        dialect = csv.Sniffer().sniff(openFile.readline())
    elif len(inputSeparator) > 1:
        msg = "inputSeparator must be a single character"
        raise InvalidArgumentValue(msg)
    elif inputSeparator == '\t':
        dialect = csv.excel_tab
    else:
        dialect = csv.excel
        dialect.delimiter = inputSeparator

    # reset everything to make the loop easier
    openFile.seek(startPosition)

    return dialect


def _loadcsvUsingPython(openFile, pointNames, featureNames,
                        ignoreNonNumericalFeatures, keepPoints, keepFeatures,
                        **kwargs):
    """
    Loads a csv file using a reader from python's csv module.

    Parameters
    ----------
    openFile : open file like object
        The data will be read from where the file currently points to.
    pointNames : 'automatic', bool, list, dict
        May be 'automatic', True, False, a list or a dict. The first
        value indicates to detect whether pointNames should be extracted
        or not. True indicates the first column of values is to be taken
        as the pointNames. False indicates that the names are not
        embedded. Finally, the names may have been provided by the user
        as a list or dict, meaning nothing is extracted, and those
        objects are passed on in the return value.
    featureNames : 'automatic', bool, list, dict
        May be 'automatic', True, False, a list or a dict. The first
        value indicates to detect whether featureNames should be
        extracted or not. True indicates the first row of values is to
        be taken as the featureNames. False indicates that the names are
        not embedded. Finally, the names may have been provided by the
        user as a list or dict, meaning nothing is extracted, and those
        objects are passed on in the return value.
    ignoreNonNumericalFeatures : bool
        Value indicating whether, when loading from a file, features
        containing non numercal data shouldn't be loaded into the final
        object. For example, you may be loading a file which has a
        column of strings; setting this flag to true will allow you to
        load that file into a Matrix object (which may contain floats
        only). If there is point or feature selection occurring, then
        only those values within selected points and features are
        considered when determining whether to apply this operation.
    keepPoints : 'all', list
        The value 'all' indicates that all possible points found in the
        file will be included. Alternatively, may be a list containing
        either names or indices (or a mix) of those points they want to
        be selected from the raw data.
    keepFeatures : 'all', list
        The value 'all' indicates that all possible features found in
        the file will be included. Alternatively, may be a list
        containing either names or indices (or a mix) of those features
        they want to be selected from the raw data.

    Returns
    -------
    tuple
        The data read from the file, pointNames (those extracted from
        the data, or the same value as passed in), featureNames (same
        sematics as pointNames), and either True or False indicating if
        the keepPoints and keepFeatures parameters were applied in this
        function call.
    """
    inputSeparator = kwargs['inputSeparator']
    dialect = _detectDialectFromSeparator(openFile, inputSeparator)

    (pointNames, featureNames) = _checkCSV_for_Names(
        openFile, pointNames, featureNames, dialect)

    pointNames = _namesDictToList(pointNames, 'point', 'pointNames')
    featureNames = _namesDictToList(featureNames, 'feature', 'featureNames')

    # Advance the file past any beginning of file comments, record
    # how many are skipped
    skippedLines = _advancePastComments(openFile)
    # remake the file iterator to ignore empty lines
    filtered = itertools.ifilter(_filterCSVRow, openFile)
    # send that line iterator to the csv reader
    lineReader = csv.reader(filtered, dialect)

    # after _checkCSV_for_Names then both pointNames and featureNames
    # should either be True, False, a list or a dict. In the case of
    # True, we setup an empty list to put extracted names into
    if pointNames is True:
        retPNames = []
    else:
        retPNames = pointNames

    # Extract names from first row if needed, record number of
    # columns in a row, and record a few book-keeping details
    # to be output in case of an exception
    namesAndMore = _csv_getFNamesAndAnalyzeRows(
        pointNames, featureNames, openFile, lineReader, skippedLines, dialect)
    retFNames = namesAndMore[0]
    numFeatures = namesAndMore[1]
    numColumns = namesAndMore[2]
    columnsDefIndex = namesAndMore[3]
    columnsDefSrc = namesAndMore[4]

    # Validation: check that if we have no source of names, and specific
    # values are specified for selection, that they are specified only
    # with integer indices, NOT names.
    hasPointNames = not pointNames is False
    hasFeatureNames = not featureNames is False
    _selectionNameValidation(keepPoints, hasPointNames, 'point')
    _selectionNameValidation(keepFeatures, hasFeatureNames, 'feature')

    _validationForPointSelection(keepPoints, pointNames)
    notYetFoundPoints = None
    if keepPoints != 'all':
        notYetFoundPoints = {}
        for i in range(len(keepPoints)):
            notYetFoundPoints[keepPoints[i]] = i

    # This is a record of the discovery of features to remove. It maps
    # the index of a point in the data to the features discovered to be
    # undesirable at that point. Thus, after all of the file has been read
    # into memory, this record can be used to remove those features from
    # the points prior to their discovery.
    removeRecord = {}

    # A set containing the indices of all features that are being removed
    # from the data.
    featsToRemoveSet = set([])

    # now that we have featureNames, we can do full validation of both
    # the feature names and the keepFeatures parameter. We also setup
    # the removal record wrt columns that do not represent selected
    # features.
    keepFeatures = _setupAndValidationForFeatureSelection(
        keepFeatures, retFNames, removeRecord, numFeatures, featsToRemoveSet)

    # Variables to be used in the main loop for reading the csv data.
    # data is where the data from the file will be placed, in the same
    # order as in the file.
    data = []
    # retData is where the data from the file will be placed, in the
    # order specified by keepPoints if that order doesn't match the
    # order in the file. shares references to the same lists as the
    # variable data, so lists modified through data share changes with
    # retData. Will be None and ignored if no reordering needs to take
    # place.
    retData = None
    if keepPoints != 'all' and keepPoints != sorted(keepPoints, key=Py2Key):
        retData = [None] * len(keepPoints)
        keepPointsValToIndex = {}
        for i in range(len(keepPoints)):
            keepPointsValToIndex[keepPoints[i]] = i

    # incremented at beginning of loop, so starts negative.
    # addedIndex is the index of the list that matches this row in the returned
    # list of lists
    addedIndex = -1
    # pointIndex is the index of potential points read off from lineReader.
    # It is always incremented, even if that point is no selected
    pointIndex = -1
    # lineIndex is the index of the newline sepearated row that
    # the lineReader will return next. Inclueds the lines skipped
    # at the beginning of the file
    lineIndex = skippedLines

    # Read through the csv file, row by row.
    # The csv reader gives a list of string values for each row
    for row in lineReader:
        addedIndex += 1
        pointIndex += 1
        lineIndex = lineReader.line_num + skippedLines

        # Validation: require equal length of all rows
        _validateRowLength(
            row, numColumns, lineIndex, columnsDefSrc, columnsDefIndex,
            delimiter=dialect.delimiter)

        # grab the pointName if needed
        currPName = None
        if pointNames is True:
            currPName = row[0]
            row = row[1:]
            # validate keepPoints, given new information
            if (keepPoints != 'all'
                    and pointIndex in keepPoints
                    and currPName in keepPoints):
                _raiseSelectionDuplicateException(
                    "keepPoints", keepPoints.index(pointIndex),
                    keepPoints.index(currPName), keepPoints)
        elif isinstance(pointNames, list):
            currPName = pointNames[pointIndex]

        # Run through selection criteria, adjusting variables as needed,
        # and raising exceptions if needed.
        isSelected = False
        if keepPoints == 'all':
            isSelected = True
        elif currPName in keepPoints:
            del notYetFoundPoints[currPName]
            if retData is not None:
                currIndex = keepPointsValToIndex[currPName]
                keepPointsValToIndex[pointIndex] = currIndex
                del keepPointsValToIndex[currPName]
            isSelected = True
        elif pointIndex in keepPoints:
            del notYetFoundPoints[pointIndex]
            isSelected = True

        # we only do this if this row is destined for the data, not the
        # feature names
        if isSelected:
            # add point name if needed
            if pointNames is True:
                retPNames.append(currPName)
            # process the remaining data
            toAdd = convertAndFilterRow(row, addedIndex, removeRecord,
                                        featsToRemoveSet,
                                        ignoreNonNumericalFeatures)
            data.append(toAdd)
            if retData is not None:
                retData[keepPointsValToIndex[pointIndex]] = toAdd
        else:
            # not selected, so move on to the next row; and index
            # as if it was never present
            addedIndex -= 1

        # In this case we have grabbed all of the desired points, so
        # we can stop reading the file
        if notYetFoundPoints is not None and len(notYetFoundPoints) == 0:
            break

    # check to see if all of the wanted points in keepPoints were
    # found in the data
    if notYetFoundPoints is not None and len(notYetFoundPoints) > 0:
        msg = "The following entries in keepPoints were not found "
        msg += "in the data:"
        for key in notYetFoundPoints:
            msg += " (" + str(key) + ")"
        raise InvalidArgumentValue(msg)

    # the List form of featsToRemoveSet
    featsToRemoveList = list(featsToRemoveSet)

    # Since the convertAndFilterRow helper only removes unwanted features
    # after they've been discovered, we need to remove the from the earlier
    # part of the data after it has all been read into memory. Also, we
    # may need to adjust the order of features and points due to the
    # selection paramters, and this is a convenient and efficient place to
    # do so. If we don't need to do either of those things, then we
    # don't even enter the helper
    removalNeeded = (list(removeRecord.keys()) != [0]
                     and list(removeRecord.keys()) != [])
    reorderNeeded = (keepFeatures != 'all'
                     and keepFeatures != sorted(keepFeatures, key=Py2Key))
    if removalNeeded or reorderNeeded:
        _removalCleanupAndSelectionOrdering(
            data, removeRecord, featsToRemoveList, keepFeatures)

    # adjust WRT removed columns
    if isinstance(retFNames, list):
        copyIndex = 0
        # ASSUMPTION: featsToRemoveList is a sorted list
        removeListIndex = 0
        for i in range(len(retFNames)):
            # if it is a feature that has been removed from the data,
            # we skip over and don't copy it.
            if (removeListIndex < len(featsToRemoveList)
                    and i == featsToRemoveList[removeListIndex]):
                removeListIndex += 1
            else:
                retFNames[copyIndex] = retFNames[i]
                copyIndex += 1
        retFNames = retFNames[:copyIndex]

        needsRemoval = False  # This was done directly above
        retFNames = _adjustNamesGivenKeepList(
            retFNames, keepFeatures, needsRemoval)

    if isinstance(retPNames, list):
        # we only need to do removal if names were provided. If
        # they were extracted, they were only added if that row was
        # kept
        needsRemoval = isinstance(pointNames, list)
        retPNames = _adjustNamesGivenKeepList(
            retPNames, keepPoints, needsRemoval)

    if retData is None:
        retData = data

    return (retData, retPNames, retFNames, True)


def _adjustNamesGivenKeepList(retNames, keepList, needsRemoval):
    # In this case neither sorting or removal is necessary
    if keepList == 'all':
        return retNames

    # if we're already sorted and we don't need to do removal, we
    # can return.
    if sorted(keepList, key=Py2Key) == keepList and not needsRemoval:
        return retNames

    # if needed, resolve names to indices for easy indexing during
    # the sort
    for i, val in enumerate(keepList):
        if isinstance(val, six.string_types):
            keepList[i] = retNames.index(val)

    newRetFNames = []
    for val in keepList:
        newRetFNames.append(retNames[val])
    retNames = newRetFNames

    return retNames


def _removalCleanupAndSelectionOrdering(
        data, record, fullRemoveList, keepFeatures):
    """
    Adjust the given data so that the features to remove as contained in
    the dict record are appropriately removed from each row. Since
    removal is done only after first sighting of an unwanted value, then
    the rows prior to the first sighting still have that feature.
    Therefore, this function iterates the rows in the data, removing
    features until the point where they were discovered.

    Also: if keepFeatures defines an ordering other than the one present
    in the file, then we will adjust the order of the data in this
    helper. The actual selection has already occured during the csv
    reading loop.

    Because data shares references with retData in _loadcsvUsingPython,
    this does not change the contents of the parameter data, only the
    lists referenced by it.
    """
    # feature order adjustment will take place at the same time as unwanted
    # column removal. This just defines a triggering variable.
    adjustFeatureOrder = False
    if (keepFeatures != 'all'
            and keepFeatures != sorted(keepFeatures, key=Py2Key)):
        adjustFeatureOrder = True
        # maps the index of the column to the position that it should
        # be copied into.
        reverseKeepFeatures = {}
        # since we are doing this lookup after we have selected
        # some features, we have to reindex according to those
        # that are currently present. Since they are stored in the
        # file in lexigraphical order, we use the sorted selection
        # list to define the reindexing
        sortedKeepFeatures = sorted(keepFeatures, key=Py2Key)
        for i in range(len(sortedKeepFeatures)):
            reIndexed = sortedKeepFeatures[i]
            reverseKeepFeatures[i] = keepFeatures.index(reIndexed)

    # need to sort keep points. the index into the row maps into the
    # sorted list, which gives the key to reverseKeepFeatures

    # remaining features to be removed, indexed relative to all possible
    # features in the csv file
    absRemoveList = fullRemoveList
    absRemoveList.sort()
    # remaining features to be removed, reindexed given the knowledge of
    # which points have already been removed
    relRemoveList = copy.copy(absRemoveList)

    copySpace = [None] * len(data[len(data) - 1])

    for rowIndex in range(len(data)):
        # check if some feature was added at this row, and if so, delete
        # those indices from the removalList, adjusting feature IDs to be
        # relative the new length as you go
        if rowIndex in record:
            # ASSUMPTION: the lists of added indices in the record are
            # sorted
            addedIndex = 0  # index into the list held in record[rowIndex]
            shift = 0  # the amount we have to shift each index downward
            copyIndex = 0
            for i in range(len(absRemoveList)):
                if (addedIndex < len(record[rowIndex])
                        and absRemoveList[i] == record[rowIndex][addedIndex]):
                    shift += 1
                    addedIndex += 1
                else:
                    absRemoveList[copyIndex] = absRemoveList[i]
                    relRemoveList[copyIndex] = relRemoveList[i] - shift
                    copyIndex += 1
            absRemoveList = absRemoveList[:copyIndex]
            relRemoveList = relRemoveList[:copyIndex]

        # The following loop will be copying inplace. Note though, that
        # since numCopied will then be used as the index to copy into, and
        # it will always be less than or equal to i, so we never corrupt
        # the values we iterate over.
        remIndex = 0
        # If no feature reordering will take place, this serves as the index
        # to copy into. If feature reordering will take place, this is used
        # as the index of the feature, to do a lookup for the copy index.
        numCopied = 0

        for i in range(len(data[rowIndex])):
            if remIndex < len(relRemoveList) and i == relRemoveList[remIndex]:
                remIndex += 1
            else:
                # the index into data[rowIndex] where you will be copying
                # this particular value
                featureIndex = numCopied
                if adjustFeatureOrder:
                    featureIndex = reverseKeepFeatures[numCopied]

                copySpace[featureIndex] = data[rowIndex][i]
                numCopied += 1

        # copy the finalized point back into the list referenced by data
        for i in range(len(copySpace)):
            data[rowIndex][i] = copySpace[i]

        # TODO: run time trials to compare pop vs copying into new list
        needToPop = len(data[rowIndex]) - numCopied
        for i in range(needToPop):
            data[rowIndex].pop()


def convertAndFilterRow(row, pointIndex, record, toRemoveSet,
                        ignoreNonNumericalFeatures):
    """
    Process a row as read by a python csv reader such that the values
    are converted to numeric types if possible, and the unwanted
    features are filtered (with the appropriate book keeping operations
    performed).

    Parameters
    ----------
    row : list
        A python list of string values
    pointIndex : int
        The index of this row, as counted by the number of rows returned
        by the csv reader, excluding a row if it was used as the
        pointNames. Equivalent to the index of the point matching this
        row in the returned data.
    record : dict
        Maps row indices to those features discovered to be undesirable
        at that row index.
    toRemoveSet : set
        Contains all of the features to ignore, that are known up to
        this row. Any features we discover we want to ignore at this row
        are added to this set in this function.
    ignoreNonNumericalFeatures : bool
        Flag indicating whether features containing non numerical values
        will be removed from the data.
    """
    # We use copying of values and then returning the appropriate range
    # to simulate removal of unwanted features
    copyIndex = 0
    for i in range(len(row)):
        value = row[i]
        processed = _intFloatOrString(value)

        # A known feature to ignore
        if i in toRemoveSet:
            pass
        # A new feature to ignore, have to do book keeping
        elif (isinstance(processed, six.string_types)
              and ignoreNonNumericalFeatures):
            if pointIndex in record:
                record[pointIndex].append(i)
            else:
                record[pointIndex] = [i]

            toRemoveSet.add(i)
        else:
            row[copyIndex] = processed
            copyIndex += 1

    row = row[:copyIndex]
    return row


# Register how you want all the various input output combinations
# to be called; those combinations which are ommited will be loaded
# and then converted using some best guesses.
_loadcsvForList = _loadcsvUsingPython
_loadcsvForMatrix = _loadcsvUsingPython
_loadcsvForSparse = _loadcsvUsingPython
_loadcsvForDataFrame = _loadcsvUsingPython
_loadmtxForList = _loadmtxForAuto
_loadmtxForMatrix = _loadmtxForAuto
_loadmtxForSparse = _loadmtxForAuto
_loadmtxForDataFrame = _loadmtxForAuto


def registerCustomLearnerBackend(customPackageName, learnerClassObject, save):
    """
    Backend for registering custom Learners in nimble.

    A save value of true will run saveChanges(), modifying the config
    file. When save is False the changes will exist only for that
    session, unless saveChanges() is called later in the session.
    """
    # detect name collision
    for currInterface in nimble.interfaces.available:
        if not isinstance(currInterface,
                          nimble.interfaces.CustomLearnerInterface):
            if currInterface.isAlias(customPackageName):
                msg = "The customPackageName '" + customPackageName
                msg += "' cannot be used: it is an accepted alias of a "
                msg += "non-custom package"
                raise InvalidArgumentValue(msg)

    # do validation before we potentially construct an interface to a
    # custom package
    nimble.customLearners.CustomLearner.validateSubclass(learnerClassObject)

    try:
        currInterface = findBestInterface(customPackageName)
    except InvalidArgumentValue:
        currInterface = nimble.interfaces.CustomLearnerInterface(
            customPackageName)
        nimble.interfaces.available.append(currInterface)

    currInterface.registerLearnerClass(learnerClassObject)

    opName = customPackageName + "." + learnerClassObject.__name__
    opValue = learnerClassObject.__module__ + '.' + learnerClassObject.__name__

    nimble.settings.set('RegisteredLearners', opName, opValue)
    if save:
        nimble.settings.saveChanges('RegisteredLearners', opName)

    # check if new option names introduced, call sync if needed
    if learnerClassObject.options() != []:
        nimble.configuration.setInterfaceOptions(nimble.settings,
                                                 currInterface, save=save)


def deregisterCustomLearnerBackend(customPackageName, learnerName, save):
    """
    Backend for deregistering custom Learners in nimble.

    A save value of true will run saveChanges(), modifying the config
    file. When save is False the changes will exist only for that
    session, unless saveChanges() is called later in the session.
    """
    currInterface = findBestInterface(customPackageName)
    if not isinstance(currInterface, nimble.interfaces.CustomLearnerInterface):
        msg = "May only attempt to deregister learners from the interfaces of "
        msg += "custom packages. '" + customPackageName
        msg += "' is not a custom package"
        raise InvalidArgumentType(msg)
    origOptions = currInterface.optionNames
    empty = currInterface.deregisterLearner(learnerName)
    newOptions = currInterface.optionNames

    # remove options
    for optName in origOptions:
        if optName not in newOptions:
            nimble.settings.delete(customPackageName, optName)
            if save:
                nimble.settings.saveChanges(customPackageName, optName)

    if empty:
        nimble.interfaces.available.remove(currInterface)
        #remove section
        nimble.settings.delete(customPackageName, None)
        if save:
            nimble.settings.saveChanges(customPackageName)

    regOptName = customPackageName + '.' + learnerName
    # delete from registered learner list
    nimble.settings.delete('RegisteredLearners', regOptName)
    if save:
        nimble.settings.saveChanges('RegisteredLearners', regOptName)


def countWins(predictions):
    """
    Count how many contests were won by each label in the set.  If a
    class label doesn't win any predictions, it will not be included in
    the results.  Return a dictionary: {classLabel: # of contests won}.
    """
    predictionCounts = {}
    for prediction in predictions:
        if prediction in predictionCounts:
            predictionCounts[prediction] += 1
        else:
            predictionCounts[prediction] = 1

    return predictionCounts


def extractWinningPredictionLabel(predictions):
    """
    Provided a list of tournament winners (class labels) for one
    point/row in a test set, choose the label that wins the most
    tournaments.  Returns the winning label.
    """
    #Count how many times each class won
    predictionCounts = countWins(predictions)

    #get the class that won the most tournaments
    #TODO: what if there are ties?
    return max(six.iterkeys(predictionCounts),
               key=(lambda key: predictionCounts[key]))


def extractWinningPredictionIndex(predictionScores):
    """
    Provided a list of confidence scores for one point/row in a test
    set, return the index of the column (i.e. label) of the highest
    score.  If no score in the list of predictionScores is a number
    greater than negative infinity, returns None.
    """
    maxScore = float("-inf")
    maxScoreIndex = -1
    for i in range(len(predictionScores)):
        score = predictionScores[i]
        if score > maxScore:
            maxScore = score
            maxScoreIndex = i

    if maxScoreIndex == -1:
        return None
    else:
        return maxScoreIndex


def extractWinningPredictionIndexAndScore(predictionScores, featureNamesItoN):
    """
    Provided a list of confidence scores for one point/row in a test
    set, return the index of the column (i.e. label) of the highest
    score.  If no score in the list of predictionScores is a number
    greater than negative infinity, returns None.
    """
    allScores = extractConfidenceScores(predictionScores, featureNamesItoN)

    if allScores is None:
        return None
    else:
        bestScore = float("-inf")
        bestLabel = None
        for key in allScores:
            value = allScores[key]
            if value > bestScore:
                bestScore = value
                bestLabel = key
        return (bestLabel, bestScore)


def extractConfidenceScores(predictionScores, featureNamesItoN):
    """
    Provided a list of confidence scores for one point/row in a test
    set, and a dict mapping indices to featureNames, return a dict
    mapping featureNames to scores.
    """
    if predictionScores is None or len(predictionScores) == 0:
        return None

    scoreMap = {}
    for i in range(len(predictionScores)):
        score = predictionScores[i]
        label = featureNamesItoN[i]
        scoreMap[label] = score

    return scoreMap


def copyLabels(dataSet, dependentVar):
    """
    A helper function to simplify the process of obtaining a
    1-dimensional matrix of class labels from a data matrix.  Useful in
    functions which have an argument that may be a column index or a
    1-dimensional matrix.  If 'dependentVar' is an index, this function
    will return a copy of the column in 'dataSet' indexed by
    'dependentVar'.  If 'dependentVar' is itself a column (1-dimensional
    matrix w/shape (nx1)), dependentVar will be returned.

    Parameters
    ----------
    dataSet : matrix
        Contains labels and, possibly, features.  May be empty if
        'dependentVar' is a 1-column matrix containing labels.
    dependentVar: int, matrix
        Either a column index indicating which column in dataSet
        contains class labels, or a matrix containing 1 column of class
        labels.

    Returns
    -------
    matrix
        A 1-column matrix of class labels.
    """
    if isinstance(dependentVar, Base):
        #The known Indicator argument already contains all known
        #labels, so we do not need to do any further processing
        labels = dependentVar
    elif isinstance(dependentVar, (str, six.text_type, int)):
        #known Indicator is an index; we extract the column it indicates
        #from knownValues
        labels = dataSet.features.copy([dependentVar])
    else:
        msg = "Missing or improperly formatted indicator for known labels "
        msg += "in computeMetrics"
        raise InvalidArgumentType(msg)

    return labels


def applyCodeVersions(functionTextList, inputHash):
    """
    Applies all the different various versions of code that can be
    generated from functionText to each of the variables specified in
    inputHash, where data is plugged into the variable with name
    inputVariableName. Returns the result of each application as a list.
    functionTextList is a list of text objects, each of which defines a
    python function inputHash is of the form:
    {variable1Name:variable1Value, variable2Name:variable2Value, ...}.
    """
    results = []
    for codeText in functionTextList:
        results.append(executeCode(codeText, inputHash))
    return results


def executeCode(code, inputHash):
    """
    Execute the given code stored as text in codeText, starting with the
    variable values specified in inputHash. This function assumes the
    code consists of EITHER an entire function definition OR a single
    line of code with statements seperated by semi-colons OR as a python
    function object.
    """
    #make a copy so we don't modify it... but it doesn't seem necessary
    #inputHash = inputHash.copy()
    if isSingleLineOfCode(code):
        #it's one line of text (with ;'s to separate statements)
        return executeOneLinerCode(code, inputHash)
    elif isinstance(code, (str, six.text_type)):
        #it's the text of a function definition
        return executeFunctionCode(code, inputHash)
    else:
        # assume it's a function itself
        return code(**inputHash)


def executeOneLinerCode(codeText, inputHash):
    """
    Execute the given code stored as text in codeText, starting with the
    variable values specified in inputHash. This function assumes the
    code consists of just one line (with multiple statements seperated
    by semi-colons.
    Note: if the last statement in the line starts X=... then the X=
    gets stripped off (to prevent it from getting broken by A=(X=...)).
    """
    if not isSingleLineOfCode(codeText):
        msg = "The code text was not just one line of code."
        raise InvalidArgumentValue(msg)
    codeText = codeText.strip()
    localVariables = inputHash.copy()
    pieces = codeText.split(";")
    lastPiece = pieces[-1].strip()
    # remove 'X =' if the last statement begins with something like X = ...
    lastPiece = re.sub(r"\A([\w])+[\s]*=", "", lastPiece)
    lastPiece = lastPiece.strip()
    pieces[-1] = "RESULTING_VALUE_ZX7_ = (" + lastPiece + ")"
    codeText = ";".join(pieces)
    #oneLiner = True

    #	print "Code text: "+str(codeText)
    exec(codeText, globals(), localVariables)    #apply the code
    return localVariables["RESULTING_VALUE_ZX7_"]


def executeFunctionCode(codeText, inputHash):
    """
    Execute the given code stored as text in codeText, starting with the
    variable values specified in inputHash. This function assumes the
    code consists of an entire function definition.
    """
    if not "def" in codeText:
        msg = "No function definition was found in this code!"
        raise InvalidArgumentValue(msg)
    localVariables = {}
    # apply the code, which declares the function definition
    exec(codeText, globals(), localVariables)
    #foundFunc = False
    #result = None
    for varValue in six.itervalues(localVariables):
        if "function" in str(type(varValue)):
            return varValue(**inputHash)
    return None


def isSingleLineOfCode(codeText):
    """
    Determine if a code string is a single line.
    """
    if not isinstance(codeText, (str, six.text_type)):
        return False
    codeText = codeText.strip()
    try:
        codeText.strip().index("\n")
        return False
    except ValueError:
        return True


def _incrementTrialWindows(allData, orderedFeature, currEndTrain, minTrainSize,
                           maxTrainSize, stepSize, gap, minTestSize,
                           maxTestSize):
    """
    Helper which will calculate the start and end of the training and
    testing sizes given the current position in the full data set.
    """
    #	set_trace()
    # determine the location of endTrain.
    if currEndTrain is None:
    # points are zero indexed, thus -1 for the num of points case
    #		set_trace()
        endTrain = _jumpForward(allData, orderedFeature, 0, minTrainSize, -1)
    else:
        endTrain = _jumpForward(allData, orderedFeature, currEndTrain,
                                stepSize)

    # the value we don't want to split from the training set
    nonSplit = allData[endTrain, orderedFeature]
    # we're doing a lookahead here, thus -1 from the last possible index,
    # and  +1 to our lookup
    while (endTrain < len(allData.points) - 1
           and allData[endTrain + 1, orderedFeature] == nonSplit):
        endTrain += 1

    if endTrain == len(allData.points) - 1:
        return None

    # we get the start for training by counting back from endTrain
    startTrain = _jumpBack(allData, orderedFeature, endTrain, maxTrainSize, -1)
    if startTrain < 0:
        startTrain = 0

    # we get the start and end of the test set by counting forward from
    # endTrain speciffically, we go forward by one, and as much more forward
    # as specified by gap
    startTest = _jumpForward(allData, orderedFeature, endTrain + 1, gap)
    if startTest >= len(allData.points):
        return None

    endTest = _jumpForward(allData, orderedFeature, startTest, maxTestSize, -1)
    if endTest >= len(allData.points):
        endTest = len(allData.points) - 1
    if _diffLessThan(allData, orderedFeature, startTest, endTest, minTestSize):
        return None

    return (startTrain, endTrain, startTest, endTest)


def _jumpBack(allData, orderedFeature, start, delta, intCaseOffset=0):
    if isinstance(delta, datetime.timedelta):
        endPoint = start
        startVal = datetime.timedelta(float(allData[start, orderedFeature]))
        # loop as long as we don't run off the end of the data
        while endPoint > 0:
            prevVal = float(allData[endPoint - 1, orderedFeature])
            if (startVal - datetime.timedelta(prevVal)) > delta:
                break
            endPoint = endPoint - 1
    else:
        endPoint = start - (delta + intCaseOffset)

    return endPoint


def _jumpForward(allData, orderedFeature, start, delta, intCaseOffset=0):
    if isinstance(delta, datetime.timedelta):
        endPoint = start
        startVal = datetime.timedelta(float(allData[start, orderedFeature]))
        # loop as long as we don't run off the end of the data
        while endPoint < (len(allData.points) - 1):
            nextVal = float(allData[endPoint + 1, orderedFeature])
            if (datetime.timedelta(nextVal) - startVal) > delta:
                break
            endPoint = endPoint + 1
    else:
        endPoint = start + (delta + intCaseOffset)

    return endPoint


def _diffLessThan(allData, orderedFeature, startPoint, endPoint, delta):
    if isinstance(delta, datetime.timedelta):
        startFloat = float(allData[startPoint, orderedFeature])
        startVal = datetime.timedelta(startFloat)
        endFloat = float(allData[endPoint, orderedFeature])
        endVal = datetime.timedelta(endFloat)
        return (endVal - startVal) < delta
    else:
        return (endPoint - startPoint + 1) < delta


#def evaluate(metric, knownData, knownLabels, predictedLabels)

def computeMetrics(dependentVar, knownData, predictedData,
                   performanceFunction):
    """
    Calculate the performance of the learner.

    Using the provided metric, compare the known data or labels to the
    predicted data or labels and calculate the performance of the
    learner which produced the predicted data.

    Parameters
    ----------
    dependentVar : indentifier, list, nimble Base object
        Indicate the feature names or indices in knownData containing
        the known labels, or a data object that contains the known
        labels.
    knownData : nimble Base object
        Data object containing the known labels of the training set, as
        well as the features of the training set. Can be None if
        'dependentVar' is an object containing the labels.
    predictedData : nimble Base object
        Data object containing predicted labels/data. Assumes that the
        predicted label (or labels) in the nth row of predictedLabels
        is associated with the same data point/instance as the label in
        the nth row of knownLabels.
    performanceFunction : function
        A python function that returns a single numeric value evaluating
        performance. The function must take either two or three args.
        In the two arg case, they must be two sets of data or labels to
        be compared. In the three arg case, the first two args are the
        same as in the two arg case, and the third arg must take the
        value of what is to be considered the negative label in this
        binary classification problem. See nimble.calculate for a number
        of builtin options.

    Returns
    -------
    Value
        Measurement of the performance of the learner that produced the
        given data.
    """
    if dependentVar is None or isinstance(dependentVar, Base):
        #The known Indicator argument already contains all known
        #labels, so we do not need to do any further processing
        knownLabels = dependentVar
    else:
        #known Indicator is a feature ID or group of IDs; we extract the
        # columns it indicates from knownValues
        knownLabels = knownData.features.copy(dependentVar, useLog=False)

    result = performanceFunction(knownLabels, predictedData)

    return result


def confusion_matrix_generator(knownY, predictedY):
    """
    Given two vectors, one of known class labels (as strings) and one of
    predicted labels, compute the confusion matrix.  Returns a
    2-dimensional dictionary in which outer label is keyed by known
    label, inner label is keyed by predicted label, and the value stored
    is the count of instances for each combination.  Works for an
    indefinite number of class labels.
    """
    confusionCounts = {}
    for known, predicted in zip(knownY, predictedY):
        if confusionCounts[known] is None:
            confusionCounts[known] = {predicted: 1}
        elif confusionCounts[known][predicted] is None:
            confusionCounts[known][predicted] = 1
        else:
            confusionCounts[known][predicted] += 1

    #if there are any entries in the square matrix confusionCounts,
    #then there value must be 0.  Go through and fill them in.
    for knownY in confusionCounts:
        if confusionCounts[knownY][knownY] is None:
            confusionCounts[knownY][knownY] = 0

    return confusionCounts


def print_confusion_matrix(confusionMatrix):
    """
    Print a confusion matrix in human readable form, with rows indexed
    by known labels, and columns indexed by predictedlabels.
    confusionMatrix is a 2-dimensional dictionary, that is also
    primarily indexed by known labels, and secondarily indexed by
    predicted labels, with the value at
    confusionMatrix[knownLabel][predictedLabel] being the count of posts
    that fell into that slot.  Does not need to be sorted.
    """
    #print heading
    print("*" * 30 + "Confusion Matrix" + "*" * 30)
    print("\n\n")

    #print top line - just the column headings for
    #predicted labels
    spacer = " " * 15
    sortedLabels = sorted(confusionMatrix.iterKeys())
    for knownLabel in sortedLabels:
        spacer += " " * (6 - len(knownLabel)) + knownLabel

    print(spacer)
    totalPostCount = 0
    for knownLabel in sortedLabels:
        outputBuffer = knownLabel + " " * (15 - len(knownLabel))
        for predictedLabel in sortedLabels:
            count = confusionMatrix[knownLabel][predictedLabel]
            totalPostCount += count
            outputBuffer += " " * (6 - len(count)) + count
        print(outputBuffer)

    print("Total post count: " + totalPostCount)


def checkPrintConfusionMatrix():
    """
    Check print ouptut of confusion matrix.
    """
    X = {"classLabel": ["A", "B", "C", "C", "B", "C", "A", "B", "C", "C",
                        "B", "C", "A", "B", "C", "C", "B", "C"]}
    Y = ["A", "C", "C", "A", "B", "C", "A", "C", "C", "A", "B", "C", "A",
         "C", "C", "A", "B", "C"]
    functions = [confusion_matrix_generator]
    classLabelIndex = "classLabel"
    confusionMatrixResults = computeMetrics(classLabelIndex, X, Y, functions)
    confusionMatrix = confusionMatrixResults["confusion_matrix_generator"]
    print_confusion_matrix(confusionMatrix)


def generateAllPairs(items):
    """
    Given a list of items, generate a list of all possible pairs
    (2-combinations) of items from the list, and return as a list
    of tuples.  Assumes that no two items in the list refer to the same
    object or number.  If there are duplicates in the input list, there
    will be duplicates in the output list.
    """
    if items is None or len(items) == 0:
        return None

    pairs = []
    for i in range(len(items)):
        firstItem = items[i]
        for j in range(i + 1, len(items)):
            secondItem = items[j]
            pair = (firstItem, secondItem)
            pairs.append(pair)

    return pairs


class KFoldCrossValidator():
    """
    Perform k-fold cross-validation and store the results.

    On instantiation, cross-validation will be performed.  The results
    can be accessed through the object's attributes and methods.

    Parameters
    ----------
    learnerName : str
        nimble compliant algorithm name in the form 'package.algorithm'
        e.g. 'sciKitLearn.KNeighborsClassifier'
    X : nimble Base object
        points/features data
    Y : nimble Base object
        labels/data about points in X
    performanceFunction : function
        Premade options are available in nimble.calculate.
        Function used to evaluate the performance score for each run.
        Function is of the form: def func(knownValues, predictedValues).
    arguments : dict
        Mapping argument names (strings) to their values, to be used
        during training and application. eg. {'dimensions':5, 'k':5}
        To trigger cross-validation using multiple values for arguments,
<<<<<<< HEAD
        specify different values for each parameter using a nimble.CV
        object. eg. {'k': nimble.CV([1,3,5])} will generate an error
        score for  the learner when the learner was passed all three
        values of ``k``, separately. These will be merged any
        kwarguments for the learner.
    numFolds : int
=======
        specify different values for each parameter using a UML.CV
        object. eg. {'k': UML.CV([1,3,5])} will generate an error score
        for  the learner when the learner was passed all three values of
        ``k``, separately. These will be merged any kwarguments for the
        learner.
    folds : int
>>>>>>> 19ddfffe
        The number of folds used in the cross validation. Can't exceed
        the number of points in X, Y.
    scoreMode : str
        Used by computeMetrics.
    useLog : bool, None
        Local control for whether to send results/timing to the logger.
        If None (default), use the value as specified in the "logger"
        "enabledByDefault" configuration option. If True, send to the
        logger regardless of the global option. If False, do **NOT**
        send to the logger, regardless of the global option.
    kwarguments
        Keyword arguments specified variables that are passed to the
        learner. To trigger cross-validation using multiple values for
        arguments, specify different values for each parameter using a
        nimble.CV object.
        eg. arg1=nimble.CV([1,2,3]), arg2=nimble.CV([4,5,6])
        which correspond to permutations/argument states with one
        element from arg1 and one element from arg2, such that an
        example generated permutation/argument state would be
        ``arg1=2, arg2=4``. Will be merged with ``arguments``.

    Attributes
    ----------
    learnerName : str
        The learner used for training.
    performanceFunction : function
        The performance function that will or has been used during
        cross-validation.
    folds : int
        The number of folds that will or has been used during
        cross-validation.
    scoreMode : str
        The scoreMode set for training.
    arguments : dict
        A dictionary of the merged arguments and kwarguments.
    allResults : list
        Each dictionary in the returned list will contain a permutation
        of the arguments and the performance of that permutation. A list
        of dictionaries containing each argument permutation and its
        performance based on the ``performanceFunction``.  The key to
        access the performance value will be the __name__ attribute of
        the ``performanceFunction``. If the ``performanceFunction`` has
        no __name__ attribute or is a lambda function the key will be
        set to 'performance'.
    bestArguments : dict
        The argument permutation names and values which provided the
        optimal result according to the ``performanceFunction``.
    bestResult
        The optimal output value from the ``performanceFunction``.
    """
    def __init__(self, learnerName, X, Y, performanceFunction, arguments=None,
                 folds=10, scoreMode='label', useLog=None, **kwarguments):
        self.learnerName = learnerName
        # detectBestResult will raise exception for invalid performanceFunction
        detected = nimble.calculate.detectBestResult(performanceFunction)
        self.maximumIsOptimal = detected == 'max'
        self.performanceFunction = performanceFunction
        self.folds = folds
        self.scoreMode = scoreMode
        self.arguments = _mergeArguments(arguments, kwarguments)
        self._allResults = None
        self._bestArguments = None
        self._bestResult = None
        self._resultsByFold = []
        self._crossValidate(X, Y, useLog)

    def _crossValidate(self, X, Y, useLog):
        """
        Perform K-fold cross-validation on the data.

        Cross-validation will be performed based on the instantiation
        parameters for this instance.

        Parameters
        ----------
        X : nimble Base object
            points/features data
        Y : nimble Base object
            labels/data about points in X
        useLog : bool, None
            Local control for whether to send results/timing to the
            logger. If None (default), use the value as specified in the
            "logger" "enabledByDefault" configuration option. If True,
            send to the logger regardless of the global option. If
            False, do **NOT** send to the logger, regardless of the
            global option.
        """
        if not isinstance(X, Base):
            raise InvalidArgumentType("X must be a Base object")
        if Y is not None:
            if not isinstance(Y, (Base, int, six.string_types, list)):
                msg = "Y must be a Base object or an index (int) from X where "
                msg += "Y's data can be found"
                raise InvalidArgumentType(msg)
            if isinstance(Y, (int, six.string_types, list)):
                X = X.copy()
                Y = X.features.extract(Y, useLog=False)

            if len(Y.features) > 1 and self.scoreMode != 'label':
                msg = "When dealing with multi dimensional outputs / "
                msg += "predictions, then the scoreMode flag is required to "
                msg += "be set to 'label'"
                raise InvalidArgumentValueCombination(msg)

            if not len(X.points) == len(Y.points):
                #todo support indexing if Y is an index for X instead
                msg = "X and Y must contain the same number of points"
                raise InvalidArgumentValueCombination(msg)

        #get an iterator for the argument combinations- iterator
        #handles case of merged arguments being {}
        argumentCombinationIterator = ArgumentIterator(self.arguments)

        # we want the folds for each argument combination to be the same
        foldIter = FoldIterator([X, Y], self.folds)

        # setup container for outputs, a tuple entry for each arg set,
        # containing a list for the results of those args on each fold
        numArgSets = argumentCombinationIterator.numPermutations
        performanceOfEachCombination = []
        for i in range(numArgSets):
            performanceOfEachCombination.append([None, []])

        # control variables determining if we save all results before
        # calculating performance or if we can calculate for each fold and
        # then avg the results
        canAvgFolds = (hasattr(self.performanceFunction, 'avgFolds')
                       and self.performanceFunction.avgFolds)

        # folditerator randomized the point order, so if we are collecting all
        # the results, we also have to collect the correct order of the known
        # values
        if not canAvgFolds:
            collectedY = None

        # Folding should be the same for each argset (and is expensive) so
        # iterate over folds first
        for fold in foldIter:
            [(curTrainX, curTestingX), (curTrainY, curTestingY)] = fold
            argSetIndex = 0

            # given this fold, do a run for each argument combination
            for curArgumentCombination in argumentCombinationIterator:
                #run algorithm on the folds' training and testing sets
                curRunResult = nimble.trainAndApply(
                    learnerName=self.learnerName, trainX=curTrainX,
                    trainY=curTrainY, testX=curTestingX,
                    arguments=curArgumentCombination, scoreMode=self.scoreMode,
                    useLog=False)

                performanceOfEachCombination[argSetIndex][0] = (
                    curArgumentCombination)

                # calculate error of prediction, using performanceFunction
                # store fold error to CrossValidationResults
                curPerformance = computeMetrics(curTestingY, None,
                                                curRunResult,
                                                self.performanceFunction)
                self._resultsByFold.append((curArgumentCombination,
                                                 curPerformance))

                if canAvgFolds:
                    performanceOfEachCombination[argSetIndex][1].append(
                        curPerformance)
                else:
                    performanceOfEachCombination[argSetIndex][1].append(
                        curRunResult)

                argSetIndex += 1

            if not canAvgFolds:
                if collectedY is None:
                    collectedY = curTestingY
                else:
                    collectedY.points.add(curTestingY, useLog=False)

            # setup for next iteration
            argumentCombinationIterator.reset()

        # We consume the saved results, either by averaging the individual
        # results calculations for each fold, or combining the saved
        # predictions and calculating performance of the entire set.
        for i, (curArgSet, results) in enumerate(performanceOfEachCombination):
            # average score from each fold (works for one fold as well)
            if canAvgFolds:
                finalPerformance = sum(results) / float(len(results))
            # combine the results objects into one, and then calc performance
            else:
                for resultIndex in range(1, len(results)):
                    results[0].points.add(results[resultIndex], useLog=False)

                # TODO raise RuntimeError(
                #     "How do we guarantee Y and results are in same order?")
                finalPerformance = computeMetrics(collectedY, None, results[0],
                                                  self.performanceFunction)

            # we use the current results container to be the return value
            performanceOfEachCombination[i] = (curArgSet, finalPerformance)

        # store results
        self._allResults = performanceOfEachCombination

        handleLogging(useLog, 'crossVal', X, Y, self.learnerName,
                      self.arguments, self.performanceFunction,
                      performanceOfEachCombination, self.folds)

    @property
    def allResults(self):
        """
        Each argument permutation and its performance.

        Each dictionary in the returned list will contain a permutation
        of the arguments and the performance of that permutation. A list
        of dictionaries containing each argument permutation and its
        performance based on the ``performanceFunction``.  The key to
        access the performance value will be the __name__ attribute of
        the ``performanceFunction``. If the ``performanceFunction`` has
        no __name__ attribute or is a lambda function the key will be
        set to 'performance'.

        Returns
        -------
        list
            List of dictionaries.

        Examples
        --------
        >>> nimble.setRandomSeed(42)
        >>> xRaw = [[1, 0, 0], [0, 1, 0], [0, 0, 1],
        ...         [1, 0, 0], [0, 1, 0], [0, 0, 1],
        ...         [1, 0, 1], [1, 1, 0], [0, 1, 1]]
        >>> yRaw = [[1], [2], [3],
        ...         [1], [2], [3],
        ...         [1], [2], [3]]
        >>> X = nimble.createData('Matrix', xRaw)
        >>> Y = nimble.createData('Matrix', yRaw)
        >>> crossValidator = KFoldCrossValidator(
        ...    'Custom.KNNClassifier', X, Y, arguments={'k': 3},
<<<<<<< HEAD
        ...    performanceFunction=nimble.calculate.fractionIncorrect,
        ...    numFolds=3)
=======
        ...    performanceFunction=UML.calculate.fractionIncorrect,
        ...    folds=3)
>>>>>>> 19ddfffe
        >>> crossValidator.allResults
        [{'k': 3, 'fractionIncorrect': 0.3333333333333333}]
        """
        resultsList = []
        for argSet, result in self._allResults:
            resultDict = argSet.copy()
            if (hasattr(self.performanceFunction, '__name__')
                    and self.performanceFunction.__name__ != '<lambda>'):
                resultDict[self.performanceFunction.__name__] = result
            else:
                resultDict['performance'] = result
            resultsList.append(resultDict)
        return resultsList

    @property
    def bestArguments(self):
        """
        The arguments permutation with the most optimal performance.

        Returns
        -------
        dict
            The argument permutation names and values which provided the
            optimal result according to the ``performanceFunction``.
        """
        if self._bestArguments is not None:
            return self._bestArguments
        bestResults = self._bestArgumentsAndResult()
        self._bestArguments = bestResults[0]
        self._bestResult = bestResults[1]
        return self._bestArguments

    @property
    def bestResult(self):
        """
        The performance value for the best argument permutation.

        Returns
        -------
        value
            The optimal output value from the ``performanceFunction``
            according to ``performanceFunction.optimal``.
        """
        if self._bestResult is not None:
            return self._bestResult
        bestResults = self._bestArgumentsAndResult()
        self._bestArguments = bestResults[0]
        self._bestResult = bestResults[1]
        return self._bestResult

    def getFoldResults(self, arguments=None, **kwarguments):
        """
        The result from each fold for a given permutation of arguments.

        Parameters
        ----------
        arguments : dict
            Dictionary of learner argument names and values. Will be
            merged with any kwarguments. After merge, must match an
            argument permutation generated during cross-validation.
        kwarguments
            Learner argument names and values as keywords. Will be
            merged with ``arguments``. After merge, must match an
            argument permutation generated during cross-validation.

        Returns
        -------
        list
            The ``performanceFunction`` results from each fold for this
            argument permutation.

        Examples
        --------
        >>> nimble.setRandomSeed(42)
        >>> xRaw = [[1, 0, 0], [0, 1, 0], [0, 0, 1],
        ...         [1, 0, 0], [0, 1, 0], [0, 0, 1],
        ...         [1, 0, 1], [1, 1, 0], [0, 1, 1]]
        >>> yRaw = [[1], [2], [3],
        ...         [1], [2], [3],
        ...         [1], [2], [3]]
        >>> X = nimble.createData('Matrix', xRaw)
        >>> Y = nimble.createData('Matrix', yRaw)
        >>> kValues = nimble.CV([1, 3])
        >>> crossValidator = KFoldCrossValidator(
        ...    'Custom.KNNClassifier', X, Y, arguments={},
<<<<<<< HEAD
        ...    performanceFunction=nimble.calculate.fractionIncorrect,
        ...    numFolds=3, k=kValues)
=======
        ...    performanceFunction=UML.calculate.fractionIncorrect,
        ...    folds=3, k=kValues)
>>>>>>> 19ddfffe
        >>> crossValidator.getFoldResults(arguments={'k': 1})
        [0.3333333333333333, 0.0, 0.0]
        >>> crossValidator.getFoldResults(k=1)
        [0.3333333333333333, 0.0, 0.0]
        >>> crossValidator.getFoldResults({'k': 3})
        [0.3333333333333333, 0.6666666666666666, 0.0]
        """
        merged = _mergeArguments(arguments, kwarguments)
        foldErrors = []
        # self._resultsByFold is a list of two-tuples (argumentSet, foldScore)
        for argSet, score in self._resultsByFold:
            if argSet == merged:
                foldErrors.append(score)
        if not foldErrors:
            self._noMatchingArguments()
        return foldErrors

    def getResult(self, arguments=None, **kwarguments):
        """
        The result over all folds for a given permutation of arguments.

        Parameters
        ----------
        arguments : dict
            Dictionary of learner argument names and values. Will be
            merged with any kwarguments. After merge, must match an
            argument permutation generated during cross-validation.
        kwarguments
            Learner argument names and values as keywords. Will be
            merged with ``arguments``. After merge, must match an
            argument permutation generated during cross-validation.

        Returns
        -------
        value
            The output value of the ``performanceFunction`` for this
            argument permutation.

        Examples
        --------
        >>> nimble.setRandomSeed(42)
        >>> xRaw = [[1, 0, 0], [0, 1, 0], [0, 0, 1],
        ...         [1, 0, 0], [0, 1, 0], [0, 0, 1],
        ...         [1, 0, 1], [1, 1, 0], [0, 1, 1]]
        >>> yRaw = [[1], [2], [3],
        ...         [1], [2], [3],
        ...         [1], [2], [3]]
        >>> X = nimble.createData('Matrix', xRaw)
        >>> Y = nimble.createData('Matrix', yRaw)
        >>> kValues = nimble.CV([1, 3])
        >>> crossValidator = KFoldCrossValidator(
        ...    'Custom.KNNClassifier', X, Y, arguments={},
<<<<<<< HEAD
        ...    performanceFunction=nimble.calculate.fractionIncorrect,
        ...    numFolds=3, k=kValues)
=======
        ...    performanceFunction=UML.calculate.fractionIncorrect,
        ...    folds=3, k=kValues)
>>>>>>> 19ddfffe
        >>> crossValidator.getResult(arguments={'k': 1})
        0.1111111111111111
        >>> crossValidator.getResult(k=1)
        0.1111111111111111
        >>> crossValidator.getResult({'k': 3})
        0.3333333333333333
        """
        merged = _mergeArguments(arguments, kwarguments)
        # self._allResults is a list of two-tuples (argumentSet, totalScore)
        for argSet, result in self._allResults:
            if argSet == merged:
                return result
        self._noMatchingArguments()

    def _bestArgumentsAndResult(self):
        """
        The best argument and result based on the performanceFunction.
        """
        bestArgumentAndScoreTuple = None
        for curResultTuple in self._allResults:
            _, curScore = curResultTuple
            #if curArgument is the first or best we've seen:
            #store its details in bestArgumentAndScoreTuple
            if bestArgumentAndScoreTuple is None:
                bestArgumentAndScoreTuple = curResultTuple
            else:
                if (self.maximumIsOptimal
                        and curScore > bestArgumentAndScoreTuple[1]):
                    bestArgumentAndScoreTuple = curResultTuple
                if (not self.maximumIsOptimal
                        and curScore < bestArgumentAndScoreTuple[1]):
                    bestArgumentAndScoreTuple = curResultTuple

        return bestArgumentAndScoreTuple

    def _noMatchingArguments(self):
        """
        Raise exception when passed arguments are not valid.
        """
        msg = "No matching argument sets found. Available argument sets are: "
        msg += ",".join(str(arg) for arg, _ in self._allResults)
        raise InvalidArgumentValue(msg)


class FoldIterator(object):
    """
    Create and iterate through folds.

    Parameters
    ----------
    dataList : list
        A list of data objects to divide into folds.
    folds : int
        The number of folds to create.
    """
    def __init__(self, dataList, folds):
        self.dataList = dataList
        if folds <= 0:
            msg = "Number of folds must be greater than 0"
            raise InvalidArgumentValue(msg)
        self.folds = folds
        self.foldList = self._makeFoldList()
        self.index = 0
        for dat in self.dataList:
            if dat is not None and dat.getTypeString() == 'Sparse':
                dat._sortInternal('point')

    def __iter__(self):
        return self

    def next(self):
        """
        Get next item.
        """
        if self.index >= len(self.foldList):
            raise StopIteration
        # we're going to be separating training and testing sets through
        # extraction, so we have to copy the data in order not to destroy the
        # original sets across multiple folds
        copiedList = []
        for data in self.dataList:
            if data is None:
                copiedList.append(None)
            else:
                copiedList.append(data.copy())

            # we want each training set to be permuted wrt its ordering in the
            # original data. This is setting up a permutation to be applied to
            # each object
            #		indices = range(0, len(copiedList[0].points)
            #                              - len(self.foldList[self.index])))
            #		pythonRandom.shuffle(indices)
        indices = numpy.arange(0, (len(copiedList[0].points)
                                   - len(self.foldList[self.index])))
        numpyRandom.shuffle(indices)

        resultsList = []
        for copied in copiedList:
            if copied is None:
                resultsList.append((None, None))
            else:
                currTest = copied.points.extract(self.foldList[self.index],
                                                 useLog=False)
                currTrain = copied
                currTrain.points.sort(sortHelper=indices, useLog=False)
                resultsList.append((currTrain, currTest))
        self.index = self.index + 1
        return resultsList

    def __next__(self):
        return self.next()

    def _makeFoldList(self):
        if self.dataList is None:
            raise InvalidArgumentType('dataList may not be None')
        if len(self.dataList) == 0:
            raise InvalidArgumentValue("dataList may not be or empty")

        points = len(self.dataList[0].points)
        for data in self.dataList:
            if data is not None:
                if len(data.points) == 0:
                    msg = "One of the objects has 0 points, it is impossible to "
                    msg += "specify a valid number of folds"
                    raise InvalidArgumentValueCombination(msg)
                if len(data.points) != len(self.dataList[0].points):
                    msg = "All data objects in the list must have the same number "
                    msg += "of points and features"
                    raise InvalidArgumentValueCombination(msg)

        # note: we want truncation here
        numInFold = int(points / self.folds)
        if numInFold == 0:
            msg = "Must specify few enough folds so there is a point in each"
            raise InvalidArgumentValue(msg)

        # randomly select the folded portions
        indices = list(range(points))
        pythonRandom.shuffle(indices)
        foldList = []
        for fold in range(self.folds):
            start = fold * numInFold
            if fold == self.folds - 1:
                end = points
            else:
                end = (fold + 1) * numInFold
            foldList.append(indices[start:end])
        return foldList

class ArgumentIterator(object):
    """
    Create and iterate through argument permutations.

    Parameters
    ----------
    rawArgumentInput : dict
        Mapping of argument names (strings) to values.
        e.g. {'a': CV([1, 2, 3]), 'b': nimble.CV([4,5]), 'c': 6}
    """

    def __init__(self, rawArgumentInput):
        self.rawArgumentInput = rawArgumentInput
        self.index = 0
        if not isinstance(rawArgumentInput, dict):
            msg = "ArgumentIterator objects require dictionary's to "
            msg += "initialize- e.g. {'a':CV([1,2,3]), 'b':CV([4,5])} This "
            msg += "is the form generated by **args in a function argument."
            raise InvalidArgumentType(msg)

        # i.e. if rawArgumentInput == {}
        if len(rawArgumentInput) == 0:
            self.numPermutations = 1
            self.permutationsList = [{}]
        else:
            iterableArgDict = {}
            self.numPermutations = 1
            for key in rawArgumentInput.keys():
                if isinstance(rawArgumentInput[key], CV):
                    self.numPermutations *= len(rawArgumentInput[key])
                    iterableArgDict[key] = rawArgumentInput[key]
                else: # numPermutations not increased
                    # wrap in iterable so that itertools.product will treat
                    # whatever this value is as a single argument value even
                    # if the value itself is an iterable
                    iterableArgDict[key] = (rawArgumentInput[key],)

            # note: calls to keys() and values() will directly correspond as
            # since no modification is made to iterableArgDict between calls.
            self.permutationsList = []
            for permutation in itertools.product(*iterableArgDict.values()):
                permutationDict = {}
                for i, argument in enumerate(iterableArgDict.keys()):
                    permutationDict[argument] = permutation[i]
                self.permutationsList.append(permutationDict)

            assert len(self.permutationsList) == self.numPermutations

    def __iter__(self):
        return self

    def next(self):
        """
        Get next item.
        """
        if self.index >= self.numPermutations:
            self.index = 0
            raise StopIteration
        else:
            permutation = self.permutationsList[self.index]
            self.index += 1
            return permutation

    def __next__(self):
        return self.next()

    def reset(self):
        """
        Reset index to 0.
        """
        self.index = 0

class CV(object):
    def __init__(self, argumentList):
        try:
            self.argumentTuple = tuple(argumentList)
        except TypeError:
            msg = "argumentList must be iterable."

    def __getitem__(self, key):
        return self.argumentTuple[key]

    def __setitem__(self, key, value):
        raise ImproperObjectAction("CV objects are immutable")

    def __len__(self):
        return len(self.argumentTuple)

    def __str__(self):
        return str(self.argumentTuple)

    def __repr__(self):
        return "CV(" + str(list(self.argumentTuple)) + ")"

def generateClassificationData(labels, pointsPer, featuresPer):
    """
    Randomly generate sensible data for a classification problem.
    Returns a tuple of tuples, where the first value is a tuple
    containing (trainX, trainY) and the second value is a tuple
    containing (testX ,testY).
    """
    #add noise to the features only
    trainData, _, noiselessTrainLabels = generateClusteredPoints(
        labels, pointsPer, featuresPer, addFeatureNoise=True,
        addLabelNoise=False, addLabelColumn=False)
    testData, _, noiselessTestLabels = generateClusteredPoints(
        labels, 1, featuresPer, addFeatureNoise=True, addLabelNoise=False,
        addLabelColumn=False)

    return ((trainData, noiselessTrainLabels), (testData, noiselessTestLabels))


def generateRegressionData(labels, pointsPer, featuresPer):
    """
    Randomly generate sensible data for a regression problem. Returns a
    tuple of tuples, where the first value is a tuple containing
    (trainX, trainY) and the second value is a tuple containing
    (testX ,testY).
    """
    #add noise to both the features and the labels
    regressorTrainData, trainLabels, _ = generateClusteredPoints(
        labels, pointsPer, featuresPer, addFeatureNoise=True,
        addLabelNoise=True, addLabelColumn=False)
    regressorTestData, testLabels, _ = generateClusteredPoints(
        labels, 1, featuresPer, addFeatureNoise=True, addLabelNoise=True,
        addLabelColumn=False)

    return ((regressorTrainData, trainLabels), (regressorTestData, testLabels))

# with class-based refactor:
# todo add scale control as paramater for generateClusteredPoints
#  - remember to scale noise term accordingly
def generateClusteredPoints(numClusters, numPointsPerCluster,
                            numFeaturesPerPoint, addFeatureNoise=True,
                            addLabelNoise=True, addLabelColumn=False,
                            returnType='Matrix'):
    """
    Function to generate Data object with arbitrary number of points,
    number of clusters, and number of features.

    The function returns the dataset in an object, 'labels' for each
    point in the dataset (noise optional), and the 'noiseless' labels
    for the points, which is the central value used to define the
    feature values for each point.

    generateClusteredPoints() outputs a dataset of the following format:
    each point associated with a cluster has numFeaturesPerPoint
    features. The value of each entry in the feature vector is
    clusterNumber+noise. Each point in the cluster has the same feature
    vector, with different noise.

    NOTE: if addFeatureNoise and addLabelNoise are false, then the
    'clusters' are actually all contain just repeated points, where each
    point in the cluster has the same features and the same labels.

    Returns
    -------
    tuple of nimble.Base objects:
    (pointsObj, labelsObj, noiselessLabelsObj)
    """

    pointsList = []
    labelsList = []
    clusterNoiselessLabelList = []

    def _noiseTerm():
        return pythonRandom.random() * 0.0001 - 0.00005

    for curCluster in range(numClusters):
        for _ in range(numPointsPerCluster):
            curFeatureVector = [float(curCluster) for x
                                in range(numFeaturesPerPoint)]

            if addFeatureNoise:
                curFeatureVector = [_noiseTerm() + entry for entry
                                    in curFeatureVector]

            if addLabelNoise:
                curLabel = _noiseTerm() + curCluster
            else:
                curLabel = curCluster

            if addLabelColumn:
                curFeatureVector.append(curLabel)

            #append curLabel as a list to maintain dimensionality
            labelsList.append([curLabel])

            pointsList.append(curFeatureVector)
            clusterNoiselessLabelList.append([float(curCluster)])


    # todo verify that your list of lists is valid initializer for all
    # datatypes, not just matrix
    # then convert
    # finally make matrix object out of the list of points w/ labels in last
    # column of each vector/entry:
    pointsObj = nimble.createData('Matrix', pointsList, useLog=False)

    labelsObj = nimble.createData('Matrix', labelsList, useLog=False)

    # todo change actuallavels to something like associatedClusterCentroid
    noiselessLabelsObj = nimble.createData('Matrix', clusterNoiselessLabelList,
                                           useLog=False)

    # convert datatype if not matrix
    if returnType.lower() != 'matrix':
        pointsObj = pointsObj.copy(to=returnType)
        labelsObj = labelsObj.copy(to=returnType)
        noiselessLabelsObj = noiselessLabelsObj.copy(to=returnType)

    return (pointsObj, labelsObj, noiselessLabelsObj)


def sumAbsoluteDifference(dataOne, dataTwo):
    """
    Aggregates absolute difference between corresponding entries in base
    objects dataOne and dataTwo.

    Checks to see that the vectors (which must be base objects) are of
    the same shape, first. Next it iterates through the corresponding
    points in each vector/matrix and appends the absolute difference
    between corresponding points to a list.

    Finally, the function returns the sum of the absolute differences.
    """

    #compare shapes of data to make sure a comparison is sensible.
    if len(dataOne.features) != len(dataTwo.features):
        msg = "Can't calculate difference between corresponding entries in "
        msg += "dataOne and dataTwo, the underlying data has different "
        msg += "numbers of features."
        raise InvalidArgumentValueCombination(msg)
    if len(dataOne.points) != len(dataTwo.points):
        msg = "Can't calculate difference between corresponding entries in "
        msg += "dataOne and dataTwo, the underlying data has different "
        msg += "numbers of points."
        raise InvalidArgumentValueCombination(msg)

    numpyOne = dataOne.copy(to='numpyarray')
    numpyTwo = dataTwo.copy(to='numpyarray')

    differences = numpyOne - numpyTwo

    absoluteDifferences = numpy.abs(differences)

    sumAbsoluteDifferences = numpy.sum(absoluteDifferences)

    return sumAbsoluteDifferences


class LearnerInspector:
    """
    Class using heirustics to classify the 'type' of problem an
    algorithm is meant to work on.
    e.g. classification, regression, dimensionality reduction, etc.

    Use:
    A LearnerInspector object generates private datasets that are
    intentionally constructed to invite particular results when an
    algorithm is run on them. Once a user has a LearnerInspector object,
    she can call learnerType(algorithmName) and get the 'best guess'
    type for that algorithm.

    Note:
    If characterizing multiple algorithms, use the SAME LearnerInspector
    object, and call learnerType() once for each algorithm you are
    trying to classify.
    """

    def __init__(self):
        """
        Caches the regressor and classifier datasets, to speed up
        learnerType() calls for multiple learners.
        """
        # TODO why is it this value??? should see how it is used and revise
        self.NEAR_THRESHHOLD = .1
        self.EXACT_THRESHHOLD = .00000001

        #initialize datasets for tests
        self.regressorDataTrain, self.regressorDataTest = (
            self._regressorDataset())
        #todo use classifier
        self.classifierDataTrain, self.classifierDataTest = (
            self._classifierDataset())

    def learnerType(self, learnerName):
        """
        Returns, as a string, the heuristically determined best guess
        for the type of problem the learnerName learner is designed to
        run on.
        Example output: 'classification', 'regression', 'other'
        """
        if not isinstance(learnerName, six.string_types):
            raise InvalidArgumentType("learnerName must be a string")
        return self._classifyAlgorithmDecisionTree(learnerName)

    # todo pull from each 'trail' function to find out what possible results
    # it can have then make sure that you've covered all possible combinations
    def _classifyAlgorithmDecisionTree(self, learnerName):
        """
        Implements a decision tree based off of the predicted labels
        returned from the datasets.

        Fundamentally, if the classifier dataset has no error, that
        means the algorithm is likely a classifier, but it could be a
        regressor, if its error is low, however, the algorithm is likely
        a regressor, and if its error is high, or the algorithm crashes
        with the dataset, then the algorithm is likely neither
        classifier nor regressor.

        Next, if the classifier dataset had no error, we want to see if
        the error on the regressor dataset is low. Also, we want to see
        if the algorithm is capable of generating labels that it hasn't
        seen (interpolating a la a regressor).

        If the algorithm doesn't produce any new labels, despite no
        repeated labels, then we assume it is a classifier. If the error
        on the classifier dataset is low, however, and the algorithm
        interpolates labels, then we assume it is a regressor.
        """

        regressorTrialResult = self._regressorTrial(learnerName)
        classifierTrialResult = self._classifierTrial(learnerName)

        # decision tree:
        # if classifier tests gives exact results
        if classifierTrialResult == 'exact':
            # could be classifier or regressor at this point
            # if when given unrepeating labels, algorithm generates duplicate
            # of already seen labels, it is classifer
            if regressorTrialResult == 'repeated_labels':
                return 'classification'
            if regressorTrialResult == 'near':
                return 'regression'
            if regressorTrialResult == 'other':
                return 'classification'
            #should be covered by all cases, raise exception
            msg = 'Decision tree needs to be updated to account for other '
            msg += 'results from regressorTrialResult'
            raise AttributeError(msg)

        # if the classifer data set genereated a low error, but not exact,
        # it is regressor
        elif classifierTrialResult == 'near':
            return 'regression'

        # if the classifier dataset doesn't see classifier or regressor
        # behavior, return other
        # todo this is where to insert future sensors for other types of
        # algorithms, but currently we can only resolve classifiers,
        # regressors, and other.
        else:
            return 'other'

    def _regressorDataset(self):
        """
        Generates clustered points, where the labels of the points
        within a single cluster are all very similar, but non-identical.
        """

        clusterCount = 3
        pointsPer = 10
        featuresPer = 5

        #add noise to both the features and the labels
        regressorTrainData, trainLabels, noiselessTrainLabels = (
            generateClusteredPoints(clusterCount, pointsPer, featuresPer,
                                    addFeatureNoise=True, addLabelNoise=True,
                                    addLabelColumn=False))
        regressorTestData, testLabels, noiselessTestLabels = (
            generateClusteredPoints(clusterCount, 1, featuresPer,
                                    addFeatureNoise=True, addLabelNoise=True,
                                    addLabelColumn=False))

        return ((regressorTrainData, trainLabels, noiselessTrainLabels),
                (regressorTestData, testLabels, noiselessTestLabels))

    def _classifierDataset(self):
        """
        Generates clustered points, hwere the labels of the points
        within each cluster are all identical.
        """

        clusterCount = 3
        pointsPer = 10
        featuresPer = 5

        #add noise to the features only
        trainData, trainLabels, noiselessTrainLabels = (
            generateClusteredPoints(clusterCount, pointsPer, featuresPer,
                                    addFeatureNoise=True, addLabelNoise=False,
                                    addLabelColumn=False))
        testData, testLabels, noiselessTestLabels = (
            generateClusteredPoints(clusterCount, 1, featuresPer,
                                    addFeatureNoise=True, addLabelNoise=False,
                                    addLabelColumn=False))

        return ((trainData, trainLabels, noiselessTrainLabels),
                (testData, testLabels, noiselessTestLabels))

    def _regressorTrial(self, learnerName):
        """
        Run trainAndApply on the regressor dataset and make judgments
        about the learner based on the results of trainAndApply.
        """
        #unpack already-initialized datasets
        regressorTrainData, trainLabels, _ = self.regressorDataTrain
        regressorTestData, _, noiselessTestLabels = self.regressorDataTest

        try:
            runResults = nimble.trainAndApply(
                learnerName, trainX=regressorTrainData, trainY=trainLabels,
                testX=regressorTestData)
        except Exception:
            return 'other'

        try:
            sumError = sumAbsoluteDifference(runResults, noiselessTestLabels)
        except InvalidArgumentValueCombination:
            return 'other'

        # if the labels are repeated from those that were trained on, then
        # it is a classifier so pass back that labels are repeated
        # if runResults are all in trainLabels, then it's repeating:
        alreadySeenLabelsList = []
        for curPointIndex in range(len(trainLabels.points)):
            alreadySeenLabelsList.append(trainLabels[curPointIndex, 0])

        # check if the learner generated any new label
        # (one it hadn't seen in training)
        unseenLabelFound = False
        for curResultPointIndex in range(len(runResults.points)):
            if runResults[curResultPointIndex, 0] not in alreadySeenLabelsList:
                unseenLabelFound = True
                break

        if not unseenLabelFound:
            return 'repeated_labels'

        if sumError > self.NEAR_THRESHHOLD:
            return 'other'
        else:
            return 'near'


    def _classifierTrial(self, learnerName):
        """
        Run trainAndApply on the classifer dataset and make judgments
        about the learner based on the results of trainAndApply.
        """
        #unpack initialized datasets
        trainData, trainLabels, _ = self.classifierDataTrain
        testData, testLabels, _ = self.classifierDataTest

        try:
            runResults = nimble.trainAndApply(learnerName, trainX=trainData,
                                              trainY=trainLabels,
                                              testX=testData)
        except Exception:
            return 'other'

        try:
            sumError = sumAbsoluteDifference(runResults, testLabels) #should be identical to noiselessTestLabels
        except InvalidArgumentValueCombination:
            return 'other'

        if sumError > self.NEAR_THRESHHOLD:
            return 'other'
        elif sumError > self.EXACT_THRESHHOLD:
            return 'near'
        else:
            return 'exact'


def _validScoreMode(scoreMode):
    """
    Check that a scoreMode flag to train() trainAndApply(), etc. is an
    accepted value.
    """
    scoreMode = scoreMode.lower()
    if scoreMode not in ['label', 'bestscore', 'allscores']:
        msg ="scoreMode may only be 'label' 'bestScore' or 'allScores'"
        raise InvalidArgumentValue(msg)


def _validMultiClassStrategy(multiClassStrategy):
    """
    Check that a multiClassStrategy flag to train() trainAndApply(),
    etc. is an accepted value.
    """
    multiClassStrategy = multiClassStrategy.lower()
    if multiClassStrategy not in ['default', 'onevsall', 'onevsone']:
        msg = "multiClassStrategy may be 'default' 'OneVsAll' or 'OneVsOne'"
        raise InvalidArgumentValue(msg)


def _unpackLearnerName(learnerName):
    """
    Split a learnerName parameter into the portion defining the package,
    and the portion defining the learner.
    """
    splitList = learnerName.split('.', 1)
    if len(splitList) < 2:
        msg = "Recieved the ill formed learner name '" + learnerName + "'. "
        msg += "The learner name must identify both the desired package and "
        msg += "learner, separated by a dot. Example:'mlpy.KNN'"
        raise InvalidArgumentValue(msg)
    package = splitList[0]
    learnerName = splitList[1]
    return (package, learnerName)


def _validArguments(arguments):
    """
    Check that an arguments parmeter to train() trainAndApply(), etc. is
    an accepted format.
    """
    if not isinstance(arguments, dict) and arguments is not None:
        msg = "The 'arguments' parameter must be a dictionary or None"
        raise InvalidArgumentType(msg)


def _mergeArguments(argumentsParam, kwargsParam):
    """
    Takes two dicts and returns a new dict of them merged together. Will
    throw an exception if the two inputs have contradictory values for
    the same key.
    """
    ret = {}
    if argumentsParam is None:
        argumentsParam = {}
    # UniversalInterface uses this helper to merge params a little differently,
    # arguments (which might be None) is passed as kwargsParam so in that case
    # we need to set kwargsParam to {}.
    if kwargsParam is None:
        kwargsParam = {}
    if len(argumentsParam) < len(kwargsParam):
        smaller = argumentsParam
        larger = kwargsParam
    else:
        smaller = kwargsParam
        larger = argumentsParam

    for k in larger:
        ret[k] = larger[k]
    for k in smaller:
        val = smaller[k]
        if k in ret and ret[k] != val:
            msg = "The two dicts disagree. key= " + str(k)
            msg += " | arguments value= " + str(argumentsParam[k])
            msg += " | **kwargs value= " + str(kwargsParam[k])
            raise InvalidArgumentValueCombination(msg)
        ret[k] = val

    return ret


def _validData(trainX, trainY, testX, testY, testRequired):
    """
    Check that the data parameters to train() trainAndApply(), etc. are
    in accepted formats.
    """
    if not isinstance(trainX, Base):
        msg = "trainX may only be an object derived from Base"
        raise InvalidArgumentType(msg)

    if trainY is not None:
        if not isinstance(trainY, (Base, six.string_types, int, numpy.int64)):
            msg = "trainY may only be an object derived from Base, or an "
            msg += "ID of the feature containing labels in testX"
            raise InvalidArgumentType(msg)
        if isinstance(trainY, Base):
        #			if not len(trainY.features) == 1:
        #               msg = "If trainY is a Data object, then it may only "
        #               msg += "have one feature"
        #				raise ArgumentException(msg)
            if not len(trainY.points) == len(trainX.points):
                msg = "If trainY is a Data object, then it must have the same "
                msg += "number of points as trainX"
                raise InvalidArgumentValueCombination(msg)

    # testX is allowed to be None, sometimes it is appropriate to have it be
    # filled using the trainX argument (ie things which transform data, or
    # learn internal structure)
    if testRequired[0] and testX is None:
        raise InvalidArgumentType("testX must be provided")
    if testX is not None:
        if not isinstance(testX, Base):
            msg = "testX may only be an object derived from Base"
            raise InvalidArgumentType(msg)

    if testRequired[1] and testY is None:
        raise InvalidArgumentType("testY must be provided")
    if testY is not None:
        if not isinstance(testY, (Base, six.string_types, int, int)):
            msg = "testY may only be an object derived from Base, or an ID "
            msg += "of the feature containing labels in testX"
            raise InvalidArgumentType(msg)
        if isinstance(trainY, Base):
        #			if not len(trainY.features) == 1:
        #               msg = "If trainY is a Data object, then it may only "
        #               msg += "have one feature"
        #				raise ArgumentException(msg)
            if not len(trainY.points) == len(trainX.points):
                msg = "If trainY is a Data object, then it must have the same "
                msg += "number of points as trainX"
                raise InvalidArgumentValueCombination(msg)


def _2dOutputFlagCheck(X, Y, scoreMode, multiClassStrategy):
    outputData = X if Y is None else Y
    if isinstance(outputData, Base):
        needToCheck = len(outputData.features) > 1
    elif isinstance(outputData, (list, tuple)):
        needToCheck = len(outputData) > 1
    elif isinstance(outputData, bool):
        needToCheck = outputData
    else:
        needToCheck = False

    if needToCheck:
        if scoreMode is not None and scoreMode != 'label':
            msg = "When dealing with multi dimensional outputs / predictions, "
            msg += "the scoreMode flag is required to be set to 'label'"
            raise InvalidArgumentValueCombination(msg)
        if multiClassStrategy is not None and multiClassStrategy != 'default':
            msg = "When dealing with multi dimensional outputs / predictions, "
            msg += "the multiClassStrategy flag is required to be set to "
            msg += "'default'"
            raise InvalidArgumentValueCombination(msg)


def trainAndApplyOneVsOne(learnerName, trainX, trainY, testX, arguments=None,
                          scoreMode='label', useLog=None, **kwarguments):
    """
    Calls on trainAndApply() to train and evaluate the learner defined
    by 'learnerName.'  Assumes there are multiple (>2) class labels, and
    uses the one vs. one method of splitting the training set into
    2-label subsets. Tests performance using the metric function(s)
    found in performanceMetricFunctions.

    Parameters
    ----------
    trainX: nimble Base object
        Data to be used for training.
    trainY: identifier, nimble Base object
        A name or index of the feature in ``trainX`` containing the
        labels or another nimble Base object containing the labels that
        correspond to ``trainX``.
    testX : nimble Base object
        data set on which the trained learner will be applied (i.e.
        performing prediction, transformation, etc. as appropriate to
        the learner).
    arguments : dict
        Mapping argument names (strings) to their values, to be used
        during training and application. eg. {'dimensions':5, 'k':5}
        To make use of multiple permutations, specify different values
        for a parameter as a tuple. eg. {'k': (1,3,5)} will generate an
        error score for  the learner when the learner was passed all
        three values of ``k``, separately. These will be merged with
        kwarguments for the learner.
    scoreMode : str
        In the case of a classifying learner, this specifies the type of
        output wanted: 'label' if we class labels are desired,
        'bestScore' if both the class label and the score associated
        with that class are desired, or 'allScores' if a matrix
        containing the scores for every class label are desired.
    useLog : bool, None
        Local control for whether to send results/timing to the logger.
        If None (default), use the value as specified in the "logger"
        "enabledByDefault" configuration option. If True, send to the
        logger regardless of the global option. If False, do **NOT**
        send to the logger, regardless of the global option.
    kwarguments
        Keyword arguments specified variables that are passed to the
        learner. To make use of multiple permutations, specify different
        values for parameters as a tuple. eg. arg1=(1,2,3), arg2=(4,5,6)
        which correspond to permutations/argument states with one
        element from arg1 and one element from arg2, such that an
        example generated permutation/argument state would be
        ``arg1=2, arg2=4``. Will be merged with ``arguments``.
    """
    _validData(trainX, trainY, testX, None, [True, False])
    _validArguments(arguments)
    _validArguments(kwarguments)
    merged = _mergeArguments(arguments, kwarguments)

    # we want the data and the labels together in one object or this method
    trainX = trainX.copy()
    if isinstance(trainY, Base):
        trainX.features.add(trainY)
        trainY = len(trainX.features) - 1

    # Get set of unique class labels, then generate list of all 2-combinations
    # of class labels
    labelVector = trainX.features.copy([trainY])
    labelVector.transpose()
    labelSet = list(set(labelVector.copy(to="python list")[0]))
    labelPairs = generateAllPairs(labelSet)

    # For each pair of class labels: remove all points with one of those
    # labels, train a classifier on those points, get predictions based on
    # that model, and put the points back into the data object
    rawPredictions = None
    predictionFeatureID = 0
    for pair in labelPairs:
        #get all points that have one of the labels in pair
        pairData = trainX.points.extract(
            lambda point: ((point[trainY] == pair[0])
                           or (point[trainY] == pair[1])))
        pairTrueLabels = pairData.features.extract(trainY)
        #train classifier on that data; apply it to the test set
        partialResults = nimble.trainAndApply(learnerName, pairData,
                                              pairTrueLabels, testX, output=None,
                                              arguments=merged, useLog=useLog)
        #put predictions into table of predictions
        if rawPredictions is None:
            rawPredictions = partialResults.copy(to="List")
        else:
            predName = 'predictions-' + str(predictionFeatureID)
            partialResults.features.setName(0, predName)
            rawPredictions.features.add(partialResults.copy(to="List"))
        pairData.features.add(pairTrueLabels)
        trainX.points.add(pairData)
        predictionFeatureID += 1

    #set up the return data based on which format has been requested
    if scoreMode.lower() == 'label'.lower():
        ret = rawPredictions.points.calculate(extractWinningPredictionLabel)
        ret.features.setName(0, "winningLabel")
        return ret
    elif scoreMode.lower() == 'bestScore'.lower():
        # construct a list of lists, with each row in the list containing the
        # predicted label and score of that label for the corresponding row in
        # rawPredictions
        predictionMatrix = rawPredictions.copy(to="python list")
        tempResultsList = []
        for row in predictionMatrix:
            scores = countWins(row)
            sortedScores = sorted(scores, key=scores.get, reverse=True)
            bestLabel = sortedScores[0]
            tempResultsList.append([bestLabel, scores[bestLabel]])

        #wrap the results data in a List container
        featureNames = ['PredictedClassLabel', 'LabelScore']
        resultsContainer = nimble.createData("List", tempResultsList,
                                             featureNames=featureNames,
                                             useLog=False)
        return resultsContainer
    elif scoreMode.lower() == 'allScores'.lower():
        columnHeaders = sorted([str(i) for i in labelSet])
        zipIndexLabel = zip(list(range(len(columnHeaders))), columnHeaders)
        labelIndexDict = {str(v): k for k, v in zipIndexLabel}
        predictionMatrix = rawPredictions.copy(to="python list")
        resultsContainer = []
        for row in predictionMatrix:
            finalRow = [0] * len(columnHeaders)
            scores = countWins(row)
            for label, score in scores.items():
                finalIndex = labelIndexDict[str(label)]
                finalRow[finalIndex] = score
            resultsContainer.append(finalRow)

        return nimble.createData(rawPredictions.getTypeString(),
                                 resultsContainer, featureNames=columnHeaders,
                                 useLog=False)
    else:
        msg = 'Unknown score mode in trainAndApplyOneVsOne: ' + str(scoreMode)
        raise InvalidArgumentValue(msg)


def trainAndApplyOneVsAll(learnerName, trainX, trainY, testX, arguments=None,
                          scoreMode='label', useLog=None, **kwarguments):
    """
    Calls on trainAndApply() to train and evaluate the learner defined
    by 'learnerName.'  Assumes there are multiple (>2) class labels, and
    uses the one vs. all method of splitting the training set into
    2-label subsets. Tests performance using the metric function(s)
    found in performanceMetricFunctions.

    Parameters
    ----------
    trainX: nimble Base object
        Data to be used for training.
    trainY: identifier, nimble Base object
        A name or index of the feature in ``trainX`` containing the
        labels or another nimble Base object containing the labels that
        correspond to ``trainX``.
    testX : nimble Base object
        data set on which the trained learner will be applied (i.e.
        performing prediction, transformation, etc. as appropriate to
        the learner).
    arguments : dict
        Mapping argument names (strings) to their values, to be used
        during training and application. eg. {'dimensions':5, 'k':5}
        To make use of multiple permutations, specify different values
        for a parameter as a tuple. eg. {'k': (1,3,5)} will generate an
        error score for  the learner when the learner was passed all
        three values of ``k``, separately. These will be merged with
        kwarguments for the learner.
    scoreMode : str
        In the case of a classifying learner, this specifies the type of
        output wanted: 'label' if we class labels are desired,
        'bestScore' if both the class label and the score associated
        with that class are desired, or 'allScores' if a matrix
        containing the scores for every class label are desired.
    useLog : bool, None
        Local control for whether to send results/timing to the logger.
        If None (default), use the value as specified in the "logger"
        "enabledByDefault" configuration option. If True, send to the
        logger regardless of the global option. If False, do **NOT**
        send to the logger, regardless of the global option.
    kwarguments
        Keyword arguments specified variables that are passed to the
        learner. To make use of multiple permutations, specify different
        values for parameters as a tuple. eg. arg1=(1,2,3), arg2=(4,5,6)
        which correspond to permutations/argument states with one
        element from arg1 and one element from arg2, such that an
        example generated permutation/argument state would be
        ``arg1=2, arg2=4``. Will be merged with ``arguments``.
    """
    _validData(trainX, trainY, testX, None, [True, False])
    _validArguments(arguments)
    _validArguments(kwarguments)
    merged = _mergeArguments(arguments, kwarguments)

    #Remove true labels from from training set, if not already separated
    if isinstance(trainY, (str, int, int)):
        trainX = trainX.copy()
        trainY = trainX.features.extract(trainY)

    # Get set of unique class labels
    labelVector = trainY.copy()
    labelVector.transpose()
    labelSet = list(set(labelVector.copy(to="python list")[0]))

    # For each class label in the set of labels:  convert the true
    # labels in trainY into boolean labels (1 if the point
    # has 'label', 0 otherwise.)  Train a classifier with the processed
    # labels and get predictions on the test set.
    rawPredictions = None

    def relabeler(point, label=None):
        if point[0] != label:
            return 0
        else:
            return 1

    for label in labelSet:
        relabeler.__defaults__ = (label,)
        trainLabels = trainY.points.calculate(relabeler)
        oneLabelResults = nimble.trainAndApply(learnerName, trainX,
                                               trainLabels, testX, output=None,
                                               arguments=merged, useLog=useLog)
        # put all results into one Base container, of the same type as trainX
        if rawPredictions is None:
            rawPredictions = oneLabelResults
            # as it's added to results object, rename each column with its
            # corresponding class label
            rawPredictions.features.setName(0, str(label))
        else:
            # as it's added to results object, rename each column with its
            # corresponding class label
            oneLabelResults.features.setName(0, str(label))
            rawPredictions.features.add(oneLabelResults)

    if scoreMode.lower() == 'label'.lower():
        winningPredictionIndices = rawPredictions.points.calculate(
            extractWinningPredictionIndex).copy(to="python list")
        winningLabels = []
        for [winningIndex] in winningPredictionIndices:
            winningLabels.append([labelSet[int(winningIndex)]])
        return nimble.createData(rawPredictions.getTypeString(), winningLabels,
                                 featureNames=['winningLabel'], useLog=False)

    elif scoreMode.lower() == 'bestScore'.lower():
        # construct a list of lists, with each row in the list containing the
        # predicted label and score of that label for the corresponding row in
        # rawPredictions
        predictionMatrix = rawPredictions.copy(to="python list")
        indexToLabel = rawPredictions.features.getNames()
        tempResultsList = []
        for row in predictionMatrix:
            bestLabelAndScore = extractWinningPredictionIndexAndScore(
                row, indexToLabel)
            tempResultsList.append([bestLabelAndScore[0],
                                    bestLabelAndScore[1]])
        #wrap the results data in a List container
        featureNames = ['PredictedClassLabel', 'LabelScore']
        resultsContainer = nimble.createData("List", tempResultsList,
                                             featureNames=featureNames,
                                             useLog=False)
        return resultsContainer

    elif scoreMode.lower() == 'allScores'.lower():
        #create list of Feature Names/Column Headers for final return object
        columnHeaders = sorted([str(i) for i in labelSet])
        #create map between label and index in list, so we know where to put
        # each value
        zipIndexLabel = zip(list(range(len(columnHeaders))), columnHeaders)
        labelIndexDict = {v: k for k, v in zipIndexLabel}
        featureNamesItoN = rawPredictions.features.getNames()
        predictionMatrix = rawPredictions.copy(to="python list")
        resultsContainer = []
        for row in predictionMatrix:
            finalRow = [0] * len(columnHeaders)
            scores = extractConfidenceScores(row, featureNamesItoN)
            for label, score in scores.items():
                #get numerical index of label in return object
                finalIndex = labelIndexDict[label]
                #put score into proper place in its row
                finalRow[finalIndex] = score
            resultsContainer.append(finalRow)
        #wrap data in Base container
        return nimble.createData(rawPredictions.getTypeString(),
                                 resultsContainer, featureNames=columnHeaders,
                                 useLog=False)
    else:
        msg = 'Unknown score mode in trainAndApplyOneVsAll: ' + str(scoreMode)
        raise InvalidArgumentValue(msg)


def trainAndTestOneVsAny(learnerName, f, trainX, trainY, testX, testY,
                         arguments=None, performanceFunction=None, useLog=None,
                         **kwarguments):
    """
    This function is the base model of function trainAndTestOneVsOne and
    trainAndTestOneVsAll.
    """
    _validData(trainX, trainY, testX, testY, [True, True])
    _validArguments(arguments)
    _validArguments(kwarguments)
    merged = _mergeArguments(arguments, kwarguments)

    # timer = Stopwatch() if useLog else None

    # if testY is in testX, we need to extract it before we call a
    # trainAndApply type function
    if isinstance(testY, (six.string_types, int, int)):
        testX = testX.copy()
        testY = testX.features.extract([testY])

    predictions = f(learnerName, trainX, trainY, testX, merged,
                    scoreMode='label', useLog=False)

    # now compute performance metric(s) for the set of winning predictions
    results = computeMetrics(testY, None, predictions, performanceFunction)

    metrics = {}
    for key, value in zip([performanceFunction], [results]):
        metrics[key.__name__] = value

    # Send this run to the log, if desired
    # if useLog:
    #     if not isinstance(performanceFunction, list):
    #         performanceFunction = [performanceFunction]
    #         results = [results]
    #     nimble.logger.active.logRun(f.__name__, trainX, trainY, testX, testY,
    #                                 learnerName, merged, metrics, timer)

    return results

def trainAndTestOneVsAll(learnerName, trainX, trainY, testX, testY,
                         arguments=None, performanceFunction=None, useLog=None,
                         **kwarguments):
    """
    Calls on trainAndApply() to train and evaluate the learner defined
    by 'learnerName.'  Assumes there are multiple (>2) class labels, and
    uses the one vs. all method of splitting the training set into
    2-label subsets. Tests performance using the metric function(s)
    found in performanceMetricFunctions.

    Parameters
    ----------
    learnerName : str
        Name of the learner to be called, in the form 'package.learner'
    trainX: nimble Base object
        Data to be used for training.
    trainY : identifier, nimble Base object
        * identifier - The name or index of the feature in ``trainX``
          containing the labels.
        * nimble Base object - contains the labels that correspond to
          ``trainX``.
    testX: nimble Base object
        Data to be used for testing.
    testY : identifier, nimble Base object
        * identifier - A name or index of the feature in ``testX``
          containing the labels.
        * nimble Base object - contains the labels that correspond to
          ``testX``.
    arguments : dict
        Mapping argument names (strings) to their values, to be used
        during training and application. eg. {'dimensions':5, 'k':5}
        To make use of multiple permutations, specify different values
        for a parameter as a tuple. eg. {'k': (1,3,5)} will generate an
        error score for  the learner when the learner was passed all
        three values of ``k``, separately. These will be merged with
        kwarguments for the learner.
    performanceFunction : function
        If cross validation is triggered to select from the given
        argument set, then this function will be used to generate a
        performance score for the run. Function is of the form:
        def func(knownValues, predictedValues).
        Look in nimble.calculate for pre-made options. Default is None,
        since if there is no parameter selection to be done, it is not
        used.
    useLog : bool, None
        Local control for whether to send results/timing to the logger.
        If None (default), use the value as specified in the "logger"
        "enabledByDefault" configuration option. If True, send to the
        logger regardless of the global option. If False, do **NOT**
        send to the logger, regardless of the global option.
    kwarguments
        Keyword arguments specified variables that are passed to the
        learner. To make use of multiple permutations, specify different
        values for parameters as a tuple. eg. arg1=(1,2,3), arg2=(4,5,6)
        which correspond to permutations/argument states with one
        element from arg1 and one element from arg2, such that an
        example generated permutation/argument state would be
        ``arg1=2, arg2=4``. Will be merged with ``arguments``.
    """
    return trainAndTestOneVsAny(learnerName=learnerName, trainX=trainX,
                                trainY=trainY, testX=testX, testY=testY,
                                f=trainAndApplyOneVsAll, arguments=arguments,
                                performanceFunction=performanceFunction,
                                useLog=useLog, **kwarguments)

def trainAndTestOneVsOne(learnerName, trainX, trainY, testX, testY,
                         arguments=None, performanceFunction=None, useLog=None,
                         **kwarguments):
    """
    Wrapper class for trainAndApplyOneVsOne.  Useful if you want the
    entire process of training, testing, and computing performance
    measures to be handled.  Takes in a learner's name and training and
    testing data sets, trains a learner, passes the test data to the
    computed model, gets results, and calculates performance based on
    those results.

    Parameters
    ----------
    learnerName : str
        Name of the learner to be called, in the form 'package.learner'
    trainX: nimble Base object
        Data to be used for training.
    trainY : identifier, nimble Base object
        * identifier - The name or index of the feature in ``trainX``
          containing the labels.
        * nimble Base object - contains the labels that correspond to
          ``trainX``.
    testX: nimble Base object
        Data to be used for testing.
    testY : identifier, nimble Base object
        * identifier - A name or index of the feature in ``testX``
          containing the labels.
        * nimble Base object - contains the labels that correspond to
          ``testX``.
    arguments : dict
        Mapping argument names (strings) to their values, to be used
        during training and application. eg. {'dimensions':5, 'k':5}
        To make use of multiple permutations, specify different values
        for a parameter as a tuple. eg. {'k': (1,3,5)} will generate an
        error score for  the learner when the learner was passed all
        three values of ``k``, separately. These will be merged with
        kwarguments for the learner.
    performanceFunction : function
        If cross validation is triggered to select from the given
        argument set, then this function will be used to generate a
        performance score for the run. Function is of the form:
        def func(knownValues, predictedValues).
        Look in nimble.calculate for pre-made options. Default is None,
        since if there is no parameter selection to be done, it is not
        used.
    useLog : bool, None
        Local control for whether to send results/timing to the logger.
        If None (default), use the value as specified in the "logger"
        "enabledByDefault" configuration option. If True, send to the
        logger regardless of the global option. If False, do **NOT**
        send to the logger, regardless of the global option.
    kwarguments
        Keyword arguments specified variables that are passed to the
        learner. To make use of multiple permutations, specify different
        values for parameters as a tuple. eg. arg1=(1,2,3), arg2=(4,5,6)
        which correspond to permutations/argument states with one
        element from arg1 and one element from arg2, such that an
        example generated permutation/argument state would be
        ``arg1=2, arg2=4``. Will be merged with ``arguments``.

    Returns
    -------
    dict
        A dictionary associating the name or code of performance metrics
        with the results of those metrics, computed using the
        predictions of 'learnerName' on testX.
        Example: { 'fractionIncorrect': 0.21, 'numCorrect': 1020 }
    """
    return trainAndTestOneVsAny(learnerName=learnerName, trainX=trainX,
                                trainY=trainY, testX=testX, testY=testY,
                                f=trainAndApplyOneVsOne,
                                arguments=arguments,
                                performanceFunction=performanceFunction,
                                useLog=useLog, **kwarguments)


def inspectArguments(func):
    """
    To be used in place of inspect.getargspec for Python3 compatibility.
    Return is the tuple (args, varargs, keywords, defaults)
    """
    try:
        # py>=3.3
        # in py>=3.5 inspect.signature can extract the original signature
        # of wrapped functions
        sig = inspect.signature(func)
        a = []
        if inspect.isclass(func) or hasattr(func, '__self__'):
            # add self to classes and bounded methods to align
            # with output of getfullargspec
            a.append('self')
        v = None
        k = None
        d = []
        for param in sig.parameters.values():
            if param.kind == param.POSITIONAL_OR_KEYWORD:
                a.append(param.name)
                if param.default is not param.empty:
                    d.append(param.default)
            elif param.kind == param.VAR_POSITIONAL:
                v = param.name
            elif param.kind == param.VAR_KEYWORD:
                k = param.name
        d = tuple(d)
        argspec = tuple([a, v, k , d])
    except AttributeError:
        try:
            argspec = inspect.getfullargspec(func)[:4] # p>=3
        except AttributeError:
            argspec = inspect.getargspec(func) # py2
    return argspec<|MERGE_RESOLUTION|>--- conflicted
+++ resolved
@@ -2712,21 +2712,12 @@
         Mapping argument names (strings) to their values, to be used
         during training and application. eg. {'dimensions':5, 'k':5}
         To trigger cross-validation using multiple values for arguments,
-<<<<<<< HEAD
         specify different values for each parameter using a nimble.CV
         object. eg. {'k': nimble.CV([1,3,5])} will generate an error
         score for  the learner when the learner was passed all three
         values of ``k``, separately. These will be merged any
         kwarguments for the learner.
-    numFolds : int
-=======
-        specify different values for each parameter using a UML.CV
-        object. eg. {'k': UML.CV([1,3,5])} will generate an error score
-        for  the learner when the learner was passed all three values of
-        ``k``, separately. These will be merged any kwarguments for the
-        learner.
     folds : int
->>>>>>> 19ddfffe
         The number of folds used in the cross validation. Can't exceed
         the number of points in X, Y.
     scoreMode : str
@@ -2965,13 +2956,8 @@
         >>> Y = nimble.createData('Matrix', yRaw)
         >>> crossValidator = KFoldCrossValidator(
         ...    'Custom.KNNClassifier', X, Y, arguments={'k': 3},
-<<<<<<< HEAD
         ...    performanceFunction=nimble.calculate.fractionIncorrect,
-        ...    numFolds=3)
-=======
-        ...    performanceFunction=UML.calculate.fractionIncorrect,
         ...    folds=3)
->>>>>>> 19ddfffe
         >>> crossValidator.allResults
         [{'k': 3, 'fractionIncorrect': 0.3333333333333333}]
         """
@@ -3057,13 +3043,8 @@
         >>> kValues = nimble.CV([1, 3])
         >>> crossValidator = KFoldCrossValidator(
         ...    'Custom.KNNClassifier', X, Y, arguments={},
-<<<<<<< HEAD
         ...    performanceFunction=nimble.calculate.fractionIncorrect,
-        ...    numFolds=3, k=kValues)
-=======
-        ...    performanceFunction=UML.calculate.fractionIncorrect,
         ...    folds=3, k=kValues)
->>>>>>> 19ddfffe
         >>> crossValidator.getFoldResults(arguments={'k': 1})
         [0.3333333333333333, 0.0, 0.0]
         >>> crossValidator.getFoldResults(k=1)
@@ -3116,13 +3097,8 @@
         >>> kValues = nimble.CV([1, 3])
         >>> crossValidator = KFoldCrossValidator(
         ...    'Custom.KNNClassifier', X, Y, arguments={},
-<<<<<<< HEAD
         ...    performanceFunction=nimble.calculate.fractionIncorrect,
-        ...    numFolds=3, k=kValues)
-=======
-        ...    performanceFunction=UML.calculate.fractionIncorrect,
         ...    folds=3, k=kValues)
->>>>>>> 19ddfffe
         >>> crossValidator.getResult(arguments={'k': 1})
         0.1111111111111111
         >>> crossValidator.getResult(k=1)
