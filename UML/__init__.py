"""
Nimble

Nimble offers interfaces into other machine learning packages and
tools for data representation and processing. Available at
the top level in this package are the functions necessary to
create data objects, call machine learning algorithms on that
data, and do package level configuration and information querying.
"""

from __future__ import absolute_import
import os
import inspect
import tempfile

from . import configuration
from .configuration import nimblePath

# Import those submodules that need setup or we want to be
# accessible to the user
from .importExternalLibraries import importModule
from . import interfaces
from . import calculate
from . import randomness
from . import logger

# Import those functions that we want to be accessible in the
# top level
from .randomness import setRandomSeed
from .uml import train
from .uml import trainAndApply
from .uml import trainAndTest
from .uml import trainAndTestOnTrainingData
from .uml import createData
from .uml import createRandomData
from .uml import ones
from .uml import zeros
from .uml import identity
from .uml import normalizeData
from .uml import registerCustomLearner
from .uml import registerCustomLearnerAsDefault
from .uml import deregisterCustomLearner
from .uml import deregisterCustomLearnerAsDefault
from .uml import listLearners
from .uml import learnerParameters
from .uml import learnerDefaultValues
from .uml import crossValidate
from .uml import crossValidateReturnAll
from .uml import crossValidateReturnBest
from .uml import log
from .uml import showLog
from .uml import learnerType
from .uml import loadData
from .uml import loadTrainedLearner
from .helpers import CV

capturedErr = tempfile.NamedTemporaryFile()

# load settings from configuration file
settings = configuration.loadSettings()

# now finish out with any other configuration that needs to be done

# These learners are required for unit testing, so we ensure they will
# be automatically registered by making surey they have entries in
# nimble.settings.
settings.set("RegisteredLearners", "Custom.RidgeRegression",
             'UML.customLearners.RidgeRegression')
settings.set("RegisteredLearners", "Custom.KNNClassifier",
             'UML.customLearners.KNNClassifier')
settings.set("RegisteredLearners", "Custom.MeanConstant",
             'UML.customLearners.MeanConstant')
settings.set("RegisteredLearners", "Custom.MultiOutputRidgeRegression",
             'UML.customLearners.MultiOutputRidgeRegression')
settings.saveChanges("RegisteredLearners")

# register those custom learners listed in nimble.settings
configuration.autoRegisterFromSettings()

# Now that we have loaded everything else, sync up the the settings object
# as needed.
<<<<<<< HEAD
configuration.syncWithInterfaces(settings, interfaces.available, save=True)
=======
for interface in UML.interfaces.available:
    UML.configuration.setInterfaceOptions(UML.settings, interface, save=True)
>>>>>>> 14e88065

# initialize the logging file
logger.active = logger.initLoggerAndLogConfig()

__all__ = ['createData', 'createRandomData', 'crossValidate',
           'crossValidateReturnAll', 'crossValidateReturnBest',
           'deregisterCustomLearner', 'deregisterCustomLearnerAsDefault',
           'identity', 'learnerDefaultValues', 'learnerParameters',
           'learnerType', 'listLearners', 'loadData', 'loadTrainedLearner',
           'log', 'normalizeData', 'ones', 'registerCustomLearner',
           'registerCustomLearnerAsDefault', 'setRandomSeed', 'settings',
           'showLog', 'train', 'trainAndApply', 'trainAndTest',
           'trainAndTestOnTrainingData', 'nimblePath', 'zeros']<|MERGE_RESOLUTION|>--- conflicted
+++ resolved
@@ -79,12 +79,8 @@
 
 # Now that we have loaded everything else, sync up the the settings object
 # as needed.
-<<<<<<< HEAD
-configuration.syncWithInterfaces(settings, interfaces.available, save=True)
-=======
-for interface in UML.interfaces.available:
-    UML.configuration.setInterfaceOptions(UML.settings, interface, save=True)
->>>>>>> 14e88065
+for interface in interfaces.available:
+    configuration.setInterfaceOptions(settings, interface, save=True)
 
 # initialize the logging file
 logger.active = logger.initLoggerAndLogConfig()
