--- conflicted
+++ resolved
@@ -1602,10 +1602,6 @@
               ``trainX`` containing the labels.
             * UML Base object - contains the labels that correspond to
               ``trainX``.
-<<<<<<< HEAD
-        useLog : bool, None
-            Local control for whether to send object creation to the
-=======
         arguments : dict
             Mapping argument names (strings) to their values, to be used
             during training.  These must be singular values, retrain
@@ -1613,20 +1609,16 @@
             sets. Will be merged with kwarguments.
         useLog : bool, None
             Local control for whether to send results/timing to the
->>>>>>> bbe804af
             logger. If None (default), use the value as specified in the
             "logger" "enabledByDefault" configuration option. If True,
             send to the logger regardless of the global option. If
             False, do **NOT** send to the logger, regardless of the
             global option.
-<<<<<<< HEAD
-=======
         kwarguments
             Keyword arguments specified variables that are passed to the
             learner. Must be singular values, retrain does not implement
             cross-validation for multiple arguments sets.
             Will be merged with ``arguments``.
->>>>>>> bbe804af
 
         See Also
         --------
