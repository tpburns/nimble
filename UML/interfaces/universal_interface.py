"""
The top level objects and methods which allow UML to interface with
various python packages or custom learners. Also contains the objects
which store trained learner models and provide functionality for
applying and testing learners.
"""
from __future__ import absolute_import
import inspect
import copy
import abc
import functools
import sys
import numbers

import numpy
import six
from six.moves import range

import UML
from UML.exceptions import InvalidArgumentValue, ImproperObjectAction
from UML.exceptions import PackageException
from UML.docHelpers import inheritDocstringsFactory
from UML.exceptions import prettyListString
from UML.exceptions import prettyDictString
from UML.interfaces.interface_helpers import (
    generateBinaryScoresFromHigherSortedLabelScores,
    calculateSingleLabelScoresFromOneVsOneScores,
    ovaNotOvOFormatted, checkClassificationStrategy, cacheWrapper)
from UML.logger import handleLogging, startTimer, stopTimer
from UML.helpers import _mergeArguments
from UML.helpers import generateAllPairs, countWins, inspectArguments
from UML.helpers import extractWinningPredictionIndex
from UML.helpers import extractWinningPredictionLabel
from UML.helpers import extractWinningPredictionIndexAndScore

cloudpickle = UML.importModule('cloudpickle')


def captureOutput(toWrap):
    """
    Decorator which will safely redirect standard error within the
    wrapped function to the temp file at UML.capturedErr.
    """
    @functools.wraps(toWrap)
    def wrapped(*args, **kwarguments):
        backupErr = sys.stderr
        sys.stderr = UML.capturedErr
        try:
            ret = toWrap(*args, **kwarguments)
        finally:
            sys.stderr = backupErr
        return ret

    return wrapped


class UniversalInterface(six.with_metaclass(abc.ABCMeta, object)):
    """
    Metaclass defining methods and abstract methods for specific
    package or custom interfaces.
    """
    _listLearnersCached = None

    def __init__(self):
        ### Validate all the information from abstract functions ###
        # enforce a check that the underlying package is accessible at
        # instantiation, aborting the construction of the interface for this
        # session of UML if it is not.
        if not self.accessible():
            msg = "The underlying package for " + self.getCanonicalName()
            msg += " was not accessible, aborting instantiation."
            raise ImportError(msg)

        # getCanonicalName
        if not isinstance(self.getCanonicalName(), str):
            msg = "Improper implementation of getCanonicalName(), must return "
            msg += "a string"
            raise TypeError(msg)

        # _configurableOptionNames and _optionDefaults
        optionNames = self._configurableOptionNames()
        if not isinstance(optionNames, list):
            msg = "Improper implementation of _configurableOptionNames(), "
            msg += "must return a list of strings"
            raise TypeError(msg)
        for optionName in optionNames:
            if not isinstance(optionName, str):
                msg = "Improper implementation of _configurableOptionNames(), "
                msg += "must return a list of strings"
                raise TypeError(msg)
            # call _optionDefaults to make sure it doesn't throw an exception
            self._optionDefaults(optionName)

        # _exposedFunctions
        exposedFunctions = self._exposedFunctions()
        if exposedFunctions is None or not isinstance(exposedFunctions, list):
            msg = "Improper implementation of _exposedFunctions(), must "
            msg += "return a list of methods to be bundled with TrainedLearner"
            raise TypeError(msg)
        for exposed in exposedFunctions:
            # is callable
            if not hasattr(exposed, '__call__'):
                msg = "Improper implementation of _exposedFunctions, each "
                msg += "member of the return must have __call__ attribute"
                raise TypeError(msg)
            # has name attribute
            if not hasattr(exposed, '__name__'):
                msg = "Improper implementation of _exposedFunctions, each "
                msg += "member of the return must have __name__ attribute"
                raise TypeError(msg)
            # takes self as attribute
            (args, _, _, _) = inspectArguments(exposed)
            if args[0] != 'self':
                msg = "Improper implementation of _exposedFunctions each "
                msg += "member's first argument must be 'self', interpreted "
                msg += "as a TrainedLearner"
                raise TypeError(msg)


    @property
    def optionNames(self):
        """
        TODO
        """
        return copy.copy(self._configurableOptionNames())


    @captureOutput
    def trainAndApply(self, learnerName, trainX, trainY=None, testX=None,
                      arguments=None, output=None, scoreMode='label'):
        """
        Train a model and apply it to the test data.

        The learner will be trained using the training data, then
        prediction, transformation, etc. as appropriate to the learner
        will be applied to the test data and returned.

        Parameters
        ----------
        learnerName : str
            Name of the learner to be called, in the form
            'package.learner'
        trainX: UML Base object
            Data to be used for training.
        trainY: identifier, UML Base object
            A name or index of the feature in ``trainX`` containing the
            labels or another UML Base object containing the labels that
            correspond to ``trainX``.
        testX : UML Base object
            data set on which the trained learner will be applied (i.e.
            performing prediction, transformation, etc. as appropriate
            to the learner).
        arguments : dict
            Mapping argument names (strings) to their values, to be used
            during training and application. eg. {'dimensions':5, 'k':5}
            To make use of multiple permutations, specify different
            values for a parameter as a tuple. eg. {'k': (1,3,5)} will
            generate an error score for  the learner when the learner
            was passed all three values of ``k``, separately. These will
            be merged with kwarguments for the learner.
        output : str
            The kind of UML Base object that the output of this function
            should be in. Any of the normal string inputs to the
            createData ``returnType`` parameter are accepted here.
            Alternatively, the value 'match' will indicate to use the
            type of the ``trainX`` parameter.
        scoreMode : str
            In the case of a classifying learner, this specifies the
            type of output wanted: 'label' if we class labels are
            desired, 'bestScore' if both the class label and the score
            associated with that class are desired, or 'allScores' if a
            matrix containing the scores for every class label are
            desired.

        Returns
        -------
        results
            The resulting output of applying learner.
        """
        learner = self.train(learnerName, trainX, trainY, arguments=arguments)
        # call TrainedLearner's apply method
        # (which is already wrapped to perform transformation)
        ret = learner.apply(testX, {}, output, scoreMode, useLog=False)

        return ret


    @captureOutput
    def trainAndTest(self, learnerName, trainX, trainY, testX, testY,
                     performanceFunction, arguments=None, output='match',
                     scoreMode='label', **kwarguments):
        """
        Train a model and get the results of its performance.

        Uses cross validation to generate a performance score for the
        algorithm, given the particular argument permutation. The
        argument permutation that performed best cross validating over
        the training data is then used as the lone argument for training
        on the whole training data set. Finally, the learned model
        generates predictions for the testing set, an the performance
        of those predictions is calculated and returned. If no
        additional arguments are supplied via arguments, then
        the result is the performance of the algorithm with default
        arguments on the testing data.

        Parameters
        ----------
        learnerName : str
            Name of the learner to be called, in the form
            'package.learner'
        trainX: UML Base object
            Data to be used for training.
        trainY : identifier, UML Base object
            * identifier - The name or index of the feature in
              ``trainX`` containing the labels.
            * UML Base object - contains the labels that correspond to
              ``trainX``.
        testX: UML Base object
            Data to be used for testing.
        testY : identifier, UML Base object
            * identifier - A name or index of the feature in ``testX``
              containing the labels.
            * UML Base object - contains the labels that correspond to
              ``testX``.
        performanceFunction : function
            If cross validation is triggered to select from the given
            argument set, then this function will be used to generate a
            performance score for the run. Function is of the form:
            def func(knownValues, predictedValues).
            Look in UML.calculate for pre-made options. Default is None,
            since if there is no parameter selection to be done, it is
            not used.
        arguments : dict
            Mapping argument names (strings) to their values, to be used
            during training and application. eg. {'dimensions':5, 'k':5}
            To make use of multiple permutations, specify different
            values for a parameter as a tuple. eg. {'k': (1,3,5)} will
            generate an error score for  the learner when the learner
            was passed all three values of ``k``, separately. These will
            be merged with kwarguments for the learner.
        output : str
            The kind of UML Base object that the output of this function
            should be in. Any of the normal string inputs to the
            createData ``returnType`` parameter are accepted here.
            Alternatively, the value 'match' will indicate to use the
            type of the ``trainX`` parameter.
        scoreMode : str
            In the case of a classifying learner, this specifies the
            type of output wanted: 'label' if we class labels are
            desired, 'bestScore' if both the class label and the score
            associated with that class are desired, or 'allScores' if a
            matrix containing the scores for every class label are
            desired.
        kwarguments
            Keyword arguments specified variables that are passed to the
            learner. To make use of multiple permutations, specify
            different values for parameters as a tuple.
            eg. arg1=(1,2,3), arg2=(4,5,6) which correspond to
            permutations/argument states with one element from arg1 and
            one element from arg2, such that an example generated
            permutation/argument state would be ``arg1=2, arg2=4``.
            Will be merged with ``arguments``.

        Returns
        -------
        performance
            The calculated value of the ``performanceFunction`` after
            the test.
        """
        learner = self.train(learnerName, trainX, trainY, arguments=arguments)
        # call TrainedLearner's test method
        # (which is already wrapped to perform transformation)
        ret = learner.test(testX, testY, performanceFunction, {}, output,
                           scoreMode, useLog=False)

        return ret


    @captureOutput
    def train(self, learnerName, trainX, trainY=None, arguments=None,
              multiClassStrategy='default', crossValidationResults=None):
        """
        Fit the learner model using training data.

        learnerName : str
            Name of the learner to be called, in the form
            'package.learner'
        trainX: UML Base object
            Data to be used for training.
        trainY: identifier, UML Base object
            A name or index of the feature in ``trainX`` containing the
            labels or another UML Base object containing the labels that
            correspond to ``trainX``.
        multiClassStrategy : str
            May only be 'default' 'OneVsAll' or 'OneVsOne'
        arguments : dict
            Mapping argument names (strings) to their values, to be used
            during training and application. eg. {'dimensions':5, 'k':5}
            To make use of multiple permutations, specify different
            values for a parameter as a tuple. eg. {'k': (1,3,5)} will
            generate an error score for  the learner when the learner
            was passed all three values of ``k``, separately.
        useLog : bool, None
            Local control for whether to send results/timing to the
            logger. If None (default), use the value as specified in the
            "logger" "enabledByDefault" configuration option. If True,
            send to the logger regardless of the global option. If False,
            do **NOT** send to the logger, regardless of the global
            option.
        """
        if multiClassStrategy != 'default':
            #if we need to do multiclassification by ourselves
            trialResult = checkClassificationStrategy(self, learnerName,
                                                      arguments)
            #1 VS All
            if multiClassStrategy == 'OneVsAll' and trialResult != 'OneVsAll':
                #Remove true labels from from training set, if not separated
                if isinstance(trainY, (str, numbers.Integral)):
                    trainX = trainX.copy()
                    trainY = trainX.features.extract(trainY, useLog=False)

                # Get set of unique class labels
                labelVector = trainY.copy()
                labelVector.transpose(useLog=False)
                labelVectorToList = labelVector.copy(to="python list")[0]
                labelSet = list(set(labelVectorToList))

                # For each class label in the set of labels:  convert the true
                # labels in trainY into boolean labels (1 if the point
                # has 'label', 0 otherwise.)  Train a classifier with the
                # processed labels and get predictions on the test set.
                trainedLearners = []
                for label in labelSet:
                    relabeler.__defaults__ = (label,)
                    trainLabels = trainY.points.calculate(relabeler,
                                                          useLog=False)
                    trainedLearner = self._train(
                        learnerName, trainX, trainLabels, arguments=arguments)
                    trainedLearner.label = label
                    trainedLearners.append(trainedLearner)

                return TrainedLearners(trainedLearners, 'OneVsAll', labelSet)

            #1 VS 1
            if multiClassStrategy == 'OneVsOne' and trialResult != 'OneVsOne':
                # want data and labels together in one object for this method
                if isinstance(trainY, UML.data.Base):
                    trainX = trainX.copy()
                    trainX.features.add(trainY, useLog=False)
                    trainY = len(trainX.features) - 1

                # Get set of unique class labels, then generate list of all
                # 2-combinations of class labels
                labelVector = trainX.features.copy([trainY])
                labelVector.transpose(useLog=False)
                labelVectorToList = labelVector.copy(to="python list")[0]
                labelSet = list(set(labelVectorToList))
                labelPairs = generateAllPairs(labelSet)

                # For each pair of class labels: remove all points with one of
                # those labels, train a classifier on those points, get
                # predictions based on that model, and put the points back into
                # the data object
                trainedLearners = []
                for pair in labelPairs:
                    #get all points that have one of the labels in pair
                    pairData = trainX.points.extract(
                        lambda point: point[trainY] in pair, useLog=False)
                    pairTrueLabels = pairData.features.extract(trainY,
                                                               useLog=False)
                    trainedLearners.append(
                        self._train(
                            learnerName, pairData.copy(),
                            pairTrueLabels.copy(), arguments=arguments)
                        )
                    pairData.features.add(pairTrueLabels, useLog=False)
                    trainX.points.add(pairData, useLog=False)

                return TrainedLearners(trainedLearners, 'OneVsOne', labelSet)

        return self._train(learnerName, trainX, trainY, arguments,
                           crossValidationResults)


    @captureOutput
    def _train(self, learnerName, trainX, trainY=None, arguments=None,
               crossValidationResults=None):
        packedBackend = self._trainBackend(learnerName, trainX, trainY,
                                           arguments)
        trainedBackend, transformedInputs, customDict = packedBackend

        has2dOutput = False
        outputData = trainX if trainY is None else trainY
        if isinstance(outputData, UML.data.Base):
            has2dOutput = len(outputData.features) > 1
        elif isinstance(outputData, (list, tuple)):
            has2dOutput = len(outputData) > 1

        # encapsulate into TrainedLearner object
        return TrainedLearner(learnerName, arguments, transformedInputs,
                              customDict, trainedBackend, self, has2dOutput,
                              crossValidationResults)


    def _confirmValidLearner(self, learnerName):
        allLearners = self.listLearners()
        if not learnerName in allLearners:
            msg = learnerName
            msg += " is not the name of a learner exposed by this interface"
            raise InvalidArgumentValue(msg)
        learnerCall = self.findCallable(learnerName)
        if learnerCall is None:
            msg = learnerName + " was not found in this package"
            raise InvalidArgumentValue(msg)


    def _trainBackend(self, learnerName, trainX, trainY, arguments):
        ### PLANNING ###

        # verify the learner is available
        self._confirmValidLearner(learnerName)

        # validate argument distributions
        groupedArgsWithDefaults = self._validateArgumentDistribution(
            learnerName, arguments)

        ### INPUT TRANSFORMATION ###
        # recursively work through arguments,
        # doing in-package object instantiation
        instantiatedInputs = self._instantiateArguments(
            learnerName, groupedArgsWithDefaults)

        # the scratch space dictionary that the package implementor may use to
        # pass information between I/O transformation, the trainer and applier
        customDict = {}

        # separate training data / labels if needed
        if isinstance(trainY, (six.string_types, int, numpy.int64)):
            trainX = trainX.copy()
            trainY = trainX.features.extract(toExtract=trainY, useLog=False)

        # execute interface implementor's input transformation.
        transformedInputs = self._inputTransformation(
            learnerName, trainX, trainY, None, instantiatedInputs, customDict)
        transTrainX, transTrainY, _, transArguments = transformedInputs

        ### LEARNER CREATION / TRAINING ###

        # train the instantiated learner
        trainedBackend = self._trainer(learnerName, transTrainX, transTrainY,
                                       transArguments, customDict)

        return (trainedBackend, transformedInputs, customDict)


    def setOption(self, option, value):
        """
        TODO
        """
        if option not in self.optionNames:
            msg = str(option)
            msg += " is not one of the accepted configurable option names"
            raise InvalidArgumentValue(msg)

        UML.settings.set(self.getCanonicalName(), option, value)


    def getOption(self, option):
        """
        TODO
        """
        if option not in self.optionNames:
            msg = str(option)
            msg += " is not one of the accepted configurable option names"
            raise InvalidArgumentValue(msg)

        # empty string is the sentinal value indicating that the configuration
        # file has an option of that name, but the UML user hasn't set a value
        # for it.
        ret = ''
        try:
            ret = UML.settings.get(self.getCanonicalName(), option)
        except Exception:
            # it is possible that the config file doesn't have an option of
            # this name yet. Just pass through and grab the hardcoded default
            pass
        if ret == '':
            ret = self._optionDefaults(option)
        return ret


    def _validateArgumentDistribution(self, learnerName, arguments):
        """
        We check that each call has all the needed arguments, that in
        total we are using each argument only once, and that we use them
        all.

        Returns
        -------
        A copy of the arguments
            These have been arranged for easy instantiation.
        """
        if arguments is None:
            arguments = []
        baseCallName = learnerName
        possibleParamSets = self.getLearnerParameterNames(learnerName)
        possibleDefaults = self.getLearnerDefaultValues(learnerName)
        bestIndex = self._chooseBestParameterSet(possibleParamSets,
                                                 possibleDefaults, arguments)

        neededParams = possibleParamSets[bestIndex]
        availableDefaults = possibleDefaults[bestIndex]
        available = copy.deepcopy(arguments)

        ret, _ = self._validateArgumentDistributionHelper(
            baseCallName, neededParams, availableDefaults, available, False,
            arguments)
        return ret

    def _isInstantiable(self, val, hasDefault, defVal):
        if hasDefault and isinstance(defVal, six.string_types):
            return False

        if isinstance(val, six.string_types):
            tmpCallable = self.findCallable(val)

            # if tmpCallable returned something, so long as it isn't a function
            # or a method, it should be instantiable
            isNone = tmpCallable is None
            isMethod = inspect.ismethod(tmpCallable)
            isFunction = inspect.isfunction(tmpCallable)
            if not isNone and not isMethod and not isFunction:
                return True

        return False

    def _validateArgumentDistributionHelper(
            self, currCallName, currNeededParams, currDefaults, available,
            sharedPool, original):
        """
        Recursive function for actually performing
        _validateArgumentDistribution. Will recurse when encountering
        shorthand for making in package calls, where the desired
        arguments are in another dictionary.
        """
        ret = {}
        # key: key value in ret for accessing appropriate subargs set
        # value: list of key value pair to replace in that set
        delayedAllocations = {None: []}
        # dict where the key matches the param name of the thing that will be
        # instantiated, and the value is a triple, consisting of the the
        # avaiable value, the values consused from available, and the additions
        # to delayedAllocations
        delayedInstantiations = {}
        #work through this level's needed parameters
        for paramName in currNeededParams:
            # is param actually there? Is there a default associated with it?
            present = paramName in available
            hasDefault = paramName in currDefaults

            # In each conditional, we have three main tasks: identifying what
            # values will be used, book keeping for that value (removal,
            # delayed allocation / instantiation), and adding values to ret
            if present and hasDefault:
                paramValue = available[paramName]
                paramDefault = currDefaults[paramName]
                addToDelayedIfNeeded = True
                if (self._isInstantiable(paramValue, True, paramDefault)
                        or self._isInstantiable(
                            paramDefault, True, paramDefault)):
                    availableBackup = copy.deepcopy(available)
                    allocationsBackup = copy.deepcopy(delayedAllocations)

                if self._isInstantiable(paramDefault, True, paramDefault):
                    # try recursive call using default value
                    try:
                        self._setupValidationRecursiveCall(
                            paramDefault, available, ret, delayedAllocations,
                            original)
                    except Exception:
                    # try recursive call with actual value and copied available
                        available = availableBackup
                        self._setupValidationRecursiveCall(
                            paramValue, available, ret, delayedAllocations,
                            original)
                        del available[paramName]
                        addToDelayedIfNeeded = False
                else:
                    ret[paramName] = paramDefault

                if not self._isInstantiable(paramValue, True, paramDefault):
                    # mark to use real value if it isn't allocated elsewhere
                    delayedAllocations[None].append((paramName, paramValue))
                else:
                    if addToDelayedIfNeeded:
                        availableChanges = {}
                        for keyBackup in availableBackup:
                            valueBackup = availableBackup[keyBackup]
                            if keyBackup not in available:
                                availableChanges[keyBackup] = valueBackup
                        delayedInstantiations[paramName] = (
                            available[paramName], availableChanges,
                            allocationsBackup)

            elif present and not hasDefault:
                paramValue = available[paramName]
                # is it something that needs to be instantiated and therefore
                # needs params of its own?
                if self._isInstantiable(paramValue, False, None):
                    self._setupValidationRecursiveCall(paramValue, available,
                                                       ret, delayedAllocations,
                                                       original)
                del available[paramName]
                ret[paramName] = paramValue
            elif not present and hasDefault:
                paramValue = currDefaults[paramName]
                # is it something that needs to be instantiated and therefore
                # needs params of its own?
                # TODO is findCallable really most reliable trigger for this?
                # maybe we should check that you can get params from it too
                # if isInstantiable(paramValue, True, paramValue):
                #    self._setupValidationRecursiveCall(
                #        paramValue, available, ret, delayedAllocations,
                #        original)
                ret[paramName] = currDefaults[paramName]
            # not present and no default
            else:
                if currCallName in self.listLearners():
                    subParamGroup = self.getLearnerParameterNames(currCallName)
                else:
                    subParamGroup = self._getParameterNames(currCallName)

                msg = "MISSING LEARNING PARAMETER! "
                msg += "When trying to validate arguments for " + currCallName
                msg += ", we couldn't find a value for the parameter named "
                msg += "'" + str(paramName) + "'. "
                msg += "The allowed parameters were: "
                msg += prettyListString(currNeededParams, useAnd=True)
                msg += ". These were choosen as the best guess given the "
                msg += "inputs out of the following (numbered) list of "
                msg += "possible parameter sets: "
                msg += prettyListString(subParamGroup, numberItems=True,
                                        itemStr=prettyListString)

                if len(currDefaults) == 0:
                    msg += ". Out of the allowed parameters, all required "
                    msg += "values specified by the user"
                else:
                    msg += ". Out of the allowed parameters, the following "
                    msg += "could be omited, which would result in the "
                    msg += "associated default value being used: "
                    msg += prettyDictString(currDefaults, useAnd=True)

                if len(original) == 0:
                    msg += ". However, no arguments were inputed."
                else:
                    msg += ". The full mapping of inputs actually provided "
                    msg += "was: " + prettyDictString(original) + ". "

                raise InvalidArgumentValue(msg)

        # if this pool of arguments is not shared, then this is the last
        # subcall, and we can finalize the allocations
        if not sharedPool:
            # work through list of instantiable arguments which were
            # tentatively called using defaults
            for key in delayedInstantiations.keys():
                (value, used, _) = delayedInstantiations[key]
                # check to see if it is still in available
                if key in available:
                    # undo the changes made by the default call
                    used.update(available)
                    # make recursive call instead with the actual value
                    #try:
                    self._setupValidationRecursiveCall(value, used, ret,
                                                       delayedAllocations,
                                                       original)
                    available = used
                    ret[key] = value
                    del available[key]
                #except:
                # if fail, keep the results of the call with the default
                #	pass

            # work through a list of possible keys for delayedAllocations dict,
            # if there are allocations associated with that key, perform them.
            for possibleKey in delayedAllocations.keys():
                changesList = delayedAllocations[possibleKey]
                for (k, v) in changesList:
                    if k in available:
                        if possibleKey is None:
                            ret[k] = v
                        else:
                            ret[possibleKey][k] = v
                        del available[k]

            # at this point, everything should have been used and then removed.
            if len(available) != 0:
                if currCallName in self.listLearners():
                    subParamGroup = self.getLearnerParameterNames(currCallName)
                else:
                    subParamGroup = self._getParameterNames(currCallName)

                msg = "EXTRA LEARNER PARAMETER! "
                msg += "When trying to validate arguments for "
                msg += currCallName + ", the following list of parameter "
                msg += "names were not matched: "
                msg += prettyListString(list(available.keys()), useAnd=True)
                msg += ". The allowed parameters were: "
                msg += prettyListString(currNeededParams, useAnd=True)
                msg += ". These were choosen as the best guess given the "
                msg += "inputs out of the following (numbered) list of "
                msg += "possible parameter sets: "
                msg += prettyListString(subParamGroup, numberItems=True,
                                        itemStr=prettyListString)
                msg += ". The full mapping of inputs actually provided was: "
                msg += prettyDictString(original) + ". "

                raise InvalidArgumentValue(msg)

            delayedAllocations = {}

        return (ret, delayedAllocations)

    def _setupValidationRecursiveCall(self, paramValue, available, callingRet,
                                      callingAllocations, original):
        # are the params for this value in a restricted argument pool?
        if paramValue in available:
            subSource = available[paramValue]
            subShared = False
            # We can and should do this here because if there is ever another
            # key with paramVale as the value, then it will be functionally
            # equivalent to save these args for then as it would be to use them
            # here. So, we do the easy thing, and consume them now.
            del available[paramValue]
        # else, they're in the main, shared, pool
        else:
            subSource = available
            subShared = True

        # where we get the wanted parameter set from depends on the kind of
        # thing that we need to instantiate
        if paramValue in self.listLearners():
            subParamGroup = self.getLearnerParameterNames(paramValue)
            subDefaults = self.getLearnerDefaultValues(paramValue)
        else:
            subParamGroup = self._getParameterNames(paramValue)
            subDefaults = self._getDefaultValues(paramValue)

        bestIndex = self._chooseBestParameterSet(subParamGroup, subDefaults,
                                                 subSource)
        subParamGroup = subParamGroup[bestIndex]
        subDefaults = subDefaults[bestIndex]

        (ret, allocations) = self._validateArgumentDistributionHelper(
            paramValue, subParamGroup, subDefaults, subSource, subShared,
            original)

        # integrate the returned values into the state of the calling frame
        callingRet[paramValue] = ret
        if subShared:
            for pair in allocations[None]:
                if paramValue not in callingAllocations:
                    callingAllocations[paramValue] = []
                callingAllocations[paramValue].append(pair)


    def _instantiateArguments(self, learnerName, arguments):
        """
        Recursively consumes the contents of the arguments parameter,
        checking for ones that need to be instantiated using in-package
        calls, and performing that action if needed. Returns a new
        dictionary with the same contents as 'arguments', except with
        the replacement of in-package objects for their string names.
        """
        toProcess = copy.deepcopy(arguments)
        return self._instantiateArgumentsHelper(toProcess)

    def _instantiateArgumentsHelper(self, toProcess):
        """
        Recursive function for actually performing
        _instantiateArguments. Will recurse when encountering shorthand
        for making in package calls, where the desired arguments are in
        another dictionary.
        """
        ignoreKeys = []
        ret = {}
        for paramName in toProcess:
            paramValue = toProcess[paramName]
            if isinstance(paramValue, six.string_types):
                ignoreKeys.append(paramValue)
                toCall = self.findCallable(paramValue)
                # if we can find an object for it, and we've prepped the
                # arguments, then we actually instantiate an object
                if toCall is not None and paramValue in toProcess:
                    subInitParams = toProcess[paramValue]
                    if subInitParams is None:
                        ret[paramName] = paramValue
                        continue
                    instantiatedParams = self._instantiateArgumentsHelper(
                        subInitParams)
                    paramValue = toCall(**instantiatedParams)

            ret[paramName] = paramValue

        # for key in ignoreKeys:
        #     if key in ret:
        #         del ret[key]

        return ret

    def _chooseBestParameterSet(self, possibleParamsSets, matchingDefaults,
                                arguments):
        success = False
        missing = []
        bestParams = []
        nonDefaults = []
        length = len(possibleParamsSets)
        if length == 1:
            return 0

        for i in range(length):
            missing.append([])
        bestIndex = None
        for i in range(length):
            currParams = possibleParamsSets[i]
            currDefaults = matchingDefaults[i]
            nonDefaults.append([])
            allIn = True
            for param in currParams:
                if param not in currDefaults:
                    nonDefaults[i].append(param)
                if param not in arguments and param not in currDefaults:
                    allIn = False
                    missing[i].append(param)
            if allIn and len(currParams) >= len(bestParams):
                bestIndex = i
                success = True
        if not success:
            msg = "MISSING LEARNING PARAMETER(S)! "
            msg += "When trying to validate arguments, "
            msg += "we must pick the set of required parameters that best "
            msg += "match the given input. However, from each possible "
            msg += "(numbered) parameter set, the following parameter names "
            msg += "were missing "
            msg += prettyListString(missing, numberItems=True,
                                    itemStr=prettyListString)
            msg += ". The following lists the required names in each of the "
            msg += "possible (numbered) parameter sets: "
            msg += prettyListString(nonDefaults, numberItems=True,
                                    itemStr=prettyListString)
            if len(arguments) == 0:
                msg += ". However, no arguments were inputed."
            else:
                msg += ". The full mapping of inputs actually provided was: "
                msg += prettyDictString(arguments) + ". "

            raise InvalidArgumentValue(msg)

        return bestIndex

    def _getMethodArguments(self, argNames, newArguments, storedArguments):
        applyArgs = {}
        invalidArguments = []
        for arg, value in newArguments.items():
            # valid argument change
            if arg in argNames and arg in storedArguments :
                applyArgs[arg] = value
            # not a valid argument for method
            else:
                invalidArguments.append(arg)
        if invalidArguments:
            msg = "EXTRA PARAMETER! "
            if argNames:
                msg += "The following parameter names cannot be applied: "
                msg += prettyListString(invalidArguments, useAnd=True)
                msg += ". The allowed parameters are: "
                msg += prettyListString(argNames, useAnd=True)
            else:
                msg += "No parameters are accepted for this operation"
            raise InvalidArgumentValue(msg)

        # use stored values for any remaining arguments
        for arg in argNames:
            if arg not in applyArgs:
                applyArgs[arg] = storedArguments[arg]

        return applyArgs


    ##############################################
    ### CACHING FRONTENDS FOR ABSTRACT METHODS ###
    ##############################################

    @captureOutput
    def listLearners(self):
        """
        Return a list of all learners callable through this interface.
        """
        isCustom = isinstance(self, UML.interfaces.CustomLearnerInterface)
        if self._listLearnersCached is None:
            ret = self._listLearnersBackend()
            if not isCustom:
                self._listLearnersCached = ret
        else:
            ret = self._listLearnersCached
        return ret

    @captureOutput
    @cacheWrapper
    def findCallable(self, name):
        """
        Find reference to the callable with the given name.

        Parameters
        ----------
        name : str
            The name of the callable.

        Returns
        -------
        Reference to in-package function or constructor.
        """
        return self._findCallableBackend(name)

    @cacheWrapper
    def _getParameterNames(self, name):
        """
        Find params for instantiation and function calls.

        Parameters
        ----------
        name : str
            The name of the class or function.

        Returns
        -------
        List of list of param names to make the chosen call.
        """
        return self._getParameterNamesBackend(name)

    @captureOutput
    @cacheWrapper
    def getLearnerParameterNames(self, learnerName):
        """
        Find learner parameter names for a trainAndApply() call.

        Parameters
        ----------
        learnerName : str
            The name of the learner.

        Returns
        -------
        List of list of param names
        """
        return self._getLearnerParameterNamesBackend(learnerName)

    @cacheWrapper
    def _getDefaultValues(self, name):
        """
        Find default values.

        Parameters
        ----------
        name : str
            The name of the class or function.

        Returns
        -------
        List of dict of param names to default values.
        """
        return self._getDefaultValuesBackend(name)

    @captureOutput
    @cacheWrapper
    def getLearnerDefaultValues(self, learnerName):
        """
        Find learner default parameter values for trainAndApply() call.

        Parameters
        ----------
        learnerName : str
            The name of the learner.

        Returns
        -------
        List of dict of param names to default values
        """
        return self._getLearnerDefaultValuesBackend(learnerName)

    ########################
    ### ABSTRACT METHODS ###
    ########################

    @abc.abstractmethod
    def accessible(self):
        """
        Determine the accessibility of the underlying interface package.

        Returns
        -------
        bool
            True if the package currently accessible, False otherwise.
        """
        pass

    @abc.abstractmethod
    def _listLearnersBackend(self):
        pass

    @abc.abstractmethod
    def _findCallableBackend(self, name):

        pass

    @abc.abstractmethod
    def _getParameterNamesBackend(self, name):
        pass

    @abc.abstractmethod
    def _getLearnerParameterNamesBackend(self, learnerName):
        pass

    @abc.abstractmethod
    def _getDefaultValuesBackend(self, name):
        pass

    @abc.abstractmethod
    def _getLearnerDefaultValuesBackend(self, learnerName):
        pass

    @abc.abstractmethod
    def learnerType(self, name):
        """
        Returns a string referring to the action the learner takes out
        of the possibilities: classifier, regressor, featureSelection,
        dimensionalityReduction
        TODO
        """
        pass

    @abc.abstractmethod
    def _getScores(self, learnerName, learner, testX, newArguments,
                   storedArguments, customDict):
        """
        If the learner is a classifier, then return the scores for each
        class on each data point, otherwise raise an exception.
        """
        pass

    @abc.abstractmethod
    def _getScoresOrder(self, learner):
        """
        If the learner is a classifier, then return a list of the the
        labels corresponding to each column of the return from
        getScores.
        """
        pass

    @abc.abstractmethod
    def isAlias(self, name):
        """
        Determine if the name is an accepted alias for this interface.

        Parameters
        ----------
        name : str
            An interface name as a string

        Returns
        -------
        bool
            True if the name is a accepted alias, False otherwise.
        """
        pass


    @abc.abstractmethod
    def getCanonicalName(self):
        """
        The string name that will uniquely identify this interface.

        Returns
        -------
        str
            The canonical name for this interface.
        """
        pass

    @abc.abstractmethod
    def _inputTransformation(self, learnerName, trainX, trainY, testX,
                             arguments, customDict):
        """
        Method called before any package level function which transforms
        all parameters provided by a UML user.

        trainX, trainY, and testX are filled with the values of the
        parameters of the same name to a call to trainAndApply() or
        train() and are sometimes empty when being called by other
        functions. For example, a call to apply() will have trainX and
        trainY be None. The arguments parameter is a dictionary mapping
        names to values of all other parameters associated with the
        learner, each of which may need to be processed.

        The return value of this function must be a tuple mirroring the
        structure of the inputs. Specifically, four values are required:
        the transformed versions of trainX, trainY, testX, and arguments
        in that specific order.
        """
        pass

    @abc.abstractmethod
    def _outputTransformation(self, learnerName, outputValue,
                              transformedInputs, outputType, outputFormat,
                              customDict):
        """
        Method called before any package level function which transforms
        the returned value into a format appropriate for a UML user.
        """
        pass

    @abc.abstractmethod
    def _trainer(self, learnerName, trainX, trainY, arguments, customDict):
        """
        Build a learner and perform training with the given data.

        Parameters
        ----------
        learnerName : str
            The name of the learner.
        trainX : UML.data.Base
            The training data.
        trainY : UML.data.Base
            The training labels.
        arguments : dict
            The transformed arguments.
        customDict : TODO

        Returns
        -------
        An in package object to be wrapped by a TrainedLearner object.
        """
        pass

    @abc.abstractmethod
    def _incrementalTrainer(self, learner, trainX, trainY, arguments,
                            customDict):
        """
        Extend the training of an already trained online learner.

        Parameters
        ----------
        learnerName : str
            The name of the learner.
        trainX : UML.data.Base
            The training data.
        trainY : UML.data.Base
            The training labels.
        arguments : dict
            The transformed arguments.
        customDict : TODO

        Returns
        -------
        The learner after this batch of training.
        """
        pass


    @abc.abstractmethod
    def _applier(self, learnerName, learner, testX, newArguments,
                 storedArguments, customDict):
        """
        Perform testing/prediction on the test set using TrainedLearner.

        Parameters
        ----------
        learnerName : str
            A TrainedLearner object that can be tested on.
        testX : UML.data.Base
            The testing data.
        arguments : dict
            The transformed arguments.
        customDict : TODO

        Returns
        -------
        UML friendly results.
        """
        pass


    @abc.abstractmethod
    def _getAttributes(self, learnerBackend):
        """
        Returns whatever attributes might be available for the given
        learner. For example, in the case of linear regression, TODO
        """
        pass

    @abc.abstractmethod
    def _optionDefaults(self, option):
        """
        Define package default values that will be used for as long as a
        default value hasn't been registered in the UML configuration
        file. For example, these values will always be used the first
        time an interface is instantiated.
        """
        pass


    @abc.abstractmethod
    def _configurableOptionNames(self):
        """
        Returns a list of strings, where each string is the name of a
        configurable option of this interface whose value will be stored
        in UML's configuration file.
        """
        pass

    @abc.abstractmethod
    def _exposedFunctions(self):
        """
        Returns a list of references to functions which are to be
        wrapped in I/O transformation, and exposed as attributes of all
        TrainedLearner objects returned by this interface's train()
        function. If None, or an empty list is returned, no functions
        will be exposed. Each function in this list should be a python
        function, the inspect module will be used to retrieve argument
        names, and the value of the function's __name__ attribute will
        be its name in TrainedLearner.
        """
        pass

    @abc.abstractmethod
    def version(self):
        """
        The version of the package accessible to the interface.

        Returns
        -------
        str
            The version of this interface as a string.
        """
        pass

##################
# TrainedLearner #
##################

class TrainedLearner(object):
    """
    Container for a learner model that has been trained. Provides
    methods for applying and testing the model.

    Parameters
    ----------
    learnerName : str
        The name of the learner used in the backend.
    arguments : dict
        Reference to the original arguments parameter to the
        trainAndApply() function.
    transformedArguments : tuple
        Contains the return value of _inputTransformation() that was
        called when training the learner in the backend.
    customDict : dict
        Reference to the customizable dictionary that is passed to I/O
        transformation, training and applying a learner.
    backend : object
        The return value from _trainer(), a reference to some object
        that is to be used by the package implementor during
        application.
    interfaceObject : UML.interfaces.UniversalInterface
        A reference to the subclass of UniversalInterface from which
        this TrainedLearner is being instantiated.
    has2dOutput : bool
        True if output will be 2-dimensional, False assumes the output
        will be 1-dimensional.
    """
    def __init__(self, learnerName, arguments, transformedInputs, customDict,
                 backend, interfaceObject, has2dOutput,
                 crossValidationResults):
        """
        Initialize the object wrapping the trained learner stored in
        backend, and setting up the object methods that may be used to
        modify or query the backend trained learner.
        """
        self.learnerName = learnerName
        self.arguments = arguments
        self.transformedTrainX = transformedInputs[0]
        self.transformedTrainY = transformedInputs[1]
        self.transformedTestX = transformedInputs[2]
        self.transformedArguments = transformedInputs[3]
        self.customDict = customDict
        self.backend = backend
        self.interface = interfaceObject
        self.has2dOutput = has2dOutput
        self.crossValidation = crossValidationResults

        exposedFunctions = self.interface._exposedFunctions()
        for exposed in exposedFunctions:
            methodName = getattr(exposed, '__name__')
            (args, _, _, _) = inspectArguments(exposed)
            doc = 'Wrapped version of the ' + methodName + ' function where '
            if 'trainedLearner' in args:
                wrapped = functools.partial(exposed, trainedLearner=self)
                doc += 'the "trainedLearner" parameter has been fixed as this '
                doc += 'object, and '
            else:
                wrapped = functools.partial(exposed)
            doc += 'the "self" parameter has been fixed to be '
            doc += str(interfaceObject)
            wrapped.__doc__ = doc
            setattr(self, methodName, wrapped)

    @captureOutput
    def test(self, testX, testY, performanceFunction, arguments=None,
             output='match', scoreMode='label', useLog=None, **kwarguments):
        """
        Evaluate the performance of the trained learner.

        Evaluation of predictions of ``testX`` using the argument
        ``performanceFunction`` to do the evaluation. Equivalent to
        having called ``trainAndTest``, as long as the data and
        parameter setup for training was the same.

        Parameters
        ----------
        testX : UML.data.Base
            The object containing the test data.
        testY : identifier, UML Base object
            * identifier - A name or index of the feature in ``testX``
              containing the labels.
            * UML Base object - contains the labels that correspond to
              ``testX``.
        performanceFunction : function
            If cross validation is triggered to select from the given
            argument set, then this function will be used to generate a
            performance score for the run. Function is of the form:
            def func(knownValues, predictedValues).
            Look in UML.calculate for pre-made options. Default is None,
            since if there is no parameter selection to be done, it is
            not used.
        arguments : dict
            Mapping argument names (strings) to their values, to be used
            during training and application. eg. {'dimensions':5, 'k':5}
            To make use of multiple permutations, specify different
            values for a parameter as a tuple. eg. {'k': (1,3,5)} will
            generate an error score for  the learner when the learner
            was passed all three values of ``k``, separately. These will
            be merged with kwarguments for the learner.
        output : str
            The kind of UML Base object that the output of this function
            should be in. Any of the normal string inputs to the
            createData ``returnType`` parameter are accepted here.
            Alternatively, the value 'match' will indicate to use the
            type of the ``trainX`` parameter.
        scoreMode : str
            In the case of a classifying learner, this specifies the
            type of output wanted: 'label' if we class labels are
            desired, 'bestScore' if both the class label and the score
            associated with that class are desired, or 'allScores' if a
            matrix containing the scores for every class label are
            desired.
        useLog : bool, None
            Local control for whether to send results/timing to the
            logger. If None (default), use the value as specified in the
            "logger" "enabledByDefault" configuration option. If True,
            send to the logger regardless of the global option. If
            False, do **NOT** send to the logger, regardless of the
            global option.
        kwarguments
            Keyword arguments specified variables that are passed to the
            learner. To make use of multiple permutations, specify
            different values for parameters as a tuple.
            eg. arg1=(1,2,3), arg2=(4,5,6) which correspond to
            permutations/argument states with one element from arg1 and
            one element from arg2, such that an example generated
            permutation/argument state would be ``arg1=2, arg2=4``.
            Will be merged with ``arguments``.

        Returns
        -------
        performance
            The calculated value of the ``performanceFunction`` after
            the test.

        See Also
        --------
        UML.trainAndTest, apply

        Examples
        --------
        TODO
        """
        timer = startTimer(useLog)
        #UML.helpers._2dOutputFlagCheck(self.has2dOutput, None, scoreMode,
        #                               multiClassStrategy)
        UML.helpers._2dOutputFlagCheck(self.has2dOutput, None, scoreMode, None)

        mergedArguments = _mergeArguments(arguments, kwarguments)
        pred = self.apply(testX, mergedArguments, output, scoreMode,
                          useLog=False)
        performance = UML.helpers.computeMetrics(testY, None, pred,
                                                 performanceFunction)
        time = stopTimer(timer)

        metrics = {}
        for key, value in zip([performanceFunction], [performance]):
            metrics[key.__name__] = value

        fullName = self.interface.getCanonicalName() + self.learnerName
        # Signature:
        # (umlFunction, trainData, trainLabels, testData, testLabels,
        # learnerFunction, arguments, metrics, extraInfo=None, numFolds=None)
        handleLogging(useLog, 'run', "TrainedLearner.test", trainData=None,
                      trainLabels=None, testData=testX, testLabels=testY,
                      learnerFunction=fullName, arguments=mergedArguments,
                      metrics=metrics, extraInfo=None, time=time)

        return performance

    @captureOutput
    def apply(self, testX, arguments=None, output='match', scoreMode='label',
              useLog=None, **kwarguments):
        """
        Apply the learner to the test data.

        Return the application of this learner to the given test data
        (i.e. performing prediction, transformation, etc. as appropriate
        to the learner). Equivalent to having called ``trainAndApply``,
        as long as the data and parameter setup for training was the
        same.

        Parameters
        ----------
        testX : UML Base object
            Data set on which the trained learner will be applied (i.e.
            performing prediction, transformation, etc. as appropriate
            to the learner).
        arguments : dict
            Mapping argument names (strings) to their values, to be used
            during training and application. eg. {'dimensions':5, 'k':5}
            To make use of multiple permutations, specify different
            values for a parameter as a tuple. eg. {'k': (1,3,5)} will
            generate an error score for  the learner when the learner
            was passed all three values of ``k``, separately. These will
            be merged with kwarguments for the learner.
        output : str
            The kind of UML Base object that the output of this function
            should be in. Any of the normal string inputs to the
            createData ``returnType`` parameter are accepted here.
            Alternatively, the value 'match' will indicate to use the
            type of the ``trainX`` parameter.
        scoreMode : str
            In the case of a classifying learner, this specifies the
            type of output wanted: 'label' if we class labels are
            desired, 'bestScore' if both the class label and the score
            associated with that class are desired, or 'allScores' if a
            matrix containing the scores for every class label are
            desired.
        useLog : bool, None
            Local control for whether to send results/timing to the
            logger. If None (default), use the value as specified in the
            "logger" "enabledByDefault" configuration option. If True,
            send to the logger regardless of the global option. If
            False, do **NOT** send to the logger, regardless of the
            global option.
        kwarguments
            Keyword arguments specified variables that are passed to the
            learner. To make use of multiple permutations, specify
            different values for parameters as a tuple.
            eg. arg1=(1,2,3), arg2=(4,5,6) which correspond to
            permutations/argument states with one element from arg1 and
            one element from arg2, such that an example generated
            permutation/argument state would be ``arg1=2, arg2=4``.
            Will be merged with ``arguments``.

        Returns
        -------
        results
            The resulting output of applying learner.

        See Also
        --------
        UML.trainAndApply, test

        Examples
        --------
        TODO
        """
        timer = startTimer(useLog)
        UML.helpers._2dOutputFlagCheck(self.has2dOutput, None, scoreMode, None)

        mergedArguments = _mergeArguments(arguments, kwarguments)

        # input transformation
        transformedInputs = self.interface._inputTransformation(
            self.learnerName, None, None, testX, mergedArguments,
            self.customDict)
        transTestX = transformedInputs[2]
        usedArguments = transformedInputs[3]

        # depending on the mode, we need different information.
        labels = None
        if scoreMode != 'label':
            scores = self.getScores(testX, usedArguments)
        if scoreMode != 'allScores':
            labels = self.interface._applier(self.learnerName, self.backend,
                                             transTestX, usedArguments,
                                             self.transformedArguments,
                                             self.customDict)
            labels = self.interface._outputTransformation(
                self.learnerName, labels, usedArguments, output, "label",
                self.customDict)

        if scoreMode == 'label':
            ret = labels
        elif scoreMode == 'allScores':
            ret = scores
        else:
            scoreOrder = self.interface._getScoresOrder(self.backend)
            scoreOrder = list(scoreOrder)
            # find scores matching predicted labels
            def grabValue(row):
                pointIndex = scores.points.getIndex(row.points.getName(0))
                rowIndex = scoreOrder.index(labels[pointIndex, 0])
                return row[rowIndex]

            scoreVector = scores.points.calculate(grabValue, useLog=False)
            labels.features.add(scoreVector, useLog=False)

            ret = labels

        time = stopTimer(timer)

        fullName = self.interface.getCanonicalName() + self.learnerName
        # Signature:
        # (self, umlFunction, trainData, trainLabels, testData, testLabels,
        # learnerFunction, arguments, metrics, extraInfo=None, numFolds=None
        handleLogging(useLog, 'run', "TrainedLearner.apply", trainData=None,
                      trainLabels=None, testData=testX, testLabels=None,
                      learnerFunction=fullName, arguments=mergedArguments,
                      metrics=None, extraInfo=None, time=time)

        return ret

    def save(self, outputPath):
        """
        Save model to a file.

        Uses the cloudpickle library to serialize this object.

        Parameters
        ----------
        outputPath : str
            The location (including file name and extension) where
            we want to write the output file. If filename extension
            .umlm is not included in file name it would be added to the
            output file.

        Examples
        --------
        TODO
        """
        if not cloudpickle:
            msg = "To save UML models, cloudpickle must be installed"
            raise PackageException(msg)
        extension = '.umlm'
        if not outputPath.endswith(extension):
            outputPath = outputPath + extension

        with open(outputPath, 'wb') as file:
            try:
                cloudpickle.dump(self, file)
            except Exception as e:
                raise e
        # print('session_' + outputFilename)
        # print(globals())
        # dill.dump_session('session_' + outputFilename)

    @captureOutput
    def retrain(self, trainX, trainY=None, arguments=None, useLog=None,
                **kwarguments):
        """
        Train the model on new data.

        Adjust the learner model by providing new training data and/or
        changing the learner's argument values. Previously set argument
        values for this learner model will remain the same, unless
        overridden by new arguments or kwarguments. If new data is
        provided, the learner will be trained on that data only,
        discarding the previous data.

        Parameters
        ----------
        trainX: UML Base object
            Data to be used for training.
        trainY : identifier, UML Base object
            * identifier - The name or index of the feature in
              ``trainX`` containing the labels.
            * UML Base object - contains the labels that correspond to
              ``trainX``.
        arguments : dict
            Mapping argument names (strings) to their values, to be used
            during training.  These must be singular values, retrain
            does not implement cross-validation for multiple argument
            sets. Will be merged with kwarguments.
        useLog : bool, None
            Local control for whether to send results/timing to the
            logger. If None (default), use the value as specified in the
            "logger" "enabledByDefault" configuration option. If True,
            send to the logger regardless of the global option. If
            False, do **NOT** send to the logger, regardless of the
            global option.
        kwarguments
            Keyword arguments specified variables that are passed to the
            learner. Must be singular values, retrain does not implement
            cross-validation for multiple arguments sets.
            Will be merged with ``arguments``.

        See Also
        --------
        incrementalTrain

        Examples
        --------
        Changing the training data.

        >>> trainX1 = UML.createData('Matrix', [[1, 1], [2, 2], [3, 3]])
        >>> trainY1 = UML.createData('Matrix', [[1], [2], [3]]) # mean=2
        >>> testX = UML.createData('Matrix', [[8, 8], [-3, -3]])
        >>> tl = UML.train('Custom.MeanConstant', trainX1, trainY1)
        >>> tl.apply(testX)
        Matrix(
            [[2.000]
             [2.000]]
            )
        >>> trainX2 = UML.createData('Matrix', [[4, 4], [5, 5], [6, 6]])
        >>> trainY2 = UML.createData('Matrix', [[4], [5], [6]]) # mean=5
        >>> tl.retrain(trainX2, trainY2)
        >>> tl.apply(testX)
        Matrix(
            [[5.000]
             [5.000]]
            )

        Changing the learner arguments.

        >>> trainX = UML.createData('Matrix', [[1, 1], [3, 3], [3, 3]])
        >>> trainY = UML.createData('Matrix', [[1], [3], [3]])
        >>> testX = UML.createData('Matrix', [[1, 1], [3, 3]])
        >>> tl = UML.train('Custom.KNNClassifier', trainX, trainY, k=1)
        >>> tl.apply(testX)
        Matrix(
            [[1.000]
             [3.000]]
            )
        >>> tl.retrain(trainX, trainY, k=3)
        >>> tl.apply(testX)
        Matrix(
            [[3.000]
             [3.000]]
            )
        """
        has2dOutput = False
        outputData = trainX if trainY is None else trainY
        if isinstance(outputData, UML.data.Base):
            has2dOutput = len(outputData.features) > 1
        elif isinstance(outputData, (list, tuple)):
            has2dOutput = len(outputData) > 1

        merged = _mergeArguments(arguments, kwarguments)
        for arg, value in merged.items():
            if isinstance(value, UML.CV):
                msg = "Cannot provide a cross-validation arguments "
                msg += "for parameters to retrain a TrainedLearner. "
                msg += "If wanting to perform cross-validation, use "
                msg += "UML.train()"
                raise InvalidArgumentValue(msg)
            if arg not in self.transformedArguments:
                validArgs = list(self.transformedArguments.keys())
                msg = "The argument '" + arg + "' is not valid. "
                if validArgs:
                    msg += "Valid arguments for retrain are: "
                    msg += prettyListString(validArgs)
                else:
                    msg += "There are no valid arguments to retrain "
                    msg += "this learner"
                raise InvalidArgumentValue(msg)
            self.arguments[arg] = value
            self.transformedArguments[arg] = value

        trainedBackend = self.interface._trainBackend(
            self.learnerName, trainX, trainY, self.transformedArguments)

        newBackend = trainedBackend[0]
        transformedInputs = trainedBackend[1]
        customDict = trainedBackend[2]

        self.backend = newBackend
        self.transformedTrainX = transformedInputs[0]
        self.transformedTrainY = transformedInputs[1]
        self.transformedArguments = transformedInputs[3]
        self.customDict = customDict
        self.has2dOutput = has2dOutput
        self.crossValidation = None

        handleLogging(useLog, 'run', 'TrainedLearner.retrain', trainX, trainY,
                      None, None, self.learnerName, self.arguments, None)

    @captureOutput
    def incrementalTrain(self, trainX, trainY=None, useLog=None):
        """
        Extend the training of this learner with additional data.

        Using the data the model was previously trained on, continue
        training this learner by supplementing the existing data with
        the provided additional data.

        Parameters
        ----------
        trainX: UML Base object
            Additional data to be used for training.
        trainY : identifier, UML Base object
            * identifier - The name or index of the feature in
            ``trainX`` containing the labels.
            * UML Base object - contains the labels that correspond to
              ``trainX``.
        useLog : bool, None
            Local control for whether to send object creation to the
            logger. If None (default), use the value as specified in the
            "logger" "enabledByDefault" configuration option. If True,
            send to the logger regardless of the global option. If
            False, do **NOT** send to the logger, regardless of the
            global option.
        """
        transformed = self.interface._inputTransformation(
            self.learnerName, trainX, trainY, None, self.arguments,
            self.customDict)
        transformedTrainX = transformed[0]
        transformedTrainY = transformed[1]
        transformedArguments = transformed[3]
        self.backend = self.interface._incrementalTrainer(
            self.backend, transformedTrainX, transformedTrainY,
            transformedArguments, self.customDict)

        handleLogging(useLog, 'run', 'TrainedLearner.incrementalTrain', trainX,
                      trainY, None, None, self.learnerName, self.arguments,
                      None)

    @captureOutput
    def getAttributes(self):
        """
        The attributes associated with this learner.

        Return the attributes of the trained learner (and sub objects).
        The returned value will be a dict, mapping names of attribtues
        to values of attributes. In the case of collisions (especially
        when getting attributes from nested objects) the attribute names
        may be prefaced with the name of the object from which they
        originate.

        Returns
        -------
        dict
            A mapping of attribute name to values of attributes.
        """
        discovered = self.interface._getAttributes(self.backend)
        inputs = self.arguments

        if inputs is not None:
            for key in inputs.keys():
                value = inputs[key]
                if key in list(discovered.keys()):
                    if value != discovered[key]:
                        newKey = self.learnerName + '.' + key
                        discovered[newKey] = discovered[key]
                    discovered[key] = value

        return discovered

    def _formatScoresToOvA(self, testX, applyResults, rawScores, arguments):
        """
        Helper that takes raw scores in any of the three accepted
        formats (binary case best score, one vs one pairwise tournament
        by natural label ordering, or one vs all by natural label
        ordering) and returns them in a one vs all accepted format.
        """
        order = self.interface._getScoresOrder(self.backend)
        numLabels = len(order)
        if numLabels == 2 and len(rawScores.features) == 1:
            ret = generateBinaryScoresFromHigherSortedLabelScores(rawScores)
            return UML.createData("Matrix", ret, useLog=False)

        if applyResults is None:
            applyResults = self.interface._applier(
                self.learnerName, self.backend, testX, arguments,
                self.transformedArguments, self.customDict)
            applyResults = self.interface._outputTransformation(
                self.learnerName, applyResults, arguments, "match", "label",
                self.customDict)
        if len(rawScores.features) != 3:
            strategy = ovaNotOvOFormatted(rawScores, applyResults, numLabels)
        else:
            strategy = checkClassificationStrategy(
                self.interface, self.learnerName, arguments)
        # want the scores to be per label, regardless of the original format,
        # so we check the strategy, and modify it if necessary
        if not strategy:
            scores = []
            for i in range(len(rawScores.points)):
                combinedScores = calculateSingleLabelScoresFromOneVsOneScores(
                    rawScores.pointView(i), numLabels)
                scores.append(combinedScores)
            scores = numpy.array(scores)
            return UML.createData("Matrix", scores, useLog=False)
        else:
            return rawScores


    @captureOutput
    def getScores(self, testX, arguments=None, **kwarguments):
        """
        The scores for all labels for each data point.

        This is the equivalent of calling TrainedLearner's apply method
        with ``scoreMode="allScores"``.

        Returns
        -------
        UML.data.Matrix
            The label scores.
        """
        usedArguments = _mergeArguments(arguments, kwarguments)
        (_, _, testX, usedArguments) = self.interface._inputTransformation(
            self.learnerName, None, None, testX, usedArguments,
            self.customDict)

        rawScores = self.interface._getScores(self.learnerName, self.backend,
                                              testX, usedArguments,
                                              self.transformedArguments,
                                              self.customDict)
        umlTypeRawScores = self.interface._outputTransformation(
            self.learnerName, rawScores, usedArguments, "Matrix", "allScores",
            self.customDict)
        formatedRawOrder = self._formatScoresToOvA(
            testX, None, umlTypeRawScores, usedArguments)
        internalOrder = self.interface._getScoresOrder(self.backend)
        naturalOrder = sorted(internalOrder)
        if numpy.array_equal(naturalOrder, internalOrder):
            return formatedRawOrder
        desiredDict = {}
        for i in range(len(naturalOrder)):
            label = naturalOrder[i]
            desiredDict[label] = i

        def sortScorer(feature):
            name = feature.features.getName(0)
            index = formatedRawOrder.features.getIndex(name)
            label = internalOrder[index]
            return desiredDict[label]

        formatedRawOrder.features.sort(sortHelper=sortScorer, useLog=False)
        return formatedRawOrder


@inheritDocstringsFactory(TrainedLearner)
class TrainedLearners(TrainedLearner):
    """
    Container for a learner models when the training employed a
    multiClassStrategy. Provides method for applying the models.
    """
    def __init__(self, trainedLearners, method, labelSet):
        self.trainedLearnersList = trainedLearners
        self.method = method
        self.labelSet = labelSet
        self.arguments = trainedLearners[0].arguments
        self.has2dOutput = trainedLearners[0].has2dOutput
        self.transformedArguments = trainedLearners[0].transformedArguments
        self.interface = trainedLearners[0].interface
        self.learnerName = trainedLearners[0].learnerName


    @captureOutput
    def apply(self, testX, arguments=None, output='match', scoreMode='label',
              useLog=None, **kwarguments):
        """
        Apply the learner to the test data.

        Return the application of this learner to the given test data
        (i.e. performing prediction, transformation, etc. as appropriate
        to the learner). Equivalent to having called ``trainAndApply``,
        as long as the data and parameter setup for training was the
        same.

        Parameters
        ----------
        testX : UML Base object
            Data set on which the trained learner will be applied (i.e.
            performing prediction, transformation, etc. as appropriate
            to the learner).
        performanceFunction : function
            If cross validation is triggered to select from the given
            argument set, then this function will be used to generate a
            performance score for the run. Function is of the form:
            def func(knownValues, predictedValues).
            Look in UML.calculate for pre-made options. Default is None,
            since if there is no parameter selection to be done, it is
            not used.
        arguments : dict
            Mapping argument names (strings) to their values, to be used
            during training and application. eg. {'dimensions':5, 'k':5}
            To make use of multiple permutations, specify different
            values for a parameter as a tuple. eg. {'k': (1,3,5)} will
            generate an error score for  the learner when the learner
            was passed all three values of ``k``, separately. These will
            be merged with kwarguments for the learner.
        output : str
            The kind of UML Base object that the output of this function
            should be in. Any of the normal string inputs to the
            createData ``returnType`` parameter are accepted here.
            Alternatively, the value 'match' will indicate to use the
            type of the ``trainX`` parameter.
        scoreMode : str
            In the case of a classifying learner, this specifies the
            type of output wanted: 'label' if we class labels are
            desired, 'bestScore' if both the class label and the score
            associated with that class are desired, or 'allScores' if a
            matrix containing the scores for every class label are
            desired.
        useLog : bool, None
            Local control for whether to send results/timing to the
            logger. If None (default), use the value as specified in the
            "logger" "enabledByDefault" configuration option. If True,
            send to the logger regardless of the global option. If
            False, do **NOT** send to the logger, regardless of the
            global option.
        kwarguments
            Keyword arguments specified variables that are passed to the
            learner. To make use of multiple permutations, specify
            different values for parameters as a tuple.
            eg. arg1=(1,2,3), arg2=(4,5,6) which correspond to
            permutations/argument states with one element from arg1 and
            one element from arg2, such that an example generated
            permutation/argument state would be ``arg1=2, arg2=4``.
            Will be merged with ``arguments``.

        Returns
        -------
        results
            The resulting output of applying learner.

        See Also
        --------
        UML.trainAndApply, test

        Examples
        --------
        TODO
        """
        rawPredictions = None
        #1 VS All
        if self.method == 'OneVsAll':
            for trainedLearner in self.trainedLearnersList:
                oneLabelResults = trainedLearner.apply(testX, arguments,
                                                       output, 'label',
                                                       useLog)
                label = trainedLearner.label
                # put all results into one Base container; same type as trainX
                if rawPredictions is None:
                    rawPredictions = oneLabelResults
                    # as it's added to results object,
                    # rename each column with its corresponding class label
                    rawPredictions.features.setName(0, str(label), useLog=False)
                else:
                    # as it's added to results object,
                    # rename each column with its corresponding class label
                    oneLabelResults.features.setName(0, str(label), useLog=False)
                    rawPredictions.features.add(oneLabelResults, useLog=False)

            if scoreMode.lower() == 'label'.lower():

                getWinningPredictionIndices = rawPredictions.points.calculate(
<<<<<<< HEAD
                    extractWinningPredictionIndex)
                winningPredictionIndices = getWinningPredictionIndices.copy(
                    to="python list")
=======
                    extractWinningPredictionIndex, useLog=False)
                winningPredictionIndices = getWinningPredictionIndices.copyAs(
                    format="python list")
>>>>>>> e14eaf8c
                winningLabels = []
                for [winningIndex] in winningPredictionIndices:
                    winningLabels.append([self.labelSet[int(winningIndex)]])
                return UML.createData(rawPredictions.getTypeString(),
                                      winningLabels,
                                      featureNames=['winningLabel'],
                                      useLog=False)

            elif scoreMode.lower() == 'bestScore'.lower():
                #construct a list of lists, with each row in the list
                # containing the predicted label and score of that label for
                # the corresponding row in rawPredictions
                predictionMatrix = rawPredictions.copy(to="python list")
                indexToLabel = rawPredictions.features.getNames()
                tempResultsList = []
                for row in predictionMatrix:
                    bestLabelAndScore = extractWinningPredictionIndexAndScore(
                        row, indexToLabel)
                    tempResultsList.append([bestLabelAndScore[0],
                                            bestLabelAndScore[1]])
                #wrap the results data in a List container
                featureNames = ['PredictedClassLabel', 'LabelScore']
                resultsContainer = UML.createData("List", tempResultsList,
                                                  featureNames=featureNames,
                                                  useLog=False)
                return resultsContainer

            elif scoreMode.lower() == 'allScores'.lower():
                # create list of Feature Names/Column Headers for final
                # return object
                colHeaders = sorted([str(i) for i in self.labelSet])
                # create map between label and index in list,
                # so we know where to put each value
                colIndices = list(range(len(colHeaders)))
                labelIndexDict = {v: k for k, v in zip(colIndices, colHeaders)}
                featureNamesItoN = rawPredictions.features.getNames()
                predictionMatrix = rawPredictions.copy(to="python list")
                resultsContainer = []
                for row in predictionMatrix:
                    finalRow = [0] * len(colHeaders)
                    scores = UML.helpers.extractConfidenceScores(
                        row, featureNamesItoN)
                    for label, score in scores.items():
                        #get numerical index of label in return object
                        finalIndex = labelIndexDict[label]
                        #put score into proper place in its row
                        finalRow[finalIndex] = score
                    resultsContainer.append(finalRow)
                #wrap data in Base container
                return UML.createData(rawPredictions.getTypeString(),
                                      resultsContainer,
                                      featureNames=colHeaders, useLog=False)
            else:
                msg = "scoreMode must be 'label', 'bestScore', or 'allScores'"
                raise InvalidArgumentValue(msg)

        #1 VS 1
        elif self.method == 'OneVsOne':
            predictionFeatureID = 0
            for trainedLearner in self.trainedLearnersList:
                # train classifier on that data; apply it to the test set
                partialResults = trainedLearner.apply(testX, arguments, output,
                                                      'label', useLog)
                # put predictions into table of predictions
                if rawPredictions is None:
                    rawPredictions = partialResults.copy(to="List")
                else:
                    predictionName = 'predictions-' + str(predictionFeatureID)
                    partialResults.features.setName(0, predictionName, useLog=False)
                    rawPredictions.features.add(partialResults, useLog=False)
                predictionFeatureID += 1
            # set up the return data based on which format has been requested
            if scoreMode.lower() == 'label'.lower():
                ret = rawPredictions.points.calculate(
                    extractWinningPredictionLabel, useLog=False)
                ret.features.setName(0, "winningLabel", useLog=False)
                return ret
            elif scoreMode.lower() == 'bestScore'.lower():
                # construct a list of lists, with each row in the list
                # containing the predicted label and score of that label for
                # the corresponding row in rawPredictions
                predictionMatrix = rawPredictions.copy(to="python list")
                tempResultsList = []
                for row in predictionMatrix:
                    scores = countWins(row)
                    sortedScores = sorted(scores, key=scores.get, reverse=True)
                    bestLabel = sortedScores[0]
                    tempResultsList.append([bestLabel, scores[bestLabel]])

                #wrap the results data in a List container
                featureNames = ['PredictedClassLabel', 'LabelScore']
                resultsContainer = UML.createData("List", tempResultsList,
                                                  featureNames=featureNames,
                                                  useLog=False)
                return resultsContainer
            elif scoreMode.lower() == 'allScores'.lower():
                colHeaders = sorted([str(i) for i in self.labelSet])
                colIndices = list(range(len(colHeaders)))
                labelIndexDict = {v: k for k, v in zip(colIndices, colHeaders)}
                predictionMatrix = rawPredictions.copy(to="python list")
                resultsContainer = []
                for row in predictionMatrix:
                    finalRow = [0] * len(colHeaders)
                    scores = countWins(row)
                    for label, score in scores.items():
                        finalIndex = labelIndexDict[str(label)]
                        finalRow[finalIndex] = score
                    resultsContainer.append(finalRow)

                return UML.createData(rawPredictions.getTypeString(),
                                      resultsContainer,
                                      featureNames=colHeaders, useLog=False)
            else:
                msg = "scoreMode must be 'label', 'bestScore', or 'allScores'"
                raise InvalidArgumentValue(msg)
        else:
            raise ImproperObjectAction('Wrong multiclassification method.')


###########
# Helpers #
###########

def relabeler(point, label=None):
    """
    Determine if the point contains the label value. Returning 1 if
    True else 0.

    Used with points.calculate to convert a feature of labels into a
    binary feature. The default for label must is set to the actual
    label prior to calling points.calculate.
    """
    if point[0] != label:
        return 0
    else:
        return 1<|MERGE_RESOLUTION|>--- conflicted
+++ resolved
@@ -1983,15 +1983,9 @@
             if scoreMode.lower() == 'label'.lower():
 
                 getWinningPredictionIndices = rawPredictions.points.calculate(
-<<<<<<< HEAD
-                    extractWinningPredictionIndex)
+                    extractWinningPredictionIndex, useLog=False)
                 winningPredictionIndices = getWinningPredictionIndices.copy(
                     to="python list")
-=======
-                    extractWinningPredictionIndex, useLog=False)
-                winningPredictionIndices = getWinningPredictionIndices.copyAs(
-                    format="python list")
->>>>>>> e14eaf8c
                 winningLabels = []
                 for [winningIndex] in winningPredictionIndices:
                     winningLabels.append([self.labelSet[int(winningIndex)]])
