--- conflicted
+++ resolved
@@ -416,15 +416,7 @@
         name="identity matrix list"
         )
     """
-<<<<<<< HEAD
-    retAllowed = copy.copy(nimble.data.available)
-    if returnType not in retAllowed:
-        msg = "returnType must be a value in " + str(retAllowed)
-        raise InvalidArgumentValue(msg)
-
-=======
     validateReturnType(returnType)
->>>>>>> 68221862
     if size <= 0:
         msg = "size must be 0 or greater, yet " + str(size)
         msg += " was given."
@@ -930,15 +922,7 @@
         featureNames={'a':0, 'b':1, 'c':2}
         )
     """
-<<<<<<< HEAD
-    retAllowed = copy.copy(nimble.data.available)
-    retAllowed.append(None)
-    if returnType not in retAllowed:
-        msg = "returnType must be a value in " + str(retAllowed)
-        raise InvalidArgumentValue(msg)
-=======
     validateReturnType(returnType)
->>>>>>> 68221862
 
     def looksFileLike(toCheck):
         hasRead = hasattr(toCheck, 'read')
