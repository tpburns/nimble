--- conflicted
+++ resolved
@@ -915,30 +915,6 @@
         featureNames={'a':0, 'b':1, 'c':2}
         )
     """
-<<<<<<< HEAD
-    if UML.logger.active.position == 0:
-        if enableLogging(useLog):
-            wrapped = logCapture(createData)
-        else:
-            wrapped = directCall(createData)
-        return wrapped(returnType, data, pointNames, featureNames, elementType,
-                       name, path, keepPoints, keepFeatures,
-                       ignoreNonNumericalFeatures, reuseData, inputSeparator,
-                       treatAsMissing, replaceMissingWith, useLog=False)
-=======
-    accepted = (bool, list, dict)
-    if pointNames != 'automatic' and not isinstance(pointNames, accepted):
-        msg = "pointNames may only be the values True, False, 'automatic' or "
-        msg += "a list or dict specifying a mapping between names and indices."
-        raise InvalidArgumentType(msg)
-
-    if featureNames != 'automatic' and not isinstance(featureNames, accepted):
-        msg = "featureNames may only be the values True, False, 'automatic' "
-        msg += "or a list or dict specifying a mapping between names and "
-        msg += "indices."
-        raise InvalidArgumentType(msg)
->>>>>>> 12a33ecf
-
     retAllowed = copy.copy(UML.data.available)
     retAllowed.append(None)
     if returnType not in retAllowed:
