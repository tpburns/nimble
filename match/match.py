--- conflicted
+++ resolved
@@ -253,31 +253,9 @@
     """
     Factory for functions which will determine if any values match.
 
-<<<<<<< HEAD
-    quantity may only be the function any or the function all
-    """
-    try:
-        # 1D data
-        return quantity([match(val) for val in data])
-    except InvalidArgumentValue:
-        # 2D data
-        if quantity is any:
-            # if any feature contains a match we can return True
-            for i in range(len(data.features)):
-                if quantity([match(val) for val in data[:, i]]):
-                    return True
-            return False
-        else:
-            # if any feature does not have all matches we can return False
-            for i in range(len(data.features)):
-                if not quantity([match(val) for val in data[:, i]]):
-                    return False
-            return True
-=======
     The returned function is designed to input a UML data object and
     output True if one or more values in that object contain a match,
     otherwise False.
->>>>>>> 71db3f2e
 
     Parameters
     ----------
@@ -901,7 +879,7 @@
     try:
         # 1D data
         return quantity([match(val) for val in data])
-    except ArgumentException:
+    except InvalidArgumentValue:
         # 2D data
         if quantity is any:
             # if any feature contains a match we can return True
