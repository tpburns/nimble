--- conflicted
+++ resolved
@@ -10,17 +10,11 @@
 from __future__ import absolute_import
 import math
 
-<<<<<<< HEAD
-=======
-import UML
-from .tableString import tableString
-from UML.exceptions import InvalidArgumentValueCombination
->>>>>>> 56bae6cc
 import six
 from six.moves import range
 
 import UML
-from UML.exceptions import ArgumentException
+from UML.exceptions import InvalidArgumentValueCombination
 from .tableString import tableString
 
 def produceFeaturewiseInfoTable(dataContainer, funcsToApply):
@@ -243,30 +237,17 @@
 
 def appendColumns(appendTo, appendFrom):
     """
-<<<<<<< HEAD
     Append the columns of one 2D matrix (lists of lists) into another.
     They must have the same number of rows, but can have different
     numbers of columns.  I.e. len(appendTo) == len(appendFrom), but
     len(appendTo[0]) == len(appendFrom[0]) does not need to be true.
-    If they do not have the same number of rows, an ArgumentException is
-    raised.
+    If they do not have the same number of rows, an InvalidArgumentValue
+    is raised.
     """
     if len(appendTo) != len(appendFrom):
         msg = "Can't merge two matrices with different numbers of rows: "
         msg += str(len(appendTo)) + " != " + str(len(appendFrom))
-        raise ArgumentException(msg)
-=======
-        Append the columns of one 2D matrix (lists of lists) into another.
-        They must have the same number of rows, but can have different numbers
-        of columns.  I.e. len(appendTo) == len(appendFrom), but
-        len(appendTo[0]) == len(appendFrom[0]) does not need to be true.
-        If they do not have the same number of rows, an InvalidArgumentValueCombination
-        is raised.
-    """
-    if len(appendTo) != len(appendFrom):
-        raise InvalidArgumentValueCombination("Can't merge two matrices with different numbers of rows: " +
-                                str(len(appendTo)) + " != " + str(len(appendFrom)))
->>>>>>> 56bae6cc
+        raise c(msg)
 
     for i in range(len(appendTo)):
         appendFromRow = appendFrom[i]
