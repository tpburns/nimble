import operator
import time
from timeit import default_timer

import pytest
from pytest import fixture

import nimble
from nimble import Tune
from nimble.random import pythonRandom
from nimble.core.tune import ArgumentSelector
from nimble.core.tune import BruteForce, Consecutive, Bayesian, Iterative
from nimble.core.tune import StochasticRandomMutator
from nimble.calculate import fractionIncorrect
from nimble.exceptions import InvalidArgumentValue
from nimble.exceptions import InvalidArgumentValueCombination
from tests.helpers import noLogEntryExpected, raises
from nimble._utility import DeferredModuleImport

storm_tuner = DeferredModuleImport('storm_tuner')
<<<<<<< HEAD
hyperopt = DeferredModuleImport('hyperopt')
=======
>>>>>>> afb62bf6

def wait(sec):
    def performance(args):
        time.sleep(sec)
        return 0
    return performance

class MockValidator:
    """
    Mocks a Validator object and uses attributes and/or methods to
    control the output of the calls to Validator.validate.
    """
    def __init__(self, optimal):
        if optimal == 'max':
            self._isBest = operator.gt
            self.optimal = 'max'

        else:
            self._isBest = operator.lt
            self.optimal = 'min'
        self._results = []
        self._arguments = []
        self._trainedLearner = None
        self._trainedLearnerBase = None
        self._incremental = None
        self._setIncremental = False
        self._defaultGenerateFunc = self._performanceFunction

    def reset(self, hasIncremental=False):
        self._results = []
        self._arguments = []
        self._incremental = None
        self._setIncremental = hasIncremental
        self._performanceFunction = self._defaultGenerateFunc

    def _updateTrainedLearner(self, trial):
        pass

    def _setNextPerformance(self, value):
        """
        Allows for predetermining the performance.
        """
        self._performanceFunction = lambda _: value

    def _performanceFunction(self, args):
        return 0

    def validate(self, arguments, record=True):
        self._incremental = self._setIncremental
        ret = self._performanceFunction(arguments)
        self._results.append(ret)
        self._arguments.append(arguments.copy())
        return ret

@fixture
def maxValidator():
    return MockValidator('max')

@fixture
def minValidator():
    return MockValidator('min')


class IncrementArgumentSelector(ArgumentSelector):
    name = "increment"

    def __init__(self, arguments, validator, iters=10):
        super().__init__(arguments, validator, iters=iters)
        self.iters = iters
        self._i = 0
        self._curr = self.arguments.copy()
        self._last = 0

    def __next__(self):
        if self._i >= self.iters:
            raise StopIteration
        if self._last > 0:
            inc = 1
        elif self._last < 0:
            inc = -1
        else:
            inc = 0
        for name in self._curr:
            self._curr[name] += inc
        performance = self.validator.validate(self._curr)
        self._last = performance
        self._i += 1
        return self._curr

@noLogEntryExpected
def test_ArgumentSelector(maxValidator):
    inc = IncrementArgumentSelector({'k': 5}, maxValidator, iters=5)
    maxValidator._setNextPerformance(1)
    assert next(inc) == {'k': 5}
    assert next(inc) == {'k': 6}
    maxValidator._setNextPerformance(-1)
    assert next(inc) == {'k': 7}
    maxValidator._setNextPerformance(0)
    assert next(inc) == {'k': 6}
    assert next(inc) == {'k': 6}

    with raises(StopIteration):
        next(inc)

##############
# BruteForce #
##############
@noLogEntryExpected
def test_BruteForce(maxValidator):
    # single argument, no tune
    bf = BruteForce({'k': 5}, maxValidator)
    assert next(bf) == {'k': 5}
    with raises(StopIteration):
        next(bf)

    # single argument, tune
    bf = BruteForce({'k': Tune([1, 3, 5])}, maxValidator)
    assert next(bf) == {'k': 1}
    assert next(bf) == {'k': 3}
    assert next(bf) == {'k': 5}
    with raises(StopIteration):
        next(bf)

    # multiple arguments, no tune
    bf = BruteForce({'k': 5, 'p': 2}, maxValidator)
    assert next(bf) == {'k': 5, 'p': 2}
    with raises(StopIteration):
        next(bf)

    # multiple arguments, tune
    bf = BruteForce({'k': Tune([3, 5, 7]), 'p': Tune([1, 2])},
                    maxValidator)
    assert next(bf) == {'k': 3, 'p': 1}
    assert next(bf) == {'k': 3, 'p': 2}
    assert next(bf) == {'k': 5, 'p': 1}
    assert next(bf) == {'k': 5, 'p': 2}
    assert next(bf) == {'k': 7, 'p': 1}
    assert next(bf) == {'k': 7, 'p': 2}
    with raises(StopIteration):
        next(bf)

###############
# Consecutive #
###############
@noLogEntryExpected
def test_Consecutive(maxValidator):
    # single argument, no tune
    con = Consecutive({'k': 5}, maxValidator)
    assert next(con) == {'k': 5}
    with raises(StopIteration):
        next(con)

    # single argument, tune
    con = Consecutive({'k': Tune([1, 3, 5])}, maxValidator)
    assert next(con) == {'k': 1}
    assert next(con) == {'k': 3}
    assert next(con) == {'k': 5}
    with raises(StopIteration):
        next(con)

    # multiple arguments, no tune
    con = Consecutive({'k': 5, 'p': 2}, maxValidator)
    assert next(con) == {'k': 5, 'p': 2}
    with raises(StopIteration):
        next(con)

    # multiple arguments, tune
    con = Consecutive({'k': Tune([3, 5, 7]), 'p': Tune([1, 2])},
                      maxValidator, order=['k', 'p'])
    maxValidator._setNextPerformance(1)
    assert next(con) == {'k': 3, 'p': 1}
    assert next(con) == {'k': 5, 'p': 1}
    maxValidator._setNextPerformance(2)
    assert next(con) == {'k': 7, 'p': 1}
    assert next(con) == {'k': 7, 'p': 2}
    with raises(StopIteration):
        next(con)

    con = Consecutive({'k': Tune([3, 5, 7]), 'p': Tune([1, 2])},
                      maxValidator, order=['p', 'k'])

    maxValidator._setNextPerformance(0)
    assert next(con) == {'k': 3, 'p': 1}
    maxValidator._setNextPerformance(1)
    assert next(con) == {'k': 3, 'p': 2}
    maxValidator._setNextPerformance(2)
    assert next(con) == {'k': 5, 'p': 2}
    maxValidator._setNextPerformance(3)
    assert next(con) == {'k': 7, 'p': 2}
    with raises(StopIteration):
        next(con)
    # since our performance function is always increasing, each new combo will
    # yield better results, however argument combos that have already been
    # tried will not be tried again. In the first loop the best will be
    # {'k': 7, 'p': 2}}, in the second {'k': 5, 'p': 2}
    # will be better because it is the last untried performance. The third
    # loop will not try anything as it will recognize that all combinations
    # have now been tried
    con = Consecutive({'k': Tune([3, 5, 7]), 'p': Tune([1, 2])},
                      maxValidator, loops=3, order=['k', 'p'])

    maxValidator._setNextPerformance(4)
    assert next(con) == {'k': 3, 'p': 1}
    maxValidator._setNextPerformance(5)
    assert next(con) == {'k': 5, 'p': 1}
    maxValidator._setNextPerformance(3)
    assert next(con) == {'k': 7, 'p': 1}
    maxValidator._setNextPerformance(6)
    assert next(con) == {'k': 5, 'p': 2}
    maxValidator._setNextPerformance(2)
    assert next(con) == {'k': 3, 'p': 2}
    maxValidator._setNextPerformance(1)
    assert next(con) == {'k': 7, 'p': 2}
    with raises(StopIteration):
        next(con)

@pytest.mark.skipif(storm_tuner=False, reason='Storm Tuner unavailable.')
<<<<<<< HEAD
@pytest.mark.skipif(hyperopt=False, reason='Hyperopt unavailable.')
=======
>>>>>>> afb62bf6
@noLogEntryExpected
def test_Bayesian(minValidator, maxValidator):
    # requires min optimal performanceFunction
    with raises(InvalidArgumentValue):
        bay = Bayesian({'k': 5}, maxValidator, maxIterations=5)

    # single argument, no tune, no incremental training
    bay = Bayesian({'k': 5}, minValidator, maxIterations=5)
    assert next(bay) == {'k': 5}
    with raises(StopIteration):
        next(bay)

    # single argument, no tune, has incremental training
    minValidator.reset(hasIncremental=True)
    bay = Bayesian({'k': 5}, minValidator, maxIterations=5)
    for _ in range(5):
        assert next(bay) == {'k': 5}
    with raises(StopIteration):
        next(bay)

    # single argument, tune
    # make k=1 the optimal value
    minValidator._performanceFunction = lambda args: (args['k'] - 1) * 100
    bay = Bayesian({'k': Tune(range(1, 101))}, minValidator)
    guesses = []
    for i in range(bay.maxIterations):
        arg = next(bay)['k']
        guesses.append(arg)
    # 1 should be guessed most often (or at worst second most)
    counts = {}
    for item in guesses:
        count = counts.get(item, 0)
        counts[item] = count + 1
    oneBest = counts[1] == max(counts.values())
    # small chance for k=2 to be the winner
    del counts[2]
    oneSecondBest = counts[1] == max(counts.values())
    assert oneBest or oneSecondBest
    with raises(StopIteration):
        next(bay)

    # multiple arguments, no tune
    minValidator.reset()
    bay = Bayesian({'k': 5, 'p': 2}, minValidator, maxIterations=3)
    assert next(bay) == {'k': 5, 'p': 2}
    with raises(StopIteration):
        next(bay)

    minValidator.reset(hasIncremental=True)
    bay = Bayesian({'k': 5, 'p': 2}, minValidator, maxIterations=3)
    for _ in range(3):
        assert next(bay) == {'k': 5, 'p': 2}
    with raises(StopIteration):
        next(bay)

    # multiple arguments, tune, with timeout
    minValidator.reset()
    minValidator._performanceFunction = wait(1)
    bay = Bayesian({'k': Tune(start=3, end=101),
                    'p': Tune(range(1, 10))}, minValidator,
                   maxIterations=3, timeout=2)
    start = default_timer()
    for i in range(4):
        try:
            args = next(bay)
        except StopIteration:
            break
    duration = default_timer() - start
    assert 2 < duration < 2.1
    # with 1 second sleep, StopIteration should occur on 3rd iteration
    assert i == 2


    # multiple arguments, tune, with threshold
    # k = 3, p=1 is optimal
    minValidator.reset()
    minValidator._performanceFunction = lambda args: ((args['k'] * args['p']) - 3) * 10
    bay = Bayesian({'k': Tune(range(3, 11)), 'p': Tune([1, 2])}, minValidator,
                   threshold=2)
    for i in range(100):
        try:
            args = next(bay)
        except StopIteration:
            break

    assert args['k'] == 3
    assert args['p'] == 1

    assert i < 100

def test_Iterative(maxValidator):
    # single argument, no tune
    itr = Iterative({'k': 5}, maxValidator, maxIterations=5)
    assert next(itr) == {'k': 5}
    with raises(StopIteration):
        next(itr)

    # single argument, tune
    # 3 optimum, no incrementalTrain
    maxValidator._performanceFunction = lambda args: 10 if args['k'] == 3 else 1
    itr = Iterative({'k': Tune([1, 3, 5])}, maxValidator)
    assert next(itr) == {'k': 3}
    with raises(StopIteration):
        next(itr)

    # 1 optimum, no incrementalTrain
    maxValidator._performanceFunction = lambda args: 10 if args['k'] == 1 else 1
    itr = Iterative({'k': Tune([1, 3, 5])}, maxValidator)
    assert next(itr) == {'k': 3}
    assert next(itr) == {'k': 1}
    with raises(StopIteration):
        next(itr)

    # 5 optimum, no incrementalTrain
    maxValidator._performanceFunction = lambda args: 10 if args['k'] == 5 else 1
    itr = Iterative({'k': Tune([1, 3, 5])}, maxValidator)
    assert next(itr) == {'k': 3}
    assert next(itr) == {'k' : 5}
    with raises(StopIteration):
        next(itr)

    # 5 optimum, with incrementalTrain (always completes all iterations)
    maxValidator.reset(hasIncremental=True)
    maxValidator._performanceFunction = lambda args: 10 if args['k'] == 5 else 1
    itr = Iterative({'k': Tune([1, 3, 5])}, maxValidator, maxIterations=10)
    assert next(itr) == {'k': 3}
    for _ in range(7):
        assert next(itr) == {'k' : 5}
    maxValidator._performanceFunction = lambda args: 15 if args['k'] == 3 else 1
    assert next(itr) == {'k' : 3}
    maxValidator._performanceFunction = lambda args: 20 if args['k'] == 1 else 1
    assert next(itr) == {'k': 1}
    with raises(StopIteration):
        next(itr)

    # multiple arguments, no tune
    maxValidator.reset()
    itr = Iterative({'k': 5, 'p': 2}, maxValidator)
    assert next(itr) == {'k': 5, 'p': 2}
    with raises(StopIteration):
        next(itr)

    # multiple arguments, no tune, with incrementalTrain
    maxValidator.reset(hasIncremental=True)
    itr = Iterative({'k': 5, 'p': 2}, maxValidator, maxIterations=5)
    for _ in range(5):
        assert next(itr) == {'k': 5, 'p': 2}
    with raises(StopIteration):
        next(itr)

    # multiple arguments, tune, no incrementalTrain
    maxValidator.reset()
    maxValidator._performanceFunction = lambda args: args['k'] / args['p']
    itr = Iterative({'k': Tune(range(3, 8)), 'p': Tune(range(1, 6))}, maxValidator)
    assert next(itr) == {'k': 5, 'p': 3}
    assert next(itr) == {'k': 6, 'p': 2}
    assert next(itr) == {'k': 7, 'p': 1}
    with raises(StopIteration):
        next(itr)

    # multiple arguments, tune, with incrementalTrain
    maxValidator.reset(hasIncremental=True)
    maxValidator._performanceFunction = lambda args: args['k'] * args['p']
    itr = Iterative({'k': Tune(range(3, 8)), 'p': Tune(range(1, 6))},
                    maxValidator, maxIterations=8)
    assert next(itr) == {'k': 5, 'p': 3}
    assert next(itr) == {'k': 6, 'p': 4}
    assert next(itr) == {'k': 7, 'p': 5}
    assert next(itr) == {'k': 7, 'p': 5}
    # now make lower arguments generate higher performance
    maxValidator._performanceFunction = lambda args: 100 * (8 - args['k']) * (6 - args['p'])
    assert next(itr) == {'k': 6, 'p': 4}
    assert next(itr) == {'k': 5, 'p': 3}
    assert next(itr) == {'k': 4, 'p': 2}
    assert next(itr) == {'k': 3, 'p': 1}
    with raises(StopIteration):
        next(itr)

    # timeout
    maxValidator.reset(hasIncremental=True)
    maxValidator._performanceFunction = wait(.4)
    itr = Iterative({'k': Tune(range(3, 8)), 'p': Tune(range(1, 6))},
                    maxValidator, timeout=2)
    start = default_timer()
    for i in range(4):
        try:
            args = next(itr)
        except StopIteration:
            break
    duration = default_timer() - start
    # first next call gets only the performance of the middle values (.4 sec)
    # the second call tests the higher and lower values for each variable
    # (1.6 sec) and none will improve performance so expect just over 2 seconds
    assert 2 < duration < 2.1
    assert i == 2

    # threshold, k=7, p=2 will trigger threshold
    maxValidator.reset()
    maxValidator._performanceFunction = lambda args: args['k'] * args['p']
    itr = Iterative({'k': Tune(range(1, 8)), 'p': Tune([0, 1, 2])}, maxValidator,
                   threshold=13)
    assert next(itr) == {'k': 4, 'p': 1}
    assert next(itr) == {'k': 5, 'p': 2}
    assert next(itr) == {'k': 6, 'p': 2}
    assert next(itr) == {'k': 7, 'p': 2}
    with raises(StopIteration):
        next(itr)


@pytest.mark.skipif(storm_tuner=False, reason='Storm Tuner unavailable.')
def test_StochasticRandomMutator(minValidator):
    # single argument, no tune
    srm = StochasticRandomMutator({'k': 5}, minValidator, maxIterations=5)
    assert next(srm) == {'k': 5}
    with raises(StopIteration):
        next(srm)

    # single argument, tune
    # make k=1 the optimal value
    minValidator._performanceFunction = lambda args: (args['k'] - 1) * 100
    # NOTE: given this an an oversimplified example, using ordered parameters
    # is prone to triggering an infinite loop so use an unordered set
    srm = StochasticRandomMutator({'k': Tune([1, 3, 4, 9, 21])}, minValidator,
                                  initRandom=4, randomizeAxisFactor=0)
    # first guess 4 guesses are random and do not repeat
    best = next(srm)['k']
    for _ in range(3):
        arg = next(srm)['k']
        if arg < best:
            best = arg
    arg = next(srm)['k'] # last guess is the one that wasn't guessed randomly
    with raises(StopIteration):
        next(srm)

    # multiple arguments, no tune
    minValidator.reset()
    srm = StochasticRandomMutator({'k': 5, 'p': 2}, minValidator,
                                  maxIterations=3)
    assert next(srm) == {'k': 5, 'p': 2}
    with raises(StopIteration):
        next(srm)

    # multiple arguments, tune, with timeout
    minValidator.reset()
    minValidator._performanceFunction = wait(1)
    srm = StochasticRandomMutator({'k': Tune(start=3, end=101),
                                   'p': Tune(range(1, 10))}, minValidator,
                                   timeout=2)
    start = default_timer()
    for i in range(4):
        try:
            args = next(srm)
        except StopIteration:
            break
    duration = default_timer() - start
    assert 2 < duration < 2.1
    # with 1 second sleep, StopIteration should occur on 3rd iteration
    assert i == 2

    # multiple arguments, tune, with threshold
    # k = 3, p=1 is optimal
    minValidator.reset()
    minValidator._performanceFunction = lambda args: ((args['k'] * args['p']) - 3) * 10
    srm = StochasticRandomMutator({'k': Tune(range(3, 11)), 'p': Tune([1, 2])},
                                  minValidator, threshold=2)
    for i in range(100):
        try:
            args = next(srm)
        except StopIteration:
            break

    assert args['k'] == 3
    assert args['p'] == 1

    assert i < 100<|MERGE_RESOLUTION|>--- conflicted
+++ resolved
@@ -18,10 +18,7 @@
 from nimble._utility import DeferredModuleImport
 
 storm_tuner = DeferredModuleImport('storm_tuner')
-<<<<<<< HEAD
 hyperopt = DeferredModuleImport('hyperopt')
-=======
->>>>>>> afb62bf6
 
 def wait(sec):
     def performance(args):
@@ -239,10 +236,7 @@
         next(con)
 
 @pytest.mark.skipif(storm_tuner=False, reason='Storm Tuner unavailable.')
-<<<<<<< HEAD
 @pytest.mark.skipif(hyperopt=False, reason='Hyperopt unavailable.')
-=======
->>>>>>> afb62bf6
 @noLogEntryExpected
 def test_Bayesian(minValidator, maxValidator):
     # requires min optimal performanceFunction
@@ -451,8 +445,6 @@
     with raises(StopIteration):
         next(itr)
 
-
-@pytest.mark.skipif(storm_tuner=False, reason='Storm Tuner unavailable.')
 def test_StochasticRandomMutator(minValidator):
     # single argument, no tune
     srm = StochasticRandomMutator({'k': 5}, minValidator, maxIterations=5)
