"""
Methods tested in this file (none modify the data):

pointCount, featureCount, isIdentical, save, __getitem__,
pointView, featureView, view, containsZero, __eq__, __ne__, toString,
__repr__, points.__repr__, features.__repr__, points.similarities,
features.similarities, points.statistics, features.statistics,
points.__iter__, features.__iter__, iterateElements, inverse,
solveLinearSystem, report, features.report
"""

import math
import tempfile
import os
import os.path
from functools import reduce
from copy import deepcopy
import re
import sys
from io import StringIO

import numpy as np
import pytest

import nimble
from nimble import match
from nimble.match import QueryString
from nimble.random import numpyRandom
from nimble.core.data import BaseView
from nimble.core.data._dataHelpers import formatIfNeeded
from nimble.exceptions import InvalidArgumentType, InvalidArgumentValue
from nimble.exceptions import InvalidArgumentValueCombination
from nimble.exceptions import ImproperObjectAction

from tests.helpers import raises
from tests.helpers import noLogEntryExpected, oneLogEntryExpected
from tests.helpers import assertNoNamesGenerated
from tests.helpers import assertCalled
from .baseObject import DataTestObject


preserveName = "PreserveTestName"
preserveAPath = os.path.join(os.getcwd(), "correct", "looking", "path")
preserveRPath = os.path.relpath(preserveAPath)
preservePair = (preserveAPath, preserveRPath)

# # NOW SAFE ? 
# pytest -v -k 'test_featureStatistics_groupbyfeature'

# #TESTS SAFE 
# pytest -v -k 'test_report'

def _fnames(num):
    ret = []
    for i in range(num):
        ret.append('f' + str(i))
    return ret


def _pnames(num):
    ret = []
    for i in range(num):
        ret.append('p' + str(i))
    return ret

def complicateName(name):
    """ randomly add capitalized letters and spaces to a string"""
    newName = ''
    if not numpyRandom.randint(4):
        return name
    for letter in name:
        rand = numpyRandom.randint(6)
        if rand == 2:
            newName += letter.capitalize()
        elif rand == 3:
            newName += letter + ' ' * numpyRandom.randint(3)
        elif rand == 3:
            newName += ' ' * numpyRandom.randint(3) + letter
        else:
            newName += letter
    return newName

class QueryBackend(DataTestObject):
    ##############
    # pointCount #
    ##############


    def test_pointCount_empty(self):
        """ test pointCount when given different kinds of emptiness """
        data = [[], []]
        dataPEmpty = np.array(data).T
        dataFEmpty = np.array(data)

        objPEmpty = self.constructor(dataPEmpty)
        objFEmpty = self.constructor(dataFEmpty)

        assert len(objPEmpty.points) == 0
        assert len(objFEmpty.points) == 2


    def test_pointCount_vectorTest(self):
        """ Test pointCount when we only have row or column vectors of data """
        dataR = [[1, 2, 3]]
        dataC = [[1], [2], [3]]

        toTestR = self.constructor(dataR)
        toTestC = self.constructor(dataC)

        rPoints = len(toTestR.points)
        cPoints = len(toTestC.points)

        assert rPoints == 1
        assert cPoints == 3
        assertNoNamesGenerated(toTestR)
        assertNoNamesGenerated(toTestC)


    #################
    # featureCount #
    #################


    def test_featureCount_empty(self):
        """ test featureCount when given different kinds of emptiness """
        data = [[], []]
        dataPEmpty = np.array(data).T
        dataFEmpty = np.array(data)

        pEmpty = self.constructor(dataPEmpty)
        fEmpty = self.constructor(dataFEmpty)

        assert len(pEmpty.features) == 2
        assert len(fEmpty.features) == 0


    def test_featureCount_vectorTest(self):
        """ Test featureCount when we only have row or column vectors of data """
        dataR = [[1, 2, 3]]
        dataC = [[1], [2], [3]]

        toTestR = self.constructor(dataR)
        toTestC = self.constructor(dataC)

        rFeatures = len(toTestR.features)
        cFeatures = len(toTestC.features)

        assert rFeatures == 3
        assert cFeatures == 1
        assertNoNamesGenerated(toTestR)
        assertNoNamesGenerated(toTestC)


    #################
    # isIdentical() #
    #################
    @noLogEntryExpected
    def test_isIdentical_False(self):
        """ Test isIdentical() against some non-equal input """
        toTest = self.constructor([[4, 5]])
        assert not toTest.isIdentical(self.constructor([[1, 1], [2, 2]]))
        assert not toTest.isIdentical(self.constructor([[1, 2, 3]]))
        assert not toTest.isIdentical(self.constructor([[1, 2]]))
        assertNoNamesGenerated(toTest)

    @noLogEntryExpected
    def test_isIdentical_FalseBozoTypes(self):
        """ Test isIdentical() against some non-equal input of crazy types """
        toTest = self.constructor([[4, 5]])
        assert not toTest.isIdentical(np.array([[1, 1], [2, 2]]))
        assert not toTest.isIdentical('self.constructor([[1,2,3]])')
        assert not toTest.isIdentical(toTest.isIdentical)
        assertNoNamesGenerated(toTest)

    @noLogEntryExpected
    def test_isIdentical_True(self):
        """ Test isIdentical() against some actually equal input """
        toTest1 = self.constructor([[4, 5]])
        toTest2 = self.constructor(deepcopy([[4, 5]]))
        assert toTest1.isIdentical(toTest2)
        assert toTest2.isIdentical(toTest1)
        assertNoNamesGenerated(toTest1)
        assertNoNamesGenerated(toTest2)

    def test_isIdentical_FalseWithNaN(self):
        """ Test isIdentical() against some non-equal input with nan"""
        toTest1 = self.constructor([[1, np.nan, 5]])
        toTest2 = self.constructor(deepcopy([[1, np.nan, 3]]))
        assert not toTest1.isIdentical(toTest2)
        assert not toTest2.isIdentical(toTest1)
        assertNoNamesGenerated(toTest1)
        assertNoNamesGenerated(toTest2)

    def test_isIdentical_TrueWithNaN(self):
        """ Test isIdentical() against some actually equal input with nan """
        toTest1 = self.constructor([[1, np.nan, 5]])
        toTest2 = self.constructor(deepcopy([[1, np.nan, 5]]))
        assert toTest1.isIdentical(toTest2)
        assert toTest2.isIdentical(toTest1)
        assertNoNamesGenerated(toTest1)
        assertNoNamesGenerated(toTest2)


    ########
    # save #
    ########

    @noLogEntryExpected
    def test_save_CSVhandmade(self):
        """ Test save() for csv extension with both data and featureNames """
        # instantiate object
        data = [[1, 2, 3], [1, 2, 3], [2, 4, 6], [0, 0, 0]]
        pointNames = ['1', 'one', '2', '0']
        featureNames = ['one', 'two', 'three']
        toWrite = self.constructor(data, pointNames=pointNames, featureNames=featureNames)
        orig = self.constructor(data, pointNames=pointNames, featureNames=featureNames)

        with tempfile.NamedTemporaryFile(suffix=".csv") as tmpFile:
            toWrite.save(tmpFile.name, fileFormat='csv', includeNames=True)

            # read it back into a different object, then test equality
            readObj = self.constructor(source=tmpFile.name)

        assert readObj.isIdentical(toWrite)
        assert toWrite.isIdentical(readObj)

        assert toWrite == orig

    def test_save_CSVhandmade_output(self):
        # instantiate object
        data = [[1., 2., 3.], [0., 2., 4.], [0., 0., 0.]]
        pointNames = ['one', '2', '0']
        featureNames = ['one', 'two', 'three']
        toWrite = self.constructor(data, pointNames=pointNames, featureNames=featureNames)
        orig = self.constructor(data, pointNames=pointNames, featureNames=featureNames)

        # should be no leading blank lines and data values should be floats
        exp = "pointNames,one,two,three\none,1.0,2.0,3.0\n2,0.0,2.0,4.0\n0,0.0,0.0,0.0\n"
        with tempfile.NamedTemporaryFile(mode='w+', suffix=".csv") as tmpFile:
            toWrite.save(tmpFile.name, fileFormat='csv', includeNames=True)
            tmpFile.seek(0)
            assert tmpFile.read() == exp


    def test_save_CSVhandmade_lazyNameGeneration(self):
        # instantiate object
        data = [[1, 2, 3], [1, 2, 3], [2, 4, 6], [0, 0, 0]]
        toWrite = self.constructor(data)

        with tempfile.NamedTemporaryFile(suffix=".csv") as tmpFile:
            toWrite.save(tmpFile.name, fileFormat='csv', includeNames=False)
            assertNoNamesGenerated(toWrite)

            toWrite.save(tmpFile.name, fileFormat='csv')
            assertNoNamesGenerated(toWrite)

    def test_save_CSV_excludeDefaultNames(self):
        data = [[1, 2, 3], [1, 2, 3], [2, 4, 6], [0, 0, 0]]
        pointNames = ['1', 'one', '2', '0']
        featureNames = ['one', 'two', 'three']

        def excludeAxis(axis):
            if axis == 'point':
                exclude = self.constructor(data, featureNames=featureNames)
                if isinstance(exclude, nimble.core.data.BaseView):
                    setter = exclude._source.points.setNames
                else:
                    setter = exclude.points.setNames
                count = len(exclude.points)
            else:
                exclude = self.constructor(data, pointNames=pointNames)
                if isinstance(exclude, nimble.core.data.BaseView):
                    setter = exclude._source.features.setNames
                else:
                    setter = exclude.features.setNames
                count = len(exclude.features)

            # increase the index of the default point name so that it will be
            # recognizable when we read in from the file.
            axisExclude = getattr(exclude, axis + 's')

            with tempfile.NamedTemporaryFile(suffix=".csv") as tmpFile:
                exclude.save(tmpFile.name, fileFormat='csv', includeNames=True)

                # read it back into a different object, then test equality
                if axis == 'point':
                    readObj = self.constructor(source=tmpFile.name, featureNames=True)
                else:
                    readObj = self.constructor(source=tmpFile.name, pointNames=True)
            axisRead = getattr(readObj, axis + 's')
            # isIdentical will ignore default names, but we still want to
            # ensure everything else is a match
            assert readObj.isIdentical(exclude)
            assert exclude.isIdentical(readObj)
            assert axisRead.names is None

        excludeAxis('point')
        excludeAxis('feature')

    @noLogEntryExpected
    def test_save_CSVhandmade_extraCommas(self):
        """ Test save() when data and names contain commas """
        # instantiate object
        data = [[1, 2, 'a'], [1, 2, 'a,b'], [2, 4, 'a,b,c'], [0, 0, 'd']]
        pointNames = ['1', 'one,1', '2', '0,zero']
        featureNames = ['one,1', 'two', '3,three']
        test_object = self.constructor([], [])
        if type(test_object) in  [nimble.core.data.sparse.Sparse, 
                                    nimble.core.data.sparse.SparseView] :
            return
         
        toWrite = self.constructor(data, pointNames=pointNames, featureNames=featureNames)
        orig = self.constructor(data, pointNames=pointNames, featureNames=featureNames)

        with tempfile.NamedTemporaryFile(suffix=".csv") as tmpFile:
            toWrite.save(tmpFile.name, fileFormat='csv', includeNames=True)

            # read it back into a different object, then test equality
            # must specify featureNames=True because 'automatic' will not detect
            readObj = self.constructor(source=tmpFile.name, featureNames=True)

        assert readObj.isIdentical(toWrite)
        assert toWrite.isIdentical(readObj)

        assert toWrite == orig

    @noLogEntryExpected
    def test_save_CSVhandmade_extraQuotes(self):
        """ Test save() when data and names contain commas """
        # instantiate object
        data = [[1, 2, 'with "quote"'], [1, 2, '"quotes","and", "commas"'],
                [2, 4, 'includes"quote"'], [0, 0, 'd']]
        pointNames = ['1', '1"quote"', '2', '0,zero']
        featureNames = ['"quote",1', 'two', '3,three']
        toWrite = self.constructor(data, pointNames=pointNames, featureNames=featureNames)
        orig = self.constructor(data, pointNames=pointNames, featureNames=featureNames)

        with tempfile.NamedTemporaryFile(suffix=".csv") as tmpFile:
            toWrite.save(tmpFile.name, fileFormat='csv', includeNames=True)
            # read it back into a different object, then test equality
            # must specify featureNames=True because 'automatic' will not detect
            readObj = self.constructor(source=tmpFile.name, featureNames=True)
        assert readObj.isIdentical(toWrite)
        assert toWrite.isIdentical(readObj)

        assert toWrite == orig

    @noLogEntryExpected
    def test_save_MTXhandmade(self):
        """ Test save() for mtx extension with both data and featureNames """
        # instantiate object
        data = [[1, 2, 3], [1, 2, 3], [2, 4, 6], [0, 0, 0]]
        featureNames = ['one', 'two', 'three']
        pointNames = ['1', 'one', '2', '0']
        toWrite = self.constructor(data, pointNames=pointNames, featureNames=featureNames)

        with tempfile.NamedTemporaryFile(suffix=".mtx") as tmpFile:
            toWrite.save(tmpFile.name, fileFormat='mtx', includeNames=True)

            # read it back into a different object, then test equality
            readObj = self.constructor(source=tmpFile.name)

        assert readObj.isIdentical(toWrite)
        assert toWrite.isIdentical(readObj)

    def test_save_MTXhandmade_lazyNameGeneration(self):
        # instantiate object
        data = [[1, 2, 3], [1, 2, 3], [2, 4, 6], [0, 0, 0]]
        toWrite = self.constructor(data)

        with tempfile.NamedTemporaryFile(suffix=".mtx") as tmpFile:
            toWrite.save(tmpFile.name, fileFormat='mtx', includeNames=False)

        assertNoNamesGenerated(toWrite)

    def test_save_pickle(self):
        data = [[1, 2, 3], [1, 2, 3], [2, 4, 6], [0, 0, 0]]
        featureNames = ['one', 'two', 'three']
        pointNames = ['1', 'one', '2', '0']
        toSave = self.constructor(data, pointNames=pointNames,
                                  featureNames=featureNames)

        with tempfile.NamedTemporaryFile(suffix=".pickle") as tmpFile:
            toSave.save(tmpFile.name)
            load1 = nimble.data(tmpFile.name)

        assert toSave.isIdentical(load1)
        assert load1.isIdentical(toSave)

        with tempfile.NamedTemporaryFile(suffix=".p") as tmpFile:
            toSave.save(tmpFile.name)
            load2 = nimble.data(tmpFile.name)

        assert toSave.isIdentical(load2)
        assert load2.isIdentical(toSave)

    def test_save_pickle_lazyNameGeneration(self):
        data = [[1, 2, 3], [1, 2, 3], [2, 4, 6], [0, 0, 0]]
        toSave = self.constructor(data)

        with tempfile.NamedTemporaryFile(suffix=".pickle") as tmpFile:
            toSave.save(tmpFile.name)

        assertNoNamesGenerated(toSave)

    @noLogEntryExpected
    def test_saveAndLoad_logCount(self):
        data = [[1, 2, 3], [1, 2, 3], [2, 4, 6], [0, 0, 0]]
        featureNames = ['one', 'two', 'three']
        pointNames = ['1', 'one', '2', '0']
        toSave = self.constructor(data, pointNames=pointNames,
                                  featureNames=featureNames)

        for suffix in ['.csv', '.mtx', 'hdf5', '.h5', '.pickle', '.p', '.pkl']:
            with tempfile.NamedTemporaryFile(suffix=suffix) as tmpFile:
                toSave.save(tmpFile.name)
                loadObj = nimble.data(tmpFile.name, useLog=False)

    ##############
    # __getitem__#
    ##############
    @raises(KeyError)
    def test_getitem_exception_duplicateValuesPoint(self):
        raw = [[1, 2, 3], [4, 5, 6], [7, 8, 9]]
        obj = self.constructor(raw)

        obj[[0, 1, 0], :]

    @raises(KeyError)
    def test_getitem_exception_duplicateValuesFeature(self):
        raw = [[1, 2, 3], [4, 5, 6], [7, 8, 9]]
        obj = self.constructor(raw)

        obj[:, [1, 0, 1]]

    @raises(KeyError)
    def test_getitem_exception_mixedTypesPoint(self):
        raw = [[1, 2, 3], [4, 5, 6], [7, 8, 9]]
        obj = self.constructor(raw)

        obj[[False, True, 2], :]

    @raises(KeyError)
    def test_getitem_exception_mixedTypesFeature(self):
        raw = [[1, 2, 3], [4, 5, 6], [7, 8, 9]]
        obj = self.constructor(raw)

        obj[:, [False, True, 2]]

    @noLogEntryExpected
    def test_getitem_allExamples(self):
        """

        """
        featureNames = ["one", "two", "three", "zero", "unit"]
        pnames = ['1', '4', '7', '0']
        data = [[1, 2, 3, 0, 200], [4, 5, 0, 0, 100], [7, 0, 9, 0, 200], [0, 0, 0, 0, 100]]

        toTest = self.constructor(data, pointNames=pnames, featureNames=featureNames)

        tmp1 = self.constructor(data[1], featureNames=featureNames, pointNames=[pnames[1]])
        assert toTest[1, :] == tmp1
        assert toTest['4', :] == tmp1
        assert toTest[0, 'unit'] == 200
        assert toTest[0, 4] == 200
        assert toTest['1', 'unit'] == 200

        tmp2 = self.constructor(data[1:], featureNames=featureNames, pointNames=pnames[1:])
        assert toTest[1:, :] == tmp2
        assert toTest[1:3, :] == tmp2
        assert toTest["4":"0", :] == tmp2
        assert toTest[[1,2,3], :] == tmp2
        assert toTest[['4', '7', '0'], :] == tmp2

        tmp3 = self.constructor([[200], [100], [200], [100]], featureNames=['unit'], pointNames=pnames)
        assert toTest[:, 4] == tmp3
        assert toTest[:, 'unit'] == tmp3

        tmp4 = self.constructor([[200, 0], [100, 0], [200, 0], [100, 0]], featureNames=['unit', 'zero'], pointNames=pnames)
        assert toTest[:, 4:3:-1] == tmp4
        assert toTest[:, "unit":"zero":-1] == tmp4
        assert toTest[:, [4,3]] == tmp4
        assert toTest[:, ['unit', 'zero']] == tmp4

        tmp5 = self.constructor([[200, 0], [100, 0]], featureNames=['unit', 'zero'], pointNames=pnames[:2])
        assert toTest[:1, 4:3:-1] == tmp5
        assert toTest[:"4", "unit":"zero":-1] == tmp5
        assert toTest[['1', '4'], [4,3]] == tmp5
        assert toTest[[0,1], ['unit', 'zero']] == tmp5


    def test_getitem_simpleExampleWithZeroes(self):
        """ Test __getitem__ returns the correct output for a number of simple queries """
        featureNames = ["one", "two", "three", "zero"]
        pnames = ['1', '4', '7', '0']
        data = [[1, 2, 3, 0], [4, 5, 0, 0], [7, 0, 9, 0], [0, 0, 0, 0]]

        toTestInt = self.constructor(data, pointNames=pnames, featureNames=featureNames)

        assert toTestInt[0, 0] == 1
        assert isinstance(toTestInt[0, 0], (int, np.integer))
        assert toTestInt[1, 3] == 0
        assert isinstance(toTestInt[1, 3], (int, np.integer))
        assert toTestInt['7', 2] == 9
        assert isinstance(toTestInt['7', 2], (int, np.integer))
        assert toTestInt[3, 'zero'] == 0
        assert isinstance(toTestInt[3, 'zero'], (int, np.integer))
        assert toTestInt[1, 'one'] == 4
        assert isinstance(toTestInt[1, 'one'], (int, np.integer))

        data = [[1., 2., 3., 0.], [4., 5., 0., 0.], [7., 0., 9., 0.], [0., 0., 0., 0.]]

        toTestFloat = self.constructor(data, pointNames=pnames, featureNames=featureNames)

        assert toTestFloat[0, 0] == 1
        assert isinstance(toTestFloat[0, 0], (float, np.floating))
        assert toTestFloat[1, 3] == 0
        assert isinstance(toTestFloat[1, 3], (float, np.floating))
        assert toTestFloat['7', 2] == 9
        assert isinstance(toTestFloat['7', 2], (float, np.floating))
        assert toTestFloat[3, 'zero'] == 0
        assert isinstance(toTestFloat[3, 'zero'], (float, np.floating))
        assert toTestFloat[1, 'one'] == 4
        assert isinstance(toTestFloat[1, 'one'], (float, np.floating))

    @raises(KeyError)
    def test_getitem_nonIntConvertableFloatSingleKey(self):
        data = [[0, 1, 2, 3]]
        toTest = self.constructor(data)

        assert toTest[0.1] == 0

    @raises(KeyError)
    def test_getitem_nonIntConvertableFloatTupleKey(self):
        data = [[0, 1], [2, 3]]
        toTest = self.constructor(data)

        assert toTest[0, 1.1] == 1

    def test_getitem_floatKeys(self):
        """ Test __getitem__ correctly interprets float valued keys """
        featureNames = ["one", "two", "three", "zero"]
        pnames = ['1', '4', '7', '0']
        data = [[1, 2, 3, 0], [4, 5, 0, 0], [7, 0, 9, 0], [0, 0, 0, 0]]

        toTest = self.constructor(data, pointNames=pnames, featureNames=featureNames)

        assert toTest[0.0, 0] == 1
        assert toTest[1.0, 3.0] == 0

        data = [[0, 1, 2, 3]]
        toTest = self.constructor(data)

        assert toTest[0.0] == 0
        assert toTest[1.0] == 1

    def test_getitem_floatKeysInList(self):
        """ Test __getitem__ correctly interprets a list of float valued keys """
        featureNames = ["one", "two", "three", "zero"]
        pnames = ['1', '4', '7', '0']
        data = [[1, 2, 3, 0], [4, 5, 0, 0], [7, 0, 9, 0], [0, 0, 0, 0]]

        toTest = self.constructor(data, pointNames=pnames, featureNames=featureNames)
        exp = self.constructor([[2, 0], [0, 0]], pointNames=['1', '7'], featureNames=['two', 'zero'])
        assert toTest[[0.0, 2.0], [1.0, 3.0]] == exp

        data = [[0, 1, 2, 3]]
        toTest = self.constructor(data)
        exp = self.constructor([[0, 1]])
        assert toTest[[0.0, 1.0]] == exp

    def test_getitem_SinglePoint(self):
        """ Test __getitem__ has vector style access for one point object """
        pnames = ['single']
        fnames = ['a', 'b', 'c', 'd', 'e']
        data = [[0, 1, 2, 3, 10]]
        toTest = self.constructor(data, pointNames=pnames, featureNames=fnames)

        assert toTest[0] == 0
        assert toTest['a'] == 0
        assert toTest[1] == 1
        assert toTest['b'] == 1
        assert toTest[2] == 2
        assert toTest['c'] == 2
        assert toTest[3] == 3
        assert toTest['d'] == 3
        assert toTest[4] == 10
        assert toTest['e'] == 10

    def test_getitem_SingleFeature(self):
        """ Test __getitem__ has vector style access for one feature object """
        fnames = ['single']
        pnames = ['a', 'b', 'c', 'd', 'e']
        data = [[0], [1], [2], [3], [10]]
        toTest = self.constructor(data, pointNames=pnames, featureNames=fnames)

        assert toTest[0] == 0
        assert toTest['a'] == 0
        assert toTest[1] == 1
        assert toTest['b'] == 1
        assert toTest[2] == 2
        assert toTest['c'] == 2
        assert toTest[3] == 3
        assert toTest['d'] == 3
        assert toTest[4] == 10
        assert toTest['e'] == 10

    def test_getitem_vectorsPlayNiceWithPythonKeywords(self):
        dataPV = [[-1, 2, 3, 4, 5]]
        dataFV = [[-1], [2], [3], [4], [5]]

        pv = self.constructor(dataPV)
        fv = self.constructor(dataFV)

        assert all(pv)
        assert all(fv)

        assert any(pv)
        assert any(fv)

        assert [x for x in pv if x > 0] == [2, 3, 4, 5]
        assert [x for x in fv if x > 0] == [2, 3, 4, 5]

        assert list(map(abs, pv)) == [1, 2, 3, 4, 5]
        assert list(map(abs, fv)) == [1, 2, 3, 4, 5]

        assert max(pv) == 5
        assert max(fv) == 5

        assert min(pv) == -1
        assert min(fv) == -1

        assert reduce(lambda x, y: x + y, pv) == 13
        assert reduce(lambda x, y: x + y, fv) == 13

        assert set(pv) == set([-1, 2, 3, 4, 5])
        assert set(fv) == set([-1, 2, 3, 4, 5])

        assert sorted(pv, reverse=True) == [5, 4, 3, 2, -1]
        assert sorted(fv, reverse=True) == [5, 4, 3, 2, -1]

        assert sum(pv) == 13
        assert sum(fv) == 13

        assert tuple(pv) == (-1, 2, 3, 4, 5)
        assert tuple(fv) == (-1, 2, 3, 4, 5)

        assert list(zip(pv, fv)) == [(-1, -1), (2, 2), (3, 3), (4, 4), (5, 5)]


    @raises(InvalidArgumentType)
    def test_getitem_exception_nimble2D(self):
        raw = [[1, 2, 3], [4, 5, 6], [7, 8, 9]]
        obj = self.constructor(raw)

        rawIdx = [[1, 2, 3], [4, 5, 6]]
        idxObj = self.constructor(rawIdx)

        obj[idxObj]

    @raises(InvalidArgumentType)
    def test_getitem_exception_nimbleBoolean2D(self):
        raw = [[1, 2, 3], [4, 5, 6], [7, 8, 9]]
        obj = self.constructor(raw)

        idxObj = obj.matchingElements(lambda x: x % 2 == 0)

        obj[idxObj]

    @raises(KeyError)
    def test_getitem_exception_nimbleBooleanPointVectorShape(self):
        raw = [[1, 2, 3], [4, 5, 6], [7, 8, 9]]
        obj = self.constructor(raw)

        idxObj = obj.points.matching(lambda pt: sum(pt) > 6)
        idxObjShort = idxObj[:1]

        obj[idxObjShort, :]

    @raises(KeyError)
    def test_getitem_exception_nimbleBooleanFeatureVectorShape(self):
        raw = [[1, 2, 3], [4, 5, 6], [7, 8, 9]]
        obj = self.constructor(raw)

        idxObj = obj.features.matching(lambda ft: sum(ft) > 12)
        idxObjShort = idxObj[:1]

        obj[:, idxObjShort]

    def test_getitem_nimbleBooleanPointVector(self):
        raw = [[1, 2, 3], [4, 5, 6], [7, 8, 9]]
        obj = self.constructor(raw)

        idxObj = obj.points.matching(lambda pt: sum(pt) > 6)
        assert isinstance(idxObj[0], (bool, np.bool_))
        ret = obj[idxObj, :]

        expData = [[4, 5, 6], [7, 8, 9]]
        exp = self.constructor(expData)

        assert ret == exp

    def test_getitem_nimbleBooleanFeatureVector(self):
        raw = [[1, 2, 3], [4, 5, 6], [7, 8, 9]]
        obj = self.constructor(raw)

        idxObj = obj.features.matching(lambda ft: sum(ft) < 18)
        assert isinstance(idxObj[0], (bool, np.bool_))
        ret = obj[:, idxObj]

        expData = [[1, 2], [4, 5], [7, 8]]
        exp = self.constructor(expData)

        assert ret == exp


    ###############################
    # points/features.__getitem__ #
    ###############################
    @noLogEntryExpected
    def test_pf_getitem(self):
        featureNames = ["one", "two", "three", "zero", "unit"]
        pnames = ['1', '4', '7', '0']
        data = [[1, 2, 3, 0, 200], [4, 5, 0, 0, 100], [7, 0, 9, 0, 200], [0, 0, 0, 0, 100]]

        toTest = self.constructor(data, pointNames=pnames, featureNames=featureNames)

        tmp1 = self.constructor(data[1], featureNames=featureNames, pointNames=[pnames[1]])
        assert toTest.points[1] == tmp1
        assert toTest.points['4'] == tmp1

        tmp2 = self.constructor(data[1:], featureNames=featureNames, pointNames=pnames[1:])
        assert toTest.points[1:] == tmp2
        assert toTest.points[1:3] == tmp2
        assert toTest.points["4":"0"] == tmp2
        assert toTest.points[[1,2,3]] == tmp2
        assert toTest.points[['4', '7', '0']] == tmp2
        assert toTest.points[0:3] == toTest

        tmp3 = self.constructor([[200], [100], [200], [100]], featureNames=['unit'], pointNames=pnames)
        assert toTest.features[4] == tmp3
        assert toTest.features['unit'] == tmp3

        tmp4 = self.constructor([[200, 0], [100, 0], [200, 0], [100, 0]], featureNames=['unit', 'zero'], pointNames=pnames)
        assert toTest.features[4:3:-1] == tmp4
        assert toTest.features["unit":"zero":-1] == tmp4
        assert toTest.features[[4,3]] == tmp4
        assert toTest.features[['unit', 'zero']] == tmp4

        tmp5 = self.constructor([[200, 0], [100, 0]], featureNames=['unit', 'zero'], pointNames=pnames[:2])
        assert toTest.points[:1].features[4:3:-1] == tmp5
        assert toTest.points[:"4"].features["unit":"zero":-1] == tmp5
        assert toTest.points[['1', '4']].features[[4,3]] == tmp5
        assert toTest.points[[0,1]].features[['unit', 'zero']] == tmp5

    @raises(KeyError)
    def test_points_getitem_exception_duplicateValues(self):
        raw = [[1, 2, 3], [4, 5, 6], [7, 8, 9]]
        obj = self.constructor(raw)

        obj.points[[0, 1, 0]]

    @raises(KeyError)
    def test_features_getitem_exception_duplicateValues(self):
        raw = [[1, 2, 3], [4, 5, 6], [7, 8, 9]]
        obj = self.constructor(raw)

        obj.features[[1, 0, 1]]

    def test_points_getitem_nimbleBooleanPointVector(self):
        raw = [[1, 2, 3], [4, 5, 6], [7, 8, 9]]
        obj = self.constructor(raw)

        idxObj = obj.points.matching(lambda pt: sum(pt) > 6)
        assert isinstance(idxObj[0], (bool, np.bool_))
        ret = obj.points[idxObj]

        expData = [[4, 5, 6], [7, 8, 9]]
        exp = self.constructor(expData)

        assert ret == exp

    def test_points_getitem_nimbleBooleanFeatureVector(self):
        raw = [[1, 2, 3], [4, 5, 6], [7, 8, 9]]
        obj = self.constructor(raw)

        idxObj = obj.features.matching(lambda ft: sum(ft) < 18)
        assert isinstance(idxObj[0], (bool, np.bool_))
        ret = obj.points[idxObj]

        expData = [[1, 2, 3], [4, 5, 6]]
        exp = self.constructor(expData)

        assert ret == exp

    def test_features_getitem_nimbleBooleanPointVector(self):
        raw = [[1, 2, 3], [4, 5, 6], [7, 8, 9]]
        obj = self.constructor(raw)

        idxObj = obj.points.matching(lambda pt: sum(pt) > 6)
        assert isinstance(idxObj[0], (bool, np.bool_))
        ret = obj.features[idxObj]

        expData = [[2, 3], [5, 6], [8, 9]]
        exp = self.constructor(expData)

        assert ret == exp

    def test_features_getitem_nimbleBooleanFeatureVector(self):
        raw = [[1, 2, 3], [4, 5, 6], [7, 8, 9]]
        obj = self.constructor(raw)

        idxObj = obj.features.matching(lambda ft: sum(ft) < 18)
        assert isinstance(idxObj[0], (bool, np.bool_))
        ret = obj.features[idxObj]

        expData = [[1, 2], [4, 5], [7, 8]]
        exp = self.constructor(expData)

        assert ret == exp

    ################
    # pointView #
    ################
    @noLogEntryExpected
    def test_pointView_FEmpty(self):
        """ Test pointView() when accessing a feature empty object """
        data = [[], []]
        data = np.array(data)
        toTest = self.constructor(data)

        v = toTest.pointView(0)

        assert len(v.features) == 0

    @noLogEntryExpected
    def test_pointView_isinstance(self):
        pointNames = ['1', '4', '7']
        featureNames = ["one", "two", "three"]
        data = [[1, 2, 3], [4, 5, 6], [7, 8, 9]]
        toTest = self.constructor(data, pointNames=pointNames, featureNames=featureNames)

        pView = toTest.pointView(0)

        assert isinstance(pView, BaseView)
        assert pView.name is None
        assert len(pView.points) == 1
        assert len(pView.features) == 3
        assert len(pView) == len(toTest.features)
        assert pView[0] == 1
        assert pView['two'] == 2
        assert pView['three'] == 3

    ##################
    # featureView #
    ##################
    @noLogEntryExpected
    def test_featureView_FEmpty(self):
        """ Test featureView() when accessing a point empty object """
        data = [[], []]
        data = np.array(data).T
        toTest = self.constructor(data)

        v = toTest.featureView(0)

        assert len(v.points) == 0

    @noLogEntryExpected
    def test_featureView_isinstance(self):
        """ Test featureView() returns an instance of the BaseView """
        pointNames = ['1', '4', '7']
        featureNames = ["one", "two", "three"]
        data = [[1, 2, 3], [4, 5, 6], [7, 8, 9]]
        toTest = self.constructor(data, pointNames=pointNames, featureNames=featureNames)

        fView = toTest.featureView('one')

        assert isinstance(fView, BaseView)
        assert fView.name is None
        assert len(fView.points) == 3
        assert len(fView.features) == 1
        assert len(fView) == len(toTest.points)
        assert fView[0] == 1
        assert fView['4'] == 4
        assert fView['7'] == 7

    ########
    # view #
    ########

    # This only checks the api for view creation does the intended validation.
    # That the returned View object then acts like everything else in the
    # data hierarchy is tested using test objects, in the same style as the
    # concrete data types.

    def test_view_pointStart_pointEnd_validation(self):
        pointNames = ['1', '4', '7']
        featureNames = ["one", "two", "three"]
        data = [[1, 2, 3], [4, 5, 6], [7, 8, 9]]
        toTest = self.constructor(data, pointNames=pointNames, featureNames=featureNames)

        textCheck = False
        with raises(InvalidArgumentType) as exc:
            # pointStart is non-ID didn't raise exception
            toTest.view(pointStart=1.5)
        if textCheck:
            print(exc)

        with raises(IndexError) as exc:
            # pointEnd > pointCount didn't raise exception
            toTest.view(pointEnd=5)
        if textCheck:
            print(exc)

        with raises(InvalidArgumentType) as exc:
            # pointEnd is non-ID didn't raise exception
            toTest.view(pointEnd=1.4)
        if textCheck:
            print(exc)

        with raises(InvalidArgumentValueCombination) as exc:
            # pointStart > pointEnd didn't raise exception
            toTest.view(pointStart='7', pointEnd='4')
        if textCheck:
            print(exc)

    def test_view_featureStart_featureEnd_validation(self):
        pointNames = ['1', '4', '7']
        featureNames = ["one", "two", "three"]
        data = [[1, 2, 3], [4, 5, 6], [7, 8, 9]]
        toTest = self.constructor(data, pointNames=pointNames, featureNames=featureNames)

        textCheck = False
        with raises(InvalidArgumentType) as exc:
            # featureStart is non-ID didn't raise exception
            toTest.view(featureStart=1.5)
        if textCheck:
            print(exc)

        with raises(IndexError) as exc:
            # featureEnd > featureCount didn't raise exception
            toTest.view(featureEnd=4)
        if textCheck:
            print(exc)

        with raises(InvalidArgumentType) as exc:
            # featureEnd is non-ID didn't raise exception
            toTest.view(featureEnd=1.4)
        if textCheck:
            print(exc)

        with raises(InvalidArgumentValueCombination) as exc:
            # featureStart > featureEnd didn't raise exception
            toTest.view(featureStart='three', featureEnd='two')
        if textCheck:
            print(exc)

    @noLogEntryExpected
    def test_ViewAccess_AllLimits(self):
        data = [[11, 12, 13, 14], [0, 0, 0, 0], [21, 22, 23, 24], [0, 0, 0, 0], [31, 32, 33, 34]]
        pnames = ['p1', 'p2', 'p3', 'p4', 'p5']
        fnames = ['f1', 'f2', 'f3', 'f4']

        origPLen = len(data)
        origFLen = len(data[0])

        orig = self.constructor(data, pointNames=pnames, featureNames=fnames)

        def checkAccess(v, pStart, pEnd, fStart, fEnd):
            pSize = pEnd - pStart
            fSize = fEnd - fStart
            for i in range(pSize):
                for j in range(fSize):
                    assert v[i, j] == orig[i + pStart, j + fStart]

            # points.getNames
            # +1 since pEnd inclusive when calling .view, array splices are exclusive
            assert v.points.getNames() == pnames[pStart:pEnd + 1]
            # points.getIndex, points.getName
            for i in range(pStart, pEnd):
                origName = pnames[i]
                assert v.points.getName(i - pStart) == origName
                assert v.points.getIndex(origName) == i - pStart

            # features.getName
            # +1 since fEnd inclusive when calling .view, array splices are exclusive
            assert v.features.getNames() == fnames[fStart:fEnd + 1]

            # features.getIndex, features.getName
            for i in range(fStart, fEnd):
                origName = fnames[i]
                assert v.features.getName(i - fStart) == origName
                assert v.features.getIndex(origName) == i - fStart

        for pStart in range(origPLen):
            for pEnd in range(pStart, origPLen):
                for fStart in range(origFLen):
                    for fEnd in range(fStart, origFLen):
                        testView = orig.view(pointStart=pStart, pointEnd=pEnd,
                                             featureStart=fStart, featureEnd=fEnd)
                        checkAccess(testView, pStart, pEnd, fStart, fEnd)


    ################
    # containsZero #
    ################

    @noLogEntryExpected
    def test_containsZero_simple(self):
        """ Test containsZero works as expected on simple numerical data """
        dataAll = [[0, 0, 0], [0, 0, 0], [0, 0, 0]]
        dataSome = [[1, 1, 1], [0.0, 1, -4], [2, 2, 2]]
        dataNone = [[1.1, 2, 12], [-2, -3, -4], [.0001, .000003, .00000004]]

        dAll = self.constructor(dataAll)
        dSome = self.constructor(dataSome)
        dNone = self.constructor(dataNone)

        assert dAll.containsZero() is True
        assert dSome.containsZero() is True
        assert dNone.containsZero() is False
        assertNoNamesGenerated(dAll)
        assertNoNamesGenerated(dSome)
        assertNoNamesGenerated(dNone)

    ##########
    # __eq__ #
    ##########

    def test_eq__exactlyisIdentical(self):
        """ Test that __eq__ relies on isIdentical """

        class FlagWrap(object):
            flag = False

        flag1 = FlagWrap()
        flag2 = FlagWrap()

        def fake(other):
            if flag1.flag:
                flag2.flag = True
            flag1.flag = True
            return True

        toTest1 = self.constructor([[4, 5]])
        toTest2 = self.constructor(deepcopy([[4, 5]]))

        toTest1.isIdentical = fake
        toTest2.isIdentical = fake

        assert toTest1 == toTest2
        assert toTest2 == toTest1
        assert flag1.flag
        assert flag2.flag

    ##########
    # __ne__ #
    ##########

    def test_ne__exactly__eq__(self):
        """ Test that __ne__ relies on __eq__ """

        class FlagWrap(object):
            flag = False

        flag1 = FlagWrap()
        flag2 = FlagWrap()

        def fake(other):
            if flag1.flag:
                flag2.flag = True
            flag1.flag = True
            return False

        toTest1 = self.constructor([[4, 5]])
        toTest2 = self.constructor(deepcopy([[4, 5]]))

        toTest1.__eq__ = fake
        toTest2.__eq__ = fake

        assert toTest1 != toTest2
        assert toTest2 != toTest1
        assert flag1.flag
        assert flag2.flag

    ########
    # show #
    ########

    def test_showIndicesInsteadOfNames(self):
        '''Test that show() works with indices instead of names.'''

        testData = nimble.data([[6666666666, 11111111, 99999999, 555555555],
                                [6666666666, 11111111, 22222222, 555555555]],
                               featureNames=['0000_0000_0000_0000', '1111_1111_1111_1111',
                                             '2222_2222_2222_2222', '3333_3333_3333_3333'],
                               pointNames=['A', 'B'])

        old_output = sys.stdout
        temp_output = StringIO()
        sys.stdout = temp_output
        testData.show(includePointNames=True, includeFeatureNames=False)
        sys.stdout = old_output

        printed_out = re.search('(\\n *)(.*?)\\n', temp_output.getvalue()).group(2)
        indexCharList = printed_out.split(' ')
        no_of_index_chars = sum(len(s) for s in indexCharList if s)
        assert no_of_index_chars == 4


    ############
    # toString #
    ############

    @pytest.mark.slow
    def test_toString_nameAndValRecreation_randomized(self):
        """ Regression test with random data and limits. Recreates expected results """
        for pNum in [3, 9]:
            for fNum in [2, 5, 8, 15]:
                randGen = nimble.random.data(pNum, fNum, 0)
                raw = randGen._data

                fnames = ['fn0', 'fn1', 'fn2', 'fn3', 'fn4', 'fn5', 'fn6',
                          'fn7', 'fn8', 'fn9', 'fna', 'fnb', 'fnc', 'fnd', 'fne']
                pnames = ['pn0', 'pn1', 'pn2', 'pn3', 'pn4', 'pn5', 'pn6',
                          'pn7', 'pn8', 'pn9', 'pna', 'pnb', 'pnc', 'pnd', 'pne']
                data = self.constructor(raw, pointNames=pnames[:pNum],
                                        featureNames=fnames[:fNum])

                for mw in [40, 60, 80, None]:
                    for mh in [5, 7, 10, None]:
                        ret = data.toString(maxWidth=mw, maxHeight=mh)
                        checkToStringRet(ret, data, mw, mh)

    def test_toString_lazyNameGeneration(self):
        data = self.constructor([[1, 2, 3], [4, 5, 6], [7, 8, 9]])
        ret = data.toString()
        assertNoNamesGenerated(data)

        empty = self.constructor([])
        ret = empty.toString()
        assertNoNamesGenerated(empty)

    def test_toString_nameAndValRecreation_randomized_longNames(self):
        """ Test long point and feature names do not exceed max width"""
        randGen = nimble.random.data(9, 9, 0)
        raw = randGen._data

        suffix = [1, 22, 333, 4444, 55555, 666666, 7777777, 88888888, 999999999]
        fnames = ['feature_' + str(x) for x in suffix]
        pnames = ['point_' + str(x) for x in suffix]
        data = self.constructor(raw, pointNames=pnames, featureNames=fnames)

        for mw in [40, 60, 80, None]:
            for mh in [5, 7, 10, None]:
                ret = data.toString(maxWidth=mw, maxHeight=mh)
                checkToStringRet(ret, data, mw, mh)

    def test_toString_knownWidths(self):
        """ Test max string length reaches but does not exceed max width """
        raw = [['a', 'bbb', 'cc'], ['a', 'bbb', 'cc'], ['a', 'bbb', 'cc']]
        ftNames = ['fa', 'fb', 'fc']

        test_object = self.constructor([], [])
        if type(test_object) in  [nimble.core.data.sparse.Sparse, 
                                    nimble.core.data.sparse.SparseView] :
            return
         
        data = self.constructor(raw, featureNames=ftNames)
        # width of 9 to 11 will return first feature and colHold ('a  --')
        for mw in range(11, 16):
            ret = data.toString(maxWidth=mw)
            # ignore last index since ret always ends with \n
            retSplit = ret.split('\n')[:-1]
            for i, line in enumerate(retSplit):
                if i == 0:
                    assert line.strip() == u"'fa' \u2500\u2500"
                elif i == 1:
                    # separator for ftNames and data
                    assert line.strip() == u'\u250C' + u'\u2500' * 8
                else:
                    assert line.strip() == u'{} \u2502  a   \u2500\u2500'.format(i - 2)

        # width of 16 will return first ft, colHold, last ft ('a  -- cc')
        # 1 for point name, 1 for point separator, 8 for feature column data,
        # 2 for colHold, and 4 separating space characters
        ret = data.toString(maxWidth=16)
        # ignore last index since ret always ends with \n
        retSplit = ret.split('\n')[:-1]
        for i, line in enumerate(retSplit):
            if i == 0:
                assert line.strip() == u"'fa' \u2500\u2500 'fc'"
            elif i == 1:
                # separator for ftNames and data
                assert line.strip() == u'\u250C' + u'\u2500' * 13
            else:
                assert line .strip() == u'{} \u2502  a   \u2500\u2500  cc'.format(i - 2)

        # width of 18 can accommodate all data ('a  bbb cc')
        # 1 for point name, 1 for point separator, 12 for feature column data,
        # 4 separating space characters
        ret = data.toString(maxWidth=18)
        # ignore last index since ret always ends with \n
        retSplit = ret.split('\n')[:-1]
        for i, line in enumerate(retSplit):
            if i == 0:
                assert line.strip() == "'fa' 'fb' 'fc'"
            elif i == 1:
                # separator for ftNames and data
                assert line.strip() == u'\u250C' + u'\u2500' * 15
            else:
                assert line.strip() == '{} \u2502  a   bbb   cc'.format(i - 2)

    def test_toString_knownHeights(self):
        """ Test max string height reaches but does not exceed max height """
        randGen = nimble.random.data(9, 3, 0)

        data = self.constructor(randGen._data)

        # for height in range 4 to 10, row separator should be present
        for mh in range(4, 11):
            ret = data.toString(maxHeight=mh)
            # ignore last index since ret always ends with \n
            retSplit = ret.split('\n')[:-1]
            sepRow = int((mh - 2) / 2) + 2
            assert len(retSplit) == mh
            rowSepPattern = re.compile(u'[\s\u2502] +')
            assert re.match(rowSepPattern, retSplit[sepRow])
        # height 11 can accommodate all data
        # 2 header lines, 8 data lines, 1 blankline
        ret = data.toString(maxHeight=11)
        # ignore headers and blankline
        retSplit = ret.split('\n')[2:-1]
        for line in retSplit:
            # no row holder if splits into two
            assert len(line.split(u'\u2502')) == 2


    def test_toString_emptyObjects(self):
        # named axis should display
        names = ['n1', 'n2', 'n3']

        rawPEmpty = np.zeros((0, 3))
        objPEmpty = self.constructor(rawPEmpty, featureNames=names)
        ptString = objPEmpty.toString().split('\n')
        assert ptString[0] == "   'n1' 'n2' 'n3'"
        assert ptString[1] == " " + u"\u250C" + u"\u2500" * 15

        rawFEmpty = np.zeros((3, 0))
        objFEmpty = self.constructor(rawFEmpty, pointNames=names)
        ftString = objFEmpty.toString().split('\n')
        assert ftString[0] == "" # no ft names
        assert ftString[1] == "     " + u"\u250C" + u"\u2500"
        assert ftString[2] == "'n1' " + u"\u2502"
        assert ftString[3] == "'n2' " + u"\u2502"
        assert ftString[4] == "'n3' " + u"\u2502"

    # _arrangePointNames(self, maxRows, nameLength, rowHolder, nameHold)
    def test_arrangePointNames_correctSplit(self):
        rowHolder = u'\u2502'
        nameHold = '...'

        raw = [[300, 310, 320], [301, 311, 321], [302, 312, 312],
               [303, 313, 313], [303, 313, 313]]
        initnames = ['zero', 'one', 'two', 'three', 'four']
        obj = self.constructor(raw, pointNames=initnames)

        pnames, bound = obj._arrangePointNames(2, 11, rowHolder, nameHold, True, True)
        assert pnames == ["'zero'", rowHolder]
        assert bound == len("'zero'")

        pnames, bound = obj._arrangePointNames(3, 11, rowHolder, nameHold, True, True)
        assert pnames == ["'zero'", rowHolder, "'four'"]
        assert bound == len("'four'")

        pnames, bound = obj._arrangePointNames(4, 11, rowHolder, nameHold, True, False)
        assert pnames == ['zero', 'one', rowHolder, 'four']
        assert bound == len('four')

        pnames, bound = obj._arrangePointNames(5, 11, rowHolder, nameHold, True, False)
        assert pnames == ['zero', 'one', 'two', 'three', 'four']
        assert bound == len('three')


    def test_arrangePointNames_correctTruncation(self):
        rowHolder = u'\u2502'
        nameHold = '...'

        raw = [[300, 310, 320], [301, 311, 321], [302, 312, 312], [303, 313, 313]]
        initnames = ['zerooo', 'one', 'two', 'threee']
        obj = self.constructor(raw, pointNames=initnames)

        pnames, bound = obj._arrangePointNames(4, 3, rowHolder, nameHold, True, False)
        assert pnames == ['...', 'one', 'two', '...']
        assert bound == 3


    def test_arrangePointNames_withDefault(self):
        rowHolder = u'\u2502'
        nameHold = '...'

        raw = [[300, 310, 320], [301, 311, 321], [302, 312, 312], [303, 313, 313]]
        initnames = [None, 'one', None, 'three']
        obj = self.constructor(raw, pointNames=initnames)

        # when quoteNames is True use index
        pnames, bound = obj._arrangePointNames(4, 11, rowHolder, nameHold, True, True)
        assert pnames == ['0', "'one'", '2', "'three'"]
        assert bound == len("'three'")
        # when quoteNames is False, leave blank
        pnames, bound = obj._arrangePointNames(4, 11, rowHolder, nameHold, True, False)
        assert pnames == ['', 'one', '', 'three']
        assert bound == len('three')

    @raises(InvalidArgumentValue)
    def test_arrangeDataWithLimits_exception_maxH(self):
        randGen = nimble.random.data(5, 5, 0, elementType='int')
        randGen._arrangeDataWithLimits(maxHeight=1, maxWidth=120, sigDigits=3,
                                       maxStrLength=19, colSep=" ",
                                       colHold=u"\u2500\u2500", rowHold=u"\u2502",
                                       strHold="...", includeFeatureNames=True,
                                       quoteNames=True)

    @pytest.mark.slow
    def test_arrangeDataWithLimits(self):
        def makeUniformLength(rType, p, f, l):
            raw = []
            if l is not None:
                val = 10 ** (l - 1)
            else:
                val = 1
            for i in range(p):
                raw.append([])
                for j in range(f):
                    raw[i].append(val)

            return nimble.data(raw)

        def runTrial(pNum, fNum, valLen, maxW, maxH, colSep, quoteNames):
            if pNum == 0 and fNum == 0:
                data = makeUniformLength("List", 0, 0, valLen)
            elif pNum == 0:
                data = makeUniformLength("List", 1, fNum, valLen)
                data.points.delete(0)
                fNames = ['ft' + str(i) for i in range(fNum)]
                data.features.setNames(fNames)
            elif fNum == 0:
                data = makeUniformLength("List", pNum, 1, valLen)
                data.features.delete(0)
            else:
                if valLen is None:
                    data = nimble.random.data(pNum, fNum, .25, elementType='int')
                else:
                    data = makeUniformLength("List", pNum, fNum, valLen)
                fNames = ['ft' + str(i) for i in range(fNum)]
                data.features.setNames(fNames)
                #			raw = data.data
            ret, widths, fNames = data._arrangeDataWithLimits(
                maxW, maxH, sigDigits=3, maxStrLength=19, colSep=colSep,
                colHold=u"\u2500\u2500", rowHold=u"\u2502", strHold="...",
                includeFeatureNames=True, quoteNames=quoteNames)

            assert len(fNames) == len(widths)
            for name, width in zip(fNames, widths):
                assert len(name) <= width
            sepLen = len(colSep) * (len(fNames) - 1)
            assert sum(len(fn) for fn in fNames) <= maxW - sepLen

            assert len(ret) <= maxH

            for pRep in ret:
                assert len(pRep) == len(widths)
                lenSum = 0
                for val in pRep:
                    lenSum += len(val)
                assert lenSum <= (maxW - ((len(pRep) - 1) * len(colSep)))

            if len(ret) > 0:
                # the longest string value, which could be the feature name,
                # should be equal to the value in widths at that index
                for fIndex in range(len(ret[0])):
                    widthBound = len(fNames[fIndex]) if fNames else 0
                    for pRep in ret:
                        val = pRep[fIndex]
                        if len(val) > widthBound:
                            widthBound = len(val)
                    assert widths[fIndex] == widthBound

        for pNum in [0, 1, 2, 4, 5, 7, 10]:
            for fNum in [0, 1, 2, 4, 5, 7, 10]:
                for valLen in [1, 2, 4, 5, None]:
                    for maxW in [10, 20, 40, 80]:
                        for maxH in [2, 5, 10]:
                            for colSep in ['', ' ', '  ']:
                                for quoteNames in [True, False]:
                                    runTrial(pNum, fNum, valLen, maxW, maxH,
                                             colSep, quoteNames)

    ################################################
    # __repr__, points.__repr__, features.__repr__ #
    ################################################

    def back_reprOutput(self, numPts, numFts, truncated=False, defaults='none',
                        addPath=False):
        randGen = nimble.random.data(numPts, numFts, 0)
        # make a row and column all missing
        def makeMissing(vect):
            return [np.nan for _ in vect]
        randGen.points.transform(makeMissing, points=1)
        randGen.features.transform(makeMissing, features=1)
        kwargs = {}
        if defaults != 'all':
            pNames = ['pt' + str(i) for i in range(numPts)]
            fNames = ['ft' + str(i) for i in range(numFts)]
            if defaults == 'some':
                pNames = [name if i % 2 != 0 else None for i, name in enumerate(pNames)]
                fNames = [name if i % 2 != 0 else None for i, name in enumerate(fNames)]
            kwargs['pointNames'] = pNames
            kwargs['featureNames'] = fNames
        else:
            pNames = list(map(str, range(numPts)))
            fNames = list(map(str, range(numFts)))
        if addPath:
            kwargs['paths'] = (os.path.abspath('.'), os.path.relpath('.'))
        data = self.constructor(randGen._data, **kwargs)

        ret = repr(data)
        retSplit = ret.split('\n')

        # first line includes type string
        assert retSplit[0] == ("<" + data.getTypeString() +
                               ' {}pt x {}ft'.format(numPts, numFts))
        for name in retSplit[1].split():
            if name == u'\u2500\u2500':
                assert truncated
            elif defaults == 'none':
                assert name.startswith("'") and name.endswith("'")
                assert name[1:-1] in fNames
            elif defaults == 'some':
                if name.startswith("'") and name.endswith("'"):
                    assert name[1:-1] in fNames
                else:
                    int(name) # check name can be converted to an integer
            else:
                assert defaults == 'all' # validates defaults value
                assert name in fNames

        assert re.match(u'\s*\u250C\u2500+$', retSplit[2])
        dataMatch = re.compile(u"( +| +[0-9]+| +'[pf]t[0-9]+'| +\u2502) \u2502($| [-0-9\. \u2502\u2500]+)")
        for line in retSplit[3:-1]:
            assert re.match(dataMatch, line)
            pName = line.split(u'\u2502')[0].strip()
            if pName:
                if defaults == 'none':
                    assert pName.startswith("'") and pName.endswith("'")
                    assert pName[1:-1] in pNames
                elif defaults == 'some':
                    if pName.startswith("'") and pName.endswith("'"):
                        assert pName[1:-1] in pNames
                    else:
                        int(pName) # check name can be converted to an integer
                else:
                    assert pName in pNames
                if truncated:
                    assert u'\u2500\u2500' in line
                else:
                    assert u'\u2500\u2500' not in line
            else: # if no pname, the value must have been the row separator
                assert truncated
        if addPath:
            assert data.absolutePath in retSplit[-1]
            assert retSplit[-1].endswith('>')
        else:
            assert retSplit[-1] == '>'

        addIdxMatch = re.compile(u' [ 0-9\u2502]+? \u2502( +\u2502?| +[pf]t[0-9]+) \u2502($| [-0-9\. \u2502\u2500]+)')
        for axis, length in [(data.points, numPts), (data.features, numFts)]:
            axRepr = repr(axis)
            axSplit = axRepr.split('\n')
            assert axSplit[0] == "< " + str(length) + " {}s".format(axis._axis)
            for line in axSplit[1:-1]:
                if defaults == 'all':
                    assert re.match(dataMatch, line)
                else:
                    assert re.match(addIdxMatch, line)
                if truncated:
                    assert u'\u2500\u2500' in line
                else:
                    assert u'\u2500\u2500' not in line
            assert axSplit[-1] == ' >'

    def test_repr_notTruncated(self):
        self.back_reprOutput(9, 9)

    def test_repr_withPath(self):
        self.back_reprOutput(9, 9, addPath=True)

    def test_repr_truncated(self):
        self.back_reprOutput(40, 20, truncated=True)

    def test_repr_notTruncated_withDefaults(self):
        self.back_reprOutput(9, 9, defaults='some')

    def test_repr_truncated_withDefaults(self):
        self.back_reprOutput(40, 20, truncated=True, defaults='some')

    def test_repr_notTruncated_allDefaults(self):
        self.back_reprOutput(9, 9, defaults='all')

    def test_repr_truncated_allDefaults(self):
        self.back_reprOutput(40, 20, truncated=True, defaults='all')

    def test_repr_lazyNameGeneration(self):
        data = self.constructor([[1, 2, 3], [4, 5, 6], [7, 8, 9]])
        repr(data)
        assertNoNamesGenerated(data)

        # test an empty object w/ more than 0 features and names reset to None
        empty = self.constructor([], featureNames=['a', 'b', 'c'])
        try:
            empty.features.setNames(None, useLog=False)
        except TypeError:
            # need to change names in views manually
            empty.features.names = None
            empty.features.namesInverse = None
        repr(data)
        assertNoNamesGenerated(empty)

    ###############################################
    # points.similarities / features.similarities #
    ###############################################

    # similarities calls the correlation and covariance in the calculate module
    # First we will test that similarities calls each calculate module function
    def test_points_similarities_callsCalculateFunction(self):
        simFuncs = {'correlation': 'correlation', 'covariance': 'covariance',
                    'sample covariance': 'covariance',
                    'population covariance' : 'covariance'}
        for simFunc in simFuncs:
            calcFunc = simFuncs[simFunc]
            self.backend_sim_callsFunctions(simFunc, calcFunc, 'point')

    def test_features_similarities_callsCalculateFunction(self):
        simFuncs = {'correlation': 'correlation', 'covariance': 'covariance',
                    'sample covariance': 'covariance',
                    'population covariance' : 'covariance'}
        for simFunc in simFuncs:
            calcFunc = simFuncs[simFunc]
            self.backend_sim_callsFunctions(simFunc, calcFunc, 'feature')

    def backend_sim_callsFunctions(self, objFunc, calcFunc, axis):
        with assertCalled(nimble.calculate, calcFunc):
            if axis == 'point':
                data = [[3, 0, 3], [0, 0, 3], [3, 0, 0]]
                obj = self.constructor(data)
                obj.points.similarities(objFunc)
            else:
                data = [[3, 0, 3], [0, 0, 0], [3, 3, 0]]
                obj = self.constructor(data)
                obj.features.similarities(objFunc)

    @raises(InvalidArgumentType)
    def test_points_similarities_InvalidParamType(self):
        """ Test points.similarities raise exception for unexpected param type """
        self.backend_Sim_InvalidParamType(True)

    @raises(InvalidArgumentType)
    def test_features_similarities_InvalidParamType(self):
        """ Test features.similarities raise exception for unexpected param type """
        self.backend_Sim_InvalidParamType(False)

    def backend_Sim_InvalidParamType(self, axis):
        data = [[1, 2], [3, 4]]
        obj = self.constructor(data)

        if axis:
            obj.points.similarities({"hello": 5})
        else:
            obj.features.similarities({"hello": 5})

    @raises(InvalidArgumentValue)
    def test_points_similarities_UnexpectedString(self):
        """ Test points.similarities raise exception for unexpected string value """
        self.backend_Sim_UnexpectedString(True)

    @raises(InvalidArgumentValue)
    def test_features_similarities_UnexpectedString(self):
        """ Test features.similarities raise exception for unexpected string value """
        self.backend_Sim_UnexpectedString(False)

    def backend_Sim_UnexpectedString(self, axis):
        data = [[1, 2], [3, 4]]
        obj = self.constructor(data)

        if axis:
            obj.points.similarities("foo")
        else:
            obj.features.similarities("foo")

    # test results covariance
    def test_points_similarities_SampleCovarianceResult(self):
        """ Test points.similarities returns correct sample covariance results """
        self.backend_Sim_SampleCovarianceResult(True)

    def test_features_similarities_SampleCovarianceResult(self):
        """ Test features.similarities returns correct sample covariance results """
        self.backend_Sim_SampleCovarianceResult(False)

    @noLogEntryExpected
    def backend_Sim_SampleCovarianceResult(self, axis):
        data = [[3, 0, 3], [0, 0, 3], [3, 0, 0]]
        dataT = np.array(data).T.tolist()
        orig = self.constructor(data)
        trans = self.constructor(dataT)
        sameAsOrig = self.constructor(data)
        sameAsOrigT = self.constructor(dataT)

        if axis:
            ret = orig.points.similarities("covariance ")
        else:
            ret = trans.features.similarities("sample\tcovariance")
            ret.transpose(useLog=False)

        # hand computed results
        expRow0 = [3, 1.5, 1.5]
        expRow1 = [1.5, 3, -1.5]
        expRow2 = [1.5, -1.5, 3]
        expData = [expRow0, expRow1, expRow2]
        expObj = self.constructor(expData)

        # numpy computted result -- bias=0 -> divisor of n-1
        npExpRaw = np.cov(data, bias=0)
        npExpObj = self.constructor(npExpRaw)
        assert ret.isApproximatelyEqual(npExpObj)

        assert expObj.isApproximatelyEqual(ret)
        assert sameAsOrig == orig
        assert sameAsOrigT == trans

    def test_points_similarities_PopulationCovarianceResult(self):
        """ Test points.similarities returns correct population covariance results """
        self.backend_Sim_populationCovarianceResult(True)

    def test_features_similarities_PopulationCovarianceResult(self):
        """ Test features.similarities returns correct population covariance results """
        self.backend_Sim_populationCovarianceResult(False)

    @noLogEntryExpected
    def backend_Sim_populationCovarianceResult(self, axis):
        data = [[3, 0, 3], [0, 0, 3], [3, 0, 0]]
        dataT = np.array(data).T.tolist()
        orig = self.constructor(data)
        trans = self.constructor(dataT)
        sameAsOrig = self.constructor(data)
        sameAsOrigT = self.constructor(dataT)

        if axis:
            ret = orig.points.similarities("population COvariance")
        else:
            ret = trans.features.similarities("populationcovariance")
            ret.transpose(useLog=False)

        # hand computed results
        expRow0 = [2, 1, 1]
        expRow1 = [1, 2, -1]
        expRow2 = [1, -1, 2]
        expData = [expRow0, expRow1, expRow2]
        expObj = self.constructor(expData)

        # numpy computted result -- bias=1 -> divisor of n
        npExpRaw = np.cov(data, bias=1)
        npExpObj = self.constructor(npExpRaw)
        assert ret.isApproximatelyEqual(npExpObj)

        assert expObj.isApproximatelyEqual(ret)
        assert sameAsOrig == orig
        assert sameAsOrigT == trans

    def test_points_similarities_STDandVarianceIdentity(self):
        """ Test identity between population covariance and population std of points """
        self.backend_Sim_STDandVarianceIdentity(True)

    def test_features_similarities_STDandVarianceIdentity(self):
        """ Test identity between population covariance and population std of features """
        self.backend_Sim_STDandVarianceIdentity(False)

    @noLogEntryExpected
    def backend_Sim_STDandVarianceIdentity(self, axis):
        data = [[3, 0, 3], [0, 0, 3], [3, 0, 0]]
        dataT = np.array(data).T.tolist()
        orig = self.constructor(data)
        trans = self.constructor(dataT)

        if axis:
            ret = orig.points.similarities(" populationcovariance")
            stdVector = orig.points.statistics("population std")
        else:
            ret = trans.features.similarities("populationcovariance")
            stdVector = trans.features.statistics("\npopulationstd")
            ret.transpose(useLog=False)

        np.testing.assert_approx_equal(ret[0, 0], stdVector[0] * stdVector[0])
        np.testing.assert_approx_equal(ret[1, 1], stdVector[1] * stdVector[1])
        np.testing.assert_approx_equal(ret[2, 2], stdVector[2] * stdVector[2])


    # test results correlation
    def test_points_similarities_CorrelationResult(self):
        """ Test points.similarities returns correct correlation results """
        self.backend_Sim_CorrelationResult(True)

    def test_features_similarities_CorrelationResult(self):
        """ Test features.similarities returns correct correlation results """
        self.backend_Sim_CorrelationResult(False)

    @noLogEntryExpected
    def backend_Sim_CorrelationResult(self, axis):
        data = [[3, 0, 3], [0, 0, 3], [3, 0, 0]]
        dataT = np.array(data).T.tolist()
        orig = self.constructor(data)
        trans = self.constructor(dataT)
        sameAsOrig = self.constructor(data)
        sameAsOrigT = self.constructor(dataT)

        if axis:
            ret = orig.points.similarities("correlation")
        else:
            ret = trans.features.similarities("corre lation")
            ret.transpose(useLog=False)

        expRow0 = [1, (1. / 2), (1. / 2)]
        expRow1 = [(1. / 2), 1, (-1. / 2)]
        expRow2 = [(1. / 2), (-1. / 2), 1]
        expData = [expRow0, expRow1, expRow2]
        expObj = self.constructor(expData)

        npExpRaw = np.corrcoef(data)
        npExpObj = self.constructor(npExpRaw)

        assert ret.isApproximatelyEqual(npExpObj)
        assert expObj.isApproximatelyEqual(ret)
        assert sameAsOrig == orig
        assert sameAsOrigT == trans

    def test_points_similarities_CorrelationHelpersEquiv(self):
        """ Compare points.similarities correlation using the various possible helpers """
        self.backend_Sim_CorrelationHelpersEquiv(True)

    def test_features_similarities_CorrelationHelpersEquiv(self):
        """ Compare features.similarities correlation using the various possible helpers """
        self.backend_Sim_CorrelationHelpersEquiv(False)

    def backend_Sim_CorrelationHelpersEquiv(self, axis):
        data = [[3, 0, 3], [0, 0, 3], [3, 0, 0]]
        dataT = np.array(data).T.tolist()
        orig = self.constructor(data)
        trans = self.constructor(dataT)
        sameAsOrig = self.constructor(data)

        def explicitCorr(X, sample=True):
            sampleStdVector = X.points.statistics('samplestd')
            popStdVector = X.points.statistics('populationstd')
            stdVector = sampleStdVector if sample else popStdVector

            stdVector_T = stdVector.copy()
            stdVector_T.transpose()

            if sample:
                cov = X.points.similarities('sample covariance')
            else:
                cov = X.points.similarities('population Covariance')

            stdMatrix = stdVector.matrixMultiply(stdVector_T)
            ret = cov / stdMatrix

            return ret

        if axis:
            ret = orig.points.similarities("correlation")
            sampRet = explicitCorr(orig, True)
            popRet = explicitCorr(orig, False)
        else:
            ret = trans.features.similarities("correlation")
            # helper only calls pointStatistics, so have to make sure
            # that in this case, we are calling with the transpose of
            # the object used to test features.similarities
            sampRet = explicitCorr(orig, True)
            popRet = explicitCorr(orig, False)
            ret.transpose()

        npExpRawB0 = np.corrcoef(data, bias=0)
        npExpRawB1 = np.corrcoef(data, bias=1)
        npExpB0 = self.constructor(npExpRawB0)
        npExpB1 = self.constructor(npExpRawB1)

        assert ret.isApproximatelyEqual(sampRet)
        assert ret.isApproximatelyEqual(popRet)
        assert sampRet.isApproximatelyEqual(popRet)
        assert ret.isApproximatelyEqual(npExpB0)
        assert ret.isApproximatelyEqual(npExpB1)


    # test results dot product
    def test_points_similarities_DotProductResult(self):
        """ Test points.similarities returns correct dot product results """
        self.backend_Sim_DotProductResult(True)

    def test_features_similarities_DotProductResult(self):
        """ Test features.similarities returns correct dot product results """
        self.backend_Sim_DotProductResult(False)

    @noLogEntryExpected
    def backend_Sim_DotProductResult(self, axis):
        data = [[1, 1, 1], [0, 1, 1], [1, 0, 0]]
        dataT = np.array(data).T.tolist()
        orig = self.constructor(data)
        trans = self.constructor(dataT)
        sameAsOrig = self.constructor(data)
        sameAsOrigT = self.constructor(dataT)

        if axis:
            ret = orig.points.similarities("Dot Product")
        else:
            ret = trans.features.similarities("dotproduct\n")
            ret.transpose(useLog=False)

        expData = [[3, 2, 1], [2, 2, 0], [1, 0, 1]]
        expObj = self.constructor(expData)

        assert expObj == ret
        assert sameAsOrig == orig
        assert sameAsOrigT == trans

    # test input function validation
    @raises(InvalidArgumentValue)
    def todotest_points_similarities_FuncValidation(self):
        """ Test points.similarities raises exception for invalid functions """
        self.backend_Sim_FuncValidation(True)

    @raises(InvalidArgumentValue)
    def todotest_features_similarities_FuncValidation(self):
        """ Test features.similarities raises exception for invalid functions """
        self.backend_Sim_FuncValidation(False)

    def backend_Sim_FuncValidation(self, axis):
        assert False
        data = [[1, 2], [3, 4]]
        obj = self.constructor(data)

        def singleArg(one):
            return one

        if axis:
            obj.points.similarities(singleArg)
        else:
            obj.features.similarities(singleArg)

    # test results passed function
    def todotest_pointSimilariteGivenFuncResults(self):
        """ Test points.similarities returns correct results for given function """
        self.backend_Sim_GivenFuncResults(True)

    def todotest_features_similarities_GivenFuncResults(self):
        """ Test features.similarities returns correct results for given function """
        self.backend_Sim_GivenFuncResults(False)

    def backend_Sim_GivenFuncResults(self, axis):
        assert False
        data = [[1, 2], [3, 4]]
        obj = self.constructor(data)

        def euclideanDistance(left, right):
            assert False

        if axis:
            obj.points.similarities(euclideanDistance)
        else:
            obj.features.similarities(euclideanDistance)

    def backend_Sim_NamePath_Preservation(self, axis):
        data = [[3, 0, 3], [0, 0, 3], [3, 0, 0]]
        dataT = np.array(data).T.tolist()
        orig = self.constructor(data, name=preserveName, paths=preservePair)
        trans = self.constructor(dataT, name=preserveName, paths=preservePair)

        possible = [
            'correlation', 'covariance', 'dotproduct', 'samplecovariance',
            'populationcovariance'
        ]

        for curr in possible:
            if axis:
                ret = orig.points.similarities(curr)
            else:
                ret = trans.features.similarities(curr)

            assert orig.name == preserveName
            assert orig.absolutePath == preserveAPath
            assert orig.relativePath == preserveRPath

            assert ret.name is None
            assert ret.absolutePath == preserveAPath
            assert ret.relativePath == preserveRPath

    def test_points_similarities_Dot_NamePath_preservation(self):
        self.backend_Sim_NamePath_Preservation(True)

    def test_features_similarities__NamePath_preservation(self):
        self.backend_Sim_NamePath_Preservation(False)


    ################### ####################
    # pointStatistics # #featureStatistics #
    ################### ####################

    # # statistics calls several functions in the calculate module
    # # First we will test that statistics calls each calculate module function
    def test_points_statistics_callsCalculateFunction(self):
        statFuncs = {'max': 'maximum', 'mean': 'mean', 'median': 'median',
                     'min': 'minimum', 'population std': 'standardDeviation',
                     'population standard deviation': 'standardDeviation',
                     'proportion missing': 'proportionMissing',
                     'proportion zero': 'proportionZero',
                     'sample standard deviation': 'standardDeviation',
                     'sample std': 'standardDeviation',
                     'standard deviation': 'standardDeviation',
                     'std': 'standardDeviation', 'unique count': 'uniqueCount'}
        for statFunc in statFuncs:
            calcFunc = statFuncs[statFunc]
            self.backend_stat_callsFunctions(statFunc, calcFunc, 'point')

    def test_features_statistics_callsCalculateFunction(self):
        statFuncs = {'max': 'maximum', 'mean': 'mean', 'median': 'median',
                     'min': 'minimum', 'population std': 'standardDeviation',
                     'population standard deviation': 'standardDeviation',
                     'proportion missing': 'proportionMissing',
                     'proportion zero': 'proportionZero',
                     'sample standard deviation': 'standardDeviation',
                     'sample std': 'standardDeviation',
                     'standard deviation': 'standardDeviation',
                     'std': 'standardDeviation', 'unique count': 'uniqueCount'}
        for statFunc in statFuncs:
            calcFunc = statFuncs[statFunc]
            self.backend_stat_callsFunctions(statFunc, calcFunc, 'feature')

    def backend_stat_callsFunctions(self, objFunc, calcFunc, axis):
        with assertCalled(nimble.calculate, calcFunc):
            if axis == 'point':
                data = [[3, 0, 3], [0, 0, 3], [3, 0, 0]]
                obj = self.constructor(data)
                obj.points.statistics(objFunc)
            else:
                data = [[3, 0, 3], [0, 0, 0], [3, 3, 0]]
                obj = self.constructor(data)
                obj.features.statistics(objFunc)

    def statObjectSetup(self, stat, data, axis):
        dataT = np.array(data).T.tolist()
        fnames = _fnames(3)
        pnames = _pnames(3)
        orig = self.constructor(data, featureNames=fnames, pointNames=pnames)
        trans = self.constructor(dataT, featureNames=pnames, pointNames=fnames)
        sameAsOrig = self.constructor(data, featureNames=fnames, pointNames=pnames)
        sameAsOrigT = self.constructor(dataT, featureNames=pnames, pointNames=fnames)

        if axis:
            ret = orig.points.statistics(complicateName(stat))
            assert len(ret.points) == 3
            assert len(ret.features) == 1
        else:
            ret = trans.features.statistics(complicateName(stat))
            assert len(ret.points) == 1
            assert len(ret.features) == 3
            ret.transpose(useLog=False)

        return orig, trans, sameAsOrig, sameAsOrigT, pnames, fnames, ret

    def test_pointStatistics_max(self):
        """ Test pointStatistics returns correct max results """
        self.backend_Stat_max(True)

    def test_featureStatistics_max(self):
        """ Test featureStatistics returns correct max results """
        self.backend_Stat_max(False)

    @noLogEntryExpected
    def backend_Stat_max(self, axis):
        data = [[1, 2, 1], [-10, -1, -21], [-1, 0, 0]]
        statObjects = self.statObjectSetup('max', data, axis)
        orig, trans, sameAsOrig, sameAsOrigT, pnames, fnames, ret = statObjects

        expRaw = [[2], [-1], [0]]
        expObj = self.constructor(expRaw, featureNames=["max"], pointNames=pnames)

        assert expObj == ret
        assert sameAsOrig == orig
        assert sameAsOrigT == trans

    def test_pointStatistics_mean(self):
        """ Test pointStatistics returns correct mean results """
        self.backend_Stat_mean(True)

    def test_featureStatistics_mean(self):
        """ Test featureStatistics returns correct mean results """
        self.backend_Stat_mean(False)

    @noLogEntryExpected
    def test_featureStatistics_groupbyfeature(self):
        orig = self.constructor([[1,2,3,200], [4,5,6,100], [7,8,9,200], [10,11,12,100]], featureNames=['a','b', 'c', 'unit'])
        if isinstance(orig, nimble.core.data.BaseView):
            return
        #don't test view.
        res = orig.features.statistics('mean', groupByFeature='unit')
        expObjf = self.constructor([4,5,6], featureNames=['a','b', 'c'], pointNames=['mean'])
        expObjm = self.constructor([7,8,9], featureNames=['a','b', 'c'], pointNames=['mean'])
        assert expObjf == res[200]
        assert expObjm == res[100]

    @noLogEntryExpected
    def test_featureStatistics_groupbyfeature(self):
        fnames = ['a','b', 'c', 'unit', 'subclass']
        orig = self.constructor([[1,2,3,200,4], [4,5,6,100,4], [7,8,9,200,4],
                                [10,11,12,100,5]], featureNames=fnames)
        if isinstance(orig, nimble.core.data.BaseView):
            return
        #don't test view.
        res = orig.features.statistics('mean', groupByFeature=['unit', 'subclass'])
        expObjf_f = self.constructor([4,5,6], featureNames=['a','b', 'c'], pointNames=['mean'])
        expObjm_f = self.constructor([4,5,6], featureNames=['a','b', 'c'], pointNames=['mean'])
        expObjm_b = self.constructor([10,11,12], featureNames=['a','b', 'c'], pointNames=['mean'])
        assert expObjf_f == res[200, 4]
        assert expObjm_f == res[100, 4]
        assert expObjm_b == res[100, 5]

    @noLogEntryExpected
    def backend_Stat_mean(self, axis):
        data = [[1, 1, 1], [0, 1, 1], [1, 0, 0]]
        statObjects = self.statObjectSetup('mean', data, axis)
        orig, trans, sameAsOrig, sameAsOrigT, pnames, fnames, ret = statObjects

        expRaw = [[1], [2. / 3], [1. / 3]]
        expObj = self.constructor(expRaw, featureNames=["mean"], pointNames=pnames)

        assert expObj == ret
        assert sameAsOrig == orig
        assert sameAsOrigT == trans

    def test_pointStatistics_median(self):
        """ Test pointStatistics returns correct median results """
        self.backend_Stat_median(True)

    def test_featureStatistics_median(self):
        """ Test featureStatistics returns correct median results """
        self.backend_Stat_median(False)

    @noLogEntryExpected
    def backend_Stat_median(self, axis):
        data = [[1, 1, 1], [0, 1, 1], [1, 0, 0]]
        statObjects = self.statObjectSetup('median', data, axis)
        orig, trans, sameAsOrig, sameAsOrigT, pnames, fnames, ret = statObjects

        expRaw = [[1], [1], [0]]
        expObj = self.constructor(expRaw, featureNames=["median"], pointNames=pnames)

        assert expObj == ret
        assert sameAsOrig == orig
        assert sameAsOrigT == trans


    def test_pointStatistics_min(self):
        """ Test pointStatistics returns correct min results """
        self.backend_Stat_min(True)

    def test_featureStatistics_min(self):
        """ Test featureStatistics returns correct min results """
        self.backend_Stat_min(False)

    @noLogEntryExpected
    def backend_Stat_min(self, axis):
        data = [[1, 2, 1], [-10, -1, -21], [-1, 0, 0]]
        statObjects = self.statObjectSetup('min', data, axis)
        orig, trans, sameAsOrig, sameAsOrigT, pnames, fnames, ret = statObjects

        expRaw = [[1], [-21], [-1]]
        expObj = self.constructor(expRaw, featureNames=['min'], pointNames=pnames)

        assert expObj == ret
        assert sameAsOrig == orig
        assert sameAsOrigT == trans

    def test_pointStatistics_uniqueCount(self):
        """ Test pointStatistics returns correct uniqueCount results """
        self.backend_Stat_uniqueCount(True)

    def test_featureStatistics_uniqueCount(self):
        """ Test featureStatistics returns correct uniqueCount results """
        self.backend_Stat_uniqueCount(False)

    @noLogEntryExpected
    def backend_Stat_uniqueCount(self, axis):
        data = [[1, 1, 1], [0, 1, 1], [1, 0, -1]]
        statObjects = self.statObjectSetup('uniquecount', data, axis)
        orig, trans, sameAsOrig, sameAsOrigT, pnames, fnames, ret = statObjects

        expRaw = [[1], [2], [3]]
        expObj = self.constructor(expRaw, featureNames=['uniquecount'], pointNames=pnames)

        assert expObj == ret
        assert sameAsOrig == orig
        assert sameAsOrigT == trans

    def todotest_pointStatistics_proportionMissing(self):
        """ Test pointStatistics returns correct proportionMissing results """
        self.backend_Stat_proportionMissing(True)

    def todotest_featureStatistics_proportionMissing(self):
        """ Test featureStatistics returns correct proportionMissing results """
        self.backend_Stat_proportionMissing(False)

    @noLogEntryExpected
    def backend_Stat_proportionMissing(self, axis):
        data = [[1, None, 1], [0, 1, float('nan')], [1, float('nan'), None]]
        statObjects = self.statObjectSetup('proportionmissing', data, axis)
        orig, trans, sameAsOrig, sameAsOrigT, pnames, fnames, ret = statObjects

        expRaw = [[1. / 3], [1. / 3], [2. / 3]]
        expObj = self.constructor(expRaw, featureNames=['proportionmissing'], pointNames=pnames)

        assert expObj == ret
        assert sameAsOrig == orig
        assert sameAsOrigT == trans

    def test_pointStatistics_proportionZero(self):
        """ Test pointStatistics returns correct proportionZero results """
        self.backend_Stat_proportionZero(True)

    def test_featureStatistics_proportionZero(self):
        """ Test featureStatistics returns correct proportionZero results """
        self.backend_Stat_proportionZero(False)

    @noLogEntryExpected
    def backend_Stat_proportionZero(self, axis):
        data = [[1, 1, 1], [0, 1, 1], [1, 0, 0]]
        statObjects = self.statObjectSetup('proportionzero', data, axis)
        orig, trans, sameAsOrig, sameAsOrigT, pnames, fnames, ret = statObjects

        expRaw = [[0], [1. / 3], [2. / 3]]
        expObj = self.constructor(expRaw, featureNames=['proportionzero'], pointNames=pnames)

        assert expObj == ret
        assert sameAsOrig == orig
        assert sameAsOrigT == trans

    def test_pointStatistics_samplestd(self):
        """ Test pointStatistics returns correct sample std results """
        self.backend_Stat_sampleStandardDeviation(True)

    def test_featureStatistics_samplestd(self):
        """ Test featureStatistics returns correct sample std results """
        self.backend_Stat_sampleStandardDeviation(False)

    @noLogEntryExpected
    def backend_Stat_sampleStandardDeviation(self, axis):
        data = [[1, 1, 1], [0, 1, 1], [1, 0, 0]]
        npExpRaw = np.std(data, axis=1, ddof=1, keepdims=True)
        npExpObj = self.constructor(npExpRaw)
        expRaw = [[0], [math.sqrt(3. / 9)], [math.sqrt(3. / 9)]]
        aliases = ['samplestd', 'samplestandarddeviation', 'std',
                   'standarddeviation']
        for name in aliases:
            statObjects = self.statObjectSetup(name, data, axis)
            orig, trans, sameAsOrig, sameAsOrigT, pnames, fnames, ret = statObjects

            expObj = self.constructor(expRaw, pointNames=pnames)

            assert npExpObj.isApproximatelyEqual(ret)
            assert expObj.isApproximatelyEqual(ret)
            assert expObj.points.getNames() == ret.points.getNames()
            assert len(ret.features.getNames()) == 1
            assert ret.features.getNames()[0] == name
            assert sameAsOrig == orig
            assert sameAsOrigT == trans


    def test_pointStatistics_populationstd(self):
        """ Test pointStatistics returns correct population std results """
        self.backend_Stat_populationStandardDeviation(True)

    def test_featureStatistics_populationstd(self):
        """ Test featureStatistics returns correct population std results """
        self.backend_Stat_populationStandardDeviation(False)

    @noLogEntryExpected
    def backend_Stat_populationStandardDeviation(self, axis):
        data = [[1, 1, 1], [0, 1, 1], [1, 0, 0]]
        npExpRaw = np.std(data, axis=1, ddof=0, keepdims=True)
        npExpObj = self.constructor(npExpRaw)
        expRaw = [[0], [math.sqrt(2. / 9)], [math.sqrt(2. / 9)]]

        aliases = ['populationstd', 'populationstandarddeviation']
        for name in aliases:
            statObjects = self.statObjectSetup(name, data, axis)
            orig, trans, sameAsOrig, sameAsOrigT, pnames, fnames, ret = statObjects

            expObj = self.constructor(expRaw, pointNames=pnames)

            assert npExpObj.isApproximatelyEqual(ret)
            assert expObj.isApproximatelyEqual(ret)
            assert expObj.points.getNames() == ret.points.getNames()
            assert len(ret.features.getNames()) == 1
            assert ret.features.getNames()[0] == name
            assert sameAsOrig == orig
            assert sameAsOrigT == trans

    def test_pointStatistics_allMissingVector(self):
        """ Test pointStatistics returns correct std results """
        self.backend_Stat_allMissing(True)

    def test_featureStatistics_allMissingVector(self):
        """ Test featureStatistics returns correct std results """
        self.backend_Stat_allMissing(False)

    def backend_Stat_allMissing(self, axis):
        data = [[1, 1, 1], [None, None, None], [1, 0, 0]]
        statObjects = self.statObjectSetup('max', data, axis)
        orig, trans, sameAsOrig, sameAsOrigT, pnames, fnames, ret = statObjects

        expRaw = [[1], [None], [1]]
        expObj = self.constructor(expRaw, featureNames=["max"], pointNames=pnames)

        assert expObj == ret
        assert sameAsOrig == orig
        assert sameAsOrigT == trans

    @raises(InvalidArgumentValue)
    def test_pointStatistics_unexpectedString(self):
        """ Test pointStatistics returns correct std results """
        self.backend_Stat_unexpectedString(True)

    @raises(InvalidArgumentValue)
    def test_featureStatistics_unexpectedString(self):
        """ Test featureStatistics returns correct std results """
        self.backend_Stat_unexpectedString(False)

    def backend_Stat_unexpectedString(self, axis):
        data = [[1, 1, 1], [0, 1, 1], [1, 0, 0]]
        orig = self.constructor(data)
        sameAsOrig = self.constructor(data)

        if axis:
            ret = orig.points.statistics("hello")
        else:
            ret = orig.features.statistics("meanie")

    def backend_Stat_NamePath_preservation(self, axis):
        data = [[1, 2, 1], [-10, -1, -21], [-1, 0, 0]]
        orig = self.constructor(data, name=preserveName, paths=preservePair)

        accepted = [
            'max', 'mean', 'median', 'min', 'uniquecount', 'proportionmissing',
            'proportionzero', 'standarddeviation', 'std', 'populationstd',
            'populationstandarddeviation', 'samplestd',
            'samplestandarddeviation'
        ]

        for curr in accepted:
            if axis:
                ret = orig.points.statistics(curr)
            else:
                ret = orig.features.statistics(curr)

            assert orig.name == preserveName
            assert orig.absolutePath == preserveAPath
            assert orig.relativePath == preserveRPath

            assert ret.name is None
            assert ret.absolutePath == preserveAPath
            assert ret.relativePath == preserveRPath

    def test_pointStatistics_NamePath_preservations(self):
        self.backend_Stat_NamePath_preservation(True)

    def test_featureStatistics_NamePath_preservations(self):
        self.backend_Stat_NamePath_preservation(False)


    ########
    # plot #
    ########

    @pytest.mark.slow
    @noLogEntryExpected
    def test_plot_fileOutput(self):
        with tempfile.NamedTemporaryFile(suffix='.png') as outFile:
            path = outFile.name
            startSize = os.path.getsize(path)
            assert startSize == 0

            randGenerated = nimble.random.data(10, 10, 0, useLog=False)
            raw = randGenerated.copy(to='pythonlist')
            obj = self.constructor(raw)
            obj.plotHeatMap(outPath=path, show=False)

            endSize = os.path.getsize(path)
            assert startSize < endSize
            assertNoNamesGenerated(obj)

    ###########################
    # plotFeatureDistribution #
    ###########################

    @pytest.mark.slow
    @noLogEntryExpected
    def test_plotFeatureDistribution_fileOutput(self):
        with tempfile.NamedTemporaryFile(suffix='.png') as outFile:
            path = outFile.name
            startSize = os.path.getsize(path)
            assert startSize == 0

            randGenerated = nimble.random.data(10, 10, 0, useLog=False)
            raw = randGenerated.copy(to='pythonlist')
            obj = self.constructor(raw)
            obj.plotFeatureDistribution(feature=0, outPath=path, show=False)

            endSize = os.path.getsize(path)
            assert startSize < endSize
            assertNoNamesGenerated(obj)


    #############################
    # plotFeatureAgainstFeature #
    #############################

    @pytest.mark.slow
    @noLogEntryExpected
    def test_plotFeatureAgainstFeature_fileOutput(self):
        with tempfile.NamedTemporaryFile(suffix='.png') as outFile:
            path = outFile.name
            startSize = os.path.getsize(path)
            assert startSize == 0

            randGenerated = nimble.random.data(10, 10, 0, useLog=False)
            raw = randGenerated.copy(to='pythonlist')
            obj = self.constructor(raw)
            obj.plotFeatureAgainstFeature(x=0, y=1, outPath=path, show=False)

            endSize = os.path.getsize(path)
            assert startSize < endSize
            assertNoNamesGenerated(obj)

    ##################
    # features.plot #
    #################

    @pytest.mark.slow
    @noLogEntryExpected
    def test_features_plot_fileOutput(self):
        with tempfile.NamedTemporaryFile(suffix='.png') as outFile:
            path = outFile.name
            startSize = os.path.getsize(path)
            assert startSize == 0

            obj = nimble.random.data(3, 3, 0, useLog=False)
            obj.features.plot(outPath=path, show=False)

            endSize = os.path.getsize(path)
            assert startSize < endSize
            assertNoNamesGenerated(obj)

    ######################
    # features.plotMeans #
    ######################

    @pytest.mark.slow
    @noLogEntryExpected
    def test_features_plotMeans_fileOutput(self):
        with tempfile.NamedTemporaryFile(suffix='.png') as outFile:
            path = outFile.name
            startSize = os.path.getsize(path)
            assert startSize == 0

            obj = nimble.random.data(10, 10, 0, useLog=False)
            obj.features.plotMeans(outPath=path, show=False)

            endSize = os.path.getsize(path)
            assert startSize < endSize
            assertNoNamesGenerated(obj)

    ###########################
    # features.plotStatistics #
    ###########################

    @pytest.mark.slow
    @noLogEntryExpected
    def test_features_plotStatistics_fileOutput(self):
        with tempfile.NamedTemporaryFile(suffix='.png') as outFile:
            path = outFile.name
            startSize = os.path.getsize(path)
            assert startSize == 0

            obj = nimble.random.data(10, 10, 0, useLog=False)
            obj.features.plotStatistics(sum, outPath=path, show=False)

            endSize = os.path.getsize(path)
            assert startSize < endSize
            assertNoNamesGenerated(obj)

    #########################
    # plotFeatureGroupMeans #
    #########################

    @pytest.mark.slow
    @noLogEntryExpected
    def test_plotFeatureGroupMeans_fileOutput(self):
        with tempfile.NamedTemporaryFile(suffix='.png') as outFile:
            path = outFile.name
            startSize = os.path.getsize(path)
            assert startSize == 0

            groups = [['a'], ['a'], ['a'], ['b'], ['b'], ['b'],
                      ['c'], ['c'], ['c'], ['d']]
            groupObj = nimble.data(groups, useLog=False)
            obj = nimble.random.data(10, 1, 0, useLog=False)
            obj.features.append(groupObj, useLog=False)

            obj.plotFeatureGroupMeans(0, 1, outPath=path, show=False)

            endSize = os.path.getsize(path)
            assert startSize < endSize
            assertNoNamesGenerated(obj)

    ##############################
    # plotFeatureGroupStatistics #
    ##############################

    @pytest.mark.slow
    @noLogEntryExpected
    def test_plotGroupStatistics_fileOutput(self):
        with tempfile.NamedTemporaryFile(suffix='.png') as outFile:
            path = outFile.name
            startSize = os.path.getsize(path)
            assert startSize == 0

            groups = [['a'], ['a'], ['a'], ['b'], ['b'], ['b'],
                      ['c'], ['c'], ['c'], ['d']]
            groupObj = nimble.data(groups, useLog=False)
            obj = nimble.random.data(10, 1, 0, useLog=False)
            obj.features.append(groupObj, useLog=False)

            obj.plotFeatureGroupStatistics(sum, 0, 1, outPath=path, show=False)

            endSize = os.path.getsize(path)
            assert startSize < endSize
            assertNoNamesGenerated(obj)

    ################
    # points.plot #
    ###############

    @pytest.mark.slow
    @noLogEntryExpected
    def test_points_plot_fileOutput(self):
        with tempfile.NamedTemporaryFile(suffix='.png') as outFile:
            path = outFile.name
            startSize = os.path.getsize(path)
            assert startSize == 0

            obj = nimble.random.data(3, 3, 0, useLog=False)
            obj.points.plot(outPath=path, show=False)

            endSize = os.path.getsize(path)
            assert startSize < endSize
            assertNoNamesGenerated(obj)

    ####################
    # points.plotMeans #
    ####################

    @pytest.mark.slow
    @noLogEntryExpected
    def test_points_plotMeans_fileOutput(self):
        with tempfile.NamedTemporaryFile(suffix='.png') as outFile:
            path = outFile.name
            startSize = os.path.getsize(path)
            assert startSize == 0

            obj = nimble.random.data(10, 10, 0, useLog=False)
            obj.points.plotMeans(outPath=path, show=False)

            endSize = os.path.getsize(path)
            assert startSize < endSize
            assertNoNamesGenerated(obj)

    #########################
    # points.plotStatistics #
    #########################

    @pytest.mark.slow
    @noLogEntryExpected
    def test_points_plotStatistics_fileOutput(self):
        with tempfile.NamedTemporaryFile(suffix='.png') as outFile:
            path = outFile.name
            startSize = os.path.getsize(path)
            assert startSize == 0

            obj = nimble.random.data(10, 10, 0, useLog=False)
            obj.points.plotStatistics(sum, outPath=path, show=False)

            endSize = os.path.getsize(path)
            assert startSize < endSize
            assertNoNamesGenerated(obj)

    ###################
    # points.__iter__ #
    ###################
    @noLogEntryExpected
    def test_points_iter_FemptyCorrectness(self):
        data = [[], []]
        data = np.array(data)
        toTest = self.constructor(data)
        pIter = iter(toTest.points)

        pView = next(pIter)
        assert len(pView) == 0
        pView = next(pIter)
        assert len(pView) == 0

        with raises(StopIteration):
            next(pIter)

    def test_points_iter_noNextPempty(self):
        """ test .points() has no next value when object is point empty """
        data = [[], []]
        data = np.array(data).T
        toTest = self.constructor(data)
        viewIter = iter(toTest.points)
        with raises(StopIteration):
            next(viewIter)

    @noLogEntryExpected
    def test_points_iter_exactValueViaFor(self):
        """ Test .points() gives views that contain exactly the correct data """
        featureNames = ["one", "two", "three"]
        data = [[1, 2, 3], [4, 5, 6], [7, 8, 9]]
        toTest = self.constructor(data, featureNames=featureNames)

        viewIter = iter(toTest.points)

        toCheck = []
        for v in viewIter:
            toCheck.append(v)

        assert toCheck[0][0] == 1
        assert toCheck[0][1] == 2
        assert toCheck[0][2] == 3
        assert toCheck[1][0] == 4
        assert toCheck[1][1] == 5
        assert toCheck[1][2] == 6
        assert toCheck[2][0] == 7
        assert toCheck[2][1] == 8
        assert toCheck[2][2] == 9

    def test_points_iter_allZeroVectors(self):
        """ Test .points() works when there are all zero points """
        data = [[0, 0, 0], [4, 5, 6], [0, 0, 0], [7, 8, 9], [0, 0, 0], [0, 0, 0]]
        toTest = self.constructor(data)

        viewIter = iter(toTest.points)
        toCheck = []
        for v in viewIter:
            toCheck.append(v)

        assert len(toCheck) == len(toTest.points)

        assert toCheck[0][0] == 0
        assert toCheck[0][1] == 0
        assert toCheck[0][2] == 0

        assert toCheck[1][0] == 4
        assert toCheck[1][1] == 5
        assert toCheck[1][2] == 6

        assert toCheck[2][0] == 0
        assert toCheck[2][1] == 0
        assert toCheck[2][2] == 0

        assert toCheck[3][0] == 7
        assert toCheck[3][1] == 8
        assert toCheck[3][2] == 9

        assert toCheck[4][0] == 0
        assert toCheck[4][1] == 0
        assert toCheck[4][2] == 0

        assert toCheck[5][0] == 0
        assert toCheck[5][1] == 0
        assert toCheck[5][2] == 0

    #####################
    # features.__iter__ #
    #####################
    @noLogEntryExpected
    def test_features_iter_PemptyCorrectness(self):
        data = [[], []]
        data = np.array(data).T
        toTest = self.constructor(data)
        fIter = iter(toTest.features)

        fView = next(fIter)
        assert len(fView) == 0
        fView = next(fIter)
        assert len(fView) == 0

        with raises(StopIteration):
            next(fIter)

    def test_features_iter_noNextFempty(self):
        """ test .features() has no next value when object is feature empty """
        data = [[], []]
        data = np.array(data)
        toTest = self.constructor(data)
        viewIter = iter(toTest.features)
        with raises(StopIteration):
            next(viewIter)

    @noLogEntryExpected
    def test_features_iter_exactValueViaFor(self):
        """ Test .features() gives views that contain exactly the correct data """
        featureNames = ["one", "two", "three"]
        data = [[1, 2, 3], [4, 5, 6], [7, 8, 9]]
        toTest = self.constructor(data, featureNames=featureNames)

        viewIter = iter(toTest.features)

        toCheck = []
        for v in viewIter:
            toCheck.append(v)

        assert toCheck[0][0] == 1
        assert toCheck[0][1] == 4
        assert toCheck[0][2] == 7
        assert toCheck[1][0] == 2
        assert toCheck[1][1] == 5
        assert toCheck[1][2] == 8
        assert toCheck[2][0] == 3
        assert toCheck[2][1] == 6
        assert toCheck[2][2] == 9


    def test_features_iter_allZeroVectors(self):
        """ Test .features() works when there are all zero features """
        data = [[0, 1, 0, 2, 0, 3, 0, 0], [0, 4, 0, 5, 0, 6, 0, 0], [0, 7, 0, 8, 0, 9, 0, 0]]
        toTest = self.constructor(data)

        viewIter = iter(toTest.features)
        toCheck = []
        for v in viewIter:
            toCheck.append(v)

        assert len(toCheck) == len(toTest.features)
        assert toCheck[0][0] == 0
        assert toCheck[0][1] == 0
        assert toCheck[0][2] == 0

        assert toCheck[1][0] == 1
        assert toCheck[1][1] == 4
        assert toCheck[1][2] == 7

        assert toCheck[2][0] == 0
        assert toCheck[2][1] == 0
        assert toCheck[2][2] == 0

        assert toCheck[3][0] == 2
        assert toCheck[3][1] == 5
        assert toCheck[3][2] == 8

        assert toCheck[4][0] == 0
        assert toCheck[4][1] == 0
        assert toCheck[4][2] == 0

        assert toCheck[5][0] == 3
        assert toCheck[5][1] == 6
        assert toCheck[5][2] == 9

        assert toCheck[6][0] == 0
        assert toCheck[6][1] == 0
        assert toCheck[6][2] == 0

        assert toCheck[7][0] == 0
        assert toCheck[7][1] == 0
        assert toCheck[7][2] == 0

    ############
    # __iter__ #
    ############
    @noLogEntryExpected
    def test_iter_noNextPempty(self):
        data = [[], []]
        data = np.array(data).T
        toTest = self.constructor(data)
        viewIter = iter(toTest)
        with raises(StopIteration):
            next(viewIter)

    @noLogEntryExpected
    def test_iter_noNextFempty(self):
        data = [[], []]
        data = np.array(data)
        toTest = self.constructor(data)
        viewIter = iter(toTest)
        with raises(StopIteration):
            next(viewIter)

    @noLogEntryExpected
    def test_iter_exactValueViaFor_pt(self):
        data = [[1, 2, 3, 4, 5, 6, 7, 8, 9]]
        toTest = self.constructor(data)

        toCheck = []
        for v in toTest:
            toCheck.append(v)

        assert toCheck == list(range(1, 10))

    @noLogEntryExpected
    def test_iter_exactValueViaFor_ft(self):
        data = [[1], [2], [3], [4], [5], [6], [7], [8], [9]]
        toTest = self.constructor(data)

        toCheck = []
        for v in toTest:
            toCheck.append(v)

        assert toCheck == list(range(1, 10))

    @raises(ImproperObjectAction)
    def test_iter_exactValueViaFor_2D(self):
        data = [[1, 2, 3], [4, 5, 6], [7, 8, 9]]
        toTest = self.constructor(data)

        for v in toTest:
            pass

    ###################
    # iterateElements #
    ###################

    @noLogEntryExpected
    def test_iterateElements_noNextPempty(self):
        """ test iterateElements() has no next value when object is point empty """
        data = [[], []]
        data = np.array(data).T
        toTest = self.constructor(data)
        viewIter = iter(toTest.iterateElements())
        with raises(StopIteration):
            next(viewIter)

    def test_iterateElements_noNextFempty(self):
        """ test iterateElements() has no next value when object is feature empty """
        data = [[], []]
        data = np.array(data)
        toTest = self.constructor(data)
        viewIter = iter(toTest.iterateElements())
        with raises(StopIteration):
            next(viewIter)

    @raises(InvalidArgumentValue)
    def test_iterateElements_exception_orderInvalidString(self):
        featureNames = ["one", "two", "three"]
        data = [[1, 2, 3], [4, 5, 6], [7, 8, 9]]
        toTest = self.constructor(data, featureNames=featureNames)

        it = toTest.iterateElements(order='foo')

    @raises(InvalidArgumentType)
    def test_iterateElements_exception_orderInvalidType(self):
        featureNames = ["one", "two", "three"]
        data = [[1, 2, 3], [4, 5, 6], [7, 8, 9]]
        toTest = self.constructor(data, featureNames=featureNames)

        it = toTest.iterateElements(order=1)

    @raises(InvalidArgumentType)
    def test_iterateElements_exception_onlyInvalidType(self):
        featureNames = ["one", "two", "three"]
        data = [[1, 2, 3], [4, 5, 6], [7, 8, 9]]
        toTest = self.constructor(data, featureNames=featureNames)

        it = toTest.iterateElements(only=1)

    @noLogEntryExpected
    def test_iterateElements_exactValueViaFor(self):
        """ Test iterateElements() gives views that contain exactly the correct data """
        featureNames = ["one", "two", "three"]
        data = [[1, 2, 3], [4, 5, 6], [7, 8, 9]]
        toTest = self.constructor(data, featureNames=featureNames)

        toCheck = []
        for v in toTest.iterateElements():
            toCheck.append(v)

        assert toCheck == list(range(1, 10))

    def test_iterateElements_allZeroPoints(self):
        """ Test iterateElements() works when there are all zero points """
        data = [[0, 0, 0], [4, 5, 6], [0, 0, 0], [7, 8, 9], [0, 0, 0], [0, 0, 0]]
        toTest = self.constructor(data)

        toCheck = []
        for v in toTest.iterateElements():
            toCheck.append(v)

        assert len(toCheck) == len(toTest.points) * len(toTest.features)

        assert toCheck[0] == 0
        assert toCheck[1] == 0
        assert toCheck[2] == 0

        assert toCheck[3] == 4
        assert toCheck[4] == 5
        assert toCheck[5] == 6

        assert toCheck[6] == 0
        assert toCheck[7] == 0
        assert toCheck[8] == 0

        assert toCheck[9] == 7
        assert toCheck[10] == 8
        assert toCheck[11] == 9

        assert toCheck[12] == 0
        assert toCheck[13] == 0
        assert toCheck[14] == 0

        assert toCheck[15] == 0
        assert toCheck[16] == 0
        assert toCheck[17] == 0

    def test_iterateElements_allZeroVectors(self):
        """ Test iterateElements() works when there are all zero features """
        data = [[0, 1, 0, 2, 0, 3, 0, 0], [0, 4, 0, 5, 0, 6, 0, 0], [0, 7, 0, 8, 0, 9, 0, 0]]
        toTest = self.constructor(data)

        toCheck = []
        for v in toTest.iterateElements():
            toCheck.append(v)

        assert len(toCheck) == len(toTest.features) * len(toTest.points)
        assert toCheck[0] == 0
        assert toCheck[1] == 1
        assert toCheck[2] == 0
        assert toCheck[3] == 2
        assert toCheck[4] == 0
        assert toCheck[5] == 3
        assert toCheck[6] == 0
        assert toCheck[7] == 0

        assert toCheck[8] == 0
        assert toCheck[9] == 4
        assert toCheck[10] == 0
        assert toCheck[11] == 5
        assert toCheck[12] == 0
        assert toCheck[13] == 6
        assert toCheck[14] == 0
        assert toCheck[15] == 0

        assert toCheck[16] == 0
        assert toCheck[17] == 7
        assert toCheck[18] == 0
        assert toCheck[19] == 8
        assert toCheck[20] == 0
        assert toCheck[21] == 9
        assert toCheck[22] == 0
        assert toCheck[23] == 0

    @noLogEntryExpected
    def test_iterateElements_orderPt_onlyNonZero(self):
        data = [[0, 1, 2], [0, 4, 0], [0, 0, 5], [0, 0, 0]]
        obj = self.constructor(data)

        ret = []
        for val in obj.iterateElements(only=match.nonZero):
            ret.append(val)

        assert ret == [1, 2, 4, 5]
        assertNoNamesGenerated(obj)

    def test_iterateElements_orderPt_onlyNonZero_empty(self):
        data = []
        obj = self.constructor(data)

        ret = []
        for val in obj.iterateElements(only=match.nonZero):
            ret.append(val)

        assert ret == []

    @noLogEntryExpected
    def test_iterateElements_orderFt_onlyNonZero(self):
        data = [[0, 1, 2], [0, 4, 0], [0, 0, 5], [0, 0, 0]]
        obj = self.constructor(data)

        ret = []
        for val in obj.iterateElements(order='feature', only=match.nonZero):
            ret.append(val)

        assert ret == [1, 4, 2, 5]
        assertNoNamesGenerated(obj)

    def test_iterateElements_orderFt_onlyNonZero_empty(self):
        data = []
        obj = self.constructor(data)

        ret = []
        for val in obj.iterateElements(order='feature', only=match.nonZero):
            ret.append(val)

        assert ret == []

    ###########
    # inverse #
    ###########
    @noLogEntryExpected
    def test_inverse_multiplicative(self):
        """ Test computation of multiplicative inverse."""
        from scipy import linalg
        data = np.array([[1, 1, 0], [1, 0, 1], [1, 1, 1]])
        pointNames =  ['1', 'one', '2']
        featureNames = ['one', 'two', 'three']

        data_inv = linalg.inv(data)
        resObj =  self.constructor(data_inv)

        toTest = self.constructor(data, pointNames=pointNames, featureNames=featureNames)
        orig = self.constructor(data, pointNames=pointNames, featureNames=featureNames)

        invObj = toTest.inverse()

        assert invObj == resObj
        assert toTest == orig

    @noLogEntryExpected
    def test_inverse_pseudoInverse(self):
        """ Test computation of pseudo-inverse using singular-value decomposition. """
        from scipy import linalg
        data = np.array([[3, 2, 1], [2, 2, 0], [1, 0, 1]])
        pointNames =  ['1', 'one', '2']
        featureNames = ['one', 'two', 'three']

        data_pinv = linalg.pinv(data)
        resObj = self.constructor(data_pinv)

        toTest = self.constructor(data, pointNames=pointNames, featureNames=featureNames)
        orig = self.constructor(data, pointNames=pointNames, featureNames=featureNames)

        pinvObj = toTest.inverse(pseudoInverse=True)

        assert pinvObj == resObj
        assert toTest == orig

    #####################
    # solveLinearSystem #
    #####################

    def test_solveLinearSystem_solve(self):
        """ Test solveLinearSystem using solve method. """
        self.backend_solveLinearSystem(solveFunction='solve')

    def test_solveLinearSystem_leastSquares(self):
        """ Test solveLinearSystem using least squares method. """
        self.backend_solveLinearSystem(solveFunction='least squares')

    @noLogEntryExpected
    def backend_solveLinearSystem(self, solveFunction):
        from scipy import linalg
        A = np.array([[1, 20], [-30, 4]])
        b = np.array([[-30], [4]])

        x = np.transpose(linalg.solve(A, b))

        pointNames =  ['1', 'one']
        featureNames = ['one', 'two']

        resObj = self.constructor(x, pointNames=['b'], featureNames=featureNames)

        Aobj = self.constructor(A, pointNames=pointNames, featureNames=featureNames)
        origA = self.constructor(A, pointNames=pointNames, featureNames=featureNames)
        bobj = self.constructor(b)

        xobj = Aobj.solveLinearSystem(bobj, solveFunction=solveFunction)

        assert xobj.isApproximatelyEqual(resObj)
        assert Aobj == origA


    @raises(InvalidArgumentType)
    def test_solveLinearSystem_b_InvalidType(self):
        A = np.array([[1, 20], [-30, 4]])
        b = np.array([[-30], [4]])

        Aobj = self.constructor(A)
        Aobj.solveLinearSystem(b)

    @raises(InvalidArgumentType)
    def test_solveLinearSystem_InvalidParamType(self):
        A = np.array([[1, 20], [-30, 4]])
        b = np.array([[-30], [4]])

        Aobj = self.constructor(A)
        bobj = self.constructor(b)

        Aobj.solveLinearSystem(bobj, solveFunction=['solve'])

    @raises(InvalidArgumentValue)
    def test_solveLinearSystem_InvalidParamValue(self):
        A = np.array([[1, 20], [-30, 4]])
        b = np.array([[-30], [4]])

        Aobj = self.constructor(A)
        bobj = self.constructor(b)

        Aobj.solveLinearSystem(bobj, solveFunction='foo')


    ###################
    # features.report #
    ###################

    def test_features_report_allNumeric(self):
        fnames = ['one', 'two', 'three']
        obj = self.constructor([[1, 4, 9], [2, 2, 9.2], [3, 0, 8.8]],
                               featureNames=fnames)

        ret = obj.features.report()

        heads = ['index', 'mean', 'mode', 'minimum', 'Q1', 'median', 'Q3',
                 'maximum', 'uniqueCount', 'count', 'standardDeviation']

        rep = [[0, 2, 2, 1, 1.5, 2, 2.5, 3, 3, 3, 1],
               [1, 2, 2, 0, 1, 2, 3, 4, 3, 3, 2],
               [2, 9, 9, 8.8, 8.9, 9, 9.1, 9.2, 3, 3, 0.2]]

        exp = nimble.data(rep, fnames, heads)

        assert ret.isApproximatelyEqual(exp)

    def test_features_report_withNonNumeric(self):
        fnames = ['one', 'two', 'three']
        obj = self.constructor([[1, 2, 'a'], [2, 1, 'b'], [3, 3, 'c']],
                               featureNames=fnames)

        ret = obj.features.report()

        heads = ['index', 'mean', 'mode', 'minimum', 'Q1', 'median', 'Q3',
                 'maximum', 'uniqueCount', 'count', 'standardDeviation']
        rep = [[0, 2, 2, 1, 1.5, 2, 2.5, 3, 3, 3, 1],
               [1, 2, 2, 1, 1.5, 2, 2.5, 3, 3, 3, 1],
               [2, np.nan, 'b', np.nan, np.nan, np.nan, np.nan, np.nan, 3, 3, np.nan]]
        exp = nimble.data(rep, fnames, heads)

        assert ret == exp

    def test_features_report_limited(self):
        fnames = ['one', 'two', 'three']
        obj = self.constructor([[1, 4, 9], [2, 2, 9.2], [3, 0, 8.8]],
                               featureNames=fnames)

        selection = ['minimum', 'Q1', 'median', 'Q3', 'maximum', 'mean']

        ret = obj.features.report(selection)

        heads = ['index'] + selection

        rep = [[0, 1, 1.5, 2, 2.5, 3, 2],
               [1, 0, 1, 2, 3, 4, 2],
               [2, 8.8, 8.9, 9, 9.1, 9.2, 9]]

        exp = nimble.data(rep, fnames, heads)

        assert ret == exp

    def test_features_report_extraFunctions(self):
        fnames = ['one', 'two', 'three']
        obj = self.constructor([[1, 4, 9], [2, 2, 9.2], [3, 0, 8.8]],
                               featureNames=fnames)

        def minMaxAvg(ft):
            max = nimble.calculate.maximum(ft)
            min = nimble.calculate.minimum(ft)
            return (min + max) / 2

        funcs = [nimble.calculate.sum, minMaxAvg, lambda _: 1, lambda _: 42]

        ret = obj.features.report(basicStatistics=False,
                                  extraStatisticFunctions=funcs)

        heads = ['index', 'sum', 'minMaxAvg', '<lambda> (0)', '<lambda> (1)']

        rep = [[0, 6.0, 2.0, 1, 42],
               [1, 6.0, 2.0, 1, 42],
               [2, 27.0, 9.0, 1, 42]]

        exp = nimble.data(rep, fnames, heads)

        assert ret == exp

    def test_features_report_allMissingFeature(self):
        fnames = ['one', 'two', 'three']
        data = np.array([[1, '', 9], [2, '', 9.2], [3, '', 8.8]], dtype=np.object_)
        test_object = self.constructor([], [])
        if type(test_object) in  [nimble.core.data.sparse.Sparse, 
                                    nimble.core.data.sparse.SparseView] :
            return
        obj = self.constructor(data, featureNames=fnames)
        assert isinstance(obj[1, 1], float) # check '' replaced with nan

        ret = obj.features.report()

        heads = ['index', 'mean', 'mode', 'minimum', 'Q1', 'median', 'Q3',
                 'maximum', 'uniqueCount', 'count', 'standardDeviation']

        rep = [[0, 2, 2, 1, 1.5, 2, 2.5, 3, 3, 3, 1],
               [1, None, None, None, None, None, None, None, 0, 0, None],
               [2, 9, 9, 8.8, 8.9, 9, 9.1, 9.2, 3, 3, 0.2]]

        exp = nimble.data(rep, fnames, heads)

        assert ret[0, :].isApproximatelyEqual(exp[0, :])
        assert ret[1, :] == exp[1, :]
        assert ret[2, :].isApproximatelyEqual(exp[2, :])

    @raises(InvalidArgumentValue, match='Invalid value found in basicStatistics')
    def test_features_report_limited_exception(self):
        fnames = ['one', 'two', 'three']
        obj = self.constructor([[1, 4, 9], [2, 2, 9.2], [3, 0, 8.8]],
                               featureNames=fnames)

        selection = ['minimum', 'Q1', 'meedian', 'Q3', 'maximum', 'mean']

        ret = obj.features.report(selection)
<<<<<<< HEAD

    ##########  
=======
        
    def test_features_report_unifyingType(self):
        fnames = ['one', 'two', 'three']
        obj = self.constructor([[1,'6', 9.1], [2,'Oslo', 9.2], [3, 'Kyoto', 8.8]],
                               featureNames=fnames)
        
        ret = obj.features.report(dtypes=True)
        assert 'dataType' in ret.features.getNames()
        reportDtypes = list(ret.features['dataType']) 
        expDtypes = [np.integer, np.object_, np.float_]
        
        if type(obj) in [nimble.core.data.matrix.Matrix, nimble.core.data.sparse.Sparse, 
                         nimble.core.data.list.List]:
            for i in range(len(reportDtypes)):
              assert np.issubdtype(reportDtypes[i], np.object_) 
        elif type(obj) is nimble.core.data.dataframe.DataFrame:
            for i in range(len(reportDtypes)):
              assert np.issubdtype(reportDtypes[i], expDtypes[i]) 
        
        
    ##########
>>>>>>> 0ba42946
    # report #
    ##########

    def test_report(self):
        fnames = ['one', 'two', 'three']
        obj = self.constructor([[0, 2, 'a'], [2, None, 'b'], [0, 3, 'c']],
                               featureNames=fnames)

        ret = obj.report()
        heads = ['Values', 'Points', 'Features', 'proportionZero', 'proportionMissing']
        rep =  [9, 3, 3, (2 / 9), (1 / 9)]
        exp = self.constructor(rep, featureNames=heads)

        assert ret == exp

        obj = self.constructor([[[[0, 2, 'a']]], [[[2, None, 'b']]], [[[0, 3, 'c']]]])

        ret = obj.report()
        heads = ['Values', 'Dimensions', 'proportionZero', 'proportionMissing']
        rep = [9, '3 x 1 x 1 x 3', (2 / 9), (1 / 9)]
        exp = self.constructor(rep, featureNames=heads)

        assert ret == exp

    ######################
    # _axisQueryFunction #
    ######################
    def test_axisQueryString(self):
        """tests both axes for QueryString"""

        def constructObjAndGetAxis(axis, data, offAxisNames):
            if axis == 'points':
                obj = self.constructor(data, featureNames=offAxisNames)
            else:
                obj = self.constructor(np.array(data).T,
                                       pointNames=offAxisNames)
            return getattr(obj, axis)

        def operatorAssertions(axisObj, query, optr):
            equal = axisObj[0]
            notEqual1 = axisObj[1]
            notEqual2 = axisObj[2]
            # axis uses _axisQueryFunction to support more specific exception
            # messages when the QueryString will not work.
            func = axisObj._axisQueryFunction(query)
            if '=' in optr:
                if '==' in optr:
                    assert func(equal)
                    assert not func(notEqual2)
                    assert not func(notEqual1)
                elif '!' in optr:
                    assert not func(equal)
                    assert func(notEqual2)
                    assert func(notEqual1)
                else:
                    assert func(equal)
            if '<' in optr:
                assert func(notEqual2)
                assert not func(notEqual1)
            elif '>' in optr:
                assert func(notEqual1)
                assert not func(notEqual2)
            if optr == 'is':
                assert func(equal)
                assert not func(notEqual2)
                assert not func(notEqual1)
    
        for axis in ['points', 'features']:
            # Success #
            test_object = self.constructor([], [])
            if type(test_object) in  [nimble.core.data.sparse.Sparse, 
                                      nimble.core.data.sparse.SparseView] :
                break
            data = [[0, 1, 2], [3, 4, 5], [-1, -2, -3]]
            offNames = ['one', 'two', 'three']
            primaryAxis = constructObjAndGetAxis(axis, data, offNames)
            for optr in [' == ', ' != ', ' < ', ' <= ', ' > ', ' >= ']:
                query = 'one' + optr + '0'
                operatorAssertions(primaryAxis, query, optr)

            offNames = ['vec one', 'vec two', 'vec three']
            primaryAxis = constructObjAndGetAxis(axis, data, offNames)
            for optr in [' == ', ' != ', ' < ', ' <= ', ' > ', ' >= ']:
                query = 'vec two' + optr + '1'
                operatorAssertions(primaryAxis, query, optr)

            offNames = ['<one>', '<two>', '<three>']
            primaryAxis = constructObjAndGetAxis(axis, data, offNames)
            for optr in [' == ', ' != ', ' < ', ' <= ', ' > ', ' >= ']:
                query = '<three>' + optr + '2'
                operatorAssertions(primaryAxis, query, optr)

            # Exceptions #
            data = [[0, 1, 2], [3, 4, 5], [6, 7, 8]]
            offNames = ['one', 'two', 'three']
            primaryAxis = constructObjAndGetAxis(axis, data, offNames)
            func = primaryAxis._axisQueryFunction
            # bad whitespace padding on operator
            with raises(InvalidArgumentValue, match='nor a valid query'):
                func('one== 6')
            with raises(InvalidArgumentValue, match='nor a valid query'):
                func('two!=4')
            with raises(InvalidArgumentValue, match='nor a valid query'):
                func('three >7')
            # not a feature name
            with raises(InvalidArgumentValue, match='does not exist'):
                func('four == 4')
            with raises(InvalidArgumentValue, match='does not exist'):
                func(' == 4')
            # no operator
            with raises(InvalidArgumentValue, match='nor a valid query'):
                func('two = 4')
            with raises(InvalidArgumentValue, match='nor a valid query'):
                func('hello')
            # invalid is
            with raises(InvalidArgumentValue, match='nor a valid query'):
                func('one is something')
            with raises(InvalidArgumentValue, match='does not exist'):
                func('two   is missing')


    def test_axisQueryStringSparseUnsafe(self):
        """tests both axes for QueryString"""

        def constructObjAndGetAxis(axis, data, offAxisNames):
            if axis == 'points':
                obj = self.constructor(data, featureNames=offAxisNames)
            else:
                obj = self.constructor(np.array(data).T,
                                       pointNames=offAxisNames)
            return getattr(obj, axis)

        def operatorAssertions(axisObj, query, optr):
            equal = axisObj[0]
            notEqual1 = axisObj[1]
            notEqual2 = axisObj[2]
            # axis uses _axisQueryFunction to support more specific exception
            # messages when the QueryString will not work.
            func = axisObj._axisQueryFunction(query)
            if '=' in optr:
                if '==' in optr:
                    assert func(equal)
                    assert not func(notEqual2)
                    assert not func(notEqual1)
                elif '!' in optr:
                    assert not func(equal)
                    assert func(notEqual2)
                    assert func(notEqual1)
                else:
                    assert func(equal)
            if '<' in optr:
                assert func(notEqual2)
                assert not func(notEqual1)
            elif '>' in optr:
                assert func(notEqual1)
                assert not func(notEqual2)
            if optr == 'is':
                assert func(equal)
                assert not func(notEqual2)
                assert not func(notEqual1)

        for axis in ['points', 'features']:
            data = [['a', 'a b', '>=2'], ['b', 'b c', '<2'], ['c', 'c d', '<2']]
            offNames = ['one', 'two', 'three']
            primaryAxis = constructObjAndGetAxis(axis, data, offNames)
            for optr in [' == ', ' != ']:
                query = 'one' + optr + 'a'
                operatorAssertions(primaryAxis, query, optr)

                query = 'two' + optr + 'a b'
                operatorAssertions(primaryAxis, query, optr)

                query = 'three' + optr + '>=2'
                operatorAssertions(primaryAxis, query, optr)
            
            data = [['a', 'a b', '>=2'], ['b', 'b c', '<2'], ['c', 'c d', '<2']]
            offNames = ['one', 'two', 'three']
            primaryAxis = constructObjAndGetAxis(axis, data, offNames)
            for optr in [' == ', ' != ']:
                query = 'one' + optr + 'a'
                operatorAssertions(primaryAxis, query, optr)

                query = 'two' + optr + 'a b'
                operatorAssertions(primaryAxis, query, optr)

                query = 'three' + optr + '>=2'
                operatorAssertions(primaryAxis, query, optr)

            offNames = ['vec one', 'vec two', 'vec three']
            primaryAxis = constructObjAndGetAxis(axis, data, offNames)
            for optr in [' == ', ' != ']:
                query = 'vec one' + optr + 'a'
                operatorAssertions(primaryAxis, query, optr)

            offNames = ['<one>', '<two>', '<three>']
            primaryAxis = constructObjAndGetAxis(axis, data, offNames)
            for optr in [' == ', ' != ']:
                query = '<one>' + optr + 'a'
                operatorAssertions(primaryAxis, query, optr)

                query = '<three>' + optr + '>=2'
                operatorAssertions(primaryAxis, query, optr)
            
            data = [[None, 1, -2], [-3, -4, 5], [6, -7, 8]]
            offNames = ['one', 'two', 'three']
            primaryAxis = constructObjAndGetAxis(axis, data, offNames)
            for query in ['one is missing', 'three is not positive', 'two is positive']:
                operatorAssertions(primaryAxis, query, 'is')
                
            data = [[0, '> 250k', '== 2'], [3, '> 250k', '!= 2'], [6, '< 250k', '!= 2']]
            offNames = ['one', 'two', 'three']
            primaryAxis = constructObjAndGetAxis(axis, data, offNames)
            func = primaryAxis._axisQueryFunction
            # invalid query value
            with raises(InvalidArgumentValue, match='Multiple operators'):
                func('two == > 250k')
            with raises(InvalidArgumentValue, match='Multiple operators'):
                func('three != == 2')
            # invalid query feature name
            offNames = ['< one >', '< two >', '< three >']
            primaryAxis = constructObjAndGetAxis(axis, data, offNames)
            func = primaryAxis._axisQueryFunction
            with raises(InvalidArgumentValue, match='Multiple operators'):
                func('< one > < 4')
            with raises(InvalidArgumentValue, match='Multiple operators'):
                func('< one > == 4')
            # invalid name and value
            with raises(InvalidArgumentValue, match='Multiple operators'):
                func('< two > == > 250k')
            with raises(InvalidArgumentValue, match='Multiple operators'):
                func('< three > != == 2')

        
###########
# Helpers #
###########

def checkToStringRet(ret, data, maxWidth, maxHeight):
    cHold = '\u2500\u2500'
    rHold = '\u2502'
    pnameSep = '\u2502'
    fnameSep = '\u2500'
    corner = '\u250C'
    colSep = ' '
    sigDigits = 3
    rows = ret.split('\n')
    rows = rows[:(len(rows) - 1)]
    splitRetLines = ret.split('\n')[:-1] # ends with newline; will ignore
    maxWidth = maxWidth if maxWidth else max(len(line) for line in splitRetLines)
    maxHeight = maxHeight if maxHeight else len(splitRetLines)

    assert len(splitRetLines) <= maxHeight
    assert all(len(line) <= maxWidth for line in splitRetLines)

    negRow = False

    rowOffset = 2
    fnamesRaw = rows[0]
    fnamesSplit = fnamesRaw.split(colSep)
    fnames = []
    for val in fnamesSplit:
        if len(val) != 0:
            fnames.append(val)
    assert len(rows[1]) <= maxWidth
    assert rows[1].strip().startswith(corner)
    assert rows[1].strip().endswith(fnameSep * (len(rows[1].strip()) - 1))
    # -1 for the fnames,  -1 for the separator row
    assert len(rows) - 2 <= len(data.points)

    for r in range(rowOffset, len(rows)):
        row = rows[r]
        # remove leading whitespace to correctly extract point name
        row = row.strip()
        namesSplit = row.split(colSep + pnameSep + colSep, 1)
        pname = namesSplit[0]
        row = namesSplit[1]
        spaceSplit = row.split(colSep)
        vals = []
        for possible in spaceSplit:
            if possible != '':
                vals.append(possible)
        if vals[0] == rHold:
            negRow = True
            continue

        rDataIndex = r - rowOffset
        if negRow:
            rDataIndex = -(len(rows) - r)

        negCol = False
        assert len(vals) <= len(data.features)
        assert len(fnames) == len(vals)
        for c in range(len(vals)):
            if vals[c] == cHold:
                negCol = True
                continue

            cDataIndex = c
            if negCol:
                cDataIndex = -(len(vals) - c)

            wanted = data[rDataIndex, cDataIndex]
            wantedS = formatIfNeeded(wanted, sigDigits)
            have = vals[c]
            assert wantedS == have

            # generate name from indices
            offset = len(data.points) if negRow else 0
            fromIndexPname = data.points.getName(offset + rDataIndex)

            assert "'" + fromIndexPname + "'" == pname

            offset = len(data.features) if negCol else 0
            fromIndexFname = data.features.getName(offset + cDataIndex)

            # long feature names may have been truncated
            if fnames[cDataIndex].endswith('...'):
                truncatedLen = len(fnames[cDataIndex]) - 3
                fromIndexFname = fromIndexFname[:truncatedLen]
            assert "'" + fromIndexFname + "'" == fnames[cDataIndex]


def test_elementQueryString():
    for optr in ['==', '!=', '<', '<=', '>', '>=']:
        func1 = QueryString(optr + '0')
        func2 = QueryString(optr + ' ' + '0')
        if '=' in optr:
            if '!' in optr:
                assert not func1(0)
                assert not func2(0)
            else:
                assert func1(0)
                assert func2(0)
        if '>' in optr:
            assert func1(1)
            assert func2(1)
        if '<' in optr:
            assert func1(-1)
            assert func2(-1)

        if optr in ['==', '!=']:
            func3 = QueryString(optr + 'hi')
            func4 = QueryString(optr + ' ' + 'hi')
            if '!' in optr:
                assert func3('hello')
                assert not func3('hi')
                assert func4('hello')
                assert not func4('hi')
            else:
                assert func3('hi')
                assert not func3('hello')
                assert func4('hi')
                assert not func4('hello')

            func5 = QueryString(optr + 'hi hello')
            func6 = QueryString(optr + ' ' + 'hi hello')
            if '!' in optr:
                assert func5('hello hi')
                assert not func5('hi hello')
                assert func6('hello hi')
                assert not func6('hi hello')
            else:
                assert func5('hi hello')
                assert not func5('hello hi')
                assert func6('hi hello')
                assert not func6('hello hi')


    func7 = QueryString('is missing')
    assert func7(None)
    assert func7(np.nan)
    assert not func7(1)
    assert not func7('None')

    func8 = QueryString('is not negative')
    assert func8(4.0)
    assert func8(0)
    assert not func8(-1)
    assert not func8(-0.1)

    func9 = QueryString('is None')
    assert func9(None)
    assert not func9(np.nan)
    assert not func9(1)
    assert not func9('None')

    func10 = QueryString('is True')
    assert func10(True)
    assert not func10('True')
    assert not func10(1)

    # invalid query strings should return None
    for invalid in [lambda x: 5, '= 0', '=0', 'is something']:
        with raises(InvalidArgumentValue):
            QueryString(invalid)

def convertFeatureReportValues(val):
    try:
        flt = float(val)
        try:
            itgr = int(val)
            if flt != itgr:
                return flt
            return itgr
        except ValueError:
            if flt != flt:
                return val
            return flt
    except ValueError:
        return val<|MERGE_RESOLUTION|>--- conflicted
+++ resolved
@@ -3138,10 +3138,6 @@
         selection = ['minimum', 'Q1', 'meedian', 'Q3', 'maximum', 'mean']
 
         ret = obj.features.report(selection)
-<<<<<<< HEAD
-
-    ##########  
-=======
         
     def test_features_report_unifyingType(self):
         fnames = ['one', 'two', 'three']
@@ -3163,7 +3159,6 @@
         
         
     ##########
->>>>>>> 0ba42946
     # report #
     ##########
 
