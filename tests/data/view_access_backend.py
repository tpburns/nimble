"""
Tests functionality that is limited only to View objects.
"""

from __future__ import absolute_import

<<<<<<< HEAD
=======
import UML
>>>>>>> cd253feb
from UML.data import Base, BaseView
from UML.data.points import Points
from UML.data.points_view import PointsView
from UML.data.features import Features
from UML.data.features_view import FeaturesView
from UML.data.elements import Elements
from UML.data.elements_view import ElementsView
from .baseObject import DataTestObject


class ViewAccess(DataTestObject):

    def test_exceptionDocstring_decorator_Base(self):
        """ test wrapper prepends view object information to Base docstring
        when for a method that raises an exception"""
        viewDoc = getattr(BaseView, 'transpose').__doc__
        baseDoc = getattr(Base, 'transpose').__doc__

        viewLines = viewDoc.split('\n')
        baseLines = baseDoc.split('\n')

        assert len(viewLines) == len(baseLines) + 3
        assert viewLines[3:] == baseLines

    def test_exceptionDocstring_decorator_Points(self):
        """ test wrapper prepends view object information to Base docstring
        when for a method that raises an exception"""
        viewDoc = getattr(PointsView, 'splitByCollapsingFeatures').__doc__
        baseDoc = getattr(Points, 'splitByCollapsingFeatures').__doc__

        viewLines = viewDoc.split('\n')
        baseLines = baseDoc.split('\n')

        assert len(viewLines) == len(baseLines) + 3
        assert viewLines[3:] == baseLines

    def test_exceptionDocstring_decorator_Features(self):
        """ test wrapper prepends view object information to Base docstring
        when for a method that raises an exception"""
        viewDoc = getattr(FeaturesView, 'splitByParsing').__doc__
        baseDoc = getattr(Features, 'splitByParsing').__doc__

        viewLines = viewDoc.split('\n')
        baseLines = baseDoc.split('\n')

        assert len(viewLines) == len(baseLines) + 3
        assert viewLines[3:] == baseLines

    def test_exceptionDocstring_decorator_Elements(self):
        """ test wrapper prepends view object information to Base docstring
        when for a method that raises an exception"""
        viewDoc = getattr(ElementsView, 'transform').__doc__
        baseDoc = getattr(Elements, 'transform').__doc__

        viewLines = viewDoc.split('\n')
        baseLines = baseDoc.split('\n')

        assert len(viewLines) == len(baseLines) + 3
        assert viewLines[3:] == baseLines


    def test_BaseView_exceptionsForModifying(self):
        data = [[1, 2, 3], [4, 5, 6], [7, 8, 9]]
        testObject = self.constructor(data)

        try:
            testObject.fillUsingAllData(match='a', fill=0)
            assert False # expected TypeError
        except TypeError as e:
            assert "disallowed for View objects" in str(e)

        try:
            testObject.replaceFeatureWithBinaryFeatures(0)
            assert False # expected TypeError
        except TypeError as e:
            assert "disallowed for View objects" in str(e)

        try:
            testObject.transformFeatureToIntegers(0)
            assert False # expected TypeError
        except TypeError as e:
            assert "disallowed for View objects" in str(e)

        try:
            testObject.transpose()
            assert False # expected TypeError
        except TypeError as e:
            assert "disallowed for View objects" in str(e)

        try:
            testObject.referenceDataFrom(self, testObject)
            assert False # expected TypeError
        except TypeError as e:
            assert "disallowed for View objects" in str(e)

        try:
            testObject.fillWith(self, [99, 99, 99], 0, 0, 0, 2)
            assert False # expected TypeError
        except TypeError as e:
            assert "disallowed for View objects" in str(e)

        try:
            testObject.fillUsingAllData(0, UML.fill.kNeighborsClassifier)
            assert False # expected TypeError
        except TypeError as e:
            assert "disallowed for View objects" in str(e)

        try:
            testObject.flattenToOnePoint()
            assert False # expected TypeError
        except TypeError as e:
            assert "disallowed for View objects" in str(e)

        try:
            testObject.flattenToOneFeature()
            assert False # expected TypeError
        except TypeError as e:
            assert "disallowed for View objects" in str(e)

        try:
            testObject.unflattenFromOnePoint(3)
            assert False # expected TypeError
        except TypeError as e:
            assert "disallowed for View objects" in str(e)

        try:
            testObject.unflattenFromOneFeature(3)
            assert False # expected TypeError
        except TypeError as e:
            assert "disallowed for View objects" in str(e)

        try:
            mergeData = [[3, 2, 1], [6, 5, 4], [9, 8, 7]]
            toMerge = self.constructor(mergeData)
            testObject.merge(toMerge, point='strict', feature='union')
            assert False # expected TypeError
        except TypeError as e:
            assert "disallowed for View objects" in str(e)

        try:
            testObject *= 2
            assert False # expected TypeError
        except TypeError as e:
            assert "disallowed for View objects" in str(e)

        try:
            testObject += 1
            assert False # expected TypeError
        except TypeError as e:
            assert "disallowed for View objects" in str(e)

        try:
            testObject -= 1
            assert False # expected TypeError
        except TypeError as e:
            assert "disallowed for View objects" in str(e)

        try:
            testObject /= 1
            assert False # expected TypeError
        except TypeError as e:
            assert "disallowed for View objects" in str(e)

        try:
            testObject //= 1
            assert False # expected TypeError
        except TypeError as e:
            assert "disallowed for View objects" in str(e)

        try:
            testObject %= 1
            assert False # expected TypeError
        except TypeError as e:
            assert "disallowed for View objects" in str(e)

        try:
            testObject **= 2
            assert False # expected TypeError
        except TypeError as e:
            assert "disallowed for View objects" in str(e)


    def test_PointsView_exceptionsForModifying(self):
        data = [[1, 2, 3], [4, 5, 6], [7, 8, 9]]
        testObject = self.constructor(data)

        try:
            testObject.points.setName(0, 'set')
            assert False # expected TypeError
        except TypeError as e:
            assert "disallowed for View objects" in str(e)

        try:
            testObject.points.setNames(None)
            assert False # expected TypeError
        except TypeError as e:
            assert "disallowed for View objects" in str(e)

        try:
            testObject.points.extract(lambda pt: True)
            assert False # expected TypeError
        except TypeError as e:
            assert "disallowed for View objects" in str(e)

        try:
            testObject.points.delete(lambda pt: False)
            assert False # expected TypeError
        except TypeError as e:
            assert "disallowed for View objects" in str(e)

        try:
            testObject.points.retain(lambda pt: True)
            assert False # expected TypeError
        except TypeError as e:
            assert "disallowed for View objects" in str(e)

        try:
            new = self.constructor([[0, 0, 0]])
            testObject.points.add(new)
            assert False # expected TypeError
        except TypeError as e:
            assert "disallowed for View objects" in str(e)

        try:
            testObject.points.shuffle()
            assert False # expected TypeError
        except TypeError as e:
            assert "disallowed for View objects" in str(e)

        try:
            testObject.points.sort(sortHelper=[2, 0, 1])
            assert False # expected TypeError
        except TypeError as e:
            assert "disallowed for View objects" in str(e)

        try:
            testObject.points.transform(lambda pt: [v + 1 for v in pt])
            assert False # expected TypeError
        except TypeError as e:
            assert "disallowed for View objects" in str(e)

        try:
            testObject.points.fill(0, 99)
            assert False # expected TypeError
        except TypeError as e:
            assert "disallowed for View objects" in str(e)

        try:
            testObject.points.normalize(subtract=0, divide=1)
            assert False # expected TypeError
        except TypeError as e:
            assert "disallowed for View objects" in str(e)

        try:
            testObject.points.splitByCollapsingFeatures([1, 2], 'names', 'values')
            assert False # expected TypeError
        except TypeError as e:
            assert "disallowed for View objects" in str(e)

        try:
            testObject.points.combineByExpandingFeatures(1, 2)
            assert False # expected TypeError
        except TypeError as e:
            assert "disallowed for View objects" in str(e)


    def test_FeaturesView_exceptionsForModifying(self):
        data = [[1, 2, 3], [4, 5, 6], [7, 8, 9]]
        testObject = self.constructor(data)

        try:
            testObject.features.setName(0, 'set')
            assert False # expected TypeError
        except TypeError as e:
            assert "disallowed for View objects" in str(e)

        try:
            testObject.features.setNames(None)
            assert False # expected TypeError
        except TypeError as e:
            assert "disallowed for View objects" in str(e)

        try:
            testObject.features.extract(lambda pt: True)
            assert False # expected TypeError
        except TypeError as e:
            assert "disallowed for View objects" in str(e)

        try:
            testObject.features.delete(lambda pt: False)
            assert False # expected TypeError
        except TypeError as e:
            assert "disallowed for View objects" in str(e)

        try:
            testObject.features.retain(lambda pt: True)
            assert False # expected TypeError
        except TypeError as e:
            assert "disallowed for View objects" in str(e)

        try:
            new = self.constructor([[0], [0], [0]])
            testObject.features.add(new)
            assert False # expected TypeError
        except TypeError as e:
            assert "disallowed for View objects" in str(e)

        try:
            testObject.features.shuffle()
            assert False # expected TypeError
        except TypeError as e:
            assert "disallowed for View objects" in str(e)

        try:
            testObject.features.sort(sortHelper=[2, 0, 1])
            assert False # expected TypeError
        except TypeError as e:
            assert "disallowed for View objects" in str(e)

        try:
            testObject.features.transform(lambda ft: [v + 1 for v in ft])
            assert False # expected TypeError
        except TypeError as e:
            assert "disallowed for View objects" in str(e)

        try:
            testObject.features.fill(0, 99)
            assert False # expected TypeError
        except TypeError as e:
            assert "disallowed for View objects" in str(e)

        try:
            testObject.features.normalize(subtract=0, divide=1)
            assert False # expected TypeError
        except TypeError as e:
            assert "disallowed for View objects" in str(e)

        try:
            testObject.features.splitByParsing(0, lambda v: [1, 1], ['new1', 'new2'])
            assert False # expected TypeError
        except TypeError as e:
            assert "disallowed for View objects" in str(e)


    def test_ElementsView_exceptionsForModifying(self):
        data = [[1, 2, 3], [4, 5, 6], [7, 8, 9]]
        testObject = self.constructor(data)

        try:
            testObject.elements.transform(lambda elem: elem + 1)
            assert False # expected TypeError
        except TypeError as e:
            assert "disallowed for View objects" in str(e)

        try:
            testObject.elements.multiply(2)
            assert False # expected TypeError
        except TypeError as e:
            assert "disallowed for View objects" in str(e)

        try:
            testObject.elements.power(2)
            assert False # expected TypeError
        except TypeError as e:
            assert "disallowed for View objects" in str(e)

# get retType TODO -- still not sure what is correct functionality.<|MERGE_RESOLUTION|>--- conflicted
+++ resolved
@@ -4,10 +4,7 @@
 
 from __future__ import absolute_import
 
-<<<<<<< HEAD
-=======
-import UML
->>>>>>> cd253feb
+import UML as nimble
 from UML.data import Base, BaseView
 from UML.data.points import Points
 from UML.data.points_view import PointsView
@@ -110,7 +107,7 @@
             assert "disallowed for View objects" in str(e)
 
         try:
-            testObject.fillUsingAllData(0, UML.fill.kNeighborsClassifier)
+            testObject.fillUsingAllData(0, nimble.fill.kNeighborsClassifier)
             assert False # expected TypeError
         except TypeError as e:
             assert "disallowed for View objects" in str(e)
