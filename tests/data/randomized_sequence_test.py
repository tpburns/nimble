"""
Implementation and support functions for a single randomized
test which performs a sequence of operations on each
implemented type of data representation, comparing both the
results, and an approximately equal representation of their
contained values.

TODO not updated for api rework

"""

from __future__ import absolute_import
from __future__ import print_function
import inspect
import sys
import pdb
import functools
import random

import numpy
from six.moves import range

import UML as nimble
from UML.data import Base
from UML.data import BaseView
from UML.helpers import inspectArguments
from UML.randomness import pythonRandom

numberOperations = 100
numPoints = 4
numFeatures = 4

unavailableNoPoints = [
    'replaceFeatureWithBinaryFeatures',
    'transformFeatureToIntegers',
    'featureIterator',
    'shufflePoints',
    'shuffleFeatures',
    'writeFile',
    'copyPoints',
    'pointView',
    'elementwiseMultiply',
    'sortPoints',
]

unavailableNoFeatures = [
    'setFeatureName',
    'setFeatureNames',
    'replaceFeatureWithBinaryFeatures',
    'transformFeatureToIntegers',
    'mapReducePoints',
    'pointIterator',
    'shufflePoints',
    'shuffleFeatures',
    'writeFile',
    'copyFeatures',
    'featureView',
    'elementwiseMultiply',
    'sortFeatures',
]

mutuallyExclusiveParams = {}
mutuallyExclusiveParams['sortPoints'] = ('sortBy', 'sortHelper')
mutuallyExclusiveParams['sortFeatures'] = ('sortBy', 'sortHelper')
mutuallyExclusiveParams['extractFeatures'] = ('toExtract', ('start', 'end'))
mutuallyExclusiveParams['extractPoints'] = ('toExtract', ('start', 'end'))
mutuallyExclusiveParams['copyFeatures'] = ('features', ('start', 'end'))
mutuallyExclusiveParams['copyPoints'] = ('points', ('start', 'end'))


def TODO_RandomSequenceOfMethods():
    # always use this number of points and features
    points = numPoints
    features = numFeatures

    # dense int trial
    sparcity = 0.05
    objectList = []
    first = nimble.createRandomData('List', points, features, sparcity, elementType='int')
    objectList.append(first)
    objectList.append(first.copy(to='Matrix'))
    objectList.append(first.copy(to='Sparse'))
    runSequence(objectList)

    ## dense float trial
    sparcity = 0.05
    objectList = []
    first = nimble.createRandomData('List', points, features, sparcity, elementType='float')
    objectList.append(first)
    objectList.append(first.copy(to='Matrix'))
    objectList.append(first.copy(to='Sparse'))
    runSequence(objectList)

    # sparse int trial
    sparcity = 0.9
    objectList = []
    first = nimble.createRandomData('List', points, features, sparcity, elementType='int')
    objectList.append(first)
    objectList.append(first.copy(to='Matrix'))
    objectList.append(first.copy(to='Sparse'))
    runSequence(objectList)

    # sparse float trial
    sparcity = 0.9
    objectList = []
    first = nimble.createRandomData('List', points, features, sparcity, elementType='float')
    objectList.append(first)
    objectList.append(first.copy(to='Matrix'))
    objectList.append(first.copy(to='Sparse'))
    runSequence(objectList)


def runSequence(objectList):
    # setup method list, from Base dir
    availableMethods = list(generators.keys())

    # loop over specified number of operations
    #	for trial in xrange(numberOperations):
    for trial in range(len(availableMethods)):
    # random number as index into available operations list
    #		index = pythonRandom.randint(0,len(availableMethods)-1)
        index = trial
        currFunc = availableMethods[index]
        print(currFunc)
        # exclude operation we know are not runnabel given certain configurations
        if len(objectList[0].points) == 0:
            if currFunc in unavailableNoPoints:
                continue
        if len(objectList[0].features) == 0:
            if currFunc in unavailableNoFeatures:
                continue

            #		if currFunc == 'mapReducePoints':
            #			import pdb
            #			pdb.set_trace()

        # set up parameters
        paramsPerObj = []
        randomseed = nimble.randomness.pythonRandom.randint(0, 2**32 - 1)
        for i in range(len(objectList)):
            paramsPerObj.append(makeParams(currFunc, objectList[i], randomseed))

        # call method on each object, collect results
        results = []
        for i in range(len(objectList)):
            funcToCall = getattr(objectList[i], currFunc) #eval('objectList[i].' + currFunc)
            nimble.randomness.startAlternateControl(randomseed)
            currResult = funcToCall(*paramsPerObj[i])
            nimble.randomness.endAlternateControl()
            results.append(currResult)

        # need to check equality of results
        for i in range(len(results)):
            ithResult = results[i]
            for j in range(i + 1, len(results)):
                jthResult = results[j]
                equalityWrapper(ithResult, jthResult)

        # check approximate equality on each of the objects
        for i in range(len(objectList)):
            ithDataObject = objectList[i]
            for j in range(i + 1, len(objectList)):
                jthDataObject = objectList[j]
                assert ithDataObject.isApproximatelyEqual(jthDataObject)
                assert ithDataObject._equalPointNames(jthDataObject)
                assert ithDataObject._equalFeatureNames(jthDataObject)


def equalityWrapper(left, right):
    """ takes two parameters and uses the most probable equality function to
    assert that they are equal.
    It is important to note that the preference of equality checks is
    strictly ordered: we prefer using isApproximatelyEqual() more than
    isIdentical(), more than equality of contained, iterable objects,
    more than == equality. """

    if isinstance(left, Base):
        assert isinstance(right, Base)
        if left.getTypeString() == right.getTypeString():
            assert left.isIdentical(right)
        assert left.isApproximatelyEqual(right)
    elif isinstance(left, BaseView):
        assert isinstance(right, BaseView)
        assert left.equals(right)
    elif hasattr(left, '__iter__'):
        leftIter = left.__iter__()
        rightIter = right.__iter__()
        leftList = []
        rightList = []
        try:
            while (True): leftList.append(next(leftIter))
        except StopIteration:
            pass
        try:
            while (True): rightList.append(next(rightIter))
        except StopIteration:
            pass

        assert len(leftList) == len(rightList)
        for i in range(len(leftList)):
            currLeft = leftList[i]
            currRight = rightList[i]
            equalityWrapper(currLeft, currRight)
    else:
        assert left == right


def simpleMapper(point):
    idInt = point[0]
    intList = []
    for i in range(0, len(point)):
        intList.append(point[i])
    ret = []
    for value in intList:
        ret.append((idInt, value))
    return ret


def oddOnlyReducer(identifier, valuesList):
    if identifier % 2 == 0:
        return None
    total = 0
    for value in valuesList:
        total += value
    return (identifier, total)


def addingReducer(identifier, valuesList):
    total = 0
    for value in valuesList:
        total += value
    return (identifier, total)


def genObj(dataObj, seed, matchType=True, matchPoints=False, matchFeatures=False):
    random.seed(seed)
    shape = (len(dataObj.points), len(dataObj.features))
    if matchType:
        dataType = dataObj.getTypeString()
    else:
        trial = random.randint(0, 2)
        if trial == 0:
            dataType = 'List'
        elif trial == 1:
            dataType = 'Matrix'
        else:
            dataType = 'Sparse'

    points = random.randint(1, numPoints)
    features = random.randint(1, numFeatures)
    if matchPoints:
        points = shape[0]
    if matchFeatures:
        features = shape[1]

    if points == 0 or features == 0:
        rawData = numpy.empty((points, features))
<<<<<<< HEAD
        ret = nimble.createData('Matrix', rawData)
        ret = ret.copyAs(dataType)
    else:
        nimble.randomness.startAlternateControl()
        nimble.setRandomSeed(random.randint(0, 2**32 - 1))
        ret = nimble.createRandomData("Matrix", points, features, .5, elementType='int')
        ret = ret.copyAs(dataType)
        nimble.randomness.endAlternateControl()
=======
        ret = UML.createData('Matrix', rawData)
        ret = ret.copy(to=dataType)
    else:
        UML.randomness.startAlternateControl()
        UML.setRandomSeed(random.randint(0, 2**32 - 1))
        ret = UML.createRandomData("Matrix", points, features, .5, elementType='int')
        ret = ret.copy(to=dataType)
        UML.randomness.endAlternateControl()
>>>>>>> 14e88065
    return ret


genObjMatchFeatures = functools.partial(genObj, matchFeatures=True)
genObjMatchPoints = functools.partial(genObj, matchPoints=True)
genObjMatchShape = functools.partial(genObj, matchPoints=True, matchFeatures=True)
genObjMatchAll = functools.partial(genObj, matchPoints=True, matchFeatures=True)


def genViewFunc(dataObj, seed, onElements=False):
    random.seed(seed)
    toAdd = random.randint(0, 9)
    if onElements:
        def addToElements(element):
            return element + toAdd

        return addToElements
    else:
        def addToView(view):
            ret = []
            for value in view:
                ret.append(value + toAdd)
            return ret

        return addToView


genViewFuncElmts = functools.partial(genViewFunc, onElements=True)


def genID(dataObj, seed, axis):
    random.seed(seed)
    retIntID = random.randint(0, 1)
    if axis == 'point':
        numInAxis = len(dataObj.points)
        source = dataObj.points.getName
    else:
        numInAxis = len(dataObj.features)
        source = dataObj.features.getName

    intID = random.randint(0, numInAxis - 1)
    if retIntID:
        ret = intID
    else:
        ret = source(intID)
    assert ret is not None
    if axis == 'point':
        dataObj.points.getIndex(ret)
    else:
        dataObj.features.getIndex(ret)
    return ret


def genIDList(dataObj, seed, axis):
    random.seed(seed)
    if axis == 'point':
        numInAxis = len(dataObj.points)
        source = dataObj.points.getName
    else:
        numInAxis = len(dataObj.features)
        source = dataObj.features.getName

    numToSample = random.randint(1, numInAxis)
    IDList = random.sample(list(range(numInAxis)), numToSample)
    for i in range(len(IDList)):
        if random.randint(0, 1):
            IDList[i] = source(IDList[i])

    return IDList


genPID = functools.partial(genID, axis='point')
genFID = functools.partial(genID, axis='feature')
genPIDList = functools.partial(genIDList, axis='point')
genFIDList = functools.partial(genIDList, axis='feature')


def genPermArr(dataObj, seed, axis):
    random.seed(seed)
    if axis == 'point':
        numInAxis = len(dataObj.points)
    else:
        numInAxis = len(dataObj.features)

    permArr = random.sample(list(range(numInAxis)), numInAxis)

    return permArr


genPPermArr = functools.partial(genPermArr, axis='point')
genFPermArr = functools.partial(genPermArr, axis='feature')


def genBool(dataObj, seed):
    random.seed(seed)
    if random.randint(0, 1):
        return True
    else:
        return False


def genFalse(dataObj, seed):
    return False


def genTrue(dataObj, seed):
    return True


def genCopyAsFormat(dataObj, seed):
    random.seed(seed)
    poss = ['List', 'Matrix', 'Sparse', 'pythonlist', 'numpyarray', 'numpymatrix',
            'scipycsr', 'scipycsc']
    return poss[random.randint(0, len(poss) - 1)]


def genStartEnd(dataObj, seed, axis):
    random.seed(seed)
    if axis == 'point':
        numInAxis = len(dataObj.points)
    else:
        numInAxis = len(dataObj.features)

    start = random.randint(0, numInAxis - 1)
    end = random.randint(start, numInAxis - 1)
    return (start, end)


genStartEndPoints = functools.partial(genStartEnd, axis='point')
genStartEndFeatures = functools.partial(genStartEnd, axis='feature')


def genNumLimit(dataObj, seed, axis):
    random.seed(seed)
    if axis == 'point':
        numInAxis = len(dataObj.points)
    else:
        numInAxis = len(dataObj.features)

    return random.randint(1, numInAxis - 1)


genPNumLim = functools.partial(genNumLimit, axis='point')
genFNumLim = functools.partial(genNumLimit, axis='faeture')


def checkNameNums(dataObj, axis):
    if axis == 'point':
        source = dataObj.points.getName
        length = len(dataObj.points)
    else:
        source = dataObj.features.getName
        length = len(dataObj.features)

    maxNum = 0
    for i in range(length):
        name = source(i)
        currNum = 0
        if name.startswith('FNAME') or name.startswith('PNAME'):
            endJunk = 5
            if '=' in name:
                endJunk = name.index('=') + 1
            currNum = int(float(name[endJunk:]))
        if currNum > maxNum:
            maxNum = currNum
    return maxNum


def genName(dataObj, seed, axis):
    if axis == 'point':
        name = 'PNAME'
    else:
        name = 'FNAME'

    maxID = checkNameNums(dataObj, axis)

    return name + str(maxID + 1)


genPName = functools.partial(genName, axis='point')
genFName = functools.partial(genName, axis='feature')


def genNameList(dataObj, seed, axis):
    if axis == 'point':
        retLen = len(dataObj.points)
        name = 'PNAME'
    else:
        retLen = len(dataObj.features)
        name = 'FNAME'

    ret = []
    if retLen == 0:
        return ret
    first = genName(dataObj, seed, axis)
    next = int(first[5:]) + 1
    ret.append(first)
    for i in range(1, retLen):
        ret.append(name + str(next))
        next += 1

    return ret


def genNameDict(dataObj, seed, axis):
    retList = genNameList(dataObj, seed, axis)
    ret = {}
    for i in range(len(retList)):
        ret[retList[i]] = i
    return ret


def genNewNames(dataObj, seed, axis):
    random.seed(seed)
    coinFlip = random.randint(0, 1)
    if coinFlip:
        genNameList(dataObj, seed, axis)
    else:
        genNameDict(dataObj, seed, axis)


genPNamesNew = functools.partial(genNewNames, axis='point')
genFNamesNew = functools.partial(genNewNames, axis='feature')


def genScorer(dataObj, seed):
    def sumScorer(view):
        total = 0
        for value in view:
            total += value
        return value

    return sumScorer


def genComparator(dataObj, seed):
    def firstValComparator(view):
        if len(view) == 0:
            return None
        else:
            return view[0]

    return firstValComparator


def genMapper(dataObj, seed):
    return simpleMapper


def genReducer(dataObj, seed):
    return oddOnlyReducer


def genProb(dataObj, seed):
    random.seed(seed)
    return random.random()


def genObjName(dataObj, seed):
    random.seed(seed)
    return "NAME:" + str(random.randint(0, 1000))


def genZero(dataObj, seed):
    return 0


def genOne(dataObj, seed):
    return 1


def pickGen(dataObj, seed, genList):
    random.seed(seed)
    picked = random.randint(0, len(genList) - 1)
    return genList[picked](dataObj, seed)


ftp = functools.partial

generators = {'addFeatures': [genObjMatchPoints],
              'addPoints': [genObjMatchFeatures],
              'calculateForEachElement': [genViewFuncElmts, ftp(pickGen, genList=(genPID, genPIDList)),
                                          ftp(pickGen, genList=(genFID, genFIDList)), genBool, genBool],
              'calculateForEachFeature': [genViewFunc, genFIDList],
              'calculateForEachPoint': [genViewFunc, genPIDList],
              'containsZero': [],
              'copy': [],
              # TODO !!!! last arg should be bool, but 1d outputs aren't implemented
              # / they're dependent on a raw output in the first arg
              'copy': [genCopyAsFormat, genBool, genFalse],
              'copyFeatures': [ftp(pickGen, genList=(genFID, genFIDList)), None, None],
              'copyPoints': [ftp(pickGen, genList=(genPID, genPIDList)), None, None],
              'elementwiseMultiply': [genObjMatchShape],
              #TODO!!!! first arg can also be function!!!!
              'extractFeatures': [genFIDList, None, None, genFNumLim, genBool],
              #TODO!!!! first arg can also be function!!!!
              'extractPoints': [genPIDList, None, None, genPNumLim, genBool],
              'featureView': [genFID],
              'hashCode': [],
              'isApproximatelyEqual': [genObj],
              'isIdentical': [genObj],
              'mapReducePoints': [genMapper, genReducer],
              'pointView': [genPID],
              'referenceDataFrom': [genObjMatchAll],
              'replaceFeatureWithBinaryFeatures': [genFID],
              'setFeatureName': [genFID, genFName],
              'setFeatureNames': [genFNamesNew],
              'setPointName': [genPID, genPName],
              'setPointNames': [genPNamesNew],
              'shuffleFeatures': [genFPermArr],
              'shufflePoints': [genPPermArr],
              'sortFeatures': [genPID, ftp(pickGen, genList=(genScorer, genComparator))],
              'sortPoints': [genFID, ftp(pickGen, genList=(genScorer, genComparator))],
              'transformEachElement': [genViewFuncElmts, ftp(pickGen, genList=(genPID, genPIDList)),
                                       ftp(pickGen, genList=(genFID, genFIDList)), genBool, genBool],
              'transformEachFeature': [genViewFunc, genFIDList],
              'transformEachPoint': [genViewFunc, genPIDList],
              'transformFeatureToIntegers': [genFID],
              'transpose': [],
              'validate': [genOne],
}

untested = ['featureIterator', 'pointIterator', #iterator equality isn't a sensible thing to check
            'writeFile', # lets not test this yet
            'getTypeString', # won't actually be equal
            'summaryReport', # do we really care about testing this?
            'featureReport', # floating point equality errors? / do we care?
            'pointCount', 'featureCount', # not callable
            'toString' # different underlying types will produce different outputs
            'fillUsingPoints', 'fillUsingFeatures', 'fillUsingAllData'
]


def makeParams(funcName, dataObj, seed):
    random.seed(seed)
    generatorList = generators[funcName]
    (args, varargs, keywords, defaults) = inspectArguments(getattr(dataObj, funcName))

    #	if funcName.startswith('addFeatures'):
    #		pdb.set_trace()

    argList = []
    for i in range(len(args) - 1):
        argList.append(None)
    if defaults is None:
        defaults = []

    # +1 because we're ranging over negative indices
    startEnd = None
    if 'feature' in funcName.lower():
        startEnd = genStartEndFeatures(dataObj, seed)
    else:
        startEnd = genStartEndPoints(dataObj, seed)
    # we start by just generating values for everything
    for i in range(len(argList)):
        if generatorList[i] is None:
            if args[i + 1] == 'start':
                toUse = startEnd[0]
            else:
                toUse = startEnd[1]
        else:
            toUse = generatorList[i](dataObj, seed)
        argList[i] = toUse

    # deal with exclusive params by making everything except one
    # thing default
    if funcName in mutuallyExclusiveParams:
        exclusives = mutuallyExclusiveParams[funcName]
        toKeep = random.randint(0, len(exclusives) - 1)
        makeDefault = []
        for i in range(len(exclusives)):
            curr = exclusives[i]
            if i != toKeep:
                if isinstance(curr, tuple):
                    for sub in curr:
                        makeDefault.append(sub)
                else:
                    makeDefault.append(curr)
        for name in makeDefault:
            index = args.index(name)
            argList[index - 1] = defaults[index - (len(args) - len(defaults))]

    return argList


def TODO_GeneratorListSandC():
    data = [[1, 2, 3], [4, 5, 6]]
    dobj = nimble.createData('List', data)

    allMethods = dir(Base)
    testable = []
    for name in allMethods:
        if not name.startswith('_') and not name in untested:
            testable.append(name)

    # check that each testable method has generators
    for funcName in testable:
        assert funcName in generators

    for funcName in generators.keys():
        # test that there are generators for each possible argument
        # (except self)
        (a, v, k, d) = inspectArguments(getattr(dobj, funcName))
        assert (len(a) - 1) == len(generators[funcName])

        assert funcName in testable


def TODO_MakeParamsExclusivity():
    data = [[1, 2, 3], [4, 5, 6], [7, 8, 9]]
    dobj = nimble.createData('List', data)

    for funcName in mutuallyExclusiveParams.keys():
        # random trials
        for i in range(50):
            genArgs = makeParams(funcName, dobj, nimble.randomness.pythonRandom.random())
            (args, v, k, defaults) = inspectArguments(getattr(dobj, funcName))
            seenNonDefault = False
            for ex in mutuallyExclusiveParams[funcName]:
                if isinstance(ex, tuple):
                    subSeen = False
                    for subEx in ex:
                        currIndex = args.index(subEx)
                        if genArgs[currIndex - 1] != defaults[currIndex - (len(args) - len(defaults))]:
                            subSeen = True
                    if subSeen:
                        assert seenNonDefault == False
                        seenNonDefault = True
                else:
                    currIndex = args.index(ex)
                    if genArgs[currIndex - 1] != defaults[currIndex - (len(args) - len(defaults))]:
                        assert seenNonDefault == False
                        seenNonDefault = True
                    # at least one of the params must be nondefault in order for the func
                    # to be callable
                    # WRONG! sometimes defaults are acceptable.
                    #assert seenNonDefault
<|MERGE_RESOLUTION|>--- conflicted
+++ resolved
@@ -255,25 +255,14 @@
 
     if points == 0 or features == 0:
         rawData = numpy.empty((points, features))
-<<<<<<< HEAD
         ret = nimble.createData('Matrix', rawData)
-        ret = ret.copyAs(dataType)
+        ret = ret.copy(to=dataType)
     else:
         nimble.randomness.startAlternateControl()
         nimble.setRandomSeed(random.randint(0, 2**32 - 1))
         ret = nimble.createRandomData("Matrix", points, features, .5, elementType='int')
-        ret = ret.copyAs(dataType)
+        ret = ret.copy(to=dataType)
         nimble.randomness.endAlternateControl()
-=======
-        ret = UML.createData('Matrix', rawData)
-        ret = ret.copy(to=dataType)
-    else:
-        UML.randomness.startAlternateControl()
-        UML.setRandomSeed(random.randint(0, 2**32 - 1))
-        ret = UML.createRandomData("Matrix", points, features, .5, elementType='int')
-        ret = ret.copy(to=dataType)
-        UML.randomness.endAlternateControl()
->>>>>>> 14e88065
     return ret
 
 
