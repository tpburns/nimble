--- conflicted
+++ resolved
@@ -4,12 +4,7 @@
 import sys
 from io import StringIO
 import tempfile
-<<<<<<< HEAD
 import re
-=======
-import shutil
-import re 
->>>>>>> 0c355806
 
 import numpy as np
 import pandas as pd
@@ -82,48 +77,7 @@
                         assert l1 == l2
             finally:
                 sys.stdout = stdoutBackup
-<<<<<<< HEAD
-    
-=======
-                
-    def test_adaptive_maxColumnWidth(self):
-        ''' 
-        1. create nimble data object from csv 
-        2. know how many chars to expect in columns
-        3. set aside number of chars as validation metric
-        4. use StringIO to measure chars and compare result
-        '''
-    
-        # import pdb
-        # pdb.set_trace()
-        testData = nimble.data([['france', 'argentina', 'portugal', 'spain'],
-                                ['morocco', 'croatia', 'brazil', 'england']],
-                               featureNames=['left_sided_wc_semi-final_branch',
-                                             'right_sided_wc_semi-final_branch',
-                                             'left_sided_wc_quarter-final_exits',
-                                             'right_sided_wc_quarter-final_exit'])
-
-        maxWidth = 79
-        colNumber = len(testData.features)
-        terminalSize = shutil.get_terminal_size()
-        expMaxWidth = max(maxWidth, terminalSize[0] - 1)
-        maxColumnWidth = expMaxWidth // (colNumber + 2)
-        if maxColumnWidth < 8:
-            maxColumnWidth = 8
-            
-        old_output = sys.stdout
-        temp_output = StringIO()
-        sys.stdout = temp_output
-        testData.show()
-        sys.stdout = old_output
-               
-        measure = re.search('(\\n *)(.*?)\\n', temp_output.getvalue())
-        output_line = measure.group(2) # second line of output which the feature names are on
-        lineLength = len(output_line)
-        testColumnWidth = (lineLength - (colNumber - 1)) // (colNumber) 
-        assert maxColumnWidth == testColumnWidth
-
->>>>>>> 0c355806
+
     def test_highDimension_copy(self):
         for tensorList in [tensors, emptyTensors]:
             for tensor in tensorList:
@@ -411,7 +365,6 @@
 
 
 
-<<<<<<< HEAD
 class HighDimensionSafeSparseSafe(DataTestObject):
         pass
     
@@ -419,9 +372,6 @@
 class HighDimensionModifyingSparseUnsafe(DataTestObject):
     def test_highDimension_sort(self):
   
-=======
-    def test_highDimension_sort(self):
->>>>>>> 0c355806
         tensor3D = [[[2]], [[3]], [[1]]]
         tensor4D = [[[[2]]], [[[3]]], [[[1]]]]
         tensor5D = [[[[[2]]]], [[[[3]]]], [[[[1]]]]]
