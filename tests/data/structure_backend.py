"""

Methods tested in this file:

In object StructureDataSafe:
copy, points.copy, features.copy

In object StructureModifying:
__init__,  transpose, T, points.insert, features.insert, points.sort,
features.sort, points.extract, features.extract, points.delete,
features.delete, points.retain, features.retain, referenceDataFrom,
points.transform, features.transform, elements.transform, fillWith,
flattenToOnePoint, flattenToOneFeature, merge, unflattenFromOnePoint,
unflattenFromOneFeature, points.append, features.append,
"""

import tempfile
import os
import os.path
import copy
try:
    from unittest import mock #python >=3.3
except ImportError:
    import mock

import numpy
from nose.tools import *

import nimble
from nimble import match
from nimble import createData
from nimble.data import List
from nimble.data import Matrix
from nimble.data import DataFrame
from nimble.data import Sparse
from nimble.data import BaseView
from nimble.data.dataHelpers import DEFAULT_PREFIX
from nimble.exceptions import InvalidArgumentType, InvalidArgumentValue
from nimble.exceptions import InvalidArgumentTypeCombination
from nimble.exceptions import InvalidArgumentValueCombination
from nimble.exceptions import ImproperObjectAction
from nimble.randomness import numpyRandom
<<<<<<< HEAD
from nimble.utility import cooMatrixToArray
from nimble.utility import scipy, pd
=======
from nimble.utility import ImportModule
from nimble.utility import sparseMatrixToArray
>>>>>>> 8f475f1b

from .baseObject import DataTestObject
from ..assertionHelpers import logCountAssertionFactory
from ..assertionHelpers import noLogEntryExpected, oneLogEntryExpected
from ..assertionHelpers import assertNoNamesGenerated
from ..assertionHelpers import CalledFunctionException, calledException

preserveName = "PreserveTestName"
preserveAPath = os.path.join(os.getcwd(), "correct", "looking", "path")
preserveRPath = os.path.relpath(preserveAPath)
preservePair = (preserveAPath, preserveRPath)


### Helpers used by tests in the test class ###

twoLogEntriesExpected = logCountAssertionFactory(2)

def passThrough(value):
    return value


def plusOne(value):
    return (value + 1)


def plusOneOnlyEven(value):
    if value % 2 == 0:
        return (value + 1)
    else:
        return None

def noChange(value):
    return value

def allTrue(value):
    return True

def allFalse(value):
    return False

def oneOrFour(point):
    if 1 in point or 4 in point:
        return True
    return False

def absoluteOne(feature):
    if 1 in feature or -1 in feature:
        return True
    return False

def evenOnly(feature):
    return feature[0] % 2 == 0


class StructureShared(DataTestObject):
    """
    Test backends shared between the data safe and data modifying subobject
    test sets.

    """

    ###################################################################
    # common backend for exceptions extract, delete, retain, and copy #
    ###################################################################

    def back_structural_randomizeNoNumber(self, structure, axis):
        if axis == 'point':
            toCall = 'points'
        else:
            toCall = 'features'
        featureNames = ["one", "two", "three"]
        pointNames = ['1', '4', '7']
        data = [[1, 2, 3], [4, 5, 6], [7, 8, 9]]

        toTest = self.constructor(data, pointNames=pointNames, featureNames=featureNames)
        callAxis = getattr(toTest, toCall)
        ret = getattr(callAxis, structure)([0,1,2], randomize=True)

    def back_structural_list_numberGreaterThanTargeted(self, structure, axis):
        if axis == 'point':
            toCall = 'points'
        else:
            toCall = 'features'
        featureNames = ["one", "two", "three"]
        pointNames = ['1', '4', '7']
        data = [[1, 2, 3], [4, 5, 6], [7, 8, 9]]

        toTest = self.constructor(data, pointNames=pointNames, featureNames=featureNames)
        callAxis = getattr(toTest, toCall)
        ret = getattr(callAxis, structure)([0,1], number=3)

    def back_structural_function_numberGreaterThanTargeted(self, structure, axis):
        featureNames = ["one", "two", "three"]
        pointNames = ['1', '4', '7']

        if axis == 'point':
            toCall = 'points'
            def selTwo(p):
                return p.points.getName(0) in pointNames[:2]
        else:
            toCall = 'features'
            def selTwo(f):
                return f.features.getName(0) in featureNames[:2]

        data = [[1, 2, 3], [4, 5, 6], [7, 8, 9]]

        toTest = self.constructor(data, pointNames=pointNames, featureNames=featureNames)
        callAxis = getattr(toTest, toCall)
        ret = getattr(callAxis, structure)(selTwo, number=3)

    def back_structural_range_numberGreaterThanTargeted(self, structure, axis):
        if axis == 'point':
            toCall = 'points'
        else:
            toCall = 'features'
        featureNames = ["one", "two", "three"]
        pointNames = ['1', '4', '7']
        data = [[1, 2, 3], [4, 5, 6], [7, 8, 9]]

        toTest = self.constructor(data, pointNames=pointNames, featureNames=featureNames)
        callAxis = getattr(toTest, toCall)
        ret = getattr(callAxis, structure)(start=0, end=1, number=3)


class StructureDataSafe(StructureShared):

    def test_objectValidationSetup(self):
        """ Test that object validation has been setup """
        assert hasattr(nimble.data.Base, 'objectValidation')
        assert hasattr(nimble.data.Elements, 'objectValidation')
        assert hasattr(nimble.data.Features, 'objectValidation')
        assert hasattr(nimble.data.Points, 'objectValidation')

    ##########################
    # T (transpose property) #
    ##########################

    def test_T_empty(self):
        """ Test T property on different kinds of emptiness """
        data = [[], []]
        data = numpy.array(data).T
        toTest = self.constructor(data)
        orig = toTest.copy()

        exp1 = [[], []]
        exp1 = numpy.array(exp1)
        ret1 = self.constructor(exp1)
        assert ret1.isIdentical(toTest.T)
        assert toTest.isIdentical(orig)


    @logCountAssertionFactory(0)
    def test_T_handmade(self):
        """ Test T property function against handmade output """
        data = [[1, 2, 3], [4, 5, 6], [7, 8, 9]]
        dataTrans = [[1, 4, 7], [2, 5, 8], [3, 6, 9]]

        toTest = self.constructor(copy.deepcopy(data))
        dataObjOrig = toTest.copy()
        dataObjT = self.constructor(copy.deepcopy(dataTrans))

        assert toTest.T is not None
        assert dataObjT.isIdentical(toTest.T)
        assert toTest.isIdentical(dataObjOrig)

        assertNoNamesGenerated(toTest)

    def test_T_handmadeWithZeros(self):
        """ Test T property function against handmade output """
        data = [[1, 2, 3], [4, 5, 6], [7, 8, 9], [0, 0, 0], [11, 12, 13]]
        dataTrans = [[1, 4, 7, 0, 11], [2, 5, 8, 0, 12], [3, 6, 9, 0, 13]]

        toTest = self.constructor(copy.deepcopy(data))
        dataObjOrig = toTest.copy()
        dataObjT = self.constructor(copy.deepcopy(dataTrans))

        assert dataObjT.isIdentical(toTest.T)
        assert toTest.isIdentical(dataObjOrig)


    def test_T_handmadeWithAxisNames(self):
        data = [[1, 2, 3], [4, 5, 6], [7, 8, 9], [0, 0, 0]]
        dataTrans = [[1, 4, 7, 0], [2, 5, 8, 0], [3, 6, 9, 0]]

        origPointNames = ['1','2','3','4']
        origFeatureNames = ['a','b','c']
        transPointNames = origFeatureNames
        transFeatureNames = origPointNames

        toTest = self.constructor(copy.deepcopy(data), pointNames=origPointNames,
                                  featureNames=origFeatureNames)
        dataObjOrig = toTest.copy()
        dataObjT = self.constructor(copy.deepcopy(dataTrans), pointNames=transPointNames,
                                    featureNames=transFeatureNames)

        dotT = toTest.T
        assert dotT.points.getNames() == transPointNames
        assert dotT.features.getNames() == transFeatureNames
        assert dotT.isIdentical(dataObjT)
        assert toTest.isIdentical(dataObjOrig)


    def test_T_NamePath_preservation(self):
        data = [[1, 2, 3], [4, 5, 6], [7, 8, 9], [0, 0, 0], [11, 12, 13]]

        dataObj = self.constructor(copy.deepcopy(data))
        dataObj._name = "TestName"
        if isinstance(dataObj, BaseView):
            dataObj._source._absPath = "TestAbsPath"
            dataObj._source._relPath = "TestRelPath"
        else:
            dataObj._absPath = "TestAbsPath"
            dataObj._relPath = "TestRelPath"

        dotT = dataObj.T
        assert dotT.name == "TestName"
        assert dotT.absolutePath == "TestAbsPath"
        assert dotT.relativePath == 'TestRelPath'

    ########
    # copy #
    ########
    @noLogEntryExpected
    def test_copy_withZeros(self):
        """ Test copy() produces an equal object and doesn't just copy the references """
        data1 = [[1, 2, 3, 0], [1, 0, 3, 0], [2, 4, 6, 0], [0, 0, 0, 0]]
        featureNames = ['one', 'two', 'three', 'four']
        pointNames = ['1', 'one', '2', '0']
        orig = self.constructor(data1, pointNames=pointNames, featureNames=featureNames)

        dup1 = orig.copy()
        dup2 = orig.copy(to=orig.getTypeString())

        assert orig.isIdentical(dup1)
        assert dup1.isIdentical(orig)

        assert orig.data is not dup1.data

        assert orig.isIdentical(dup2)
        assert dup2.isIdentical(orig)

        assert orig.data is not dup2.data

    @noLogEntryExpected
    def test_copy_Pempty(self):
        """ test copy() produces the correct outputs when given an point empty object """
        data = [[], []]
        data = numpy.array(data).T

        orig = self.constructor(data)
        sparseObj = createData(returnType="Sparse", data=data, useLog=False)
        listObj = createData(returnType="List", data=data, useLog=False)
        matixObj = createData(returnType="Matrix", data=data, useLog=False)
        dataframeObj = createData(returnType="DataFrame", data=data, useLog=False)

        copySparse = orig.copy(to='Sparse')
        assert copySparse.isIdentical(sparseObj)
        assert sparseObj.isIdentical(copySparse)

        copyList = orig.copy(to='List')
        assert copyList.isIdentical(listObj)
        assert listObj.isIdentical(copyList)

        copyMatrix = orig.copy(to='Matrix')
        assert copyMatrix.isIdentical(matixObj)
        assert matixObj.isIdentical(copyMatrix)

        copyDataFrame = orig.copy(to='DataFrame')
        assert copyDataFrame.isIdentical(copyDataFrame)
        assert dataframeObj.isIdentical(copyDataFrame)

        pyList = orig.copy(to='python list')
        assert pyList == []

        numpyArray = orig.copy(to='numpy array')
        assert numpy.array_equal(numpyArray, data)

        numpyMatrix = orig.copy(to='numpy matrix')
        assert numpy.array_equal(numpyMatrix, numpy.matrix(data))

<<<<<<< HEAD
        scipyCsr = orig.copy(to='scipy csr')
        assert numpy.array_equal(cooMatrixToArray(scipyCsr), data)

        scipyCsc = orig.copy(to='scipy csc')
        assert numpy.array_equal(cooMatrixToArray(scipyCsc), data)

        scipyCoo = orig.copy(to='scipy coo')
        assert numpy.array_equal(cooMatrixToArray(scipyCoo), data)
=======
        if scipy:
            scipyCsr = orig.copy(to='scipy csr')
            assert numpy.array_equal(sparseMatrixToArray(scipyCsr), data)

            scipyCsc = orig.copy(to='scipy csc')
            assert numpy.array_equal(sparseMatrixToArray(scipyCsc), data)

            scipyCoo = orig.copy(to='scipy coo')
            assert numpy.array_equal(sparseMatrixToArray(scipyCoo), data)
>>>>>>> 8f475f1b

        pandasDF = orig.copy(to='pandas dataframe')
        assert numpy.array_equal(pandasDF, data)

        listOfDict = orig.copy(to='list of dict')
        assert listOfDict == []

        dictOfList = orig.copy(to='dict of list')
        assert all(key.startswith(DEFAULT_PREFIX) for key in dictOfList.keys())
        assert all(val == [] for val in dictOfList.values())

    @noLogEntryExpected
    def test_copy_Fempty(self):
        """ test copy() produces the correct outputs when given an feature empty object """
        data = [[], []]
        data = numpy.array(data)

        orig = self.constructor(data)
        sparseObj = createData(returnType="Sparse", data=data, useLog=False)
        listObj = createData(returnType="List", data=data, useLog=False)
        matixObj = createData(returnType="Matrix", data=data, useLog=False)
        dataframeObj = createData(returnType="DataFrame", data=data, useLog=False)

        copySparse = orig.copy(to='Sparse')
        assert copySparse.isIdentical(sparseObj)
        assert sparseObj.isIdentical(copySparse)

        copyList = orig.copy(to='List')
        assert copyList.isIdentical(listObj)
        assert listObj.isIdentical(copyList)

        copyMatrix = orig.copy(to='Matrix')
        assert copyMatrix.isIdentical(matixObj)
        assert matixObj.isIdentical(copyMatrix)

        copyDataFrame = orig.copy(to='DataFrame')
        assert copyDataFrame.isIdentical(copyDataFrame)
        assert dataframeObj.isIdentical(copyDataFrame)

        pyList = orig.copy(to='python list')
        assert pyList == [[], []]

        numpyArray = orig.copy(to='numpy array')
        assert numpy.array_equal(numpyArray, data)

        numpyMatrix = orig.copy(to='numpy matrix')
        assert numpy.array_equal(numpyMatrix, numpy.matrix(data))

<<<<<<< HEAD
        scipyCsr = orig.copy(to='scipy csr')
        assert numpy.array_equal(cooMatrixToArray(scipyCsr), data)

        scipyCsc = orig.copy(to='scipy csc')
        assert numpy.array_equal(cooMatrixToArray(scipyCsc), data)

        scipyCoo = orig.copy(to='scipy coo')
        assert numpy.array_equal(cooMatrixToArray(scipyCoo), data)

=======
        if scipy:
            scipyCsr = orig.copy(to='scipy csr')
            assert numpy.array_equal(sparseMatrixToArray(scipyCsr), data)

            scipyCsc = orig.copy(to='scipy csc')
            assert numpy.array_equal(sparseMatrixToArray(scipyCsc), data)

            scipyCoo = orig.copy(to='scipy coo')
            assert numpy.array_equal(sparseMatrixToArray(scipyCoo), data)
>>>>>>> 8f475f1b

        pandasDF = orig.copy(to='pandas dataframe')
        assert numpy.array_equal(pandasDF, data)

        listOfDict = orig.copy(to='list of dict')
        assert listOfDict == [{}, {}]

        dictOfList = orig.copy(to='dict of list')
        assert dictOfList == {}

    @noLogEntryExpected
    def test_copy_Trueempty(self):
        """ test copy() produces the correct outputs when given a point and feature empty object """
        data = numpy.empty(shape=(0, 0))

        orig = self.constructor(data)
        sparseObj = createData(returnType="Sparse", data=data, useLog=False)
        listObj = createData(returnType="List", data=data, useLog=False)
        matixObj = createData(returnType="Matrix", data=data, useLog=False)
        dataframeObj = createData(returnType="DataFrame", data=data, useLog=False)

        copySparse = orig.copy(to='Sparse')
        assert copySparse.isIdentical(sparseObj)
        assert sparseObj.isIdentical(copySparse)

        copyList = orig.copy(to='List')
        assert copyList.isIdentical(listObj)
        assert listObj.isIdentical(copyList)

        copyMatrix = orig.copy(to='Matrix')
        assert copyMatrix.isIdentical(matixObj)
        assert matixObj.isIdentical(copyMatrix)

        copyDataFrame = orig.copy(to='DataFrame')
        assert copyDataFrame.isIdentical(copyDataFrame)
        assert dataframeObj.isIdentical(copyDataFrame)

        pyList = orig.copy(to='python list')
        assert pyList == []

        numpyArray = orig.copy(to='numpy array')
        assert numpy.array_equal(numpyArray, data)

        numpyMatrix = orig.copy(to='numpy matrix')
        assert numpy.array_equal(numpyMatrix, numpy.matrix(data))

<<<<<<< HEAD
        scipyCsr = orig.copy(to='scipy csr')
        assert numpy.array_equal(cooMatrixToArray(scipyCsr), data)

        scipyCsc = orig.copy(to='scipy csc')
        assert numpy.array_equal(cooMatrixToArray(scipyCsc), data)

        scipyCoo = orig.copy(to='scipy coo')
        assert numpy.array_equal(cooMatrixToArray(scipyCoo), data)
=======
        if scipy:
            scipyCsr = orig.copy(to='scipy csr')
            assert numpy.array_equal(sparseMatrixToArray(scipyCsr), data)

            scipyCsc = orig.copy(to='scipy csc')
            assert numpy.array_equal(sparseMatrixToArray(scipyCsc), data)

            scipyCoo = orig.copy(to='scipy coo')
            assert numpy.array_equal(sparseMatrixToArray(scipyCoo), data)
>>>>>>> 8f475f1b

        pandasDF = orig.copy(to='pandas dataframe')
        assert numpy.array_equal(pandasDF, data)

        listOfDict = orig.copy(to='list of dict')
        assert listOfDict == []

        dictOfList = orig.copy(to='dict of list')
        assert dictOfList == {}

    @noLogEntryExpected
    def test_copy_rightTypeTrueCopy(self):
        """ Test copy() will return all of the right type and do not show each other's modifications"""

        data = [[1, 2, 3], [1, 0, 3], [2, 4, 6], [0, 0, 0], ['a', 'b', 'c']]
        featureNames = ['one', 'two', 'three']
        pointNames = ['1', 'one', '2', '0', 'str']
        orig = self.constructor(data, pointNames=pointNames, featureNames=featureNames)
        sparseObj = createData(returnType="Sparse", data=data, pointNames=pointNames,
                               featureNames=featureNames, useLog=False)
        listObj = createData(returnType="List", data=data, pointNames=pointNames,
                             featureNames=featureNames, useLog=False)
        matixObj = createData(returnType="Matrix", data=data, pointNames=pointNames,
                              featureNames=featureNames, useLog=False)
        dataframeObj = createData(returnType="DataFrame", data=data,
                                  pointNames=pointNames, featureNames=featureNames,
                                  useLog=False)

        pointsShuffleIndices = [4, 3, 1, 2, 0]
        featuresShuffleIndices = [1, 2, 0]

        copySparse = orig.copy(to='Sparse')
        assert copySparse.isIdentical(sparseObj)
        assert sparseObj.isIdentical(copySparse)
        assert type(copySparse) == Sparse
        copySparse.features.setName('two', '2', useLog=False)
        copySparse.points.setName('one', 'WHAT', useLog=False)
        assert 'two' in orig.features.getNames()
        assert 'one' in orig.points.getNames()
        copySparse.points.sort(sortHelper=pointsShuffleIndices, useLog=False)
        copySparse.features.sort(sortHelper=featuresShuffleIndices, useLog=False)
        assert orig[0, 0] == 1

        copyList = orig.copy(to='List')
        assert copyList.isIdentical(listObj)
        assert listObj.isIdentical(copyList)
        assert type(copyList) == List
        copyList.features.setName('two', '2', useLog=False)
        copyList.points.setName('one', 'WHAT', useLog=False)
        assert 'two' in orig.features.getNames()
        assert 'one' in orig.points.getNames()
        copyList.points.sort(sortHelper=pointsShuffleIndices, useLog=False)
        copyList.features.sort(sortHelper=featuresShuffleIndices, useLog=False)
        assert orig[0, 0] == 1

        copyMatrix = orig.copy(to='Matrix')
        assert copyMatrix.isIdentical(matixObj)
        assert matixObj.isIdentical(copyMatrix)
        assert type(copyMatrix) == Matrix
        copyMatrix.features.setName('two', '2', useLog=False)
        copyMatrix.points.setName('one', 'WHAT', useLog=False)
        assert 'two' in orig.features.getNames()
        assert 'one' in orig.points.getNames()
        copyMatrix.points.sort(sortHelper=pointsShuffleIndices, useLog=False)
        copyMatrix.features.sort(sortHelper=featuresShuffleIndices, useLog=False)
        assert orig[0, 0] == 1

        copyDataFrame = orig.copy(to='DataFrame')
        assert copyDataFrame.isIdentical(dataframeObj)
        assert dataframeObj.isIdentical(copyDataFrame)
        assert type(copyDataFrame) == DataFrame
        copyDataFrame.features.setName('two', '2', useLog=False)
        copyDataFrame.points.setName('one', 'WHAT', useLog=False)
        assert 'two' in orig.features.getNames()
        assert 'one' in orig.points.getNames()
        copyDataFrame.points.sort(sortHelper=pointsShuffleIndices, useLog=False)
        copyDataFrame.features.sort(sortHelper=featuresShuffleIndices, useLog=False)
        assert orig[0, 0] == 1

        pyList = orig.copy(to='python list')
        assert type(pyList) == list
        pyList[0][0] = 5
        assert orig[0, 0] == 1

        numpyArray = orig.copy(to='numpy array')
        assert type(numpyArray) == type(numpy.array([]))
        numpyArray[0, 0] = 5
        assert orig[0, 0] == 1

        numpyMatrix = orig.copy(to='numpy matrix')
        assert type(numpyMatrix) == type(numpy.matrix([]))
        numpyMatrix[0, 0] = 5
        assert orig[0, 0] == 1

        # copying to scipy requires numeric values only
        numeric = self.constructor(data[:4], pointNames=pointNames[:4],
                                   featureNames=featureNames)
        spcsc = numeric.copy(to='scipy csc')
        assert type(spcsc) == type(scipy.sparse.csc_matrix([]))
        spcsc[0, 0] = 5
        assert numeric[0, 0] == 1

        spcsr = numeric.copy(to='scipy csr')
        assert type(spcsr) == type(scipy.sparse.csr_matrix([]))
        spcsr[0, 0] = 5
        assert numeric[0, 0] == 1

        spcoo = numeric.copy(to='scipy coo')
        assert type(spcoo) == type(scipy.sparse.coo_matrix([]))
        spcoo.data[(spcoo.row == 0) & (spcoo.col == 0)] = 5
        assert numeric[0, 0] == 1

        pandasDF = orig.copy(to='pandas dataframe')
        assert type(pandasDF) == type(pd.DataFrame([]))
        pandasDF.iloc[0, 0] = 5
        assert orig[0, 0] == 1

        listOfDict = orig.copy(to='list of dict')
        assert type(listOfDict) == list
        assert type(listOfDict[0]) == dict
        listOfDict[0]['one'] = 5
        assert orig[0, 0] == 1

        dictOfList = orig.copy(to='dict of list')
        assert type(dictOfList) == dict
        assert type(dictOfList['one']) == list
        dictOfList['one'][0] = 5
        assert orig[0, 0] == 1

    @noLogEntryExpected
    def test_copy_rowsArePointsFalse(self):
        """ Test copy() will return data in the right places when rowsArePoints is False"""
        data = [[1, 2, 3], [1, 0, 3], [2, 4, 6], [0, 0, 0]]
        dataT = numpy.array(data).T

        featureNames = ['one', 'two', 'three']
        pointNames = ['1', 'one', '2', '0']
        orig = self.constructor(data, pointNames=pointNames, featureNames=featureNames)

        for retType in nimble.data.available:

            out = orig.copy(to=retType, rowsArePoints=False)
            desired = nimble.createData(retType, dataT,
                                        pointNames=featureNames,
                                        featureNames=pointNames, useLog=False)
            assert out == desired

        out = orig.copy(to='pythonlist', rowsArePoints=False)
        assert out == dataT.tolist()

        out = orig.copy(to='numpyarray', rowsArePoints=False)
        assert numpy.array_equal(out, dataT)

        out = orig.copy(to='numpymatrix', rowsArePoints=False)
        assert numpy.array_equal(out, dataT)

<<<<<<< HEAD
        out = orig.copy(to='scipycsr', rowsArePoints=False)
        assert numpy.array_equal(cooMatrixToArray(out), dataT)

        out = orig.copy(to='scipycsc', rowsArePoints=False)
        assert numpy.array_equal(cooMatrixToArray(out), dataT)

        out = out = orig.copy(to='scipycoo', rowsArePoints=False)
        assert numpy.array_equal(cooMatrixToArray(out), dataT)
=======
        if scipy:
            out = orig.copy(to='scipycsr', rowsArePoints=False)
            assert numpy.array_equal(sparseMatrixToArray(out), dataT)

            out = orig.copy(to='scipycsc', rowsArePoints=False)
            assert numpy.array_equal(sparseMatrixToArray(out), dataT)

            out = out = orig.copy(to='scipycoo', rowsArePoints=False)
            assert numpy.array_equal(sparseMatrixToArray(out), dataT)
>>>>>>> 8f475f1b

        out = orig.copy(to='pandasdataframe', rowsArePoints=False)
        assert numpy.array_equal(out, dataT)

        out = orig.copy(to='list of dict', rowsArePoints=False)

        desired = self.constructor(dataT, pointNames=featureNames, featureNames=pointNames)
        desired = desired.copy(to='list of dict')

        assert out == desired

        out = orig.copy(to='dict of list', rowsArePoints=False)

        desired = self.constructor(dataT, pointNames=featureNames, featureNames=pointNames)
        desired = desired.copy(to='dict of list')

        assert out == desired

    def test_copy_outputAs1DWrongFormat(self):
        """ Test copy will raise exception when given an unallowed format """
        data = [[1, 2, 3], [1, 0, 3], [2, 4, 6], [0, 0, 0]]
        featureNames = ['one', 'two', 'three']
        pointNames = ['1', 'one', '2', '0']
        orig = self.constructor(data, pointNames=pointNames, featureNames=featureNames)

        try:
            orig.copy(to="List", outputAs1D=True)
            assert False
        except InvalidArgumentValueCombination as ivc:
            pass
        try:
            orig.copy(to="Matrix", outputAs1D=True)
            assert False
        except InvalidArgumentValueCombination as ivc:
            pass
        try:
            orig.copy(to="Sparse", outputAs1D=True)
            assert False
        except InvalidArgumentValueCombination as ivc:
            pass
        try:
            orig.copy(to="numpy matrix", outputAs1D=True)
            assert False
        except InvalidArgumentValueCombination as ivc:
            pass

        try:
            orig.copy(to="scipy csr", outputAs1D=True)
            assert False
        except InvalidArgumentValueCombination as ivc:
            pass
        try:
            orig.copy(to="scipy csc", outputAs1D=True)
            assert False
        except InvalidArgumentValueCombination as ivc:
            pass
        try:
            orig.copy(to="scipy coo", outputAs1D=True)
            assert False
        except InvalidArgumentValueCombination as ivc:
            pass

        try:
            orig.copy(to='pandas dataframe', outputAs1D=True)
        except InvalidArgumentValueCombination as ivc:
            pass

        try:
            orig.copy(to="list of dict", outputAs1D=True)
            assert False
        except InvalidArgumentValueCombination as ivc:
            pass
        try:
            orig.copy(to="dict of list", outputAs1D=True)
            assert False
        except InvalidArgumentValueCombination as ivc:
            pass

    @raises(ImproperObjectAction)
    def test_copy_outputAs1DWrongShape(self):
        """ Test copy will raise exception when given an unallowed shape """
        data = [[1, 2, 3], [1, 0, 3], [2, 4, 6], [0, 0, 0]]
        featureNames = ['one', 'two', 'three']
        pointNames = ['1', 'one', '2', '0']
        orig = self.constructor(data, pointNames=pointNames, featureNames=featureNames)

        orig.copy(to="numpy array", outputAs1D=True)

    @noLogEntryExpected
    def test_copy_outputAs1DTrue(self):
        """ Test copy() will return successfully output 1d for all allowable possibilities"""
        dataPv = [[1, 2, 0, 3]]
        dataFV = [[1], [2], [3], [0]]
        origPV = self.constructor(dataPv)
        origFV = self.constructor(dataFV)

        outPV = origPV.copy(to='python list', outputAs1D=True)
        assert outPV == [1, 2, 0, 3]

        outFV = origFV.copy(to='numpy array', outputAs1D=True)
        assert numpy.array_equal(outFV, numpy.array([1, 2, 3, 0]))

    def test_copy_NameAndPath(self):
        """ Test copy() will preserve name and path attributes"""

        data = [[1, 2, 3], [1, 0, 3], [2, 4, 6], [0, 0, 0]]
        name = 'copyTestName'
        orig = self.constructor(data)
        with tempfile.NamedTemporaryFile(suffix=".csv") as source:
            orig.writeFile(source.name, 'csv', includeNames=False)
            orig = self.constructor(source.name, name=name)
            path = source.name

        assert orig.name == name
        assert orig.path == path
        assert orig.absolutePath == path
        assert orig.relativePath == os.path.relpath(path)

        copySparse = orig.copy(to='Sparse')
        assert copySparse.name == orig.name
        assert copySparse.path == orig.path
        assert copySparse.absolutePath == path
        assert copySparse.relativePath == os.path.relpath(path)

        copyList = orig.copy(to='List')
        assert copyList.name == orig.name
        assert copyList.path == orig.path
        assert copyList.absolutePath == path
        assert copyList.relativePath == os.path.relpath(path)

        copyMatrix = orig.copy(to='Matrix')
        assert copyMatrix.name == orig.name
        assert copyMatrix.path == orig.path
        assert copyMatrix.absolutePath == path
        assert copyMatrix.relativePath == os.path.relpath(path)

        copyDataFrame = orig.copy(to='DataFrame')
        assert copyDataFrame.name == orig.name
        assert copyDataFrame.path == orig.path
        assert copyDataFrame.absolutePath == path
        assert copyDataFrame.relativePath == os.path.relpath(path)

    @raises(CalledFunctionException)
    @mock.patch('nimble.data.Base.copy', calledException)
    def test_copy__copy__(self):
        toTest = self.constructor([[1,2,],[3,4]], pointNames=['a', 'b'])
        ret = copy.copy(toTest)

    @raises(CalledFunctionException)
    @mock.patch('nimble.data.Base.copy', calledException)
    def test_copy__deepcopy__(self):
        toTest = self.constructor([[1,2,],[3,4]], pointNames=['a', 'b'])
        ret = copy.deepcopy(toTest)

    ###############
    # points.copy #
    ###############

    @raises(CalledFunctionException)
    @mock.patch('nimble.data.axis.constructIndicesList', calledException)
    def test_points_copy_calls_constructIndicesList(self):
        toTest = self.constructor([[1,2,],[3,4]], pointNames=['a', 'b'])

        ret = toTest.points.copy(['a', 'b'])

    @oneLogEntryExpected
    def test_points_copy_handmadeSingle(self):
        """ Test points.copy() against handmade output when copying one point """
        data = [[1, 2, 3], [4, 5, 6], [7, 8, 9]]
        toTest = self.constructor(data)
        copy1 = toTest.points.copy(0)
        exp1 = self.constructor([[1, 2, 3]])
        assert copy1.isIdentical(exp1)
        expEnd = self.constructor(data)
        assert toTest.isIdentical(expEnd)

        # Check that names have not been generated unnecessarily
        assertNoNamesGenerated(toTest)
        assertNoNamesGenerated(copy1)

    def test_points_copy_index_NamePath_Preserve(self):
        data = [[1, 2, 3], [4, 5, 6], [7, 8, 9]]
        toTest = self.constructor(data)
        # need to set source paths for view objects
        if isinstance(toTest, nimble.data.BaseView):
            toTest._source._absPath = 'testAbsPath'
            toTest._source._relPath = 'testRelPath'
        else:
            toTest._absPath = 'testAbsPath'
            toTest._relPath = 'testRelPath'
        toTest._name = 'testName'

        ext1 = toTest.points.copy(0)

        assert ext1.nameIsDefault()
        assert ext1.path == 'testAbsPath'
        assert ext1.absolutePath == 'testAbsPath'
        assert ext1.relativePath == 'testRelPath'

        assert toTest.name == "testName"
        assert toTest.absolutePath == "testAbsPath"
        assert toTest.relativePath == 'testRelPath'

    def test_points_copy_ListIntoPEmpty(self):
        """ Test points.copy() by copying a list of all points """
        data = [[1, 2, 3], [4, 5, 6], [7, 8, 9], [10, 11, 12]]
        toTest = self.constructor(data)
        expRet = self.constructor(data)
        expTest = toTest.copy()
        ret = toTest.points.copy([0, 1, 2, 3])

        assert ret.isIdentical(expRet)
        assert toTest.isIdentical(expTest)

    @twoLogEntriesExpected
    def test_points_copy_handmadeListSequence(self):
        """ Test points.copy() against handmade output for multiple copies """
        data = [[1, 2, 3], [4, 5, 6], [7, 8, 9], [10, 11, 12]]
        names = ['1', '4', '7', '10']
        toTest = self.constructor(data, pointNames=names)
        ext1 = toTest.points.copy('1')
        exp1 = self.constructor([[1, 2, 3]], pointNames=['1'])
        assert ext1.isIdentical(exp1)
        ext2 = toTest.points.copy([1, 2])
        exp2 = self.constructor([[4, 5, 6], [7, 8, 9]], pointNames=['4', '7'])
        assert ext2.isIdentical(exp2)
        expEnd = self.constructor(data, pointNames=names)
        assert toTest.isIdentical(expEnd)

    def test_points_copy_handmadeListOrdering(self):
        """ Test points.copy() against handmade output for out of order copying """
        data = [[1, 2, 3], [4, 5, 6], [7, 8, 9], [10, 11, 12], [13, 14, 15]]
        names = ['1', '4', '7', '10', '13']
        toTest = self.constructor(data, pointNames=names)
        ext1 = toTest.points.copy([3, 4, 1])
        exp1 = self.constructor([[10, 11, 12], [13, 14, 15], [4, 5, 6]], pointNames=['10', '13', '4'])
        assert ext1.isIdentical(exp1)
        expEnd = self.constructor(data, pointNames=names)
        assert toTest.isIdentical(expEnd)

    def test_points_copy_List_trickyOrdering(self):
        data = [[0], [2], [2], [2], [0], [0], [0], [0], [2], [0]]
        toCopy = [6, 5, 3, 9]

        toTest = self.constructor(data)

        ret = toTest.points.copy(toCopy)

        expRaw = [[0], [0], [2], [0]]
        expRet = self.constructor(expRaw)

        expTest = self.constructor(data)

        assert ret == expRet
        assert toTest == expTest

    def test_points_copy_function_selectionGap(self):
        data = [[0], [2], [2], [2], [0], [0], [0], [0], [2], [0]]
        copyIndices = [3, 5, 6, 9]
        pnames = ['0', '1', '2', '3', '4', '5', '6', '7', '8', '9']

        def sel(point):
            if int(point.points.getName(0)) in copyIndices:
                return True
            else:
                return False

        toTest = self.constructor(data, pointNames=pnames)
        ret = toTest.points.copy(sel)

        expRaw = [[2], [0], [0], [0]]
        expNames = ['3', '5', '6', '9']
        expRet = self.constructor(expRaw, pointNames=expNames)
        expTest = self.constructor(data, pointNames=pnames)
        assert ret == expRet
        assert toTest == expTest


    def test_points_copy_functionIntoPEmpty(self):
        """ Test points.copy() by copying all points using a function """
        data = [[1, 2, 3], [4, 5, 6], [7, 8, 9]]
        toTest = self.constructor(data)
        expRet = self.constructor(data)

        ret = toTest.points.copy(allTrue)
        expTest = self.constructor(data)

        assert ret.isIdentical(expRet)
        assert toTest.isIdentical(expTest)

    def test_points_copy_function_returnPointEmpty(self):
        data = [[1, 2, 3], [4, 5, 6], [7, 8, 9]]
        toTest = self.constructor(data)
        expTest = self.constructor(data)

        ret = toTest.points.copy(allFalse)

        data = [[], [], []]
        data = numpy.array(data).T
        expRet = self.constructor(data)

        assert ret.isIdentical(expRet)
        assert toTest.isIdentical(expTest)

    def test_points_copy_handmadeFunction(self):
        """ Test points.copy() against handmade output for function copying """
        data = [[1, 2, 3], [4, 5, 6], [7, 8, 9]]
        toTest = self.constructor(data)

        ext = toTest.points.copy(oneOrFour)
        exp = self.constructor([[1, 2, 3], [4, 5, 6]])
        assert ext.isIdentical(exp)
        expEnd = self.constructor(data)
        assert toTest.isIdentical(expEnd)

    def test_points_copy_func_NamePath_preservation(self):
        data = [[1, 2, 3], [4, 5, 6], [7, 8, 9]]
        toTest = self.constructor(data)

        # need to set source paths for view objects
        if isinstance(toTest, nimble.data.BaseView):
            toTest._source._absPath = 'testAbsPath'
            toTest._source._relPath = 'testRelPath'
        else:
            toTest._absPath = 'testAbsPath'
            toTest._relPath = 'testRelPath'
        toTest._name = 'testName'

        ext = toTest.points.copy(oneOrFour)

        assert toTest.name == "testName"
        assert toTest.absolutePath == "testAbsPath"
        assert toTest.relativePath == 'testRelPath'

        assert ext.nameIsDefault()
        assert ext.absolutePath == 'testAbsPath'
        assert ext.relativePath == 'testRelPath'

    def test_points_copy_handmadeFuncionWithFeatureNames(self):
        """ Test points.copy() against handmade output for function copying with featureNames"""
        featureNames = ["one", "two", "three"]
        data = [[1, 2, 3], [4, 5, 6], [7, 8, 9]]
        toTest = self.constructor(data, featureNames=featureNames)

        ext = toTest.points.copy(oneOrFour)
        exp = self.constructor([[1, 2, 3], [4, 5, 6]], featureNames=featureNames)
        assert ext.isIdentical(exp)
        expEnd = self.constructor(data, featureNames=featureNames)
        assert toTest.isIdentical(expEnd)

    @raises(InvalidArgumentType)
    def test_points_copy_exceptionStartInvalidType(self):
        """ Test points.copy() for InvalidArgumentType when start is not a valid ID type"""
        featureNames = ["one", "two", "three"]
        data = [[1, 2, 3], [4, 5, 6], [7, 8, 9]]
        toTest = self.constructor(data, featureNames=featureNames)
        toTest.points.copy(start=1.1, end=2)

    @raises(IndexError)
    def test_points_copy_exceptionEndInvalid(self):
        """ Test points.copy() for IndexError when end is not a valid Point index """
        featureNames = ["one", "two", "three"]
        data = [[1, 2, 3], [4, 5, 6], [7, 8, 9]]
        toTest = self.constructor(data, featureNames=featureNames)
        toTest.points.copy(start=1, end=5)

    @raises(InvalidArgumentValueCombination)
    def test_points_copy_exceptionInversion(self):
        """ Test points.copy() for InvalidArgumentValueCombination when start comes after end """
        featureNames = ["one", "two", "three"]
        data = [[1, 2, 3], [4, 5, 6], [7, 8, 9]]
        toTest = self.constructor(data, featureNames=featureNames)
        toTest.points.copy(start=2, end=0)

    @raises(InvalidArgumentValueCombination)
    def test_points_copy_exceptionInversionPointName(self):
        """ Test points.copy() for InvalidArgumentValueCombination when start comes after end as FeatureNames"""
        pointNames = ["one", "two", "three"]
        data = [[1, 2, 3], [4, 5, 6], [7, 8, 9]]
        toTest = self.constructor(data, pointNames=pointNames)
        toTest.points.copy(start="two", end="one")

    @raises(InvalidArgumentValue)
    def test_points_copy_exceptionDuplicates(self):
        """ Test points.copy() for InvalidArgumentValueCombination when toCopy contains duplicates """
        data = [[1, 2, 3], [4, 5, 6], [7, 8, 9]]
        toTest = self.constructor(data)
        toTest.points.copy([0, 1, 0])

    def test_points_copy_handmadeRange(self):
        """ Test points.copy() against handmade output for range copying """
        data = [[1, 2, 3], [4, 5, 6], [7, 8, 9]]
        toTest = self.constructor(data)
        ret = toTest.points.copy(start=1, end=2)

        expectedRet = self.constructor([[4, 5, 6], [7, 8, 9]])
        expectedTest = self.constructor(data)

        assert expectedRet.isIdentical(ret)
        assert expectedTest.isIdentical(toTest)

    def test_points_copy_range_NamePath_preservation(self):
        data = [[1, 2, 3], [4, 5, 6], [7, 8, 9]]
        toTest = self.constructor(data)
        # need to set source paths for view objects
        if isinstance(toTest, nimble.data.BaseView):
            toTest._source._absPath = 'testAbsPath'
            toTest._source._relPath = 'testRelPath'
        else:
            toTest._absPath = 'testAbsPath'
            toTest._relPath = 'testRelPath'
        toTest._name = 'testName'

        ret = toTest.points.copy(start=1, end=2)

        assert toTest.name == "testName"
        assert toTest.absolutePath == "testAbsPath"
        assert toTest.relativePath == 'testRelPath'

        assert ret.nameIsDefault()
        assert ret.absolutePath == 'testAbsPath'
        assert ret.relativePath == 'testRelPath'


    def test_points_copy_rangeIntoPEmpty(self):
        """ Test points.copy() copies all points using ranges """
        featureNames = ["one", "two", "three"]
        pointNames = ['1', '4', '7']
        data = [[1, 2, 3], [4, 5, 6], [7, 8, 9]]
        toTest = self.constructor(data, pointNames=pointNames, featureNames=featureNames)
        expRet = self.constructor(data, pointNames=pointNames, featureNames=featureNames)
        ret = toTest.points.copy(start=0, end=2)

        assert ret.isIdentical(expRet)

        expTest = self.constructor(data)

        toTest.isIdentical(expTest)


    def test_points_copy_handmadeRangeWithFeatureNames(self):
        """ Test points.copy() against handmade output for range copying with featureNames """
        featureNames = ["one", "two", "three"]
        pointNames = ['1', '4', '7']
        data = [[1, 2, 3], [4, 5, 6], [7, 8, 9]]
        toTest = self.constructor(data, pointNames=pointNames, featureNames=featureNames)
        ret = toTest.points.copy(start=1, end=2)

        expectedRet = self.constructor([[4, 5, 6], [7, 8, 9]], pointNames=['4', '7'], featureNames=featureNames)
        expectedTest = self.constructor(data, pointNames=pointNames, featureNames=featureNames)

        assert expectedRet.isIdentical(ret)
        assert expectedTest.isIdentical(toTest)


    def test_points_copy_handmadeRangeRand_FM(self):
        """ Test points.copy() for correct sizes when using randomized range and featureNames """
        featureNames = ["one", "two", "three"]
        data = [[1, 2, 3], [4, 5, 6], [7, 8, 9]]
        toTest = self.constructor(data, featureNames=featureNames)
        ret = toTest.points.copy(start=0, end=2, number=2, randomize=True)

        assert len(ret.points) == 2
        assert len(toTest.points) == 3


    def test_points_copy_handmadeRangeDefaults(self):
        """ Test points.copy() uses the correct defaults in the case of range based copy """
        featureNames = ["one", "two", "three"]
        pointNames = ['1', '4', '7']
        data = [[1, 2, 3], [4, 5, 6], [7, 8, 9]]
        toTest = self.constructor(data, pointNames=pointNames, featureNames=featureNames)
        ret = toTest.points.copy(end=1)

        expectedRet = self.constructor([[1, 2, 3], [4, 5, 6]], pointNames=['1', '4'], featureNames=featureNames)
        expectedTest = self.constructor(data, pointNames=pointNames, featureNames=featureNames)

        assert expectedRet.isIdentical(ret)
        assert expectedTest.isIdentical(toTest)

        toTest = self.constructor(data, pointNames=pointNames, featureNames=featureNames)
        ret = toTest.points.copy(start=1)

        expectedTest = self.constructor(data, pointNames=pointNames, featureNames=featureNames)
        expectedRet = self.constructor([[4, 5, 6], [7, 8, 9]], pointNames=['4', '7'], featureNames=featureNames)

        assert expectedRet.isIdentical(ret)
        assert expectedTest.isIdentical(toTest)

    def test_points_copy_handmade_calling_pointNames(self):
        featureNames = ["one", "two", "three"]
        pointNames = ['1', '4', '7']
        data = [[1, 2, 3], [4, 5, 6], [7, 8, 9]]

        toTest = self.constructor(data, pointNames=pointNames, featureNames=featureNames)
        ret = toTest.points.copy(start='4', end='7')

        expectedRet = self.constructor([[4, 5, 6], [7, 8, 9]], pointNames=pointNames[1:], featureNames=featureNames)
        expectedTest = self.constructor(data, pointNames=pointNames, featureNames=featureNames)

        assert expectedRet.isIdentical(ret)
        assert expectedTest.isIdentical(toTest)

    def test_points_copy_handmadeString(self):
        featureNames = ["one", "two", "three"]
        pointNames = ['1', '4', '7']
        data = [[1, 2, 3], [4, 5, 6], [7, 8, 9]]

        #test featureName=value
        toTest = self.constructor(data, pointNames=pointNames, featureNames=featureNames)
        ret = toTest.points.copy('one=1')
        expectedRet = self.constructor([[1, 2, 3]], pointNames=pointNames[:1], featureNames=featureNames)
        expectedTest = self.constructor(data, pointNames=pointNames, featureNames=featureNames)
        assert expectedRet.isIdentical(ret)
        assert expectedTest.isIdentical(toTest)

        #test featureName==value
        toTest = self.constructor(data, pointNames=pointNames, featureNames=featureNames)
        ret = toTest.points.copy('one==1')
        expectedRet = self.constructor([[1, 2, 3]], pointNames=pointNames[:1], featureNames=featureNames)
        expectedTest = self.constructor(data, pointNames=pointNames, featureNames=featureNames)
        assert expectedRet.isIdentical(ret)
        assert expectedTest.isIdentical(toTest)

        #test featureName<value
        toTest = self.constructor(data, pointNames=pointNames, featureNames=featureNames)
        ret = toTest.points.copy('one<2')
        expectedRet = self.constructor([[1, 2, 3]], pointNames=pointNames[:1], featureNames=featureNames)
        expectedTest = self.constructor(data, pointNames=pointNames, featureNames=featureNames)
        assert expectedRet.isIdentical(ret)
        assert expectedTest.isIdentical(toTest)

        #test featureName<=value
        toTest = self.constructor(data, pointNames=pointNames, featureNames=featureNames)
        ret = toTest.points.copy('one<=1')
        expectedRet = self.constructor([[1, 2, 3]], pointNames=pointNames[:1], featureNames=featureNames)
        expectedTest = self.constructor(data, pointNames=pointNames, featureNames=featureNames)
        assert expectedRet.isIdentical(ret)
        assert expectedTest.isIdentical(toTest)

        #test featureName>value
        toTest = self.constructor(data, pointNames=pointNames, featureNames=featureNames)
        ret = toTest.points.copy('one>4')
        expectedRet = self.constructor([[7, 8, 9]], pointNames=pointNames[-1:], featureNames=featureNames)
        expectedTest = self.constructor(data, pointNames=pointNames, featureNames=featureNames)
        assert expectedRet.isIdentical(ret)
        assert expectedTest.isIdentical(toTest)

        #test featureName>=value
        toTest = self.constructor(data, pointNames=pointNames, featureNames=featureNames)
        ret = toTest.points.copy('one>=7')
        expectedRet = self.constructor([[7, 8, 9]], pointNames=pointNames[-1:], featureNames=featureNames)
        expectedTest = self.constructor(data, pointNames=pointNames, featureNames=featureNames)
        assert expectedRet.isIdentical(ret)
        assert expectedTest.isIdentical(toTest)

        #test featureName!=value
        toTest = self.constructor(data, pointNames=pointNames, featureNames=featureNames)
        ret = toTest.points.copy('one!=4')
        expectedRet = self.constructor([[1, 2, 3], [7, 8, 9]], pointNames=[pointNames[0], pointNames[-1]],
                                       featureNames=featureNames)
        expectedTest = self.constructor(data, pointNames=pointNames, featureNames=featureNames)
        assert expectedRet.isIdentical(ret)
        assert expectedTest.isIdentical(toTest)

        #test featureName<value and return back an empty
        assert expectedTest.isIdentical(toTest)
        toTest = self.constructor(data, pointNames=pointNames, featureNames=featureNames)
        ret = toTest.points.copy('one<1')
        expectedRet = self.constructor([], featureNames=featureNames)
        expectedTest = self.constructor(data, pointNames=pointNames, featureNames=featureNames)
        assert expectedRet.isIdentical(ret)
        assert expectedTest.isIdentical(toTest)

        #test featureName<value and return back all data
        assert expectedTest.isIdentical(toTest)
        toTest = self.constructor(data, pointNames=pointNames, featureNames=featureNames)
        ret = toTest.points.copy('one>0')
        expectedRet = self.constructor(data, pointNames=pointNames, featureNames=featureNames)
        expectedTest = self.constructor(data, pointNames=pointNames, featureNames=featureNames)
        assert expectedRet.isIdentical(ret)
        assert expectedTest.isIdentical(toTest)

    def test_points_copy_handmadeStringWithOperatorWhitespace(self):
        featureNames = ["one", "two", "three"]
        pointNames = ['1', '4', '7']
        data = [[1, 2, 3], [4, 5, 6], [7, 8, 9]]

        #test featureName=value
        toTest = self.constructor(data, pointNames=pointNames, featureNames=featureNames)
        ret = toTest.points.copy('one = 1')
        expectedRet = self.constructor([[1, 2, 3]], pointNames=pointNames[:1], featureNames=featureNames)
        expectedTest = self.constructor(data, pointNames=pointNames, featureNames=featureNames)
        assert expectedRet.isIdentical(ret)
        assert expectedTest.isIdentical(toTest)

        #test featureName==value
        toTest = self.constructor(data, pointNames=pointNames, featureNames=featureNames)
        ret = toTest.points.copy('one == 1')
        expectedRet = self.constructor([[1, 2, 3]], pointNames=pointNames[:1], featureNames=featureNames)
        expectedTest = self.constructor(data, pointNames=pointNames, featureNames=featureNames)
        assert expectedRet.isIdentical(ret)
        assert expectedTest.isIdentical(toTest)

        #test featureName<value
        toTest = self.constructor(data, pointNames=pointNames, featureNames=featureNames)
        ret = toTest.points.copy('one < 2')
        expectedRet = self.constructor([[1, 2, 3]], pointNames=pointNames[:1], featureNames=featureNames)
        expectedTest = self.constructor(data, pointNames=pointNames, featureNames=featureNames)
        assert expectedRet.isIdentical(ret)
        assert expectedTest.isIdentical(toTest)

        #test featureName<=value
        toTest = self.constructor(data, pointNames=pointNames, featureNames=featureNames)
        ret = toTest.points.copy('one <= 1')
        expectedRet = self.constructor([[1, 2, 3]], pointNames=pointNames[:1], featureNames=featureNames)
        expectedTest = self.constructor(data, pointNames=pointNames, featureNames=featureNames)
        assert expectedRet.isIdentical(ret)
        assert expectedTest.isIdentical(toTest)

        #test featureName>value
        toTest = self.constructor(data, pointNames=pointNames, featureNames=featureNames)
        ret = toTest.points.copy('one > 4')
        expectedRet = self.constructor([[7, 8, 9]], pointNames=pointNames[-1:], featureNames=featureNames)
        expectedTest = self.constructor(data, pointNames=pointNames, featureNames=featureNames)
        assert expectedRet.isIdentical(ret)
        assert expectedTest.isIdentical(toTest)

        #test featureName>=value
        toTest = self.constructor(data, pointNames=pointNames, featureNames=featureNames)
        ret = toTest.points.copy('one >= 7')
        expectedRet = self.constructor([[7, 8, 9]], pointNames=pointNames[-1:], featureNames=featureNames)
        expectedTest = self.constructor(data, pointNames=pointNames, featureNames=featureNames)
        assert expectedRet.isIdentical(ret)
        assert expectedTest.isIdentical(toTest)

        #test featureName!=value
        toTest = self.constructor(data, pointNames=pointNames, featureNames=featureNames)
        ret = toTest.points.copy('one != 4')
        expectedRet = self.constructor([[1, 2, 3], [7, 8, 9]], pointNames=[pointNames[0], pointNames[-1]],
                                       featureNames=featureNames)
        expectedTest = self.constructor(data, pointNames=pointNames, featureNames=featureNames)
        assert expectedRet.isIdentical(ret)
        assert expectedTest.isIdentical(toTest)

        #test featureName<value and return back an empty
        assert expectedTest.isIdentical(toTest)
        toTest = self.constructor(data, pointNames=pointNames, featureNames=featureNames)
        ret = toTest.points.copy('one < 1')
        expectedRet = self.constructor([], featureNames=featureNames)
        expectedTest = self.constructor(data, pointNames=pointNames, featureNames=featureNames)
        assert expectedRet.isIdentical(ret)
        assert expectedTest.isIdentical(toTest)

        #test featureName<value and return back all data
        assert expectedTest.isIdentical(toTest)
        toTest = self.constructor(data, pointNames=pointNames, featureNames=featureNames)
        ret = toTest.points.copy('one > 0')
        expectedRet = self.constructor(data, pointNames=pointNames, featureNames=featureNames)
        expectedTest = self.constructor(data, pointNames=pointNames, featureNames=featureNames)
        assert expectedRet.isIdentical(ret)
        assert expectedTest.isIdentical(toTest)

    def test_points_copy_handmadeStringWithFeatureWhitespace(self):
        featureNames = ["feature one", "feature two", "feature three"]
        pointNames = ['1', '4', '7']
        data = [[1, 2, 3], [4, 5, 6], [7, 8, 9]]

        #test featureName=value
        toTest = self.constructor(data, pointNames=pointNames, featureNames=featureNames)
        ret = toTest.points.copy('feature one=1')
        expectedRet = self.constructor([[1, 2, 3]], pointNames=pointNames[:1], featureNames=featureNames)
        expectedTest = self.constructor(data, pointNames=pointNames, featureNames=featureNames)
        assert expectedRet.isIdentical(ret)
        assert expectedTest.isIdentical(toTest)

        #test featureName=value with operator whitespace
        toTest = self.constructor(data, pointNames=pointNames, featureNames=featureNames)
        ret = toTest.points.copy('feature one = 1')
        expectedRet = self.constructor([[1, 2, 3]], pointNames=pointNames[:1], featureNames=featureNames)
        expectedTest = self.constructor(data, pointNames=pointNames, featureNames=featureNames)
        assert expectedRet.isIdentical(ret)
        assert expectedTest.isIdentical(toTest)

    def test_points_copy_list_mixed(self):
        """ Test points.copy() list input with mixed names and indices """
        data = [[1, 2, 3], [4, 5, 6], [7, 8, 9], [10, 11, 12]]
        names = ['1', '4', '7', '10']
        toTest = self.constructor(data, pointNames=names)
        ret = toTest.points.copy(['1',1,-1])
        expRet = self.constructor([[1, 2, 3], [4, 5, 6], [10, 11, 12]], pointNames=['1','4','10'])
        expTest = self.constructor(data, pointNames=names)
        assert ret.isIdentical(expRet)
        assert toTest.isIdentical(expTest)

    @raises(InvalidArgumentValue)
    def test_points_copy_handmadeString_featureNotExist(self):
        featureNames = ["one", "two", "three"]
        pointNames = ['1', '4', '7']
        data = [[1, 2, 3], [4, 5, 6], [7, 8, 9]]

        toTest = self.constructor(data, pointNames=pointNames, featureNames=featureNames)
        ret = toTest.points.copy('four=1')

    def test_points_copy_numberOnly(self):
        self.back_copy_numberOnly('point')

    def test_points_copy_functionAndNumber(self):
        self.back_copy_functionAndNumber('point')

    def test_points_copy_numberAndRandomizeAllData(self):
        self.back_copy_numberAndRandomizeAllData('point')

    def test_points_copy_numberAndRandomizeSelectedData(self):
        self.back_copy_numberAndRandomizeSelectedData('point')

    @raises(InvalidArgumentValueCombination)
    def test_points_copy_randomizeNoNumber(self):
        self.back_structural_randomizeNoNumber('copy', 'point')

    @raises(InvalidArgumentValue)
    def test_points_copy_list_numberGreaterThanTargeted(self):
        self.back_structural_list_numberGreaterThanTargeted('copy', 'point')

    @raises(InvalidArgumentValue)
    def test_points_copy_function_numberGreaterThanTargeted(self):
        self.back_structural_function_numberGreaterThanTargeted('copy', 'point')

    @raises(InvalidArgumentValue)
    def test_points_copy_range_numberGreaterThanTargeted(self):
        self.back_structural_range_numberGreaterThanTargeted('copy', 'point')

    ### using match module ###

    def test_points_copy_match_missing(self):
        data = [[1, 2, 3], [None, 11, None], [7, 11, None], [7, 8, 9]]
        toTest = self.constructor(data, featureNames=['a', 'b', 'c'])
        expTest = self.constructor(data, featureNames=['a', 'b', 'c'])
        ret = toTest.points.copy(match.anyMissing)
        expRet = self.constructor([[None, 11, None], [7, 11, None]], featureNames=['a', 'b', 'c'])
        assert toTest == expTest
        assert ret == expRet

        data = [[None, None, None], [None, 11, None], [7, 11, None], [7, 8, 9]]
        toTest = self.constructor(data, featureNames=['a', 'b', 'c'])
        expTest = self.constructor(data, featureNames=['a', 'b', 'c'])
        ret = toTest.points.copy(match.allMissing)
        expRet = self.constructor([[None, None, None]], featureNames=['a', 'b', 'c'])
        assert toTest == expTest
        assert ret == expRet

    def test_points_copy_match_nonNumeric(self):
        data = [[1, 2, 3], ['a', 11, 'c'], [7, 11, 'c'], [7, 8, 9]]
        toTest = self.constructor(data, featureNames=['a', 'b', 'c'])
        expTest = self.constructor(data, featureNames=['a', 'b', 'c'])
        ret = toTest.points.copy(match.anyNonNumeric)
        expRet = self.constructor([['a', 11, 'c'], [7, 11, 'c']], featureNames=['a', 'b', 'c'])
        assert toTest == expTest
        assert ret == expRet

        data = [['a', 'x', 'c'], ['a', 11, 'c'], [7, 11, 'c'], [7, 8, 9]]
        toTest = self.constructor(data, featureNames=['a', 'b', 'c'])
        expTest = self.constructor(data, featureNames=['a', 'b', 'c'])
        ret = toTest.points.copy(match.allNonNumeric)
        expRet = self.constructor([['a', 'x', 'c']], featureNames=['a', 'b', 'c'])
        assert toTest == expTest
        assert ret == expRet

    def test_points_copy_match_list(self):
        data = [[1, 2, 3], ['a', 11, 'c'], [7, 11, 'c'], [7, 8, 9]]
        toTest = self.constructor(data, featureNames=['a', 'b', 'c'])
        expTest = self.constructor(data, featureNames=['a', 'b', 'c'])
        ret = toTest.points.copy(match.anyValues(['a', 'c', 'x']))
        expRet = self.constructor([['a', 11, 'c'], [7, 11, 'c']], featureNames=['a', 'b', 'c'])
        assert toTest == expTest
        assert ret == expRet

        data = [['a', 'x', 'c'], ['a', 11, 'c'], [7, 11, 'c'], [7, 8, 9]]
        toTest = self.constructor(data, featureNames=['a', 'b', 'c'])
        expTest = self.constructor(data, featureNames=['a', 'b', 'c'])
        ret = toTest.points.copy(match.allValues(['a', 'c', 'x']))
        expRet = self.constructor([['a', 'x', 'c']], featureNames=['a', 'b', 'c'])
        assert toTest == expTest
        assert ret == expRet

    def test_points_copy_match_function(self):
        data = [[1, 2, 3], [-1, 11, -3], [7, 11, -3], [7, 8, 9]]
        toTest = self.constructor(data, featureNames=['a', 'b', 'c'])
        expTest = self.constructor(data, featureNames=['a', 'b', 'c'])
        ret = toTest.points.copy(match.anyValues(lambda x: x < 0))
        expRet = self.constructor([[-1, 11, -3], [7, 11, -3]], featureNames=['a', 'b', 'c'])
        assert toTest == expTest
        assert ret == expRet

        data = [[-1, -2, -3], [-1, 11, -3], [7, 11, -3], [7, 8, 9]]
        toTest = self.constructor(data, featureNames=['a', 'b', 'c'])
        expTest = self.constructor(data, featureNames=['a', 'b', 'c'])
        ret = toTest.points.copy(match.allValues(lambda x: x < 0))
        expRet = self.constructor([[-1, -2, -3]], featureNames=['a', 'b', 'c'])
        assert toTest == expTest
        assert ret == expRet

    #######################
    # copy common backend #
    #######################

    def back_copy_numberOnly(self, axis):
        if axis == 'point':
            toCall = "points"
        else:
            toCall = "features"

        data = [[1, 2, 3, 33], [4, 5, 6, 66], [7, 8, 9, 99], [10, 11, 12, 14]]
        pnames = ['1', '4', '7', '10']
        fnames = ['a', 'b', 'd', 'gg']
        toTest = self.constructor(data, pointNames=pnames, featureNames=fnames)
        ret = getattr(toTest, toCall).copy(number=3)
        if axis == 'point':
            exp = self.constructor(data[:3], pointNames=pnames[:3], featureNames=fnames)
            rem = self.constructor(data, pointNames=pnames, featureNames=fnames)
        else:
            exp = self.constructor([p[:3] for p in data], pointNames=pnames, featureNames=fnames[:3])
            rem = self.constructor(data, pointNames=pnames, featureNames=fnames)

        assert exp.isIdentical(ret)
        assert rem.isIdentical(toTest)

    def back_copy_functionAndNumber(self, axis):
        if axis == 'point':
            toCall = "points"
        else:
            toCall = "features"

        data = [[1, 2, 3, 33], [4, 5, 6, 66], [7, 8, 9, 99], [10, 11, 12, 14]]
        pnames = ['1', '4', '7', '10']
        fnames = ['a', 'b', 'd', 'gg']
        toTest = self.constructor(data, pointNames=pnames, featureNames=fnames)
        ret = getattr(toTest, toCall).copy(allTrue, number=2)
        if axis == 'point':
            exp = self.constructor(data[:2], pointNames=pnames[:2], featureNames=fnames)
            rem = self.constructor(data, pointNames=pnames, featureNames=fnames)
        else:
            exp = self.constructor([p[:2] for p in data], pointNames=pnames, featureNames=fnames[:2])
            rem = self.constructor(data, pointNames=pnames, featureNames=fnames)

        assert exp.isIdentical(ret)
        assert rem.isIdentical(toTest)

    def back_copy_numberAndRandomizeAllData(self, axis):
        """test that randomizing (with same randomly chosen seed) and limiting to a
        given number provides the same result for all input types if using all the data
        """
        if axis == 'point':
            toCall = "points"
        else:
            toCall = "features"

        data = [[1, 2, 3, 33], [4, 5, 6, 66], [7, 8, 9, 99], [10, 11, 12, 14]]
        pnames = ['1', '4', '7', '10']
        fnames = ['a', 'b', 'd', 'gg']
        toTest1 = self.constructor(data, pointNames=pnames, featureNames=fnames)
        toTest2 = toTest1.copy()
        toTest3 = toTest1.copy()
        toTest4 = toTest1.copy()
        expTest = toTest1.copy()

        seed = nimble.randomness.generateSubsidiarySeed()
        nimble.randomness.startAlternateControl(seed)
        ret = getattr(toTest1, toCall).copy(number=3, randomize=True)
        nimble.randomness.endAlternateControl()

        nimble.randomness.startAlternateControl(seed)
        retList = getattr(toTest2, toCall).copy([0, 1, 2, 3], number=3, randomize=True)
        nimble.randomness.endAlternateControl()

        nimble.randomness.startAlternateControl(seed)
        retRange = getattr(toTest3, toCall).copy(start=0, end=3, number=3, randomize=True)
        nimble.randomness.endAlternateControl()

        nimble.randomness.startAlternateControl(seed)
        retFunc = getattr(toTest4, toCall).copy(allTrue, number=3, randomize=True)
        nimble.randomness.endAlternateControl()

        if axis == 'point':
            assert len(ret.points) == 3
        else:
            assert len(ret.features) == 3

        assert ret.isIdentical(retList)
        assert ret.isIdentical(retRange)
        assert ret.isIdentical(retFunc)

        assert toTest1.isIdentical(expTest)
        assert toTest2.isIdentical(expTest)
        assert toTest3.isIdentical(expTest)
        assert toTest4.isIdentical(expTest)

    def back_copy_numberAndRandomizeSelectedData(self, axis):
        """test that randomization occurs after the data has been selected from the user inputs """
        if axis == 'point':
            toCall = "points"
        else:
            toCall = "features"

        data = [[1, 2, 3, 33], [4, 5, 6, 66], [7, 8, 9, 99], [10, 11, 12, 14]]
        pnames = ['1', '4', '7', '10']
        fnames = ['a', 'b', 'd', 'gg']
        toTest1 = self.constructor(data, pointNames=pnames, featureNames=fnames)
        toTest2 = toTest1.copy()
        toTest3 = toTest1.copy()
        if axis == 'point':
            exp1 = toTest1[1, :]
            exp2 = toTest1[2, :]
        else:
            exp1 = toTest1[:, 1]
            exp2 = toTest1[:, 2]

        seed = nimble.randomness.generateSubsidiarySeed()
        nimble.randomness.startAlternateControl(seed)
        retList = getattr(toTest1, toCall).copy([1, 2], number=1, randomize=True)
        nimble.randomness.endAlternateControl()

        nimble.randomness.startAlternateControl(seed)
        retRange = getattr(toTest2, toCall).copy(start=1, end=2, number=1, randomize=True)
        nimble.randomness.endAlternateControl()

        def middleRowsOrCols(value):
            return value[0] in [2, 4, 5, 7]

        nimble.randomness.startAlternateControl(seed)
        retFunc = getattr(toTest3, toCall).copy(middleRowsOrCols, number=1, randomize=True)
        nimble.randomness.endAlternateControl()

        assert retList.isIdentical(exp1) or retList.isIdentical(exp2)
        assert retRange.isIdentical(exp1) or retList.isIdentical(exp2)
        assert retFunc.isIdentical(exp1) or retList.isIdentical(exp2)

    #####################
    # features_copy #
    #####################

    @raises(CalledFunctionException)
    @mock.patch('nimble.data.axis.constructIndicesList', calledException)
    def test_features_copy_calls_constructIndicesList(self):
        toTest = self.constructor([[1,2,],[3,4]], featureNames=['a', 'b'])

        ret = toTest.features.copy(['a', 'b'])

    @oneLogEntryExpected
    def test_features_copy_handmadeSingle(self):
        """ Test features.copy() against handmade output when copying one feature """
        data = [[1, 2, 3], [4, 5, 6], [7, 8, 9]]
        toTest = self.constructor(data)
        copy1 = toTest.features.copy(0)
        exp1 = self.constructor([[1], [4], [7]])

        assert copy1.isIdentical(exp1)
        expEnd = self.constructor(data)
        assert toTest.isIdentical(expEnd)

        # Check that names have not been generated unnecessarily
        assertNoNamesGenerated(toTest)
        assertNoNamesGenerated(copy1)

    def test_features_copy_List_NamePath_Preserve(self):
        data = [[1, 2, 3], [4, 5, 6], [7, 8, 9]]
        toTest = self.constructor(data)
        # need to set source paths for view objects
        if isinstance(toTest, nimble.data.BaseView):
            toTest._source._absPath = 'testAbsPath'
            toTest._source._relPath = 'testRelPath'
        else:
            toTest._absPath = 'testAbsPath'
            toTest._relPath = 'testRelPath'
        toTest._name = 'testName'

        ext1 = toTest.features.copy(0)

        assert toTest.path == 'testAbsPath'
        assert toTest.absolutePath == 'testAbsPath'
        assert toTest.relativePath == 'testRelPath'

        assert ext1.nameIsDefault()
        assert ext1.absolutePath == 'testAbsPath'
        assert ext1.relativePath == 'testRelPath'

    def test_features_copy_ListIntoFEmpty(self):
        """ Test features.copy() by copying a list of all features """
        data = [[1, 2, 3], [4, 5, 6], [7, 8, 9], [10, 11, 12]]
        toTest = self.constructor(data)
        expRet = self.constructor(data)
        ret = toTest.features.copy([0, 1, 2])

        assert ret.isIdentical(expRet)
        expEnd = self.constructor(data)
        assert toTest.isIdentical(expEnd)

    def test_features_copy_ListIntoFEmptyOutOfOrder(self):
        """ Test features.copy() by copying a list of all features """
        data = [[1, 2, 3], [4, 5, 6], [7, 8, 9], [10, 11, 12]]
        toTest = self.constructor(data)
        expData = [[3, 1, 2], [6, 4, 5], [9, 7, 8], [12, 10, 11]]
        expRet = self.constructor(expData)
        ret = toTest.features.copy([2, 0, 1])

        assert ret.isIdentical(expRet)
        expEnd = self.constructor(data)
        assert toTest.isIdentical(expEnd)

    @twoLogEntriesExpected
    def test_features_copy_handmadeListSequence(self):
        """ Test features.copy() against handmade output for several copies by list """
        pointNames = ['1', '4', '7']
        data = [[1, 2, 3, -1], [4, 5, 6, -2], [7, 8, 9, -3]]
        toTest = self.constructor(data, pointNames=pointNames)
        ext1 = toTest.features.copy([0])
        exp1 = self.constructor([[1], [4], [7]], pointNames=pointNames)
        assert ext1.isIdentical(exp1)
        ext2 = toTest.features.copy([3, 2])
        exp2 = self.constructor([[-1, 3], [-2, 6], [-3, 9]], pointNames=pointNames)
        assert ext2.isIdentical(exp2)
        expEnd = self.constructor(data, pointNames=pointNames)
        assert toTest.isIdentical(expEnd)

    def test_features_copy_handmadeListWithFeatureName(self):
        """ Test features.copy() against handmade output for list copies when specifying featureNames """
        data = [[1, 2, 3, -1], [4, 5, 6, -2], [7, 8, 9, -3]]
        featureNames = ["one", "two", "three", "neg"]
        toTest = self.constructor(data, featureNames=featureNames)
        ext1 = toTest.features.copy(["one"])
        exp1 = self.constructor([[1], [4], [7]], featureNames=["one"])
        assert ext1.isIdentical(exp1)
        ext2 = toTest.features.copy(["three", "neg"])
        exp2 = self.constructor([[3, -1], [6, -2], [9, -3]], featureNames=["three", "neg"])
        assert ext2.isIdentical(exp2)
        expEnd = self.constructor(data, featureNames=featureNames)
        assert toTest.isIdentical(expEnd)


    def test_features_copy_List_trickyOrdering(self):
        data = [0, 1, 1, 1, 0, 0, 0, 0, 1, 0]
        toCopy = [6, 5, 3, 9]
        #		toCopy = [3,5,6,9]

        toTest = self.constructor(data)

        ret = toTest.features.copy(toCopy)

        expRaw = [0, 0, 1, 0]
        expRet = self.constructor(expRaw)

        expRem = self.constructor(data)

        assert ret == expRet
        assert toTest == expRem

    def test_features_copy_List_reorderingWithFeatureNames(self):
        data = [[1, 2, 3, 10], [4, 5, 6, 11], [7, 8, 9, 12]]
        fnames = ['a', 'b', 'c', 'd']
        test = self.constructor(data, featureNames=fnames)

        expRetRaw = [[1, 3, 2], [4, 6, 5], [7, 9, 8]]
        expRetNames = ['a', 'c', 'b']
        expRet = self.constructor(expRetRaw, featureNames=expRetNames)

        expTestRaw = [[10], [11], [12]]
        expTestNames = ['d']
        expTest = self.constructor(data, featureNames=fnames)

        ret = test.features.copy(expRetNames)
        assert ret == expRet
        assert test == expTest


    def test_features_copy_function_selectionGap(self):
        data = [0, 1, 1, 1, 0, 0, 0, 0, 1, 0]
        fnames = ['0', '1', '2', '3', '4', '5', '6', '7', '8', '9']

        copyIndices = [3, 5, 6, 9]

        def sel(feature):
            if int(feature.features.getName(0)) in copyIndices:
                return True
            else:
                return False

        toTest = self.constructor(data, featureNames=fnames)

        ret = toTest.features.copy(sel)

        expRaw = [1, 0, 0, 0]
        expNames = ['3', '5', '6', '9']
        expRet = self.constructor(expRaw, featureNames=expNames)

        expRaw = [0, 1, 1, 0, 0, 1]
        expNames = ['0', '1', '2', '4', '7', '8']
        expRem = self.constructor(data, featureNames=fnames)

        assert ret == expRet
        assert toTest == expRem


    def test_features_copy_functionIntoFEmpty(self):
        """ Test features.copy() by copying all featuress using a function """
        data = [[1, 2, 3], [4, 5, 6], [7, 8, 9]]
        toTest = self.constructor(data)
        expRet = self.constructor(data)

        ret = toTest.features.copy(allTrue)
        assert ret.isIdentical(expRet)
        expEnd = self.constructor(data)
        assert toTest.isIdentical(expEnd)

    def test_features_copy_function_returnPointEmpty(self):
        data = [[1, 2, 3], [4, 5, 6], [7, 8, 9]]
        toTest = self.constructor(data)
        exp = self.constructor(data)

        ret = toTest.features.copy(allFalse)
        expRet = self.constructor([[],[],[]])
        assert ret.isIdentical(expRet)
        assert toTest.isIdentical(exp)


    def test_features_copy_handmadeFunction(self):
        """ Test features.copy() against handmade output for function copies """
        data = [[1, 2, 3, -1], [4, 5, 6, -2], [7, 8, 9, -3]]
        toTest = self.constructor(data)

        ext = toTest.features.copy(absoluteOne)
        exp = self.constructor([[1, -1], [4, -2], [7, -3]])
        assert ext.isIdentical(exp)
        expEnd = self.constructor(data)
        assert toTest.isIdentical(expEnd)


    def test_features_copy_func_NamePath_preservation(self):
        data = [[1, 2, 3, -1], [4, 5, 6, -2], [7, 8, 9, -3]]
        toTest = self.constructor(data)

        # need to set source paths for view objects
        if isinstance(toTest, nimble.data.BaseView):
            toTest._source._absPath = 'testAbsPath'
            toTest._source._relPath = 'testRelPath'
        else:
            toTest._absPath = 'testAbsPath'
            toTest._relPath = 'testRelPath'
        toTest._name = 'testName'

        ext = toTest.features.copy(absoluteOne)

        assert toTest.name == "testName"
        assert toTest.absolutePath == "testAbsPath"
        assert toTest.relativePath == 'testRelPath'

        assert ext.nameIsDefault()
        assert ext.absolutePath == 'testAbsPath'
        assert ext.relativePath == 'testRelPath'

    def test_features_copy_handmadeFunctionWithFeatureName(self):
        """ Test features.copy() against handmade output for function copies with featureNames """
        data = [[1, 2, 3, -1], [4, 5, 6, -2], [7, 8, 9, -3]]
        featureNames = ["one", "two", "three", "neg"]
        pointNames = ['1', '4', '7']
        toTest = self.constructor(data, pointNames=pointNames, featureNames=featureNames)

        ext = toTest.features.copy(absoluteOne)
        exp = self.constructor([[1, -1], [4, -2], [7, -3]], pointNames=pointNames, featureNames=['one', 'neg'])
        assert ext.isIdentical(exp)
        expEnd = self.constructor(data, pointNames=pointNames, featureNames=featureNames)
        assert toTest.isIdentical(expEnd)

    @raises(InvalidArgumentType)
    def test_features_copy_exceptionStartInvalidType(self):
        """ Test features.copy() for InvalidArgumentType when start is not a valid ID type"""
        featureNames = ["one", "two", "three"]
        data = [[1, 2, 3], [4, 5, 6], [7, 8, 9]]
        toTest = self.constructor(data, featureNames=featureNames)
        toTest.features.copy(start=1.1, end=2)

    @raises(KeyError)
    def test_features_copy_exceptionStartInvalidFeatureName(self):
        """ Test features.copy() for KeyError when start is not a valid feature FeatureName """
        featureNames = ["one", "two", "three"]
        data = [[1, 2, 3], [4, 5, 6], [7, 8, 9]]
        toTest = self.constructor(data, featureNames=featureNames)
        toTest.features.copy(start="wrong", end=2)

    @raises(IndexError)
    def test_features_copy_exceptionEndInvalid(self):
        """ Test features.copy() for IndexError when end is not a valid feature index """
        featureNames = ["one", "two", "three"]
        data = [[1, 2, 3], [4, 5, 6], [7, 8, 9]]
        toTest = self.constructor(data, featureNames=featureNames)
        toTest.features.copy(start=0, end=5)

    @raises(KeyError)
    def test_features_copy_exceptionEndInvalidFeatureName(self):
        """ Test features.copy() for KeyError when end is not a valid featureName """
        featureNames = ["one", "two", "three"]
        data = [[1, 2, 3], [4, 5, 6], [7, 8, 9]]
        toTest = self.constructor(data, featureNames=featureNames)
        toTest.features.copy(start="two", end="five")

    @raises(InvalidArgumentValueCombination)
    def test_features_copy_exceptionInversion(self):
        """ Test features.copy() for InvalidArgumentValueCombination when start comes after end """
        featureNames = ["one", "two", "three"]
        data = [[1, 2, 3], [4, 5, 6], [7, 8, 9]]
        toTest = self.constructor(data, featureNames=featureNames)
        toTest.features.copy(start=2, end=0)

    @raises(InvalidArgumentValueCombination)
    def test_features_copy_exceptionInversionFeatureName(self):
        """ Test features.copy() for InvalidArgumentValueCombination when start comes after end as FeatureNames"""
        featureNames = ["one", "two", "three"]
        data = [[1, 2, 3], [4, 5, 6], [7, 8, 9]]
        toTest = self.constructor(data, featureNames=featureNames)
        toTest.features.copy(start="two", end="one")

    @raises(InvalidArgumentValue)
    def test_features_copy_exceptionDuplicates(self):
        """ Test points.copy() for InvalidArgumentValueCombination when toCopy contains duplicates """
        data = [[1, 2, 3], [4, 5, 6], [7, 8, 9]]
        toTest = self.constructor(data)
        toTest.features.copy([0, 1, 0])

    def test_features_copy_rangeIntoFEmpty(self):
        """ Test features.copy() copies all Featuress using ranges """
        featureNames = ["one", "two", "three"]
        data = [[1, 2, 3], [4, 5, 6], [7, 8, 9]]
        toTest = self.constructor(data, featureNames=featureNames)
        expRet = self.constructor(data, featureNames=featureNames)
        ret = toTest.features.copy(start=0, end=2)

        assert ret.isIdentical(expRet)
        exp = self.constructor(data, featureNames=featureNames)
        toTest.isIdentical(exp)

    def test_features_copy_handmadeRange(self):
        """ Test features.copy() against handmade output for range copies """
        data = [[1, 2, 3], [4, 5, 6], [7, 8, 9]]
        toTest = self.constructor(data)
        ret = toTest.features.copy(start=1, end=2)

        expectedRet = self.constructor([[2, 3], [5, 6], [8, 9]])
        expectedTest = self.constructor(data)

        assert expectedRet.isIdentical(ret)
        assert expectedTest.isIdentical(toTest)

    def test_features_copy_range_NamePath_preservation(self):
        data = [[1, 2, 3], [4, 5, 6], [7, 8, 9]]
        toTest = self.constructor(data)
        # need to set source paths for view objects
        if isinstance(toTest, nimble.data.BaseView):
            toTest._source._absPath = 'testAbsPath'
            toTest._source._relPath = 'testRelPath'
        else:
            toTest._absPath = 'testAbsPath'
            toTest._relPath = 'testRelPath'
        toTest._name = 'testName'

        ret = toTest.features.copy(start=1, end=2)

        assert toTest.name == "testName"
        assert toTest.absolutePath == "testAbsPath"
        assert toTest.relativePath == 'testRelPath'

        assert ret.nameIsDefault()
        assert ret.absolutePath == 'testAbsPath'
        assert ret.relativePath == 'testRelPath'


    def test_features_copy_handmadeWithFeatureNames(self):
        """ Test features.copy() against handmade output for range copies with FeatureNames """
        featureNames = ["one", "two", "three"]
        pointNames = ['1', '4', '7']
        data = [[1, 2, 3], [4, 5, 6], [7, 8, 9]]

        toTest = self.constructor(data, pointNames=pointNames, featureNames=featureNames)
        ret = toTest.features.copy(start=1, end=2)

        expectedRet = self.constructor([[2, 3], [5, 6], [8, 9]], pointNames=pointNames, featureNames=["two", "three"])
        expectedTest = self.constructor(data, pointNames=pointNames, featureNames=featureNames)

        assert expectedRet.isIdentical(ret)
        assert expectedTest.isIdentical(toTest)

    def test_features_copy_handmade_calling_featureNames(self):
        featureNames = ["one", "two", "three"]
        pointNames = ['1', '4', '7']
        data = [[1, 2, 3], [4, 5, 6], [7, 8, 9]]

        toTest = self.constructor(data, pointNames=pointNames, featureNames=featureNames)
        ret = toTest.features.copy(start="two", end="three")

        expectedRet = self.constructor([[2, 3], [5, 6], [8, 9]], pointNames=pointNames, featureNames=["two", "three"])
        expectedTest = self.constructor(data, pointNames=pointNames, featureNames=featureNames)

        assert expectedRet.isIdentical(ret)
        assert expectedTest.isIdentical(toTest)

    def test_features_copy_handmadeString(self):
        featureNames = ["one", "two", "three"]
        pointNames = ['p1', 'p2', 'p3']
        data = [[1, 2, 3], [4, 5, 6], [7, 8, 9]]

        #test pointName=value
        toTest = self.constructor(data, pointNames=pointNames, featureNames=featureNames)
        ret = toTest.features.copy('p2=5')
        expectedRet = self.constructor([[2], [5], [8]], pointNames=pointNames, featureNames=[featureNames[1]])
        expectedTest = self.constructor(data, pointNames=pointNames, featureNames=featureNames)
        assert expectedRet.isIdentical(ret)
        assert expectedTest.isIdentical(toTest)

        #test featureName==value
        toTest = self.constructor(data, pointNames=pointNames, featureNames=featureNames)
        ret = toTest.features.copy('p1==1')
        expectedRet = self.constructor([[1], [4], [7]], pointNames=pointNames, featureNames=[featureNames[0]])
        expectedTest = self.constructor(data, pointNames=pointNames, featureNames=featureNames)
        assert expectedRet.isIdentical(ret)
        assert expectedTest.isIdentical(toTest)

        #test featureName<value
        toTest = self.constructor(data, pointNames=pointNames, featureNames=featureNames)
        ret = toTest.features.copy('p3<9')
        expectedRet = self.constructor([[1, 2], [4, 5], [7, 8]], pointNames=pointNames, featureNames=featureNames[:-1])
        expectedTest = self.constructor(data, pointNames=pointNames, featureNames=featureNames)
        assert expectedRet.isIdentical(ret)
        assert expectedTest.isIdentical(toTest)

        #test featureName<=value
        toTest = self.constructor(data, pointNames=pointNames, featureNames=featureNames)
        ret = toTest.features.copy('p3<=8')
        expectedRet = self.constructor([[1, 2], [4, 5], [7, 8]], pointNames=pointNames, featureNames=featureNames[:-1])
        expectedTest = self.constructor(data, pointNames=pointNames, featureNames=featureNames)
        assert expectedRet.isIdentical(ret)
        assert expectedTest.isIdentical(toTest)

        #test featureName>value
        toTest = self.constructor(data, pointNames=pointNames, featureNames=featureNames)
        ret = toTest.features.copy('p3>8')
        expectedRet = self.constructor([[3], [6], [9]], pointNames=pointNames, featureNames=[featureNames[-1]])
        expectedTest = self.constructor(data, pointNames=pointNames, featureNames=featureNames)
        assert expectedRet.isIdentical(ret)
        assert expectedTest.isIdentical(toTest)

        #test featureName>=value
        toTest = self.constructor(data, pointNames=pointNames, featureNames=featureNames)
        ret = toTest.features.copy('p3>8.5')
        expectedRet = self.constructor([[3], [6], [9]], pointNames=pointNames, featureNames=[featureNames[-1]])
        expectedTest = self.constructor(data, pointNames=pointNames, featureNames=featureNames)
        assert expectedRet.isIdentical(ret)
        assert expectedTest.isIdentical(toTest)

        #test featureName!=value
        toTest = self.constructor(data, pointNames=pointNames, featureNames=featureNames)
        ret = toTest.features.copy('p1!=1.0')
        expectedRet = self.constructor([[2, 3], [5, 6], [8, 9]], pointNames=pointNames, featureNames=featureNames[1:])
        expectedTest = self.constructor(data, pointNames=pointNames, featureNames=featureNames)
        assert expectedRet.isIdentical(ret)
        assert expectedTest.isIdentical(toTest)

        #test featureName<value and return back an empty
        toTest = self.constructor(data, pointNames=pointNames, featureNames=featureNames)
        ret = toTest.features.copy('p1<1')
        expectedRet = self.constructor([], pointNames=pointNames)
        expectedTest = self.constructor(data, pointNames=pointNames, featureNames=featureNames)
        assert expectedRet.isIdentical(ret)
        assert expectedTest.isIdentical(toTest)

        #test featureName<value and return back all data
        toTest = self.constructor(data, pointNames=pointNames, featureNames=featureNames)
        ret = toTest.features.copy('p1>0')
        expectedRet = self.constructor(data, pointNames=pointNames, featureNames=featureNames)
        expectedTest = self.constructor(data, pointNames=pointNames, featureNames=featureNames)
        assert expectedRet.isIdentical(ret)
        assert expectedTest.isIdentical(toTest)

    def test_features_copy_handmadeStringWithOperatorWhitespace(self):
        featureNames = ["one", "two", "three"]
        pointNames = ['p1', 'p2', 'p3']
        data = [[1, 2, 3], [4, 5, 6], [7, 8, 9]]

        #test pointName=value
        toTest = self.constructor(data, pointNames=pointNames, featureNames=featureNames)
        ret = toTest.features.copy('p2 = 5')
        expectedRet = self.constructor([[2], [5], [8]], pointNames=pointNames, featureNames=[featureNames[1]])
        expectedTest = self.constructor(data, pointNames=pointNames, featureNames=featureNames)
        assert expectedRet.isIdentical(ret)
        assert expectedTest.isIdentical(toTest)

        #test featureName==value
        toTest = self.constructor(data, pointNames=pointNames, featureNames=featureNames)
        ret = toTest.features.copy('p1 == 1')
        expectedRet = self.constructor([[1], [4], [7]], pointNames=pointNames, featureNames=[featureNames[0]])
        expectedTest = self.constructor(data, pointNames=pointNames, featureNames=featureNames)
        assert expectedRet.isIdentical(ret)
        assert expectedTest.isIdentical(toTest)

        #test featureName<value
        toTest = self.constructor(data, pointNames=pointNames, featureNames=featureNames)
        ret = toTest.features.copy('p3 < 9')
        expectedRet = self.constructor([[1, 2], [4, 5], [7, 8]], pointNames=pointNames, featureNames=featureNames[:-1])
        expectedTest = self.constructor(data, pointNames=pointNames, featureNames=featureNames)
        assert expectedRet.isIdentical(ret)
        assert expectedTest.isIdentical(toTest)

        #test featureName<=value
        toTest = self.constructor(data, pointNames=pointNames, featureNames=featureNames)
        ret = toTest.features.copy('p3 <= 8')
        expectedRet = self.constructor([[1, 2], [4, 5], [7, 8]], pointNames=pointNames, featureNames=featureNames[:-1])
        expectedTest = self.constructor(data, pointNames=pointNames, featureNames=featureNames)
        assert expectedRet.isIdentical(ret)
        assert expectedTest.isIdentical(toTest)

        #test featureName>value
        toTest = self.constructor(data, pointNames=pointNames, featureNames=featureNames)
        ret = toTest.features.copy('p3 > 8')
        expectedRet = self.constructor([[3], [6], [9]], pointNames=pointNames, featureNames=[featureNames[-1]])
        expectedTest = self.constructor(data, pointNames=pointNames, featureNames=featureNames)
        assert expectedRet.isIdentical(ret)
        assert expectedTest.isIdentical(toTest)

        #test featureName>=value
        toTest = self.constructor(data, pointNames=pointNames, featureNames=featureNames)
        ret = toTest.features.copy('p3 > 8.5')
        expectedRet = self.constructor([[3], [6], [9]], pointNames=pointNames, featureNames=[featureNames[-1]])
        expectedTest = self.constructor(data, pointNames=pointNames, featureNames=featureNames)
        assert expectedRet.isIdentical(ret)
        assert expectedTest.isIdentical(toTest)

        #test featureName!=value
        toTest = self.constructor(data, pointNames=pointNames, featureNames=featureNames)
        ret = toTest.features.copy('p1 != 1.0')
        expectedRet = self.constructor([[2, 3], [5, 6], [8, 9]], pointNames=pointNames, featureNames=featureNames[1:])
        expectedTest = self.constructor(data, pointNames=pointNames, featureNames=featureNames)
        assert expectedRet.isIdentical(ret)
        assert expectedTest.isIdentical(toTest)

        #test featureName<value and return back an empty
        toTest = self.constructor(data, pointNames=pointNames, featureNames=featureNames)
        ret = toTest.features.copy('p1 < 1')
        expectedRet = self.constructor([], pointNames=pointNames)
        expectedTest = self.constructor(data, pointNames=pointNames, featureNames=featureNames)
        assert expectedRet.isIdentical(ret)
        assert expectedTest.isIdentical(toTest)

        #test featureName<value and return back all data
        toTest = self.constructor(data, pointNames=pointNames, featureNames=featureNames)
        ret = toTest.features.copy('p1 > 0')
        expectedRet = self.constructor(data, pointNames=pointNames, featureNames=featureNames)
        expectedTest = self.constructor(data, pointNames=pointNames, featureNames=featureNames)
        assert expectedRet.isIdentical(ret)
        assert expectedTest.isIdentical(toTest)

    def test_features_copy_handmadeStringWithPointWhitespace(self):
        featureNames = ["one", "two", "three"]
        pointNames = ['pt 1', 'pt 2', 'pt 3']
        data = [[1, 2, 3], [4, 5, 6], [7, 8, 9]]

        #test pointName=value with no operator whitespace
        toTest = self.constructor(data, pointNames=pointNames, featureNames=featureNames)
        ret = toTest.features.copy('pt 2=5')
        expectedRet = self.constructor([[2], [5], [8]], pointNames=pointNames, featureNames=[featureNames[1]])
        expectedTest = self.constructor(data, pointNames=pointNames, featureNames=featureNames)
        assert expectedRet.isIdentical(ret)
        assert expectedTest.isIdentical(toTest)

        #test pointName=value with operator whitespace
        toTest = self.constructor(data, pointNames=pointNames, featureNames=featureNames)
        ret = toTest.features.copy('pt 2 = 5')
        expectedRet = self.constructor([[2], [5], [8]], pointNames=pointNames, featureNames=[featureNames[1]])
        expectedTest = self.constructor(data, pointNames=pointNames, featureNames=featureNames)
        assert expectedRet.isIdentical(ret)
        assert expectedTest.isIdentical(toTest)

    def test_features_copy_list_mixed(self):
        """ Test features.copy() list input with mixed names and indices """
        data = [[1, 2, 3, -1], [4, 5, 6, -2], [7, 8, 9, -3]]
        featureNames = ["one", "two", "three", "neg"]
        toTest = self.constructor(data, featureNames=featureNames)
        ret = toTest.features.copy([1, "three", -1])
        expRet = self.constructor([[2, 3, -1], [5, 6, -2], [8, 9, -3]], featureNames=["two", "three", "neg"])
        expTest = self.constructor(data, featureNames=featureNames)
        assert ret.isIdentical(expRet)
        assert toTest.isIdentical(expTest)

    @raises(InvalidArgumentValue)
    def test_features_copy_handmadeString_pointNotExist(self):
        featureNames = ["one", "two", "three"]
        pointNames = ['1', '4', '7']
        data = [[1, 2, 3], [4, 5, 6], [7, 8, 9]]

        toTest = self.constructor(data, pointNames=pointNames, featureNames=featureNames)
        ret = toTest.features.copy('5=1')

    def test_features_copy_numberOnly(self):
        self.back_copy_numberOnly('feature')

    def test_features_copy_functionAndNumber(self):
        self.back_copy_functionAndNumber('feature')

    def test_features_copy_numberAndRandomizeAllData(self):
        self.back_copy_numberAndRandomizeAllData('feature')

    def test_features_copy_numberAndRandomizeSelectedData(self):
        self.back_copy_numberAndRandomizeSelectedData('feature')

    @raises(InvalidArgumentValueCombination)
    def test_features_copy_randomizeNoNumber(self):
        self.back_structural_randomizeNoNumber('copy', 'feature')

    @raises(InvalidArgumentValue)
    def test_features_copy_list_numberGreaterThanTargeted(self):
        self.back_structural_list_numberGreaterThanTargeted('copy', 'feature')

    @raises(InvalidArgumentValue)
    def test_features_copy_function_numberGreaterThanTargeted(self):
        self.back_structural_function_numberGreaterThanTargeted('copy', 'feature')

    @raises(InvalidArgumentValue)
    def test_features_copy_range_numberGreaterThanTargeted(self):
        self.back_structural_range_numberGreaterThanTargeted('copy', 'feature')

    ### using match module ###

    def test_features_copy_match_missing(self):
        toTest = self.constructor([[1, 2, 3], [None, 11, None], [7, 11, None], [7, 8, 9]], featureNames=['a', 'b', 'c'])
        expTest = toTest.copy()
        ret = toTest.features.copy(match.anyMissing)
        expRet = self.constructor([[1, 3], [None, None], [7, None], [7, 9]], featureNames=['a', 'c'])
        assert toTest == expTest
        assert ret == expRet

        toTest = self.constructor([[1, 2, None], [None, 11, None], [7, 11, None], [7, 8, None]], featureNames=['a', 'b', 'c'])
        expTest = toTest.copy()
        ret = toTest.features.copy(match.allMissing)
        expRet = self.constructor([[None], [None], [None], [None]], featureNames=['c'])
        assert toTest == expTest
        assert ret == expRet

    def test_features_copy_match_nonNumeric(self):
        toTest = self.constructor([[1, 2, 3], ['a', 11, 'c'], [7, 11, 'c'], [7, 8, 9]], featureNames=['a', 'b', 'c'])
        expTest = toTest.copy()
        ret = toTest.features.copy(match.anyNonNumeric)
        expRet = self.constructor([[1, 3], ['a', 'c'], [7, 'c'], [7, 9]], featureNames=['a', 'c'])
        assert toTest == expTest
        assert ret == expRet

        toTest = self.constructor([[1, 2, 'c'], ['a', 11, 'c'], [7, 11, 'c'], [7, 8, 'c']], featureNames=['a', 'b', 'c'])
        expTest = toTest.copy()
        ret = toTest.features.copy(match.allNonNumeric)
        expRet = self.constructor([['c'], ['c'], ['c'], ['c']], featureNames=['c'])
        assert toTest == expTest
        assert ret == expRet

    def test_features_copy_match_list(self):
        toTest = self.constructor([[1, 2, 3], ['a', 11, 'c'], ['x', 11, 'c'], [7, 8, 9]], featureNames=['a', 'b', 'c'])
        expTest = toTest.copy()
        ret = toTest.features.copy(match.anyValues(['a', 'c', 'x']))
        expRet = self.constructor([[1, 3], ['a', 'c'], ['x', 'c'], [7, 9]], featureNames=['a', 'c'])
        assert toTest == expTest
        assert ret == expRet

        toTest = self.constructor([[1, 2, 'c'], ['a', 11, 'c'], ['x', 11, 'c'], [7, 8, 'c']], featureNames=['a', 'b', 'c'])
        expTest = toTest.copy()
        ret = toTest.features.copy(match.allValues(['a', 'c', 'x']))
        expRet = self.constructor([['c'], ['c'], ['c'], ['c']], featureNames=['c'])
        assert toTest == expTest
        assert ret == expRet

    def test_features_copy_match_function(self):
        toTest = self.constructor([[1, 2, 3], [-1, 11, -3], [-1, 11, -1], [7, 8, 9]], featureNames=['a', 'b', 'c'])
        expTest = toTest.copy()
        ret = toTest.features.copy(match.anyValues(lambda x: x < 0))
        expRet = self.constructor([[1, 3], [-1, -3], [-1, -1], [7, 9]], featureNames=['a', 'c'])
        assert toTest == expTest
        assert ret == expRet

        toTest = self.constructor([[1, 2, -3], [-1, 11, -3], [-1, 11, -3], [7, 8, -3]], featureNames=['a', 'b', 'c'])
        expTest = toTest.copy()
        ret = toTest.features.copy(match.allValues(lambda x: x < 0))
        expRet = self.constructor([[-3], [-3], [-3], [-3]], featureNames=['c'])
        assert toTest == expTest
        assert ret == expRet

class StructureModifying(StructureShared):
    ##############
    # create data
    ##############

    def test_createEmptyData1(self):
        """
        create data object using tuple, list,
        dict, numpy.ndarray, numpy.matrix, pd.DataFrame,
        pd.Series, pd.SparseDataFrame, scipy sparse matrix
        as input type.
        """
        orig1 = self.constructor([])
        orig2 = self.constructor(())
        orig3 = self.constructor({})
        orig4 = self.constructor(numpy.empty([0, 0]))
        orig5 = self.constructor(numpy.matrix(numpy.empty([0, 0])))

        orig6 = self.constructor(pd.DataFrame())
        orig7 = self.constructor(pd.Series())
        orig8 = self.constructor(pd.SparseDataFrame())

        assert orig1.isIdentical(orig2)
        assert orig1.isIdentical(orig3)
        assert orig1.isIdentical(orig4)
        assert orig1.isIdentical(orig5)
        assert orig1.isIdentical(orig6)
        assert orig1.isIdentical(orig7)
        assert orig1.isIdentical(orig8)


    def test_createEmptyData2(self):
        """
        create data object using tuple, list,
        dict, numpy.ndarray, numpy.matrix, pd.DataFrame,
        pd.Series, pd.SparseDataFrame, scipy sparse matrix
        as input type.
        """
        orig1 = self.constructor([[]])
        orig3 = self.constructor([{}])
        orig4 = self.constructor(numpy.empty([1, 0]))
        orig5 = self.constructor(numpy.matrix(numpy.empty([1, 0])))
        orig6 = self.constructor(pd.DataFrame([[]]))
        orig8 = self.constructor(pd.SparseDataFrame([[]]))
        orig9 = self.constructor(scipy.sparse.coo_matrix([[]]))

        assert orig1.isIdentical(orig3)
        assert orig1.isIdentical(orig4)
        assert orig1.isIdentical(orig5)
        assert orig1.isIdentical(orig6)
        assert orig1.isIdentical(orig8)
        assert orig1.isIdentical(orig9)

    def test_createEmptyData3(self):
        """
        create data object using tuple, list,
        dict, numpy.ndarray, numpy.matrix, pd.DataFrame,
        pd.Series, pd.SparseDataFrame, scipy sparse matrix
        as input type.
        """
        orig1 = self.constructor([[], []])
        orig3 = self.constructor([{}, {}])
        orig4 = self.constructor(numpy.empty([2, 0]))
        orig5 = self.constructor(numpy.matrix(numpy.empty([2, 0])))
        orig6 = self.constructor(pd.DataFrame([[], []]))
        orig8 = self.constructor(pd.SparseDataFrame([[], []]))
        orig9 = self.constructor(scipy.sparse.coo_matrix([[], []]))

        assert orig1.isIdentical(orig3)
        assert orig1.isIdentical(orig4)
        assert orig1.isIdentical(orig5)
        assert orig1.isIdentical(orig6)
        assert orig1.isIdentical(orig8)
        assert orig1.isIdentical(orig9)

    def test_create1DData(self):
        """
        create data object using tuple, list,
        dict, numpy.ndarray, numpy.matrix, pd.DataFrame,
        pd.Series, pd.SparseDataFrame, scipy sparse matrix
        as input type.
        """
        orig1 = self.constructor([1,2,3], featureNames=['a', 'b', 'c'])
        orig2 = self.constructor((1,2,3), featureNames=['a', 'b', 'c'])
        orig3 = self.constructor({'a':1, 'b':2, 'c':3})
        orig3.features.sort(sortBy=orig3.points.getName(0))
        orig10 = self.constructor([{'a':1, 'b':2, 'c':3}])
        orig10.features.sort(sortBy=orig10.points.getName(0))
        orig4 = self.constructor(numpy.array([1,2,3]), featureNames=['a', 'b', 'c'])
        orig5 = self.constructor(numpy.matrix([1,2,3]), featureNames=['a', 'b', 'c'])
        orig6 = self.constructor(pd.DataFrame([[1,2,3]]), featureNames=['a', 'b', 'c'])
        orig7 = self.constructor(pd.Series([1,2,3]), featureNames=['a', 'b', 'c'])
        orig8 = self.constructor(pd.SparseDataFrame([[1,2,3]]), featureNames=['a', 'b', 'c'])
        orig9 = self.constructor(scipy.sparse.coo_matrix([1,2,3]), featureNames=['a', 'b', 'c'])

        assert orig1.isIdentical(orig2)
        assert orig1.isIdentical(orig3)
        assert orig1.isIdentical(orig10)
        assert orig1.isIdentical(orig4)
        assert orig1.isIdentical(orig5)
        assert orig1.isIdentical(orig6)
        assert orig1.isIdentical(orig7)
        assert orig1.isIdentical(orig8)
        assert orig1.isIdentical(orig9)

    def test_create2DData(self):
        """
        create data object using tuple, list,
        dict, numpy.ndarray, numpy.matrix, pd.DataFrame,
        pd.Series, pd.SparseDataFrame, scipy sparse matrix
        as input type.
        """
        orig1 = self.constructor([[1,2,'a'], [3,4,'b']], featureNames=['a', 'b', 'c'])
        orig2 = self.constructor(((1,2,'a'), (3,4,'b')), featureNames=['a', 'b', 'c'])
        orig3 = self.constructor({'a':[1,3], 'b':[2,4], 'c':['a', 'b']})
        orig3.features.sort(sortBy=orig3.points.getName(0))
        orig7 = self.constructor([{'a':1, 'b':2, 'c':'a'}, {'a':3, 'b':4, 'c':'b'}])
        orig7.features.sort(sortBy=orig7.points.getName(0))
        orig4 = self.constructor(numpy.array([[1,2,'a'], [3,4,'b']], dtype=object), featureNames=['a', 'b', 'c'])
        orig5 = self.constructor(numpy.matrix([[1,2,'a'], [3,4,'b']], dtype=object), featureNames=['a', 'b', 'c'])
        orig6 = self.constructor(pd.DataFrame([[1,2,'a'], [3,4,'b']]), featureNames=['a', 'b', 'c'])
        orig9 = self.constructor(scipy.sparse.coo_matrix(numpy.matrix([[1,2,'a'], [3,4,'b']], dtype=object)), featureNames=['a', 'b', 'c'])

        assert orig1.isIdentical(orig2)
        assert orig1.isIdentical(orig3)
        assert orig1.isIdentical(orig7)
        assert orig1.isIdentical(orig4)
        assert orig1.isIdentical(orig5)
        assert orig1.isIdentical(orig6)
        assert orig1.isIdentical(orig9)

    ##############
    # __init__() #
    ##############

    def test_init_allEqual(self):
        """ Test __init__() that every way to instantiate produces equal objects """
        # instantiate from list of lists
        fromList = self.constructor(data=[[1, 2, 3]])

        # instantiate from csv file
        with tempfile.NamedTemporaryFile(mode='w', suffix=".csv") as tmpCSV:
            tmpCSV.write("1,2,3\n")
            tmpCSV.flush()
            fromCSV = self.constructor(data=tmpCSV.name)

        # instantiate from mtx array file
        with tempfile.NamedTemporaryFile(mode='w', suffix=".mtx") as tmpMTXArr:
            tmpMTXArr.write("%%MatrixMarket matrix array integer general\n")
            tmpMTXArr.write("1 3\n")
            tmpMTXArr.write("1\n")
            tmpMTXArr.write("2\n")
            tmpMTXArr.write("3\n")
            tmpMTXArr.flush()
            fromMTXArr = self.constructor(data=tmpMTXArr.name)

        # instantiate from mtx coordinate file
        with tempfile.NamedTemporaryFile(mode='w', suffix=".mtx") as tmpMTXCoo:
            tmpMTXCoo.write("%%MatrixMarket matrix coordinate integer general\n")
            tmpMTXCoo.write("1 3 3\n")
            tmpMTXCoo.write("1 1 1\n")
            tmpMTXCoo.write("1 2 2\n")
            tmpMTXCoo.write("1 3 3\n")
            tmpMTXCoo.flush()
            fromMTXCoo = self.constructor(data=tmpMTXCoo.name)

        # check equality between all pairs
        assert fromList.isIdentical(fromCSV)
        assert fromMTXArr.isIdentical(fromList)
        assert fromMTXArr.isIdentical(fromCSV)
        assert fromMTXCoo.isIdentical(fromList)
        assert fromMTXCoo.isIdentical(fromCSV)
        assert fromMTXCoo.isIdentical(fromMTXArr)

    def test_init_allEqualWithNames(self):
        """ Test __init__() that every way to instantiate produces equal objects, with names """
        # instantiate from list of lists
        fromList = self.constructor(data=[[1, 2, 3]], pointNames=['1P'], featureNames=['one', 'two', 'three'])

        # instantiate from csv file
        with tempfile.NamedTemporaryFile(mode='w', suffix=".csv") as tmpCSV:
            tmpCSV.write("\n")
            tmpCSV.write("\n")
            tmpCSV.write("pointNames,one,two,three\n")
            tmpCSV.write("1P,1,2,3\n")
            tmpCSV.flush()
            fromCSV = self.constructor(data=tmpCSV.name)

        # instantiate from mtx file
        with tempfile.NamedTemporaryFile(mode='w', suffix=".mtx") as tmpMTXArr:
            tmpMTXArr.write("%%MatrixMarket matrix array integer general\n")
            tmpMTXArr.write("%#1P\n")
            tmpMTXArr.write("%#one,two,three\n")
            tmpMTXArr.write("1 3\n")
            tmpMTXArr.write("1\n")
            tmpMTXArr.write("2\n")
            tmpMTXArr.write("3\n")
            tmpMTXArr.flush()
            fromMTXArr = self.constructor(data=tmpMTXArr.name)

        # instantiate from mtx coordinate file
        with tempfile.NamedTemporaryFile(mode='w', suffix=".mtx") as tmpMTXCoo:
            tmpMTXCoo.write("%%MatrixMarket matrix coordinate integer general\n")
            tmpMTXCoo.write("%#1P\n")
            tmpMTXCoo.write("%#one,two,three\n")
            tmpMTXCoo.write("1 3 3\n")
            tmpMTXCoo.write("1 1 1\n")
            tmpMTXCoo.write("1 2 2\n")
            tmpMTXCoo.write("1 3 3\n")
            tmpMTXCoo.flush()
            fromMTXCoo = self.constructor(data=tmpMTXCoo.name)

        # check equality between all pairs
        assert fromList.isIdentical(fromCSV)
        assert fromMTXArr.isIdentical(fromList)
        assert fromMTXArr.isIdentical(fromCSV)
        assert fromMTXCoo.isIdentical(fromList)
        assert fromMTXCoo.isIdentical(fromCSV)
        assert fromMTXCoo.isIdentical(fromMTXArr)


    @raises(TypeError)
    def test_init_noThriceNestedListInputs(self):
        self.constructor([[[1, 2, 3]]])


    def test_init_coo_matrix_duplicates(self):
        # Constructing a matrix with duplicate indices
        row  = numpy.array([0, 0, 1, 3, 1, 0, 0])
        col  = numpy.array([0, 2, 1, 3, 1, 0, 0])
        data = numpy.array([1, 7, 1, 6, 4, 2, 1])
        coo = scipy.sparse.coo_matrix((data, (row, col)),shape=(4,4))
        ret = self.constructor(coo)
        # Expected coo_matrix duplicates sum
        row  = numpy.array([0, 0, 1, 3])
        col  = numpy.array([0, 2, 1, 3])
        data = numpy.array([4, 7, 5, 6])
        coo = scipy.sparse.coo_matrix((data, (row, col)),shape=(4,4))
        exp = self.constructor(coo)

        assert ret.isIdentical(exp)
        assert ret[0,0] == exp[0,0]
        assert ret[3,3] == exp[3,3]
        assert ret[1,1] == exp[1,1]

    def test_init_coo_matrix_duplicates_introduces_zero(self):
        # Constructing a matrix with duplicate indices
        row  = numpy.array([0, 0, 1, 3, 1, 0, 0])
        col  = numpy.array([0, 2, 1, 3, 1, 0, 0])
        data = numpy.array([1, 7, 1, 6, -1, 2, 1])
        coo = scipy.sparse.coo_matrix((data, (row, col)),shape=(4,4))
        ret = self.constructor(coo)
        # Expected coo_matrix duplicates sum
        row  = numpy.array([0, 0, 3])
        col  = numpy.array([0, 2, 3])
        data = numpy.array([4, 7, 6])
        coo = scipy.sparse.coo_matrix((data, (row, col)),shape=(4,4))
        exp = self.constructor(coo)

        assert ret.isIdentical(exp)
        assert ret[0,0] == exp[0,0]
        assert ret[3,3] == exp[3,3]
        assert ret[0,2] == exp[0,2]


    def test_init_coo_matrix_duplicateswithNoDupStrings(self):
        # Constructing a matrix with duplicate indices
        # with String, but not in duplicate entry
        row  = numpy.array([0, 0, 1, 3, 1, 0, 0])
        col  = numpy.array([0, 2, 1, 3, 1, 0, 0])
        # need to specify object dtype, otherwise it will generate a all string object
        data = numpy.array([1, 7, 1, 'AAA', 4, 2, 1], dtype='O')
        coo_str = scipy.sparse.coo_matrix((data, (row, col)),shape=(4,4))
        ret = self.constructor(coo_str)
        # Expected coo_matrix duplicates sum
        # with String, but not in duplicate entry
        row  = numpy.array([0, 0, 1, 3])
        col  = numpy.array([0, 2, 1, 3])
        data = numpy.array([4, 7, 5, 'AAA'], dtype='O')
        coo = scipy.sparse.coo_matrix((data, (row, col)),shape=(4,4))
        exp = self.constructor(coo_str)

        assert ret.isIdentical(exp)
        assert ret[0,0] == exp[0,0]
        assert ret[3,3] == exp[3,3]
        assert ret[1,1] == exp[1,1]

    @raises(ValueError)
    def test_init_coo_matrix_duplicateswithDupStrings(self):
        # Constructing a matrix with duplicate indices
        # # with String, in a duplicate entry
        row  = numpy.array([0, 0, 1, 3, 1, 0, 0])
        col  = numpy.array([0, 2, 1, 3, 1, 0, 0])
        data = numpy.array([1, 7, 1, 'AAA', 4, 2, 'BBB'], dtype='O')
        coo_str = scipy.sparse.coo_matrix((data, (row, col)),shape=(4,4))
        ret = self.constructor(coo_str)

    @raises(CalledFunctionException)
    @mock.patch('nimble.data.base.valuesToPythonList', calledException)
    def test_init_pointNames_calls_valuesToPythonList(self):
        self.constructor([1,2,3], pointNames=['one'])

    @raises(CalledFunctionException)
    @mock.patch('nimble.data.base.valuesToPythonList', calledException)
    def test_init_featureNames_calls_valuesToPythonList(self):
        self.constructor([1,2,3], featureNames=['a', 'b', 'c'])

    ###############
    # transpose() #
    ###############

    def test_transpose_empty(self):
        """ Test transpose() on different kinds of emptiness """
        data = [[], []]
        data = numpy.array(data).T
        toTest = self.constructor(data)

        toTest.transpose()

        exp1 = [[], []]
        exp1 = numpy.array(exp1)
        ret1 = self.constructor(exp1)
        assert ret1.isIdentical(toTest)

        toTest.transpose()

        exp2 = [[], []]
        exp2 = numpy.array(exp2).T
        ret2 = self.constructor(exp2)
        assert ret2.isIdentical(toTest)

    @logCountAssertionFactory(3)
    def test_transpose_handmade(self):
        """ Test transpose() function against handmade output """
        data = [[1, 2, 3], [4, 5, 6], [7, 8, 9]]
        dataTrans = [[1, 4, 7], [2, 5, 8], [3, 6, 9]]

        dataObj1 = self.constructor(copy.deepcopy(data))
        dataObj2 = self.constructor(copy.deepcopy(data))
        dataObjT = self.constructor(copy.deepcopy(dataTrans))

        ret1 = dataObj1.transpose() # RET CHECK
        assert dataObj1.isIdentical(dataObjT)
        assert ret1 is None
        dataObj1.transpose()
        dataObjT.transpose()
        assert dataObj1.isIdentical(dataObj2)
        assert dataObj2.isIdentical(dataObjT)
        assertNoNamesGenerated(dataObj1)
        assertNoNamesGenerated(dataObj2)

    def test_transpose_handmadeWithZeros(self):
        """ Test transpose() function against handmade output """
        data = [[1, 2, 3], [4, 5, 6], [7, 8, 9], [0, 0, 0], [11, 12, 13]]
        dataTrans = [[1, 4, 7, 0, 11], [2, 5, 8, 0, 12], [3, 6, 9, 0, 13]]

        dataObj1 = self.constructor(copy.deepcopy(data))
        dataObj2 = self.constructor(copy.deepcopy(data))
        dataObjT = self.constructor(copy.deepcopy(dataTrans))

        ret1 = dataObj1.transpose() # RET CHECK

        assert dataObj1.isIdentical(dataObjT)
        assert ret1 is None

        dataObj1.transpose()
        dataObjT.transpose()
        assert dataObj1.isIdentical(dataObj2)
        assert dataObj2.isIdentical(dataObjT)

    def test_transpose_handmadeWithAxisNames(self):
        data = [[1, 2, 3], [4, 5, 6], [7, 8, 9], [0, 0, 0]]
        dataTrans = [[1, 4, 7, 0], [2, 5, 8, 0], [3, 6, 9, 0]]

        origPointNames = ['1','2','3','4']
        origFeatureNames = ['a','b','c']
        transPointNames = origFeatureNames
        transFeatureNames = origPointNames

        dataObj1 = self.constructor(copy.deepcopy(data), pointNames=origPointNames,
                                                    featureNames=origFeatureNames)
        dataObj2 = self.constructor(copy.deepcopy(data), pointNames=origPointNames,
                                                    featureNames=origFeatureNames)
        dataObjT = self.constructor(copy.deepcopy(dataTrans), pointNames=transPointNames,
                                                         featureNames=transFeatureNames)
        dataObj1.transpose()
        assert dataObj1.points.getNames() == transPointNames
        assert dataObj1.features.getNames() == transFeatureNames
        assert dataObj1.isIdentical(dataObjT)

        dataObj1.transpose()
        dataObjT.transpose()
        assert dataObj1.points.getNames() == dataObj2.points.getNames()
        assert dataObj1.features.getNames() == dataObj2.features.getNames()
        assert dataObj1.isIdentical(dataObj2)

        assert dataObj2.points.getNames() == dataObjT.points.getNames()
        assert dataObj2.features.getNames() == dataObjT.features.getNames()
        assert dataObj2.isIdentical(dataObjT)

    def test_transpose_NamePath_preservation(self):
        data = [[1, 2, 3], [4, 5, 6], [7, 8, 9], [0, 0, 0], [11, 12, 13]]

        dataObj1 = self.constructor(copy.deepcopy(data))

        dataObj1._name = "TestName"
        dataObj1._absPath = "TestAbsPath"
        dataObj1._relPath = "testRelPath"

        dataObj1.transpose()

        assert dataObj1.name == "TestName"
        assert dataObj1.absolutePath == "TestAbsPath"
        assert dataObj1.relativePath == 'testRelPath'

    ##################################
    # common backends insert/append #
    #################################

    @oneLogEntryExpected
    def backend_insert_emptyObject(self, axis, funcName):
        empty = [[], []]

        if axis == 'point':
            empty = numpy.array(empty).T
            data = [[1, 2]]
        else:
            empty = numpy.array(empty)
            data = [[1], [2]]

        toTest = self.constructor(empty)
        toInsert = self.constructor(data)
        toExp = self.constructor(data)

        if axis == 'point':
            if funcName == 'insert':
                toTest.points.insert(0, toInsert)
            else:
                toTest.points.append(toInsert)
        else:
            if funcName == 'insert':
                toTest.features.insert(0, toInsert)
            else:
                toTest.features.append(toInsert)

        assert toTest.isIdentical(toExp)

    @oneLogEntryExpected
    def backend_insert_handmadeSingle(self, axis, insertBefore):
        data = [[1, 2, 3], [4, 5, 6], [7, 8, 9]]
        offNames = ['o1', 'o2', 'o3']
        names = ['one', 'two', 'three']
        addName = ['new']

        if axis == 'point':
            if insertBefore in [None, 3]:
                dataExpected = [[1, 2, 3], [4, 5, 6], [7, 8, 9], [-1, -2, -3]]
                namesExp = ['one', 'two', 'three', 'new']
            elif insertBefore == 0:
                dataExpected = [[-1, -2, -3], [1, 2, 3], [4, 5, 6], [7, 8, 9]]
                namesExp = ['new', 'one', 'two', 'three']
            elif insertBefore == 1:
                dataExpected = [[1, 2, 3], [-1, -2, -3], [4, 5, 6], [7, 8, 9]]
                namesExp = ['one', 'new', 'two', 'three']
            toTest = self.constructor(data, pointNames=names, featureNames=offNames)
            toInsert = self.constructor([[-1, -2, -3]], pointNames=addName, featureNames=offNames)
            expected = self.constructor(dataExpected, pointNames=namesExp, featureNames=offNames)
            if insertBefore is None:
                ret = toTest.points.append(toInsert) # RET CHECK
            else:
                ret = toTest.points.insert(insertBefore, toInsert)  # RET CHECK
        else:
            if insertBefore in [None, 3]:
                dataExpected = [[1, 2, 3, -1], [4, 5, 6, -2], [7, 8, 9, -3]]
                namesExp = ['one', 'two', 'three', 'new']
            elif insertBefore == 0:
                dataExpected = [[-1, 1, 2, 3], [-2, 4, 5, 6], [-3, 7, 8, 9]]
                namesExp = ['new', 'one', 'two', 'three']
            elif insertBefore == 1:
                dataExpected = [[1, -1, 2, 3], [4, -2, 5, 6], [7, -3, 8, 9]]
                namesExp = ['one', 'new', 'two', 'three']
            toTest = self.constructor(data, pointNames=offNames, featureNames=names)
            toInsert = self.constructor([[-1], [-2], [-3]], pointNames=offNames, featureNames=addName)
            expected = self.constructor(dataExpected, pointNames=offNames, featureNames=namesExp)
            if insertBefore is None:
                ret = toTest.features.append(toInsert) # RET CHECK
            else:
                ret = toTest.features.insert(insertBefore, toInsert)  # RET CHECK

        assert toTest.isIdentical(expected)
        assert ret is None

    @logCountAssertionFactory(4)
    def backend_insert_handmadeSequence(self, axis, insertBefore):
        data = [[1, 2, 3], [4, 5, 6], [7, 8, 9]]
        offNames = ['o1', 'o2', 'o3']
        names = ['one', 'two', 'three']
        newNames = ['a1', 'b1', 'b2', 'c1']
        toInsert = [[0.1, 0.2, 0.3], [0.01, 0.02, 0.03], [0, 0, 0], [10, 11, 12]]
        toInsert = self.constructor(toInsert, pointNames=newNames, featureNames=offNames)

        if axis == 'point':
            if insertBefore is None:
                dataExpected = [[1, 2, 3], [4, 5, 6], [7, 8, 9], [0.1, 0.2, 0.3],
                                [0.01, 0.02, 0.03], [0, 0, 0], [10, 11, 12]]
                namesExp = names + newNames
            elif insertBefore == 0:
                dataExpected = [[10, 11, 12], [0, 0, 0], [0.01, 0.02, 0.03], [0.1, 0.2, 0.3],
                                [1, 2, 3], [4, 5, 6], [7, 8, 9]]
                namesExp = list(reversed(newNames)) + names
            elif insertBefore == 1:
                dataExpected = [[1, 2, 3], [10, 11, 12], [0, 0, 0], [0.01, 0.02, 0.03],
                                [0.1, 0.2, 0.3], [4, 5, 6], [7, 8, 9]]
                namesExp = names[:1] + list(reversed(newNames)) + names[1:]
            elif insertBefore == 3:
                dataExpected = [[1, 2, 3], [4, 5, 6], [7, 8, 9], [10, 11, 12], [0, 0, 0], [0.01, 0.02, 0.03],
                                [0.1, 0.2, 0.3]]
                namesExp = names + list(reversed(newNames))
            toTest = self.constructor(data, pointNames=names, featureNames=offNames)
            for nextInsert in toInsert.points:
                if insertBefore is None:
                    toTest.points.append(nextInsert)
                else:
                    toTest.points.insert(insertBefore, nextInsert)
            expected = self.constructor(dataExpected, pointNames=namesExp, featureNames=offNames)
        else:
            if insertBefore is None:
                dataExpected = [[1, 2, 3, 0.1, 0.01, 0, 10], [4, 5, 6, 0.2, 0.02, 0, 11], [7, 8, 9, 0.3, 0.03, 0, 12]]
                namesExp = names + newNames
            elif insertBefore == 0:
                dataExpected = [[10, 0, 0.01, 0.1, 1, 2, 3], [11, 0, 0.02, 0.2, 4, 5, 6], [12, 0, 0.03, 0.3, 7, 8, 9]]
                namesExp = list(reversed(newNames)) + names
            elif insertBefore == 1:
                dataExpected = [[1, 10, 0, 0.01, 0.1, 2, 3], [4, 11, 0, 0.02, 0.2, 5, 6], [7, 12, 0, 0.03, 0.3, 8, 9]]
                namesExp = names[:1] + list(reversed(newNames)) + names[1:]
            elif insertBefore == 3:
                dataExpected = [[1, 2, 3, 10, 0, 0.01, 0.1], [4, 5, 6, 11, 0, 0.02, 0.2], [7, 8, 9, 12, 0, 0.03, 0.3]]
                namesExp = names + list(reversed(newNames))
            toTest = self.constructor(data, pointNames=offNames, featureNames=names)
            toInsert.transpose(useLog=False)
            for nextInsert in toInsert.features:
                if insertBefore is None:
                    toTest.features.append(nextInsert)
                else:
                    toTest.features.insert(insertBefore, nextInsert)
            expected = self.constructor(dataExpected, pointNames=offNames, featureNames=namesExp)

        assert toTest.isIdentical(expected)

    @oneLogEntryExpected
    def backend_insert_selfInsert(self, axis, insertBefore):
        data = [[1, 2, 3], [4, 5, 6], [7, 8, 9]]
        names = ['one', 'two', 'three']

        if axis == 'point':
            orig = self.constructor(data, featureNames=names)
        else:
            orig = self.constructor(data, pointNames=names)

        dup = orig.copy()

        if axis == 'point':
            dupNames = dup.points.getNames()
            assert orig.points.getNames() == dupNames

            if insertBefore is None:
                orig.points.append(orig)
            else:
                orig.points.insert(insertBefore, orig)

            if insertBefore in [3, 0, None]:
                dataExp = [[1, 2, 3], [4, 5, 6], [7, 8, 9], [1, 2, 3], [4, 5, 6], [7, 8, 9]]
            elif insertBefore == 1:
                dataExp = [[1, 2, 3], [1, 2, 3], [4, 5, 6], [7, 8, 9], [4, 5, 6], [7, 8, 9]]
            expected = self.constructor(dataExp, featureNames=names)
        else:
            dupNames = dup.features.getNames()
            assert orig.features.getNames() == dupNames

            if insertBefore is None:
                orig.features.append(orig)
            else:
                orig.features.insert(insertBefore, orig)

            if insertBefore in [3, 0, None]:
                dataExp = [[1, 2, 3, 1, 2, 3], [4, 5, 6, 4, 5, 6], [7, 8, 9, 7, 8, 9]]
            elif insertBefore == 1:
                dataExp = [[1, 1, 2, 3, 2, 3], [4, 4, 5, 6, 5, 6], [7, 7, 8, 9, 8, 9]]
            expected = self.constructor(dataExp, pointNames=names)

        assert orig == expected

        checkNames = orig.points.getNames() if axis == 'point' else orig.features.getNames()
        lastDefIndex = int(dupNames[2][-1])
        if insertBefore in [3, None]:
            assert checkNames[:3] == dupNames
            # indexes of inserted data
            idx1, idx2, idx3 = 3, 4, 5
        elif insertBefore == 0:
            assert checkNames[3:] == dupNames
            # indexes of inserted data
            idx1, idx2, idx3 = 0, 1, 2
        elif insertBefore == 1:
            assert [checkNames[0]] + checkNames[4:] == dupNames
            # indexes of inserted data
            idx1, idx2, idx3 = 1, 2, 3

        assert checkNames[idx1] == DEFAULT_PREFIX + str(lastDefIndex + 1)
        assert checkNames[idx2] == DEFAULT_PREFIX + str(lastDefIndex + 2)
        assert checkNames[idx3] == DEFAULT_PREFIX + str(lastDefIndex + 3)

    def backend_insert_automaticReorder(self, axis, defPrimaryNames, insertBefore):
        data = [[1, 2, 3], [4, 5, 6], [7, 8, 9]]
        offNames = ['off1', 'off2', 'off3']
        addOffName = ['off3', 'off2', 'off1']
        if defPrimaryNames:
            names = [None] * 3
            addName = [None]
            namesExp = [None] * 4
        else:
            names = ['one', 'two', 'three']
            addName = ['new']
            if insertBefore in [3, None]:
                namesExp = ['one', 'two', 'three', 'new']
            elif insertBefore == 0:
                namesExp = ['new', 'one', 'two', 'three']
            elif insertBefore == 1:
                namesExp = ['one', 'new', 'two', 'three']

        if axis == 'point':
            toInsertData = [[-3, -2, -1]]
            if insertBefore in [3, None]:
                dataExpected = [[1, 2, 3], [4, 5, 6], [7, 8, 9], [-1, -2, -3]]
            elif insertBefore == 0:
                dataExpected = [[-1, -2, -3], [1, 2, 3], [4, 5, 6], [7, 8, 9]]
            elif insertBefore == 1:
                dataExpected = [[1, 2, 3], [-1, -2, -3], [4, 5, 6], [7, 8, 9]]
            toTest = self.constructor(data, pointNames=names, featureNames=offNames)
            toInsert = self.constructor(toInsertData, pointNames=addName, featureNames=addOffName)
            expInsert = toInsert.copy()
            expected = self.constructor(dataExpected, pointNames=namesExp, featureNames=offNames)
            if insertBefore is None:
                toTest.points.append(toInsert)
            else:
                toTest.points.insert(insertBefore, toInsert)
        else:
            toInsertData = [[-3], [-2], [-1]]
            if insertBefore in [3, None]:
                dataExpected = [[1, 2, 3, -1], [4, 5, 6, -2], [7, 8, 9, -3]]
            elif insertBefore == 0:
                dataExpected = [[-1, 1, 2, 3], [-2, 4, 5, 6], [-3, 7, 8, 9]]
            elif insertBefore == 1:
                dataExpected = [[1, -1, 2, 3], [4, -2, 5, 6], [7, -3, 8, 9]]
            toTest = self.constructor(data, pointNames=offNames, featureNames=names)
            toInsert = self.constructor(toInsertData, pointNames=addOffName, featureNames=addName)
            expInsert = toInsert.copy()
            expected = self.constructor(dataExpected, pointNames=offNames, featureNames=namesExp)
            if insertBefore is None:
                toTest.features.append(toInsert)
            else:
                toTest.features.insert(insertBefore, toInsert)
        # check that toInsert object was not modified when reordering occurred
        assert toInsert.isIdentical(expInsert)
        assert toTest.isIdentical(expected)

    #######################################
    # points.insert() / features.insert() #
    #######################################

    def backend_insert_exceptionInsertBeforeNone(self, axis):
        data = [[1, 2, 3], [4, 5, 6], [7, 8, 9]]
        toTest = self.constructor(data)
        toInsert = self.constructor([[2, 3, 4, 5, 6]])

        if axis == 'point':
            toTest.points.insert(None, toInsert)
        else:
            toInsert.transpose()
            toTest.features.insert(None, toInsert)

    @raises(InvalidArgumentType)
    def test_points_insert_exceptionInsertBeforeNone(self):
        """ Test points.insert() for InvalidArgumentType when insertBefore is None """
        self.backend_insert_exceptionInsertBeforeNone('point')

    @raises(InvalidArgumentType)
    def test_features_insert_exceptionInsertBeforeNone(self):
        """ Test features.insert() for InvalidArgumentType when insertBefore is None """
        self.backend_insert_exceptionInsertBeforeNone('feature')

    def backend_insert_exceptionWrongSize(self, axis):
        data = [[1, 2, 3], [4, 5, 6], [7, 8, 9]]
        toTest = self.constructor(data)
        toInsert = self.constructor([[2, 3, 4, 5, 6]])

        if axis == 'point':
            toTest.points.insert(len(toTest.points), toInsert)
        else:
            toInsert.transpose()
            toTest.features.insert(len(toTest.features), toInsert)

    @raises(InvalidArgumentValue)
    def test_points_insert_exceptionWrongSize(self):
        """ Test points.insert() for InvalidArgumentValue when toInsert has too many features """
        self.backend_insert_exceptionWrongSize('point')

    @raises(InvalidArgumentValue)
    def test_features_insert_exceptionWrongSize(self):
        """ Test features.insert() for InvalidArgumentValue when toInsert has too many points """
        self.backend_insert_exceptionWrongSize('feature')


    def backend_insert_exception_extendAxis_SameName(self, axis):
        toTest1 = self.constructor([[1, 2]], pointNames=["hello"])
        toTest2 = self.constructor([[1, 2], [5, 6]], pointNames=["hello", "goodbye"])

        if axis == 'point':
            toTest2.points.insert(len(toTest2.points), toTest1)
        else:
            toTest1.transpose()
            toTest2.transpose()
            toTest2.features.insert(len(toTest2.features), toTest1)

    @raises(InvalidArgumentValue)
    def test_points_insert_exceptionSamePointName(self):
        """ Test points.insert() for InvalidArgumentValue when toInsert and self have a pointName in common """
        self.backend_insert_exception_extendAxis_SameName('point')

    @raises(InvalidArgumentValue)
    def test_features_insert_exceptionSameFeatureName(self):
        """ Test features.insert() for InvalidArgumentValue when toInsert and self have a featureName in common """
        self.backend_insert_exception_extendAxis_SameName('feature')


    def backend_insert_exception_sharedAxis_unsharedName(self, axis):
        toTest1 = self.constructor([[1, 2]], featureNames=['1', '2'])
        toTest2 = self.constructor([[2, 1], [6, 5]], featureNames=['6', '1'])

        if axis == 'point':
            toTest2.points.insert(len(toTest2.points), toTest1)
        else:
            toTest1.transpose()
            toTest2.transpose()
            toTest2.features.insert(len(toTest2.features), toTest1)

    @raises(InvalidArgumentValue)
    def test_points_insert_exception_unsharedFeatureName(self):
        """ Test points.insert() for InvalidArgumentValue when toInsert and self have a featureName not in common """
        self.backend_insert_exception_sharedAxis_unsharedName('point')

    @raises(InvalidArgumentValue)
    def test_features_insert_exception_unsharedPointName(self):
        """ Test features.insert() for InvalidArgumentValue when toInsert and self have a pointName not in common """
        self.backend_insert_exception_sharedAxis_unsharedName('feature')


    def backend_insert_exceptionNonNimbleDataType(self, axis):
        data = [[1, 2, 3], [4, 5, 6], [7, 8, 9]]
        toTest = self.constructor(data)

        if axis == 'point':
            toTest.points.insert(len(toTest.points), [[1, 1, 1]])
        else:
            toTest.features.insert(len(toTest.features), [[1], [1], [1]])

    @raises(InvalidArgumentType)
    def test_points_insert_exceptionNonNimbleDataType(self):
        self.backend_insert_exceptionNonNimbleDataType('point')

    @raises(InvalidArgumentType)
    def test_features_insert_exceptionNonNimbleDataType(self):
        self.backend_insert_exceptionNonNimbleDataType('feature')


    def backend_insert_exception_outOfOrder_with_defaults(self, axis):
        toTest1 = self.constructor([[1, 2, 3]])
        toTest2 = self.constructor([[1, 3, 2]])

        toTest1.features.setName(1, '2')
        toTest1.features.setName(2, '3')
        toTest2.features.setName(1, '3')
        toTest2.features.setName(2, '2')

        if axis == 'point':
            toTest1.points.insert(len(toTest1.points), toTest2)
        else:
            toTest1.transpose()
            toTest2.transpose()
            toTest1.features.insert(len(toTest1.features), toTest2)

    @raises(ImproperObjectAction)
    def test_points_insert_exception_outOfOrder_with_defaults(self):
        """ Test points.insert() for ImproperObjectAction when toInsert and self contain a mix of set names and default names not in the same order"""
        self.backend_insert_exception_outOfOrder_with_defaults('point')

    @raises(ImproperObjectAction)
    def test_features_insert_exception_outOfOrder_with_defaults(self):
        """ Test features.insert() for ImproperObjectAction when toInsert and self contain a mix of set names and default names not in the same order"""
        self.backend_insert_exception_outOfOrder_with_defaults('feature')

    @raises(IndexError)
    def test_points_insert_fromEmpty_top(self):
        """ Test points.insert() with an insertBefore ID when the calling object is point empty raises exception """
        self.backend_insert_emptyObject('point', 'insert')

    @raises(IndexError)
    def test_features_insert_fromEmpty_left(self):
        """ Test features.insert() with an insertBefore ID when the calling object is feature empty raises exception """
        self.backend_insert_emptyObject('feature', 'insert')

    def test_points_insert_handmadeSingle_bottom(self):
        """ Test points.insert() against handmade output for a single added point to the bottom"""
        self.backend_insert_handmadeSingle('point', 3)

    def test_features_insert_handmadeSingle_right(self):
        """ Test features.insert() against handmade output for a single added feature to the right"""
        self.backend_insert_handmadeSingle('feature', 3)

    def test_points_insert_handmadeSingle_top(self):
        """ Test points.insert() against handmade output for a single added point the the top"""
        self.backend_insert_handmadeSingle('point', 0)

    def test_features_insert_handmadeSingle_left(self):
        """ Test features.insert() against handmade output for a single added feature to the left"""
        self.backend_insert_handmadeSingle('feature', 0)

    def test_points_insert_handmadeSingle_mid(self):
        """ Test points.insert() against handmade output for a single added point in the middle"""
        self.backend_insert_handmadeSingle('point', 1)

    def test_features_insert_handmadeSingle_mid(self):
        """ Test features.insert() against handmade output for a single added feature in the middle"""
        self.backend_insert_handmadeSingle('feature', 1)

    def test_points_insert_handmadeSequence_bottom(self):
        """ Test points.insert() against handmade output for a sequence of additions to the bottom"""
        self.backend_insert_handmadeSequence('point', 3)

    def test_features_insert_handmadeSequence_right(self):
        """ Test features.insert() against handmade output for a sequence of additions to the right"""
        self.backend_insert_handmadeSequence('feature', 3)

    def test_points_insert_handmadeSequence_top(self):
        """ Test points.insert() against handmade output for a sequence of additions to the top"""
        self.backend_insert_handmadeSequence('point', 0)

    def test_features_insert_handmadeSequence_left(self):
        """ Test features.insert() against handmade output for a sequence of additions to the left"""
        self.backend_insert_handmadeSequence('feature', 0)

    def test_points_insert_handmadeSequence_mid(self):
        """ Test points.insert() against handmade output for a sequence of additions to the middle"""
        self.backend_insert_handmadeSequence('point', 1)

    def test_features_insert_handmadeSequence_mid(self):
        """ Test features.insert() against handmade output for a sequence of additions to the middle"""
        self.backend_insert_handmadeSequence('feature', 1)

    def test_points_insert_selfInsert_bottom(self):
        self.backend_insert_selfInsert('point', 3)

    def test_features_insert_selfInsert_right(self):
        self.backend_insert_selfInsert('feature', 3)

    def test_points_insert_selfInsert_top(self):
        self.backend_insert_selfInsert('point', 0)

    def test_features_insert_selfInsert_left(self):
        self.backend_insert_selfInsert('feature', 0)

    def test_points_insert_selfInsert_mid(self):
        self.backend_insert_selfInsert('point', 1)

    def test_features_insert_selfInsert_mid(self):
        self.backend_insert_selfInsert('feature', 1)

    def test_points_insert_automaticReorder_fullySpecifiedNames_bottom(self):
        self.backend_insert_automaticReorder('point', False, 3)

    def test_features_insert_automaticReorder_fullySpecifiedNames_right(self):
        self.backend_insert_automaticReorder('feature', False, 3)

    def test_points_insert_automaticReorder_defaultPointNames_bottom(self):
        self.backend_insert_automaticReorder('point', True, 3)

    def test_features_insert_automaticReorder_defaultFeatureNames_right(self):
        self.backend_insert_automaticReorder('feature', True, 3)

    def test_points_insert_automaticReorder_fullySpecifiedNames_top(self):
        self.backend_insert_automaticReorder('point', False, 0)

    def test_features_insert_automaticReorder_fullySpecifiedNames_left(self):
        self.backend_insert_automaticReorder('feature', False, 0)

    def test_points_insert_automaticReorder_defaultPointNames_top(self):
        self.backend_insert_automaticReorder('point', True, 0)

    def test_features_insert_automaticReorder_defaultFeatureNames_left(self):
        self.backend_insert_automaticReorder('feature', True, 0)

    def test_points_insert_automaticReorder_fullySpecifiedNames_mid(self):
        self.backend_insert_automaticReorder('point', False, 1)

    def test_features_insert_automaticReorder_fullySpecifiedNames_mid(self):
        self.backend_insert_automaticReorder('feature', False, 1)

    def test_points_insert_automaticReorder_defaultPointNames_mid(self):
        self.backend_insert_automaticReorder('point', True, 1)

    def test_features_insert_automaticReorder_defaultFeatureNames_mid(self):
        self.backend_insert_automaticReorder('feature', True, 1)

    def backend_insert_allPossibleNimbleDataType(self, axis):
        data = [[1, 2, 3], [4, 5, 6], [7, 8, 9]]

        currType = self.constructor([]).getTypeString()
        availableTypes = nimble.data.available
        otherTypes = [retType for retType in availableTypes if retType != currType]
        inserted = []
        for other in otherTypes:
            toTest = self.constructor(data)
            if axis == 'point':
                insertData = [[-1, -2, -3]]
                otherTest = nimble.createData(other, insertData)
                exp = self.constructor([[1, 2, 3], [4, 5, 6], [7, 8, 9], [-1, -2, -3]])
                toTest.points.insert(len(toTest.points), otherTest)
                inserted.append(toTest)
            else:
                insertData = [[-1], [-2], [-3]]
                otherTest = nimble.createData(other, insertData)
                exp = self.constructor([[1, 2, 3, -1], [4, 5, 6, -2], [7, 8, 9, -3]])
                toTest.features.insert(len(toTest.features), otherTest)
                inserted.append(toTest)

        assert all(exp == obj for obj in inserted)

    def test_points_insert_allPossibleNimbleDataType(self):
        self.backend_insert_allPossibleNimbleDataType('point')

    def test_features_insert_allPossibleNimbleDataType(self):
        self.backend_insert_allPossibleNimbleDataType('feature')


    def backend_insert_noReorderWithAllDefaultNames(self, axis):
        data = [[1, 2, 3], [4, 5, 6], [7, 8, 9]]
        toTest = self.constructor(data)
        if axis == 'point':
            insertData = [[-1, -2, -3]]
            # assign names to be the reverse of toTest's default names
            fNames = list(reversed(toTest.features.getNames()))
            toInsert = self.constructor(insertData, featureNames=fNames)
            assert toTest.features.getNames() != toInsert.features.getNames()

            exp = self.constructor([[1, 2, 3], [4, 5, 6], [7, 8, 9], [-1, -2, -3]])
            toTest.points.insert(len(toTest.points), toInsert)

        else:
            insertData = [[-1], [-2], [-3]]
            # assign names to be the reverse of toTest's default names
            pNames = list(reversed(toTest.points.getNames()))
            toInsert = self.constructor(insertData, pointNames=pNames)
            assert toTest.points.getNames() != toInsert.points.getNames()

            exp = self.constructor([[1, 2, 3, -1], [4, 5, 6, -2], [7, 8, 9, -3]])
            toTest.features.insert(len(toTest.features), toInsert)

        assert toTest == exp

    def test_points_insert_noReorderWithAllDefaultNames(self):
        self.backend_insert_noReorderWithAllDefaultNames('point')

    def test_features_insert_noReorderWithAllDefaultNames(self):
        self.backend_insert_noReorderWithAllDefaultNames('feature')

    def backend_insert_noReorderInsertedHasDefaultNames(self, axis):
        data = [[1, 2, 3], [4, 5, 6], [7, 8, 9]]
        pNames = ['1', '4', '7']
        fNames = ['a', 'b', 'c']
        toTest = self.constructor(data, pointNames=pNames, featureNames=fNames)
        if axis == 'point':
            insertData = [[-1, -2, -3]]
            # toInsert has default names
            toInsert = self.constructor(insertData)
            assert toTest.features.getNames() != toInsert.features.getNames()

            exp = self.constructor([[1, 2, 3], [4, 5, 6], [7, 8, 9], [-1, -2, -3]])
            exp.features.setNames(fNames)
            exp.points.setName(0, '1')
            exp.points.setName(1, '4')
            exp.points.setName(2, '7')
            toTest.points.insert(len(toTest.points), toInsert)

        else:
            insertData = [[-1], [-2], [-3]]
            # toInsert has default names
            toInsert = self.constructor(insertData)
            assert toTest.points.getNames() != toInsert.points.getNames()

            exp = self.constructor([[1, 2, 3, -1], [4, 5, 6, -2], [7, 8, 9, -3]])
            exp.points.setNames(pNames)
            exp.features.setName(0, 'a')
            exp.features.setName(1, 'b')
            exp.features.setName(2, 'c')
            toTest.features.insert(len(toTest.features), toInsert)

        assert toTest == exp

    def test_addPoints_noReorderInsertedHasDefaultNames(self):
        self.backend_insert_noReorderInsertedHasDefaultNames('point')

    def test_addFeatures_noReorderInsertedHasDefaultNames(self):
        self.backend_insert_noReorderInsertedHasDefaultNames('feature')

    def backend_insert_lazyNameGeneration(self, axis):
        data = [[1, 2, 3], [4, 5, 6], [7, 8, 9]]
        toTest = self.constructor(data)
        if axis == 'point':
            insertData = [[-1, -2, -3]]
            # toInsert has default names
            toInsert = self.constructor(insertData)
            toTest.points.insert(len(toTest.points), toInsert)

        else:
            insertData = [[-1], [-2], [-3]]
            # toInsert has default names
            toInsert = self.constructor(insertData)
            toTest.features.insert(len(toTest.features), toInsert)

        assertNoNamesGenerated(toTest)
        assertNoNamesGenerated(toInsert)

    def test_addPoints_lazyNameGeneration(self):
        self.backend_insert_lazyNameGeneration('point')

    def test_addFeatures_lazyNameGeneration(self):
        self.backend_insert_lazyNameGeneration('feature')

    def backend_insert_NamePath_preservation(self, axis):
        data = [[1, 2, 3], [4, 5, 6], [7, 8, 9]]

        names = ['one', 'two', 'three']

        if axis == 'point':
            toTest = self.constructor(data, pointNames=names)
            toInsert = self.constructor([[-1, -2, -3]], pointNames=['new'])
        else:
            toTest = self.constructor(data, featureNames=names)
            toInsert = self.constructor([[-1], [-2], [-3]], featureNames=['new'])

        toTest._name = "TestName"
        toTest._absPath = "TestAbsPath"
        toTest._relPath = "testRelPath"

        toInsert._name = "TestNameOther"
        toInsert._absPath = "TestAbsPathOther"
        toInsert._relPath = "testRelPathOther"

        if axis == 'point':
            toTest.points.insert(len(toTest.points), toInsert)
        else:
            toTest.features.insert(len(toTest.features), toInsert)

        assert toTest.name == "TestName"
        assert toTest.absolutePath == "TestAbsPath"
        assert toTest.relativePath == 'testRelPath'

    def test_points_insert_NamePath_preservation(self):
        self.backend_insert_NamePath_preservation('point')

    def test_features_insert_NamePath_preservation(self):
        self.backend_insert_NamePath_preservation('feature')

    def test_points_insert_noNamesCreated(self):
        data = [[1, 2, 3], [4, 5, 6], [7, 8, 9]]
        toTest = self.constructor(data)
        toInsert = self.constructor([[-1, -2, -3]])
        toTest.points.insert(len(toTest.points), toInsert)

        assert not toTest._pointNamesCreated()
        assert not toTest._featureNamesCreated()

    def test_features_insert_noNamesCreated(self):
        data = [[1, 2, 3], [4, 5, 6], [7, 8, 9]]
        toTest = self.constructor(data)
        toInsert = self.constructor([[-1], [-2], [-3]])
        toTest.features.insert(len(toTest.features), toInsert)

        assert not toTest._featureNamesCreated()
        assert not toTest._pointNamesCreated()


    #######################################
    # points.append() / features.append() #
    #######################################

    @mock.patch('nimble.data.axis.Axis._insert', calledException)
    def test_append_callsInsertBackend(self):
        data = [[1, 2, 3], [4, 5, 6], [7, 8, 9]]
        toTest = self.constructor(data)
        toAppend = self.constructor([[-1], [-2], [-3]])
        try:
            toTest.points.append(toAppend)
            assert False
        except CalledFunctionException:
            pass

        try:
            toTest.features.append(toAppend)
            assert False
        except CalledFunctionException:
            pass

    def test_points_append_fromEmpty(self):
        """ Test points.append() to bottom when the calling object is point empty """
        self.backend_insert_emptyObject('point', 'append')

    def test_features_append_fromEmpty(self):
        """ Test features.append() to right when the calling object is feature empty """
        self.backend_insert_emptyObject('feature', 'append')

    def test_points_append_handmadeSingle(self):
        """ Test points.append() against handmade output for a single appended point"""
        self.backend_insert_handmadeSingle('point', None)

    def test_features_append_handmadeSingle(self):
        """ Test features.append() against handmade output for a single appended feature"""
        self.backend_insert_handmadeSingle('feature', None)

    def test_points_append_handmadeSequence(self):
        """ Test points.append() against handmade output for a sequence of additions"""
        self.backend_insert_handmadeSequence('point', None)

    def test_features_append_handmadeSequence(self):
        """ Test features.append() against handmade output for a sequence of additions"""
        self.backend_insert_handmadeSequence('feature', None)

    def test_points_append_selfAppend(self):
        self.backend_insert_selfInsert('point', None)

    def test_features_append_selfAppend(self):
        self.backend_insert_selfInsert('feature', None)

    def test_points_append_automaticReorder_fullySpecifiedNames(self):
        self.backend_insert_automaticReorder('point', False, None)

    def test_features_append_automaticReorder_fullySpecifiedNames(self):
        self.backend_insert_automaticReorder('feature', False, None)

    def test_points_append_automaticReorder_defaultPointNames(self):
        self.backend_insert_automaticReorder('point', True, None)

    def test_features_append_automaticReorder_defaultFeatureNames(self):
        self.backend_insert_automaticReorder('feature', True, None)

    #################
    # points.sort() #
    #################

    @raises(InvalidArgumentTypeCombination)
    def test_points_sort_exceptionAtLeastOne(self):
        """ Test points.sort() has at least one parameter """
        data = [[7, 8, 9], [1, 2, 3], [4, 5, 6]]
        toTest = self.constructor(data)

        toTest.points.sort()

    @raises(InvalidArgumentTypeCombination)
    def test_points_sort_exceptionBothNotNone(self):
        """ Test points.sort() has only one parameter """
        data = [[7, 8, 9], [1, 2, 3], [4, 5, 6]]
        toTest = self.constructor(data)

        toTest.points.sort(sortBy=1, sortHelper=[1,2,0])

    @oneLogEntryExpected
    def test_points_sort_naturalByFeature(self):
        """ Test points.sort() when we specify a feature to sort by """
        data = [[1, 2, 3], [7, 1, 9], [4, 5, 6]]
        names = ['1', '7', '4']
        toTest = self.constructor(data, pointNames=names)

        ret = toTest.points.sort(sortBy=1) # RET CHECK

        dataExpected = [[7, 1, 9], [1, 2, 3], [4, 5, 6]]
        namesExp = ['7', '1', '4']
        objExp = self.constructor(dataExpected, pointNames=namesExp)

        assert toTest.isIdentical(objExp)
        assert ret is None

    def test_points_sort_naturalByFeatureName(self):
        """ Test points.sort() when we specify a feature name to sort by """
        data = [[1, 2, 3], [7, 1, 9], [4, 5, 6]]
        pnames = ['1', '7', '4']
        fnames = ['1', '2', '3']
        toTest = self.constructor(data, pointNames=pnames, featureNames=fnames)

        ret = toTest.points.sort(sortBy='2') # RET CHECK

        dataExpected = [[7, 1, 9], [1, 2, 3], [4, 5, 6]]
        namesExp = ['7', '1', '4']
        objExp = self.constructor(dataExpected, pointNames=namesExp, featureNames=fnames)

        assert toTest.isIdentical(objExp)
        assert ret is None

    @oneLogEntryExpected
    def test_points_sort_scorer(self):
        """ Test points.sort() when we specify a scoring function """
        data = [[1, 2, 3], [4, 5, 6], [7, 1, 9], [0, 0, 0]]
        toTest = self.constructor(data)

        def numOdds(point):
            assert isinstance(point, BaseView)
            ret = 0
            for val in point:
                if val % 2 != 0:
                    ret += 1
            return ret

        toTest.points.sort(sortHelper=numOdds)

        dataExpected = [[0, 0, 0], [4, 5, 6], [1, 2, 3], [7, 1, 9]]
        objExp = self.constructor(dataExpected)

        assert toTest.isIdentical(objExp)
        assertNoNamesGenerated(toTest)

    @oneLogEntryExpected
    def test_points_sort_comparator(self):
        """ Test points.sort() when we specify a comparator function """
        data = [[1, 2, 3], [4, 5, 6], [7, 1, 9], [0, 0, 0]]
        toTest = self.constructor(data)

        def compOdds(point1, point2):
            odds1 = 0
            odds2 = 0
            for val in point1:
                if val % 2 != 0:
                    odds1 += 1
            for val in point2:
                if val % 2 != 0:
                    odds2 += 1
            return odds1 - odds2

        toTest.points.sort(sortHelper=compOdds)

        dataExpected = [[0, 0, 0], [4, 5, 6], [1, 2, 3], [7, 1, 9]]
        objExp = self.constructor(dataExpected)

        assert toTest.isIdentical(objExp)
        assertNoNamesGenerated(toTest)

    def test_points_sort_dataTypeRetainedFromList(self):
        """ Test points.sort() data not converted when sorting by list"""
        data = [['a', 2, 3.0], ['b', 5, 6.0], ['c', 8, 9.0]]
        toTest = self.constructor(data)

        toTest.points.sort(sortHelper=[2, 1, 0])

        expData = [['c', 8, 9.0], ['b', 5, 6.0], ['a', 2, 3.0]]
        exp = self.constructor(expData)

        assert toTest == exp
        assertNoNamesGenerated(toTest)

    def test_points_sort_indicesList(self):
        """ Test points.sort() when we specify a list of indices """
        data = [[3, 2, 1], [6, 5, 4],[9, 8, 7]]
        toTest = self.constructor(data)

        toTest.points.sort(sortHelper=[2, 1, 0])

        expData = [[9, 8, 7], [6, 5, 4], [3, 2, 1]]
        exp = self.constructor(expData)

        assert toTest == exp

    def test_points_sort_namesList(self):
        """ Test points.sort() when we specify a list of point names """
        data = [[3, 2, 1], [6, 5, 4],[9, 8, 7]]
        pnames = ['3', '6', '9']
        toTest = self.constructor(data, pointNames=pnames)

        toTest.points.sort(sortHelper=['9', '6', '3'])

        expData = [[9, 8, 7], [6, 5, 4], [3, 2, 1]]
        expNames = ['9', '6', '3']
        exp = self.constructor(expData, pointNames=expNames)

        assert toTest == exp

    @oneLogEntryExpected
    def test_points_sort_mixedList(self):
        """ Test points.sort() when we specify a mixed list (names/indices) """
        data = [[3, 2, 1], [6, 5, 4],[9, 8, 7]]
        pnames = ['3', '6', '9']
        toTest = self.constructor(data, pointNames=pnames)

        toTest.points.sort(sortHelper=['9', '6', 0])

        expData = [[9, 8, 7], [6, 5, 4], [3, 2, 1]]
        expNames = ['9', '6', '3']
        exp = self.constructor(expData, pointNames=expNames)

        assert toTest == exp

    @raises(IndexError)
    def test_points_sort_exceptionIndicesPEmpty(self):
        """ tests points.sort() throws an IndexError when given invalid indices """
        data = [[], []]
        data = numpy.array(data).T
        toTest = self.constructor(data)
        toTest.points.sort(sortHelper=[1, 3])

    @raises(InvalidArgumentValue)
    def test_points_sort_exceptionIndicesSmall(self):
        """ tests points.sort() throws an InvalidArgumentValue when given an incorrectly sized indices list """
        data = [[3, 2, 1], [6, 5, 4], [9, 8, 7]]
        toTest = self.constructor(data)

        toTest.points.sort(sortHelper=[1, 0])

    @raises(InvalidArgumentValue)
    def test_points_sort_exceptionNotUniqueIds(self):
        """ tests points.sort() throws an InvalidArgumentValue when given duplicate indices """
        data = [[3, 2, 1], [6, 5, 4], [9, 8, 7]]
        toTest = self.constructor(data)
        toTest.points.sort(sortHelper=[1, 1, 0])

    #################
    # features.sort() #
    #################

    @raises(InvalidArgumentTypeCombination)
    def test_features_sort_exceptionAtLeastOne(self):
        """ Test features.sort() has at least one paramater """
        data = [[7, 8, 9], [1, 2, 3], [4, 5, 6]]
        toTest = self.constructor(data)

        toTest.features.sort()

    @raises(InvalidArgumentTypeCombination)
    def test_features_sort_exceptionBothNotNone(self):
        """ Test points.sort() has only one parameter """
        data = [[7, 8, 9], [1, 2, 3], [4, 5, 6]]
        toTest = self.constructor(data)

        toTest.features.sort(sortBy=1, sortHelper=[1,2,0])

    @oneLogEntryExpected
    def test_features_sort_naturalByPointWithNames(self):
        """ Test features.sort() when we specify a point to sort by; includes featureNames """
        data = [[1, 2, 3], [7, 1, 9], [4, 5, 6]]
        names = ["1", "2", "3"]
        toTest = self.constructor(data, featureNames=names)

        ret = toTest.features.sort(sortBy=1) # RET CHECK

        dataExpected = [[2, 1, 3], [1, 7, 9], [5, 4, 6]]
        namesExp = ["2", "1", "3"]
        objExp = self.constructor(dataExpected, featureNames=namesExp)

        assert toTest.isIdentical(objExp)
        assert ret is None

    def test_features_sort_naturalByPointNameWithFNames(self):
        """ Test features.sort() when we specify a point name to sort by; includes featureNames """
        data = [[1, 2, 3], [7, 1, 9], [4, 5, 6]]
        pnames = ['1', '7', '4']
        fnames = ["1", "2", "3"]
        toTest = self.constructor(data, pointNames=pnames, featureNames=fnames)

        ret = toTest.features.sort(sortBy='7') # RET CHECK

        dataExpected = [[2, 1, 3], [1, 7, 9], [5, 4, 6]]
        namesExp = ["2", "1", "3"]
        objExp = self.constructor(dataExpected, pointNames=pnames, featureNames=namesExp)

        assert toTest.isIdentical(objExp)
        assert ret is None

    @oneLogEntryExpected
    def test_features_sort_scorer(self):
        """ Test features.sort() when we specify a scoring function """
        data = [[7, 1, 9, 0], [1, 2, 3, 0], [4, 2, 9, 0]]
        names = ["2", "1", "3", "0"]
        toTest = self.constructor(data, featureNames=names)

        def numOdds(feature):
            ret = 0
            for val in feature:
                if val % 2 != 0:
                    ret += 1
            return ret

        toTest.features.sort(sortHelper=numOdds)

        dataExpected = [[0, 1, 7, 9], [0, 2, 1, 3], [0, 2, 4, 9]]
        namesExp = ['0', '1', '2', '3']
        objExp = self.constructor(dataExpected, featureNames=namesExp)

        assert toTest.isIdentical(objExp)

    @oneLogEntryExpected
    def test_features_sort_comparator(self):
        """ Test features.sort() when we specify a comparator function """
        data = [[7, 1, 9, 0], [1, 2, 3, 0], [4, 2, 9, 0]]
        toTest = self.constructor(data)

        def compOdds(point1, point2):
            odds1 = 0
            odds2 = 0
            for val in point1:
                if val % 2 != 0:
                    odds1 += 1
            for val in point2:
                if val % 2 != 0:
                    odds2 += 1
            return odds1 - odds2

        toTest.features.sort(sortHelper=compOdds)

        dataExpected = [[0, 1, 7, 9], [0, 2, 1, 3], [0, 2, 4, 9]]
        objExp = self.constructor(dataExpected)

        assert toTest.isIdentical(objExp)
        assertNoNamesGenerated(toTest)

    def test_features_sort_dataTypeRetainedFromList(self):
        """ Test features.sort() data not converted when sorting by list"""
        data = [['a', 2, 3.0], ['b', 5, 6.0], ['c', 8, 9.0]]
        toTest = self.constructor(data)

        toTest.features.sort(sortHelper=[2, 1, 0])

        expData = [[3.0, 2, 'a'], [6.0, 5, 'b'], [9.0, 8, 'c']]
        exp = self.constructor(expData)

        assert toTest == exp
        assertNoNamesGenerated(toTest)

    def test_features_sort_indicesList(self):
        """ Test features.sort() when we specify a list of indices """
        data = [[3, 2, 1], [6, 5, 4],[9, 8, 7]]
        toTest = self.constructor(data)

        toTest.features.sort(sortHelper=[2, 1, 0])

        expData = [[1, 2, 3], [4, 5, 6], [7, 8, 9]]
        exp = self.constructor(expData)

        assert toTest == exp

    def test_features_sort_namesList(self):
        """ Test features.sort() when we specify a list of feature names """
        data = [[3, 2, 1], [6, 5, 4],[9, 8, 7]]
        fnames = ['third', 'second', 'first']
        toTest = self.constructor(data, featureNames=fnames)

        toTest.features.sort(sortHelper=['first', 'second', 'third'])

        expData = [[1, 2, 3], [4, 5, 6], [7, 8, 9]]
        expNames = ['first', 'second', 'third']
        exp = self.constructor(expData, featureNames=expNames)

        assert toTest == exp

    @oneLogEntryExpected
    def test_features_sort_mixedList(self):
        """ Test features.sort() when we specify a mixed list (names/indices) """
        data = [[3, 2, 1], [6, 5, 4],[9, 8, 7]]
        fnames = ['third', 'second', 'first']
        toTest = self.constructor(data, featureNames=fnames)

        toTest.features.sort(sortHelper=['first', 'second', 0])

        expData = [[1, 2, 3], [4, 5, 6], [7, 8, 9]]
        expNames = ['first', 'second', 'third']
        exp = self.constructor(expData, featureNames=expNames)

        assert toTest == exp

    @raises(IndexError)
    def test_features_sort_exceptionIndicesFEmpty(self):
        """ tests features.sort() throws an IndexError when given invalid indices """
        data = [[], []]
        data = numpy.array(data)
        toTest = self.constructor(data)
        toTest.features.sort(sortHelper=[1, 3])


    @raises(InvalidArgumentValue)
    def test_features_sort_exceptionIndicesSmall(self):
        """ tests features.sort() throws an InvalidArgumentValue when given an incorrectly sized indices list """
        data = [[3, 2, 1], [6, 5, 4],[9, 8, 7]]
        toTest = self.constructor(data)

        toTest.features.sort(sortHelper=[1, 0])


    @raises(InvalidArgumentValue)
    def test_features_sort_exceptionNotUniqueIds(self):
        """ tests features.sort() throws an InvalidArgumentValue when given duplicate indices """
        data = [[3, 2, 1], [6, 5, 4],[9, 8, 7]]
        data = numpy.array(data)
        toTest = self.constructor(data)
        toTest.features.sort(sortHelper=[1, 1, 0])

    ##################
    # points.extract #
    ##################

    @raises(CalledFunctionException)
    @mock.patch('nimble.data.axis.constructIndicesList', calledException)
    def test_points_extract_calls_constructIndicesList(self):
        toTest = self.constructor([[1,2,],[3,4]], pointNames=['a', 'b'])

        ret = toTest.points.extract(['a', 'b'])

    @oneLogEntryExpected
    def test_points_extract_handmadeSingle(self):
        """ Test points.extract() against handmade output when extracting one point """
        data = [[1, 2, 3], [4, 5, 6], [7, 8, 9]]
        toTest = self.constructor(data)
        ext1 = toTest.points.extract(0)
        exp1 = self.constructor([[1, 2, 3]])
        assert ext1.isIdentical(exp1)
        expEnd = self.constructor([[4, 5, 6], [7, 8, 9]])
        assert toTest.isIdentical(expEnd)

        # Check that names have not been generated unnecessarily
        assertNoNamesGenerated(toTest)
        assertNoNamesGenerated(ext1)

    def test_points_extract_index_NamePath_Preserve(self):
        data = [[1, 2, 3], [4, 5, 6], [7, 8, 9]]
        toTest = self.constructor(data)

        toTest._name = 'testName'
        toTest._absPath = 'testAbsPath'
        toTest._relPath = 'testRelPath'

        ext1 = toTest.points.extract(0)

        assert ext1.nameIsDefault()
        assert ext1.path == 'testAbsPath'
        assert ext1.absolutePath == 'testAbsPath'
        assert ext1.relativePath == 'testRelPath'

        assert toTest.name == "testName"
        assert toTest.absolutePath == "testAbsPath"
        assert toTest.relativePath == 'testRelPath'

    def test_points_extract_ListIntoPEmpty(self):
        """ Test points.extract() by removing a list of all points """
        data = [[1, 2, 3], [4, 5, 6], [7, 8, 9], [10, 11, 12]]
        toTest = self.constructor(data)
        expRet = self.constructor(data)
        ret = toTest.points.extract([0, 1, 2, 3])

        assert ret.isIdentical(expRet)

        data = [[], [], []]
        data = numpy.array(data).T
        exp = self.constructor(data)

        assert toTest.isIdentical(exp)

    @twoLogEntriesExpected
    def test_points_extract_handmadeListSequence(self):
        """ Test points.extract() against handmade output for several list extractions """
        data = [[1, 2, 3], [4, 5, 6], [7, 8, 9], [10, 11, 12]]
        names = ['1', '4', '7', '10']
        toTest = self.constructor(data, pointNames=names)
        ext1 = toTest.points.extract('1')
        exp1 = self.constructor([[1, 2, 3]], pointNames=['1'])
        assert ext1.isIdentical(exp1)
        ext2 = toTest.points.extract([1, 2])
        exp2 = self.constructor([[7, 8, 9], [10, 11, 12]], pointNames=['7', '10'])
        assert ext2.isIdentical(exp2)
        expEnd = self.constructor([[4, 5, 6]], pointNames=['4'])
        assert toTest.isIdentical(expEnd)

    def test_points_extract_handmadeListOrdering(self):
        """ Test points.extract() against handmade output for out of order extraction """
        data = [[1, 2, 3], [4, 5, 6], [7, 8, 9], [10, 11, 12], [13, 14, 15]]
        names = ['1', '4', '7', '10', '13']
        toTest = self.constructor(data, pointNames=names)
        ext1 = toTest.points.extract([3, 4, 1])
        exp1 = self.constructor([[10, 11, 12], [13, 14, 15], [4, 5, 6]], pointNames=['10', '13', '4'])
        assert ext1.isIdentical(exp1)
        expEnd = self.constructor([[1, 2, 3], [7, 8, 9]], pointNames=['1', '7'])
        assert toTest.isIdentical(expEnd)

    def test_points_extract_List_trickyOrdering(self):
        data = [[0], [2], [2], [2], [0], [0], [0], [0], [2], [0]]
        toExtract = [6, 5, 3, 9]

        toTest = self.constructor(data)

        ret = toTest.points.extract(toExtract)

        expRaw = [[0], [0], [2], [0]]
        expRet = self.constructor(expRaw)

        expRaw = [[0], [2], [2], [0], [0], [2]]
        expRem = self.constructor(expRaw)

        assert ret == expRet
        assert toTest == expRem

    def test_points_extract_function_selectionGap(self):
        data = [[0], [2], [2], [2], [0], [0], [0], [0], [2], [0]]
        extractIndices = [3, 5, 6, 9]
        pnames = ['0', '1', '2', '3', '4', '5', '6', '7', '8', '9']

        def sel(point):
            if int(point.points.getName(0)) in extractIndices:
                return True
            else:
                return False

        toTest = self.constructor(data, pointNames=pnames)

        ret = toTest.points.extract(sel)

        expRaw = [[2], [0], [0], [0]]
        expNames = ['3', '5', '6', '9']
        expRet = self.constructor(expRaw, pointNames=expNames)

        expRaw = [[0], [2], [2], [0], [0], [2]]
        expNames = ['0', '1', '2', '4', '7', '8']
        expRem = self.constructor(expRaw, pointNames=expNames)

        assert ret == expRet
        assert toTest == expRem


    def test_points_extract_functionIntoPEmpty(self):
        """ Test points.extract() by removing all points using a function """
        data = [[1, 2, 3], [4, 5, 6], [7, 8, 9]]
        toTest = self.constructor(data)
        expRet = self.constructor(data)

        ret = toTest.points.extract(allTrue)
        assert ret.isIdentical(expRet)

        data = [[], [], []]
        data = numpy.array(data).T
        exp = self.constructor(data)

        assert toTest.isIdentical(exp)

    def test_points_extract_function_returnPointEmpty(self):
        data = [[1, 2, 3], [4, 5, 6], [7, 8, 9]]
        toTest = self.constructor(data)
        exp = self.constructor(data)

        ret = toTest.points.extract(allFalse)

        data = [[], [], []]
        data = numpy.array(data).T
        expRet = self.constructor(data)

        assert ret.isIdentical(expRet)
        assert toTest.isIdentical(exp)

    def test_points_extract_handmadeFunction(self):
        """ Test points.extract() against handmade output for function extraction """
        data = [[1, 2, 3], [4, 5, 6], [7, 8, 9]]
        toTest = self.constructor(data)

        ext = toTest.points.extract(oneOrFour)
        exp = self.constructor([[1, 2, 3], [4, 5, 6]])
        assert ext.isIdentical(exp)
        expEnd = self.constructor([[7, 8, 9]])
        assert toTest.isIdentical(expEnd)

    def test_points_extract_func_NamePath_preservation(self):
        data = [[1, 2, 3], [4, 5, 6], [7, 8, 9]]
        toTest = self.constructor(data)

        toTest._name = "testName"
        toTest._absPath = "testAbsPath"
        toTest._relPath = "testRelPath"

        ext = toTest.points.extract(oneOrFour)

        assert toTest.name == "testName"
        assert toTest.absolutePath == "testAbsPath"
        assert toTest.relativePath == 'testRelPath'

        assert ext.nameIsDefault()
        assert ext.absolutePath == 'testAbsPath'
        assert ext.relativePath == 'testRelPath'

    def test_points_extract_handmadeFuncionWithFeatureNames(self):
        """ Test points.extract() against handmade output for function extraction with featureNames"""
        featureNames = ["one", "two", "three"]
        data = [[1, 2, 3], [4, 5, 6], [7, 8, 9]]
        toTest = self.constructor(data, featureNames=featureNames)

        ext = toTest.points.extract(oneOrFour)
        exp = self.constructor([[1, 2, 3], [4, 5, 6]], featureNames=featureNames)
        assert ext.isIdentical(exp)
        expEnd = self.constructor([[7, 8, 9]], featureNames=featureNames)
        assert toTest.isIdentical(expEnd)


    @raises(InvalidArgumentType)
    def test_points_extract_exceptionStartInvalidType(self):
        """ Test points.extract() for InvalidArgumentType when start is not a valid ID type """
        featureNames = ["one", "two", "three"]
        data = [[1, 2, 3], [4, 5, 6], [7, 8, 9]]
        toTest = self.constructor(data, featureNames=featureNames)
        toTest.points.extract(start=1.1, end=2)

    @raises(IndexError)
    def test_points_extract_exceptionEndInvalid(self):
        """ Test points.extract() for IndexError when end is not a valid Point index """
        featureNames = ["one", "two", "three"]
        data = [[1, 2, 3], [4, 5, 6], [7, 8, 9]]
        toTest = self.constructor(data, featureNames=featureNames)
        toTest.points.extract(start=1, end=5)

    @raises(InvalidArgumentValueCombination)
    def test_points_extract_exceptionInversion(self):
        """ Test points.extract() for InvalidArgumentValueCombination when start comes after end """
        featureNames = ["one", "two", "three"]
        data = [[1, 2, 3], [4, 5, 6], [7, 8, 9]]
        toTest = self.constructor(data, featureNames=featureNames)
        toTest.points.extract(start=2, end=0)

    @raises(InvalidArgumentValueCombination)
    def test_points_extract_exceptionInversionPointName(self):
        """ Test points.extract() for InvalidArgumentValueCombination when start comes after end as FeatureNames"""
        pointNames = ["one", "two", "three"]
        data = [[1, 2, 3], [4, 5, 6], [7, 8, 9]]
        toTest = self.constructor(data, pointNames=pointNames)
        toTest.points.extract(start="two", end="one")

    @raises(InvalidArgumentValue)
    def test_points_extract_exceptionDuplicates(self):
        """ Test points.extract() for InvalidArgumentValueCombination when toExtract contains duplicates """
        data = [[1, 2, 3], [4, 5, 6], [7, 8, 9]]
        toTest = self.constructor(data)
        toTest.points.extract([0, 1, 0])

    def test_points_extract_handmadeRange(self):
        """ Test points.extract() against handmade output for range extraction """
        data = [[1, 2, 3], [4, 5, 6], [7, 8, 9]]
        toTest = self.constructor(data)
        ret = toTest.points.extract(start=1, end=2)

        expectedRet = self.constructor([[4, 5, 6], [7, 8, 9]])
        expectedTest = self.constructor([[1, 2, 3]])

        assert expectedRet.isIdentical(ret)
        assert expectedTest.isIdentical(toTest)

    def test_points_extract_range_NamePath_preservation(self):
        data = [[1, 2, 3], [4, 5, 6], [7, 8, 9]]
        toTest = self.constructor(data)

        toTest._name = "testName"
        toTest._absPath = "testAbsPath"
        toTest._relPath = "testRelPath"

        ret = toTest.points.extract(start=1, end=2)

        assert toTest.name == "testName"
        assert toTest.absolutePath == "testAbsPath"
        assert toTest.relativePath == 'testRelPath'

        assert ret.nameIsDefault()
        assert ret.absolutePath == 'testAbsPath'
        assert ret.relativePath == 'testRelPath'


    def test_points_extract_rangeIntoPEmpty(self):
        """ Test points.extract() removes all points using ranges """
        featureNames = ["one", "two", "three"]
        pointNames = ['1', '4', '7']
        data = [[1, 2, 3], [4, 5, 6], [7, 8, 9]]
        toTest = self.constructor(data, pointNames=pointNames, featureNames=featureNames)
        expRet = self.constructor(data, pointNames=pointNames, featureNames=featureNames)
        ret = toTest.points.extract(start=0, end=2)

        assert ret.isIdentical(expRet)

        data = [[], [], []]
        data = numpy.array(data).T
        exp = self.constructor(data, featureNames=featureNames)

        assert toTest.isIdentical(exp)


    def test_points_extract_handmadeRangeWithFeatureNames(self):
        """ Test points.extract() against handmade output for range extraction with featureNames """
        featureNames = ["one", "two", "three"]
        pointNames = ['1', '4', '7']
        data = [[1, 2, 3], [4, 5, 6], [7, 8, 9]]
        toTest = self.constructor(data, pointNames=pointNames, featureNames=featureNames)
        ret = toTest.points.extract(start=1, end=2)

        expectedRet = self.constructor([[4, 5, 6], [7, 8, 9]], pointNames=['4', '7'], featureNames=featureNames)
        expectedTest = self.constructor([[1, 2, 3]], pointNames=['1'], featureNames=featureNames)

        assert expectedRet.isIdentical(ret)
        assert expectedTest.isIdentical(toTest)

    def test_points_extract_handmadeRangeRand_FM(self):
        """ Test points.extract() for correct sizes when using randomized range extraction and featureNames """
        featureNames = ["one", "two", "three"]
        data = [[1, 2, 3], [4, 5, 6], [7, 8, 9]]
        toTest = self.constructor(data, featureNames=featureNames)
        ret = toTest.points.extract(start=0, end=2, number=2, randomize=True)

        assert len(ret.points) == 2
        assert len(toTest.points) == 1

    def test_points_extract_handmadeRangeDefaults(self):
        """ Test points.extract uses the correct defaults in the case of range based extraction """
        featureNames = ["one", "two", "three"]
        pointNames = ['1', '4', '7']
        data = [[1, 2, 3], [4, 5, 6], [7, 8, 9]]
        toTest = self.constructor(data, pointNames=pointNames, featureNames=featureNames)
        ret = toTest.points.extract(end=1)

        expectedRet = self.constructor([[1, 2, 3], [4, 5, 6]], pointNames=['1', '4'], featureNames=featureNames)
        expectedTest = self.constructor([[7, 8, 9]], pointNames=['7'], featureNames=featureNames)

        assert expectedRet.isIdentical(ret)
        assert expectedTest.isIdentical(toTest)

        toTest = self.constructor(data, pointNames=pointNames, featureNames=featureNames)
        ret = toTest.points.extract(start=1)

        expectedTest = self.constructor([[1, 2, 3]], pointNames=['1'], featureNames=featureNames)
        expectedRet = self.constructor([[4, 5, 6], [7, 8, 9]], pointNames=['4', '7'], featureNames=featureNames)

        assert expectedRet.isIdentical(ret)
        assert expectedTest.isIdentical(toTest)

    def test_points_extract_handmade_calling_pointNames(self):
        featureNames = ["one", "two", "three"]
        pointNames = ['1', '4', '7']
        data = [[1, 2, 3], [4, 5, 6], [7, 8, 9]]

        toTest = self.constructor(data, pointNames=pointNames, featureNames=featureNames)
        ret = toTest.points.extract(start='4', end='7')

        expectedRet = self.constructor([[4, 5, 6], [7, 8, 9]], pointNames=pointNames[1:], featureNames=featureNames)
        expectedTest = self.constructor([[1, 2, 3]], pointNames=pointNames[:1], featureNames=featureNames)

        assert expectedRet.isIdentical(ret)
        assert expectedTest.isIdentical(toTest)

    def test_points_extract_handmadeString(self):
        featureNames = ["one", "two", "three"]
        pointNames = ['1', '4', '7']
        data = [[1, 2, 3], [4, 5, 6], [7, 8, 9]]

        #test featureName=value
        toTest = self.constructor(data, pointNames=pointNames, featureNames=featureNames)
        ret = toTest.points.extract('one=1')
        expectedRet = self.constructor([[1, 2, 3]], pointNames=pointNames[:1], featureNames=featureNames)
        expectedTest = self.constructor([[4, 5, 6], [7, 8, 9]], pointNames=pointNames[1:], featureNames=featureNames)
        assert expectedRet.isIdentical(ret)
        assert expectedTest.isIdentical(toTest)

        #test featureName==value
        toTest = self.constructor(data, pointNames=pointNames, featureNames=featureNames)
        ret = toTest.points.extract('one==1')
        expectedRet = self.constructor([[1, 2, 3]], pointNames=pointNames[:1], featureNames=featureNames)
        expectedTest = self.constructor([[4, 5, 6], [7, 8, 9]], pointNames=pointNames[1:], featureNames=featureNames)
        assert expectedRet.isIdentical(ret)
        assert expectedTest.isIdentical(toTest)

        #test featureName<value
        toTest = self.constructor(data, pointNames=pointNames, featureNames=featureNames)
        ret = toTest.points.extract('one<2')
        expectedRet = self.constructor([[1, 2, 3]], pointNames=pointNames[:1], featureNames=featureNames)
        expectedTest = self.constructor([[4, 5, 6], [7, 8, 9]], pointNames=pointNames[1:], featureNames=featureNames)
        assert expectedRet.isIdentical(ret)
        assert expectedTest.isIdentical(toTest)

        #test featureName<=value
        toTest = self.constructor(data, pointNames=pointNames, featureNames=featureNames)
        ret = toTest.points.extract('one<=1')
        expectedRet = self.constructor([[1, 2, 3]], pointNames=pointNames[:1], featureNames=featureNames)
        expectedTest = self.constructor([[4, 5, 6], [7, 8, 9]], pointNames=pointNames[1:], featureNames=featureNames)
        assert expectedRet.isIdentical(ret)
        assert expectedTest.isIdentical(toTest)

        #test featureName>value
        toTest = self.constructor(data, pointNames=pointNames, featureNames=featureNames)
        ret = toTest.points.extract('one>4')
        expectedRet = self.constructor([[7, 8, 9]], pointNames=pointNames[-1:], featureNames=featureNames)
        expectedTest = self.constructor([[1, 2, 3], [4, 5, 6]], pointNames=pointNames[:-1], featureNames=featureNames)
        assert expectedRet.isIdentical(ret)
        assert expectedTest.isIdentical(toTest)

        #test featureName>=value
        toTest = self.constructor(data, pointNames=pointNames, featureNames=featureNames)
        ret = toTest.points.extract('one>=7')
        expectedRet = self.constructor([[7, 8, 9]], pointNames=pointNames[-1:], featureNames=featureNames)
        expectedTest = self.constructor([[1, 2, 3], [4, 5, 6]], pointNames=pointNames[:-1], featureNames=featureNames)
        assert expectedRet.isIdentical(ret)
        assert expectedTest.isIdentical(toTest)

        #test featureName!=value
        toTest = self.constructor(data, pointNames=pointNames, featureNames=featureNames)
        ret = toTest.points.extract('one!=4')
        expectedRet = self.constructor([[1, 2, 3], [7, 8, 9]], pointNames=[pointNames[0], pointNames[-1]],
                                       featureNames=featureNames)
        expectedTest = self.constructor([[4, 5, 6]], pointNames=[pointNames[1]], featureNames=featureNames)
        assert expectedRet.isIdentical(ret)
        assert expectedTest.isIdentical(toTest)

        #test featureName<value and return back an empty
        assert expectedTest.isIdentical(toTest)
        toTest = self.constructor(data, pointNames=pointNames, featureNames=featureNames)
        ret = toTest.points.extract('one<1')
        expectedRet = self.constructor([], featureNames=featureNames)
        expectedTest = self.constructor(data, pointNames=pointNames, featureNames=featureNames)
        assert expectedRet.isIdentical(ret)
        assert expectedTest.isIdentical(toTest)

        #test featureName<value and return back all data
        assert expectedTest.isIdentical(toTest)
        toTest = self.constructor(data, pointNames=pointNames, featureNames=featureNames)
        ret = toTest.points.extract('one>0')
        expectedRet = self.constructor(data, pointNames=pointNames, featureNames=featureNames)
        expectedTest = self.constructor([], featureNames=featureNames)
        assert expectedRet.isIdentical(ret)
        assert expectedTest.isIdentical(toTest)

    def test_points_extract_handmadeStringWithOperatorWhitespace(self):
        featureNames = ["one", "two", "three"]
        pointNames = ['1', '4', '7']
        data = [[1, 2, 3], [4, 5, 6], [7, 8, 9]]

        #test featureName=value
        toTest = self.constructor(data, pointNames=pointNames, featureNames=featureNames)
        ret = toTest.points.extract('one = 1')
        expectedRet = self.constructor([[1, 2, 3]], pointNames=pointNames[:1], featureNames=featureNames)
        expectedTest = self.constructor([[4, 5, 6], [7, 8, 9]], pointNames=pointNames[1:], featureNames=featureNames)
        assert expectedRet.isIdentical(ret)
        assert expectedTest.isIdentical(toTest)

        #test featureName==value
        toTest = self.constructor(data, pointNames=pointNames, featureNames=featureNames)
        ret = toTest.points.extract('one == 1')
        expectedRet = self.constructor([[1, 2, 3]], pointNames=pointNames[:1], featureNames=featureNames)
        expectedTest = self.constructor([[4, 5, 6], [7, 8, 9]], pointNames=pointNames[1:], featureNames=featureNames)
        assert expectedRet.isIdentical(ret)
        assert expectedTest.isIdentical(toTest)

        #test featureName<value
        toTest = self.constructor(data, pointNames=pointNames, featureNames=featureNames)
        ret = toTest.points.extract('one < 2')
        expectedRet = self.constructor([[1, 2, 3]], pointNames=pointNames[:1], featureNames=featureNames)
        expectedTest = self.constructor([[4, 5, 6], [7, 8, 9]], pointNames=pointNames[1:], featureNames=featureNames)
        assert expectedRet.isIdentical(ret)
        assert expectedTest.isIdentical(toTest)

        #test featureName<=value
        toTest = self.constructor(data, pointNames=pointNames, featureNames=featureNames)
        ret = toTest.points.extract('one <= 1')
        expectedRet = self.constructor([[1, 2, 3]], pointNames=pointNames[:1], featureNames=featureNames)
        expectedTest = self.constructor([[4, 5, 6], [7, 8, 9]], pointNames=pointNames[1:], featureNames=featureNames)
        assert expectedRet.isIdentical(ret)
        assert expectedTest.isIdentical(toTest)

        #test featureName>value
        toTest = self.constructor(data, pointNames=pointNames, featureNames=featureNames)
        ret = toTest.points.extract('one > 4')
        expectedRet = self.constructor([[7, 8, 9]], pointNames=pointNames[-1:], featureNames=featureNames)
        expectedTest = self.constructor([[1, 2, 3], [4, 5, 6]], pointNames=pointNames[:-1], featureNames=featureNames)
        assert expectedRet.isIdentical(ret)
        assert expectedTest.isIdentical(toTest)

        #test featureName>=value
        toTest = self.constructor(data, pointNames=pointNames, featureNames=featureNames)
        ret = toTest.points.extract('one >= 7')
        expectedRet = self.constructor([[7, 8, 9]], pointNames=pointNames[-1:], featureNames=featureNames)
        expectedTest = self.constructor([[1, 2, 3], [4, 5, 6]], pointNames=pointNames[:-1], featureNames=featureNames)
        assert expectedRet.isIdentical(ret)
        assert expectedTest.isIdentical(toTest)

        #test featureName!=value
        toTest = self.constructor(data, pointNames=pointNames, featureNames=featureNames)
        ret = toTest.points.extract('one != 4')
        expectedRet = self.constructor([[1, 2, 3], [7, 8, 9]], pointNames=[pointNames[0], pointNames[-1]],
                                       featureNames=featureNames)
        expectedTest = self.constructor([[4, 5, 6]], pointNames=[pointNames[1]], featureNames=featureNames)
        assert expectedRet.isIdentical(ret)
        assert expectedTest.isIdentical(toTest)

        #test featureName<value and return back an empty
        assert expectedTest.isIdentical(toTest)
        toTest = self.constructor(data, pointNames=pointNames, featureNames=featureNames)
        ret = toTest.points.extract('one < 1')
        expectedRet = self.constructor([], featureNames=featureNames)
        expectedTest = self.constructor(data, pointNames=pointNames, featureNames=featureNames)
        assert expectedRet.isIdentical(ret)
        assert expectedTest.isIdentical(toTest)

        #test featureName<value and return back all data
        assert expectedTest.isIdentical(toTest)
        toTest = self.constructor(data, pointNames=pointNames, featureNames=featureNames)
        ret = toTest.points.extract('one > 0')
        expectedRet = self.constructor(data, pointNames=pointNames, featureNames=featureNames)
        expectedTest = self.constructor([], featureNames=featureNames)
        assert expectedRet.isIdentical(ret)
        assert expectedTest.isIdentical(toTest)

    def test_points_extract_handmadeStringWithFeatureWhitespace(self):
        featureNames = ["feature one", "feature two", "feature three"]
        pointNames = ['1', '4', '7']
        data = [[1, 2, 3], [4, 5, 6], [7, 8, 9]]

        #test featureName=value
        toTest = self.constructor(data, pointNames=pointNames, featureNames=featureNames)
        ret = toTest.points.extract('feature one=1')
        expectedRet = self.constructor([[1, 2, 3]], pointNames=pointNames[:1], featureNames=featureNames)
        expectedTest = self.constructor([[4, 5, 6], [7, 8, 9]], pointNames=pointNames[1:], featureNames=featureNames)
        assert expectedRet.isIdentical(ret)
        assert expectedTest.isIdentical(toTest)

        #test featureName=value with operator whitespace
        toTest = self.constructor(data, pointNames=pointNames, featureNames=featureNames)
        ret = toTest.points.extract('feature one = 1')
        expectedRet = self.constructor([[1, 2, 3]], pointNames=pointNames[:1], featureNames=featureNames)
        expectedTest = self.constructor([[4, 5, 6], [7, 8, 9]], pointNames=pointNames[1:], featureNames=featureNames)
        assert expectedRet.isIdentical(ret)
        assert expectedTest.isIdentical(toTest)

    def test_points_extract_list_mixed(self):
        """ Test points.extract() list input with mixed names and indices """
        data = [[1, 2, 3], [4, 5, 6], [7, 8, 9], [10, 11, 12]]
        names = ['1', '4', '7', '10']
        toTest = self.constructor(data, pointNames=names)
        ret = toTest.points.extract(['1',1,-1])
        expRet = self.constructor([[1, 2, 3], [4, 5, 6], [10, 11, 12]], pointNames=['1','4','10'])
        expTest = self.constructor([[7, 8, 9]], pointNames=['7'])
        assert ret.isIdentical(expRet)
        assert toTest.isIdentical(expTest)

    @raises(InvalidArgumentValue)
    def test_points_extract_handmadeString_featureNotExist(self):
        featureNames = ["one", "two", "three"]
        pointNames = ['1', '4', '7']
        data = [[1, 2, 3], [4, 5, 6], [7, 8, 9]]

        toTest = self.constructor(data, pointNames=pointNames, featureNames=featureNames)
        ret = toTest.points.extract('four=1')

    def test_points_extract_numberOnly(self):
        self.back_extract_numberOnly('point')

    def test_points_extract_functionAndNumber(self):
        self.back_extract_functionAndNumber('point')

    def test_points_extract_numberAndRandomizeAllData(self):
        self.back_extract_numberAndRandomizeAllData('point')

    def test_points_extract_numberAndRandomizeSelectedData(self):
        self.back_extract_numberAndRandomizeSelectedData('point')

    @raises(InvalidArgumentValueCombination)
    def test_points_extract_randomizeNoNumber(self):
        self.back_structural_randomizeNoNumber('extract', 'point')

    @raises(InvalidArgumentValue)
    def test_points_extract_list_numberGreaterThanTargeted(self):
        self.back_structural_list_numberGreaterThanTargeted('extract', 'point')

    @raises(InvalidArgumentValue)
    def test_points_extract_function_numberGreaterThanTargeted(self):
        self.back_structural_function_numberGreaterThanTargeted('extract', 'point')

    @raises(InvalidArgumentValue)
    def test_points_extract_range_numberGreaterThanTargeted(self):
        self.back_structural_range_numberGreaterThanTargeted('extract', 'point')

    ### using match module ###

    def test_points_extract_match_missing(self):
        toTest = self.constructor([[1, 2, 3], [None, 11, None], [7, 11, None], [7, 8, 9]], featureNames=['a', 'b', 'c'])
        ret = toTest.points.extract(match.anyMissing)
        expTest = self.constructor([[1, 2, 3], [7, 8, 9]])
        expRet = self.constructor([[None, 11, None], [7, 11, None]])
        expTest.features.setNames(['a', 'b', 'c'])
        expRet.features.setNames(['a', 'b', 'c'])
        assert toTest == expTest
        assert ret == expRet

        toTest = self.constructor([[None, None, None], [None, 11, None], [7, 11, None], [7, 8, 9]], featureNames=['a', 'b', 'c'])
        ret = toTest.points.extract(match.allMissing)
        expTest = self.constructor([[None, 11, None], [7, 11, None], [7, 8, 9]])
        expRet = self.constructor([[None, None, None]])
        expTest.features.setNames(['a', 'b', 'c'])
        expRet.features.setNames(['a', 'b', 'c'])
        assert toTest == expTest
        assert ret == expRet

    def test_points_extract_match_nonNumeric(self):
        toTest = self.constructor([[1, 2, 3], ['a', 11, 'c'], [7, 11, 'c'], [7, 8, 9]], featureNames=['a', 'b', 'c'])
        ret = toTest.points.extract(match.anyNonNumeric)
        expTest = self.constructor([[1, 2, 3], [7, 8, 9]])
        expRet = self.constructor([['a', 11, 'c'], [7, 11, 'c']])
        expTest.features.setNames(['a', 'b', 'c'])
        expRet.features.setNames(['a', 'b', 'c'])
        assert toTest == expTest
        assert ret == expRet

        toTest = self.constructor([['a', 'x', 'c'], ['a', 11, 'c'], [7, 11, 'c'], [7, 8, 9]], featureNames=['a', 'b', 'c'])
        ret = toTest.points.extract(match.allNonNumeric)
        expTest = self.constructor([['a', 11, 'c'], [7, 11, 'c'], [7, 8, 9]])
        expRet = self.constructor([['a', 'x', 'c']])
        expTest.features.setNames(['a', 'b', 'c'])
        expRet.features.setNames(['a', 'b', 'c'])
        assert toTest == expTest
        assert ret == expRet

    def test_points_extract_match_list(self):
        toTest = self.constructor([[1, 2, 3], ['a', 11, 'c'], [7, 11, 'c'], [7, 8, 9]], featureNames=['a', 'b', 'c'])
        ret = toTest.points.extract(match.anyValues(['a', 'c', 'x']))
        expTest = self.constructor([[1, 2, 3], [7, 8, 9]])
        expRet = self.constructor([['a', 11, 'c'], [7, 11, 'c']])
        expTest.features.setNames(['a', 'b', 'c'])
        expRet.features.setNames(['a', 'b', 'c'])
        assert toTest == expTest
        assert ret == expRet

        toTest = self.constructor([['a', 'x', 'c'], ['a', 11, 'c'], [7, 11, 'c'], [7, 8, 9]], featureNames=['a', 'b', 'c'])
        ret = toTest.points.extract(match.allValues(['a', 'c', 'x']))
        expTest = self.constructor([['a', 11, 'c'], [7, 11, 'c'], [7, 8, 9]])
        expRet = self.constructor([['a', 'x', 'c']])
        expTest.features.setNames(['a', 'b', 'c'])
        expRet.features.setNames(['a', 'b', 'c'])
        assert toTest == expTest
        assert ret == expRet

    def test_points_extract_match_function(self):
        toTest = self.constructor([[1, 2, 3], [-1, 11, -3], [7, 11, -3], [7, 8, 9]], featureNames=['a', 'b', 'c'])
        ret = toTest.points.extract(match.anyValues(lambda x: x < 0))
        expTest = self.constructor([[1, 2, 3], [7, 8, 9]])
        expRet = self.constructor([[-1, 11, -3], [7, 11, -3]])
        expTest.features.setNames(['a', 'b', 'c'])
        expRet.features.setNames(['a', 'b', 'c'])
        assert toTest == expTest
        assert ret == expRet

        toTest = self.constructor([[-1, -2, -3], [-1, 11, -3], [7, 11, -3], [7, 8, 9]], featureNames=['a', 'b', 'c'])
        ret = toTest.points.extract(match.allValues(lambda x: x < 0))
        expTest = self.constructor([[-1, 11, -3], [7, 11, -3], [7, 8, 9]])
        expRet = self.constructor([[-1, -2, -3]])
        expTest.features.setNames(['a', 'b', 'c'])
        expRet.features.setNames(['a', 'b', 'c'])
        assert toTest == expTest
        assert ret == expRet

    ##########################
    # extract common backend #
    ##########################

    def back_extract_numberOnly(self, axis):
        if axis == 'point':
            toCall = "points"
        else:
            toCall = "features"

        data = [[1, 2, 3, 33], [4, 5, 6, 66], [7, 8, 9, 99], [10, 11, 12, 14]]
        pnames = ['1', '4', '7', '10']
        fnames = ['a', 'b', 'd', 'gg']
        toTest = self.constructor(data, pointNames=pnames, featureNames=fnames)
        ret = getattr(toTest, toCall).extract(number=3)
        if axis == 'point':
            exp = self.constructor(data[:3], pointNames=pnames[:3], featureNames=fnames)
            rem = self.constructor(data[3:], pointNames=pnames[3:], featureNames=fnames)
        else:
            exp = self.constructor([p[:3] for p in data], pointNames=pnames, featureNames=fnames[:3])
            rem = self.constructor([p[3:] for p in data], pointNames=pnames, featureNames=fnames[3:])

        assert exp.isIdentical(ret)
        assert rem.isIdentical(toTest)

    def back_extract_functionAndNumber(self, axis):
        if axis == 'point':
            toCall = "points"
        else:
            toCall = "features"

        data = [[1, 2, 3, 33], [4, 5, 6, 66], [7, 8, 9, 99], [10, 11, 12, 14]]
        pnames = ['1', '4', '7', '10']
        fnames = ['a', 'b', 'd', 'gg']
        toTest = self.constructor(data, pointNames=pnames, featureNames=fnames)
        ret = getattr(toTest, toCall).extract(allTrue, number=2)
        if axis == 'point':
            exp = self.constructor(data[:2], pointNames=pnames[:2], featureNames=fnames)
            rem = self.constructor(data[2:], pointNames=pnames[2:], featureNames=fnames)
        else:
            exp = self.constructor([p[:2] for p in data], pointNames=pnames, featureNames=fnames[:2])
            rem = self.constructor([p[2:] for p in data], pointNames=pnames, featureNames=fnames[2:])

        assert exp.isIdentical(ret)
        assert rem.isIdentical(toTest)

    def back_extract_numberAndRandomizeAllData(self, axis):
        """test that randomizing (with same randomly chosen seed) and limiting to a
        given number provides the same result for all input types if using all the data
        """
        if axis == 'point':
            toCall = "points"
        else:
            toCall = "features"

        data = [[1, 2, 3, 33], [4, 5, 6, 66], [7, 8, 9, 99], [10, 11, 12, 14]]
        pnames = ['1', '4', '7', '10']
        fnames = ['a', 'b', 'd', 'gg']
        toTest1 = self.constructor(data, pointNames=pnames, featureNames=fnames)
        toTest2 = toTest1.copy()
        toTest3 = toTest1.copy()
        toTest4 = toTest1.copy()

        seed = nimble.randomness.generateSubsidiarySeed()
        nimble.randomness.startAlternateControl(seed)
        ret = getattr(toTest1, toCall).extract(number=3, randomize=True)
        nimble.randomness.endAlternateControl()

        nimble.randomness.startAlternateControl(seed)
        retList = getattr(toTest2, toCall).extract([0, 1, 2, 3], number=3, randomize=True)
        nimble.randomness.endAlternateControl()

        nimble.randomness.startAlternateControl(seed)
        retRange = getattr(toTest3, toCall).extract(start=0, end=3, number=3, randomize=True)
        nimble.randomness.endAlternateControl()

        nimble.randomness.startAlternateControl(seed)
        retFunc = getattr(toTest4, toCall).extract(allTrue, number=3, randomize=True)
        nimble.randomness.endAlternateControl()

        if axis == 'point':
            assert len(ret.points) == 3
            assert len(toTest1.points) == 1
        else:
            assert len(ret.features) == 3
            assert len(toTest1.features) == 1

        assert ret.isIdentical(retList)
        assert ret.isIdentical(retRange)
        assert ret.isIdentical(retFunc)
        assert toTest1.isIdentical(toTest2)
        assert toTest1.isIdentical(toTest3)
        assert toTest1.isIdentical(toTest4)

    def back_extract_numberAndRandomizeSelectedData(self, axis):
        """test that randomization occurs after the data has been selected from the user inputs """
        if axis == 'point':
            toCall = "points"
        else:
            toCall = "features"

        data = [[1, 2, 3, 33], [4, 5, 6, 66], [7, 8, 9, 99], [10, 11, 12, 14]]
        pnames = ['1', '4', '7', '10']
        fnames = ['a', 'b', 'd', 'gg']
        toTest1 = self.constructor(data, pointNames=pnames, featureNames=fnames)
        toTest2 = toTest1.copy()
        toTest3 = toTest1.copy()
        if axis == 'point':
            expRet1 = toTest1[1, :]
            expRet2 = toTest1[2, :]
            expTest1 = toTest1[[0, 1, 3], :]
            expTest2 = toTest1[[0, 2, 3], :]
        else:
            expRet1 = toTest1[:, 1]
            expRet2 = toTest1[:, 2]
            expTest1 = toTest1[:, [0, 1, 3]]
            expTest2 = toTest1[:, [0, 2, 3]]

        seed = nimble.randomness.generateSubsidiarySeed()
        nimble.randomness.startAlternateControl(seed)
        retList = getattr(toTest1, toCall).extract([1, 2], number=1, randomize=True)
        nimble.randomness.endAlternateControl()

        nimble.randomness.startAlternateControl(seed)
        retRange = getattr(toTest2, toCall).extract(start=1, end=2, number=1, randomize=True)
        nimble.randomness.endAlternateControl()

        def middleRowsOrCols(value):
            return value[0] in [2, 4, 5, 7]

        nimble.randomness.startAlternateControl(seed)
        retFunc = getattr(toTest3, toCall).extract(middleRowsOrCols, number=1, randomize=True)
        nimble.randomness.endAlternateControl()

        assert retList.isIdentical(expRet1) or retList.isIdentical(expRet2)
        assert retRange.isIdentical(expRet1) or retList.isIdentical(expRet2)
        assert retFunc.isIdentical(expRet1) or retList.isIdentical(expRet2)

        assert toTest1.isIdentical(expTest1) or toTest1.isIdentical(expTest2)
        assert toTest2.isIdentical(expTest1) or toTest2.isIdentical(expTest2)
        assert toTest3.isIdentical(expTest1) or toTest3.isIdentical(expTest2)

    ######################
    # features.extract() #
    ######################

    @raises(CalledFunctionException)
    @mock.patch('nimble.data.axis.constructIndicesList', calledException)
    def test_features_extract_calls_constructIndicesList(self):
        toTest = self.constructor([[1,2,],[3,4]], featureNames=['a', 'b'])

        ret = toTest.features.extract(['a', 'b'])

    @oneLogEntryExpected
    def test_features_extract_handmadeSingle(self):
        """ Test features.extract() against handmade output when extracting one feature """
        data = [[1, 2, 3], [4, 5, 6], [7, 8, 9]]
        toTest = self.constructor(data)
        ext1 = toTest.features.extract(0)
        exp1 = self.constructor([[1], [4], [7]])

        assert ext1.isIdentical(exp1)
        expEnd = self.constructor([[2, 3], [5, 6], [8, 9]])
        assert toTest.isIdentical(expEnd)

        # Check that names have not been generated unnecessarily
        assertNoNamesGenerated(toTest)
        assertNoNamesGenerated(ext1)

    def test_features_extract_List_NamePath_Preserve(self):
        data = [[1, 2, 3], [4, 5, 6], [7, 8, 9]]
        toTest = self.constructor(data)

        toTest._name = "testName"
        toTest._absPath = "testAbsPath"
        toTest._relPath = "testRelPath"

        ext1 = toTest.features.extract(0)

        assert toTest.path == 'testAbsPath'
        assert toTest.absolutePath == 'testAbsPath'
        assert toTest.relativePath == 'testRelPath'

        assert ext1.nameIsDefault()
        assert ext1.absolutePath == 'testAbsPath'
        assert ext1.relativePath == 'testRelPath'

    def test_features_extract_ListIntoFEmpty(self):
        """ Test features.extract() by removing a list of all features """
        data = [[1, 2, 3], [4, 5, 6], [7, 8, 9], [10, 11, 12]]
        toTest = self.constructor(data)
        expRet = self.constructor(data)
        ret = toTest.features.extract([0, 1, 2])

        assert ret.isIdentical(expRet)

        data = [[], [], [], []]
        data = numpy.array(data)
        exp = self.constructor(data)

        assert toTest.isIdentical(exp)

    def test_features_extract_ListIntoFEmptyOutOfOrder(self):
        """ Test features.extract() by removing a list of all features """
        data = [[1, 2, 3], [4, 5, 6], [7, 8, 9], [10, 11, 12]]
        toTest = self.constructor(data)
        expData = [[3, 1, 2], [6, 4, 5], [9, 7, 8], [12, 10, 11]]
        expRet = self.constructor(expData)
        ret = toTest.features.extract([2, 0, 1])

        assert ret.isIdentical(expRet)

        data = [[], [], [], []]
        data = numpy.array(data)
        exp = self.constructor(data)

        assert toTest.isIdentical(exp)

    @twoLogEntriesExpected
    def test_features_extract_handmadeListSequence(self):
        """ Test features.extract() against handmade output for several extractions by list """
        pointNames = ['1', '4', '7']
        data = [[1, 2, 3, -1], [4, 5, 6, -2], [7, 8, 9, -3]]
        toTest = self.constructor(data, pointNames=pointNames)
        ext1 = toTest.features.extract([0])
        exp1 = self.constructor([[1], [4], [7]], pointNames=pointNames)
        assert ext1.isIdentical(exp1)
        ext2 = toTest.features.extract([2, 1])
        exp2 = self.constructor([[-1, 3], [-2, 6], [-3, 9]], pointNames=pointNames)
        assert ext2.isIdentical(exp2)
        expEndData = [[2], [5], [8]]
        expEnd = self.constructor(expEndData, pointNames=pointNames)
        assert toTest.isIdentical(expEnd)

    def test_features_extract_handmadeListWithFeatureName(self):
        """ Test features.extract() against handmade output for list extraction when specifying featureNames """
        data = [[1, 2, 3, -1], [4, 5, 6, -2], [7, 8, 9, -3]]
        featureNames = ["one", "two", "three", "neg"]
        toTest = self.constructor(data, featureNames=featureNames)
        ext1 = toTest.features.extract(["one"])
        exp1 = self.constructor([[1], [4], [7]], featureNames=["one"])
        assert ext1.isIdentical(exp1)
        ext2 = toTest.features.extract(["three", "neg"])
        exp2 = self.constructor([[3, -1], [6, -2], [9, -3]], featureNames=["three", "neg"])
        assert ext2.isIdentical(exp2)
        expEnd = self.constructor([[2], [5], [8]], featureNames=["two"])
        assert toTest.isIdentical(expEnd)


    def test_features_extract_List_trickyOrdering(self):
        data = [0, 1, 1, 1, 0, 0, 0, 0, 1, 0]
        toExtract = [6, 5, 3, 9]
        #		toExtract = [3,5,6,9]

        toTest = self.constructor(data)

        ret = toTest.features.extract(toExtract)

        expRaw = [0, 0, 1, 0]
        expRet = self.constructor(expRaw)

        expRaw = [0, 1, 1, 0, 0, 1]
        expRem = self.constructor(expRaw)

        assert ret == expRet
        assert toTest == expRem

    def test_features_extract_List_reorderingWithFeatureNames(self):
        data = [[1, 2, 3, 10], [4, 5, 6, 11], [7, 8, 9, 12]]
        fnames = ['a', 'b', 'c', 'd']
        test = self.constructor(data, featureNames=fnames)

        expRetRaw = [[1, 3, 2], [4, 6, 5], [7, 9, 8]]
        expRetNames = ['a', 'c', 'b']
        expRet = self.constructor(expRetRaw, featureNames=expRetNames)

        expTestRaw = [[10], [11], [12]]
        expTestNames = ['d']
        expTest = self.constructor(expTestRaw, featureNames=expTestNames)

        ret = test.features.extract(expRetNames)
        assert ret == expRet
        assert test == expTest


    def test_features_extract_function_selectionGap(self):
        data = [0, 1, 1, 1, 0, 0, 0, 0, 1, 0]
        fnames = ['0', '1', '2', '3', '4', '5', '6', '7', '8', '9']

        extractIndices = [3, 5, 6, 9]

        def sel(feature):
            if int(feature.features.getName(0)) in extractIndices:
                return True
            else:
                return False

        toTest = self.constructor(data, featureNames=fnames)

        ret = toTest.features.extract(sel)

        expRaw = [1, 0, 0, 0]
        expNames = ['3', '5', '6', '9']
        expRet = self.constructor(expRaw, featureNames=expNames)

        expRaw = [0, 1, 1, 0, 0, 1]
        expNames = ['0', '1', '2', '4', '7', '8']
        expRem = self.constructor(expRaw, featureNames=expNames)

        assert ret == expRet
        assert toTest == expRem


    def test_features_extract_functionIntoFEmpty(self):
        """ Test features.extract() by removing all featuress using a function """
        data = [[1, 2, 3], [4, 5, 6], [7, 8, 9]]
        toTest = self.constructor(data)
        expRet = self.constructor(data)

        ret = toTest.features.extract(allTrue)
        assert ret.isIdentical(expRet)

        data = [[], [], []]
        data = numpy.array(data)
        exp = self.constructor(data)

        assert toTest.isIdentical(exp)

    def test_features_extract_function_returnPointEmpty(self):
        data = [[1, 2, 3], [4, 5, 6], [7, 8, 9]]
        toTest = self.constructor(data)
        exp = self.constructor(data)

        ret = toTest.features.extract(allFalse)

        data = [[], [], []]
        data = numpy.array(data)
        expRet = self.constructor(data)

        assert ret.isIdentical(expRet)
        assert toTest.isIdentical(exp)


    def test_features_extract_handmadeFunction(self):
        """ Test features.extract() against handmade output for function extraction """
        data = [[1, 2, 3, -1], [4, 5, 6, -2], [7, 8, 9, -3]]
        toTest = self.constructor(data)

        ext = toTest.features.extract(absoluteOne)
        exp = self.constructor([[1, -1], [4, -2], [7, -3]])
        assert ext.isIdentical(exp)
        expEnd = self.constructor([[2, 3], [5, 6], [8, 9]])
        assert toTest.isIdentical(expEnd)


    def test_features_extract_func_NamePath_preservation(self):
        data = [[1, 2, 3, -1], [4, 5, 6, -2], [7, 8, 9, -3]]
        toTest = self.constructor(data)

        toTest._name = "testName"
        toTest._absPath = "testAbsPath"
        toTest._relPath = "testRelPath"

        ext = toTest.features.extract(absoluteOne)

        assert toTest.name == "testName"
        assert toTest.absolutePath == "testAbsPath"
        assert toTest.relativePath == 'testRelPath'

        assert ext.nameIsDefault()
        assert ext.absolutePath == 'testAbsPath'
        assert ext.relativePath == 'testRelPath'

    def test_features_extract_handmadeFunctionWithFeatureName(self):
        """ Test features.extract() against handmade output for function extraction with featureNames """
        data = [[1, 2, 3, -1], [4, 5, 6, -2], [7, 8, 9, -3]]
        featureNames = ["one", "two", "three", "neg"]
        pointNames = ['1', '4', '7']
        toTest = self.constructor(data, pointNames=pointNames, featureNames=featureNames)

        ext = toTest.features.extract(absoluteOne)
        exp = self.constructor([[1, -1], [4, -2], [7, -3]], pointNames=pointNames, featureNames=['one', 'neg'])
        assert ext.isIdentical(exp)
        expEnd = self.constructor([[2, 3], [5, 6], [8, 9]], pointNames=pointNames, featureNames=["two", "three"])
        assert toTest.isIdentical(expEnd)

    @raises(InvalidArgumentType)
    def test_features_extract_exceptionStartInvalidType(self):
        """ Test features.extract() for InvalidArgumentType when start is not a valid ID type """
        featureNames = ["one", "two", "three"]
        data = [[1, 2, 3], [4, 5, 6], [7, 8, 9]]
        toTest = self.constructor(data, featureNames=featureNames)
        toTest.features.extract(start=1.1, end=2)

    @raises(KeyError)
    def test_features_extract_exceptionStartInvalidFeatureName(self):
        """ Test features.extract() for KeyError when start is not a valid feature FeatureName """
        featureNames = ["one", "two", "three"]
        data = [[1, 2, 3], [4, 5, 6], [7, 8, 9]]
        toTest = self.constructor(data, featureNames=featureNames)
        toTest.features.extract(start="wrong", end=2)

    @raises(IndexError)
    def test_features_extract_exceptionEndInvalid(self):
        """ Test features.extract() for IndexError when end is not a valid feature index """
        featureNames = ["one", "two", "three"]
        data = [[1, 2, 3], [4, 5, 6], [7, 8, 9]]
        toTest = self.constructor(data, featureNames=featureNames)
        toTest.features.extract(start=0, end=5)

    @raises(KeyError)
    def test_features_extract_exceptionEndInvalidFeatureName(self):
        """ Test features.extract() for KeyError when end is not a valid featureName """
        featureNames = ["one", "two", "three"]
        data = [[1, 2, 3], [4, 5, 6], [7, 8, 9]]
        toTest = self.constructor(data, featureNames=featureNames)
        toTest.features.extract(start="two", end="five")

    @raises(InvalidArgumentValueCombination)
    def test_features_extract_exceptionInversion(self):
        """ Test features.extract() for InvalidArgumentValueCombination when start comes after end """
        featureNames = ["one", "two", "three"]
        data = [[1, 2, 3], [4, 5, 6], [7, 8, 9]]
        toTest = self.constructor(data, featureNames=featureNames)
        toTest.features.extract(start=2, end=0)

    @raises(InvalidArgumentValueCombination)
    def test_features_extract_exceptionInversionFeatureName(self):
        """ Test features.extract() for InvalidArgumentValueCombination when start comes after end as FeatureNames"""
        featureNames = ["one", "two", "three"]
        data = [[1, 2, 3], [4, 5, 6], [7, 8, 9]]
        toTest = self.constructor(data, featureNames=featureNames)
        toTest.features.extract(start="two", end="one")

    @raises(InvalidArgumentValue)
    def test_features_extract_exceptionDuplicates(self):
        """ Test points.extract() for InvalidArgumentValueCombination when toExtract contains duplicates """
        data = [[1, 2, 3], [4, 5, 6], [7, 8, 9]]
        toTest = self.constructor(data)
        toTest.features.extract([0, 1, 0])

    def test_features_extract_rangeIntoFEmpty(self):
        """ Test features.extract() removes all Featuress using ranges """
        featureNames = ["one", "two", "three"]
        data = [[1, 2, 3], [4, 5, 6], [7, 8, 9]]
        toTest = self.constructor(data, featureNames=featureNames)
        expRet = self.constructor(data, featureNames=featureNames)
        ret = toTest.features.extract(start=0, end=2)

        assert ret.isIdentical(expRet)

        data = [[], [], []]
        data = numpy.array(data)
        exp = self.constructor(data)

        assert toTest.isIdentical(exp)

    def test_features_extract_handmadeRange(self):
        """ Test features.extract() against handmade output for range extraction """
        data = [[1, 2, 3], [4, 5, 6], [7, 8, 9]]
        toTest = self.constructor(data)
        ret = toTest.features.extract(start=1, end=2)

        expectedRet = self.constructor([[2, 3], [5, 6], [8, 9]])
        expectedTest = self.constructor([[1], [4], [7]])

        assert expectedRet.isIdentical(ret)
        assert expectedTest.isIdentical(toTest)

    def test_features_extract_range_NamePath_preservation(self):
        data = [[1, 2, 3], [4, 5, 6], [7, 8, 9]]
        toTest = self.constructor(data)

        toTest._name = "testName"
        toTest._absPath = "testAbsPath"
        toTest._relPath = "testRelPath"

        ret = toTest.features.extract(start=1, end=2)

        assert toTest.name == "testName"
        assert toTest.absolutePath == "testAbsPath"
        assert toTest.relativePath == 'testRelPath'

        assert ret.nameIsDefault()
        assert ret.absolutePath == 'testAbsPath'
        assert ret.relativePath == 'testRelPath'


    def test_features_extract_handmadeWithFeatureNames(self):
        """ Test features.extract() against handmade output for range extraction with FeatureNames """
        featureNames = ["one", "two", "three"]
        pointNames = ['1', '4', '7']
        data = [[1, 2, 3], [4, 5, 6], [7, 8, 9]]

        toTest = self.constructor(data, pointNames=pointNames, featureNames=featureNames)
        ret = toTest.features.extract(start=1, end=2)

        expectedRet = self.constructor([[2, 3], [5, 6], [8, 9]], pointNames=pointNames, featureNames=["two", "three"])
        expectedTest = self.constructor([[1], [4], [7]], pointNames=pointNames, featureNames=["one"])

        assert expectedRet.isIdentical(ret)
        assert expectedTest.isIdentical(toTest)

    def test_features_extract_handmade_calling_featureNames(self):
        featureNames = ["one", "two", "three"]
        pointNames = ['1', '4', '7']
        data = [[1, 2, 3], [4, 5, 6], [7, 8, 9]]

        toTest = self.constructor(data, pointNames=pointNames, featureNames=featureNames)
        ret = toTest.features.extract(start="two", end="three")

        expectedRet = self.constructor([[2, 3], [5, 6], [8, 9]], pointNames=pointNames, featureNames=["two", "three"])
        expectedTest = self.constructor([[1], [4], [7]], pointNames=pointNames, featureNames=["one"])

        assert expectedRet.isIdentical(ret)
        assert expectedTest.isIdentical(toTest)

    def test_features_extract_handmadeString(self):
        featureNames = ["one", "two", "three"]
        pointNames = ['p1', 'p2', 'p3']
        data = [[1, 2, 3], [4, 5, 6], [7, 8, 9]]

        #test pointName=value
        toTest = self.constructor(data, pointNames=pointNames, featureNames=featureNames)
        ret = toTest.features.extract('p2=5')
        expectedRet = self.constructor([[2], [5], [8]], pointNames=pointNames, featureNames=[featureNames[1]])
        expectedTest = self.constructor([[1, 3], [4, 6], [7, 9]], pointNames=pointNames,
                                        featureNames=[featureNames[0], featureNames[-1]])
        assert expectedRet.isIdentical(ret)
        assert expectedTest.isIdentical(toTest)

        #test featureName==value
        toTest = self.constructor(data, pointNames=pointNames, featureNames=featureNames)
        ret = toTest.features.extract('p1==1')
        expectedRet = self.constructor([[1], [4], [7]], pointNames=pointNames, featureNames=[featureNames[0]])
        expectedTest = self.constructor([[2, 3], [5, 6], [8, 9]], pointNames=pointNames, featureNames=featureNames[1:])
        assert expectedRet.isIdentical(ret)
        assert expectedTest.isIdentical(toTest)

        #test featureName<value
        toTest = self.constructor(data, pointNames=pointNames, featureNames=featureNames)
        ret = toTest.features.extract('p3<9')
        expectedRet = self.constructor([[1, 2], [4, 5], [7, 8]], pointNames=pointNames, featureNames=featureNames[:-1])
        expectedTest = self.constructor([[3], [6], [9]], pointNames=pointNames, featureNames=[featureNames[-1]])
        assert expectedRet.isIdentical(ret)
        assert expectedTest.isIdentical(toTest)

        #test featureName<=value
        toTest = self.constructor(data, pointNames=pointNames, featureNames=featureNames)
        ret = toTest.features.extract('p3<=8')
        expectedRet = self.constructor([[1, 2], [4, 5], [7, 8]], pointNames=pointNames, featureNames=featureNames[:-1])
        expectedTest = self.constructor([[3], [6], [9]], pointNames=pointNames, featureNames=[featureNames[-1]])
        assert expectedRet.isIdentical(ret)
        assert expectedTest.isIdentical(toTest)

        #test featureName>value
        toTest = self.constructor(data, pointNames=pointNames, featureNames=featureNames)
        ret = toTest.features.extract('p3>8')
        expectedRet = self.constructor([[3], [6], [9]], pointNames=pointNames, featureNames=[featureNames[-1]])
        expectedTest = self.constructor([[1, 2], [4, 5], [7, 8]], pointNames=pointNames, featureNames=featureNames[:-1])
        assert expectedRet.isIdentical(ret)
        assert expectedTest.isIdentical(toTest)

        #test featureName>=value
        toTest = self.constructor(data, pointNames=pointNames, featureNames=featureNames)
        ret = toTest.features.extract('p3>8.5')
        expectedRet = self.constructor([[3], [6], [9]], pointNames=pointNames, featureNames=[featureNames[-1]])
        expectedTest = self.constructor([[1, 2], [4, 5], [7, 8]], pointNames=pointNames, featureNames=featureNames[:-1])
        assert expectedRet.isIdentical(ret)
        assert expectedTest.isIdentical(toTest)

        #test featureName!=value
        toTest = self.constructor(data, pointNames=pointNames, featureNames=featureNames)
        ret = toTest.features.extract('p1!=1.0')
        expectedRet = self.constructor([[2, 3], [5, 6], [8, 9]], pointNames=pointNames, featureNames=featureNames[1:])
        expectedTest = self.constructor([[1], [4], [7]], pointNames=pointNames, featureNames=[featureNames[0]])
        assert expectedRet.isIdentical(ret)
        assert expectedTest.isIdentical(toTest)

        #test featureName<value and return back an empty
        toTest = self.constructor(data, pointNames=pointNames, featureNames=featureNames)
        ret = toTest.features.extract('p1<1')
        expectedRet = self.constructor([], pointNames=pointNames)
        expectedTest = self.constructor(data, pointNames=pointNames, featureNames=featureNames)
        assert expectedRet.isIdentical(ret)
        assert expectedTest.isIdentical(toTest)

        #test featureName<value and return back all data
        toTest = self.constructor(data, pointNames=pointNames, featureNames=featureNames)
        ret = toTest.features.extract('p1>0')
        expectedRet = self.constructor(data, pointNames=pointNames, featureNames=featureNames)
        expectedTest = self.constructor([], pointNames=pointNames)
        assert expectedRet.isIdentical(ret)
        assert expectedTest.isIdentical(toTest)

    def test_features_extract_handmadeStringWithOperatorWhitespace(self):
        featureNames = ["one", "two", "three"]
        pointNames = ['p1', 'p2', 'p3']
        data = [[1, 2, 3], [4, 5, 6], [7, 8, 9]]

        #test pointName=value
        toTest = self.constructor(data, pointNames=pointNames, featureNames=featureNames)
        ret = toTest.features.extract('p2 = 5')
        expectedRet = self.constructor([[2], [5], [8]], pointNames=pointNames, featureNames=[featureNames[1]])
        expectedTest = self.constructor([[1, 3], [4, 6], [7, 9]], pointNames=pointNames,
                                        featureNames=[featureNames[0], featureNames[-1]])
        assert expectedRet.isIdentical(ret)
        assert expectedTest.isIdentical(toTest)

        #test featureName==value
        toTest = self.constructor(data, pointNames=pointNames, featureNames=featureNames)
        ret = toTest.features.extract('p1 == 1')
        expectedRet = self.constructor([[1], [4], [7]], pointNames=pointNames, featureNames=[featureNames[0]])
        expectedTest = self.constructor([[2, 3], [5, 6], [8, 9]], pointNames=pointNames, featureNames=featureNames[1:])
        assert expectedRet.isIdentical(ret)
        assert expectedTest.isIdentical(toTest)

        #test featureName<value
        toTest = self.constructor(data, pointNames=pointNames, featureNames=featureNames)
        ret = toTest.features.extract('p3 < 9')
        expectedRet = self.constructor([[1, 2], [4, 5], [7, 8]], pointNames=pointNames, featureNames=featureNames[:-1])
        expectedTest = self.constructor([[3], [6], [9]], pointNames=pointNames, featureNames=[featureNames[-1]])
        assert expectedRet.isIdentical(ret)
        assert expectedTest.isIdentical(toTest)

        #test featureName<=value
        toTest = self.constructor(data, pointNames=pointNames, featureNames=featureNames)
        ret = toTest.features.extract('p3 <= 8')
        expectedRet = self.constructor([[1, 2], [4, 5], [7, 8]], pointNames=pointNames, featureNames=featureNames[:-1])
        expectedTest = self.constructor([[3], [6], [9]], pointNames=pointNames, featureNames=[featureNames[-1]])
        assert expectedRet.isIdentical(ret)
        assert expectedTest.isIdentical(toTest)

        #test featureName>value
        toTest = self.constructor(data, pointNames=pointNames, featureNames=featureNames)
        ret = toTest.features.extract('p3 > 8')
        expectedRet = self.constructor([[3], [6], [9]], pointNames=pointNames, featureNames=[featureNames[-1]])
        expectedTest = self.constructor([[1, 2], [4, 5], [7, 8]], pointNames=pointNames, featureNames=featureNames[:-1])
        assert expectedRet.isIdentical(ret)
        assert expectedTest.isIdentical(toTest)

        #test featureName>=value
        toTest = self.constructor(data, pointNames=pointNames, featureNames=featureNames)
        ret = toTest.features.extract('p3 > 8.5')
        expectedRet = self.constructor([[3], [6], [9]], pointNames=pointNames, featureNames=[featureNames[-1]])
        expectedTest = self.constructor([[1, 2], [4, 5], [7, 8]], pointNames=pointNames, featureNames=featureNames[:-1])
        assert expectedRet.isIdentical(ret)
        assert expectedTest.isIdentical(toTest)

        #test featureName!=value
        toTest = self.constructor(data, pointNames=pointNames, featureNames=featureNames)
        ret = toTest.features.extract('p1 != 1.0')
        expectedRet = self.constructor([[2, 3], [5, 6], [8, 9]], pointNames=pointNames, featureNames=featureNames[1:])
        expectedTest = self.constructor([[1], [4], [7]], pointNames=pointNames, featureNames=[featureNames[0]])
        assert expectedRet.isIdentical(ret)
        assert expectedTest.isIdentical(toTest)

        #test featureName<value and return back an empty
        toTest = self.constructor(data, pointNames=pointNames, featureNames=featureNames)
        ret = toTest.features.extract('p1 < 1')
        expectedRet = self.constructor([], pointNames=pointNames)
        expectedTest = self.constructor(data, pointNames=pointNames, featureNames=featureNames)
        assert expectedRet.isIdentical(ret)
        assert expectedTest.isIdentical(toTest)

        #test featureName<value and return back all data
        toTest = self.constructor(data, pointNames=pointNames, featureNames=featureNames)
        ret = toTest.features.extract('p1 > 0')
        expectedRet = self.constructor(data, pointNames=pointNames, featureNames=featureNames)
        expectedTest = self.constructor([], pointNames=pointNames)
        assert expectedRet.isIdentical(ret)
        assert expectedTest.isIdentical(toTest)

    def test_features_extract_handmadeStringWithPointWhitespace(self):
        featureNames = ["one", "two", "three"]
        pointNames = ['pt 1', 'pt 2', 'pt 3']
        data = [[1, 2, 3], [4, 5, 6], [7, 8, 9]]

        #test pointName=value with no operator whitespace
        toTest = self.constructor(data, pointNames=pointNames, featureNames=featureNames)
        ret = toTest.features.extract('pt 2=5')
        expectedRet = self.constructor([[2], [5], [8]], pointNames=pointNames, featureNames=[featureNames[1]])
        expectedTest = self.constructor([[1, 3], [4, 6], [7, 9]], pointNames=pointNames,
                                        featureNames=[featureNames[0], featureNames[-1]])
        assert expectedRet.isIdentical(ret)
        assert expectedTest.isIdentical(toTest)

        #test pointName=value with operator whitespace
        toTest = self.constructor(data, pointNames=pointNames, featureNames=featureNames)
        ret = toTest.features.extract('pt 2 = 5')
        expectedRet = self.constructor([[2], [5], [8]], pointNames=pointNames, featureNames=[featureNames[1]])
        expectedTest = self.constructor([[1, 3], [4, 6], [7, 9]], pointNames=pointNames,
                                        featureNames=[featureNames[0], featureNames[-1]])
        assert expectedRet.isIdentical(ret)
        assert expectedTest.isIdentical(toTest)

    def test_features_extract_list_mixed(self):
        """ Test features.extract() list input with mixed names and indices """
        data = [[1, 2, 3, -1], [4, 5, 6, -2], [7, 8, 9, -3]]
        featureNames = ["one", "two", "three", "neg"]
        toTest = self.constructor(data, featureNames=featureNames)
        ret = toTest.features.extract([1, "three", -1])
        expRet = self.constructor([[2, 3, -1], [5, 6, -2], [8, 9, -3]], featureNames=["two", "three", "neg"])
        expTest = self.constructor([[1], [4], [7]], featureNames=["one"])
        assert ret.isIdentical(expRet)
        assert toTest.isIdentical(expTest)

    @raises(InvalidArgumentValue)
    def test_features_extract_handmadeString_pointNotExist(self):
        featureNames = ["one", "two", "three"]
        pointNames = ['1', '4', '7']
        data = [[1, 2, 3], [4, 5, 6], [7, 8, 9]]

        toTest = self.constructor(data, pointNames=pointNames, featureNames=featureNames)
        ret = toTest.features.extract('5=1')

    def test_features_extract_numberOnly(self):
        self.back_extract_numberOnly('feature')

    def test_features_extract_functionAndNumber(self):
        self.back_extract_functionAndNumber('feature')

    def test_features_extract_numberAndRandomizeAllData(self):
        self.back_extract_numberAndRandomizeAllData('feature')

    def test_features_extract_numberAndRandomizeSelectedData(self):
        self.back_extract_numberAndRandomizeSelectedData('feature')

    @raises(InvalidArgumentValueCombination)
    def test_features_extract_randomizeNoNumber(self):
        self.back_structural_randomizeNoNumber('extract', 'feature')

    @raises(InvalidArgumentValue)
    def test_features_extract_list_numberGreaterThanTargeted(self):
        self.back_structural_list_numberGreaterThanTargeted('extract', 'feature')

    @raises(InvalidArgumentValue)
    def test_features_extract_function_numberGreaterThanTargeted(self):
        self.back_structural_function_numberGreaterThanTargeted('extract', 'feature')

    @raises(InvalidArgumentValue)
    def test_features_extract_range_numberGreaterThanTargeted(self):
        self.back_structural_range_numberGreaterThanTargeted('extract', 'feature')

    ### using match module ###

    def test_features_extract_match_missing(self):
        toTest = self.constructor([[1, 2, 3], [None, 11, None], [7, 11, None], [7, 8, 9]], featureNames=['a', 'b', 'c'])
        ret = toTest.features.extract(match.anyMissing)
        expTest = self.constructor([[2], [11], [11], [8]])
        expRet = self.constructor([[1, 3], [None, None], [7, None], [7, 9]])
        expTest.features.setNames(['b'])
        expRet.features.setNames(['a', 'c'])
        assert toTest == expTest
        assert ret == expRet

        toTest = self.constructor([[1, 2, None], [None, 11, None], [7, 11, None], [7, 8, None]], featureNames=['a', 'b', 'c'])
        ret = toTest.features.extract(match.allMissing)
        expTest = self.constructor([[1, 2], [None, 11], [7, 11], [7, 8]])
        expRet = self.constructor([[None], [None], [None], [None]])
        expTest.features.setNames(['a', 'b'])
        expRet.features.setNames(['c'])
        assert toTest == expTest
        assert ret == expRet

    def test_features_extract_match_nonNumeric(self):
        toTest = self.constructor([[1, 2, 3], ['a', 11, 'c'], [7, 11, 'c'], [7, 8, 9]], featureNames=['a', 'b', 'c'])
        ret = toTest.features.extract(match.anyNonNumeric)
        expTest = self.constructor([[2], [11], [11], [8]])
        expRet = self.constructor([[1, 3], ['a', 'c'], [7, 'c'], [7, 9]])
        expTest.features.setNames(['b'])
        expRet.features.setNames(['a', 'c'])
        assert toTest == expTest
        assert ret == expRet

        toTest = self.constructor([[1, 2, 'c'], ['a', 11, 'c'], [7, 11, 'c'], [7, 8, 'c']], featureNames=['a', 'b', 'c'])
        ret = toTest.features.extract(match.allNonNumeric)
        expTest = self.constructor([[1, 2], ['a', 11], [7, 11], [7, 8]])
        expRet = self.constructor([['c'], ['c'], ['c'], ['c']])
        expTest.features.setNames(['a', 'b'])
        expRet.features.setNames(['c'])
        assert toTest == expTest
        assert ret == expRet

    def test_features_extract_match_list(self):
        toTest = self.constructor([[1, 2, 3], ['a', 11, 'c'], ['x', 11, 'c'], [7, 8, 9]], featureNames=['a', 'b', 'c'])
        ret = toTest.features.extract(match.anyValues(['a', 'c', 'x']))
        expTest = self.constructor([[2], [11], [11], [8]])
        expRet = self.constructor([[1, 3], ['a', 'c'], ['x', 'c'], [7, 9]])
        expTest.features.setNames(['b'])
        expRet.features.setNames(['a', 'c'])
        assert toTest == expTest
        assert ret == expRet

        toTest = self.constructor([[1, 2, 'c'], ['a', 11, 'c'], ['x', 11, 'c'], [7, 8, 'c']], featureNames=['a', 'b', 'c'])
        ret = toTest.features.extract(match.allValues(['a', 'c', 'x']))
        expTest = self.constructor([[1, 2], ['a', 11], ['x', 11], [7, 8]])
        expRet = self.constructor([['c'], ['c'], ['c'], ['c']])
        expTest.features.setNames(['a', 'b'])
        expRet.features.setNames(['c'])
        assert toTest == expTest
        assert ret == expRet

    def test_features_extract_match_function(self):
        toTest = self.constructor([[1, 2, 3], [-1, 11, -3], [-1, 11, -1], [7, 8, 9]], featureNames=['a', 'b', 'c'])
        ret = toTest.features.extract(match.anyValues(lambda x: x < 0))
        expTest = self.constructor([[2], [11], [11], [8]])
        expRet = self.constructor([[1, 3], [-1, -3], [-1, -1], [7, 9]])
        expTest.features.setNames(['b'])
        expRet.features.setNames(['a', 'c'])
        assert toTest == expTest
        assert ret == expRet

        toTest = self.constructor([[1, 2, -3], [-1, 11, -3], [-1, 11, -3], [7, 8, -3]], featureNames=['a', 'b', 'c'])
        ret = toTest.features.extract(match.allValues(lambda x: x < 0))
        expTest = self.constructor([[1, 2], [-1, 11], [-1, 11], [7, 8]])
        expRet = self.constructor([[-3], [-3], [-3], [-3]])
        expTest.features.setNames(['a', 'b'])
        expRet.features.setNames(['c'])
        assert toTest == expTest
        assert ret == expRet

    #################
    # points.delete #
    #################

    @raises(CalledFunctionException)
    @mock.patch('nimble.data.axis.constructIndicesList', calledException)
    def test_points_delete_calls_constructIndicesList(self):
        toTest = self.constructor([[1,2,],[3,4]], pointNames=['a', 'b'])

        toTest.points.delete(['a', 'b'])

    @oneLogEntryExpected
    def test_points_delete_handmadeSingle(self):
        """ Test points.delete() against handmade output when deleting one point """
        data = [[1, 2, 3], [4, 5, 6], [7, 8, 9]]
        toTest = self.constructor(data)
        toTest.points.delete(0)
        expEnd = self.constructor([[4, 5, 6], [7, 8, 9]])
        assert toTest.isIdentical(expEnd)

        # Check that names have not been generated unnecessarily
        assertNoNamesGenerated(toTest)

    def test_points_delete_index_NamePath_Preserve(self):
        data = [[1, 2, 3], [4, 5, 6], [7, 8, 9]]
        toTest = self.constructor(data)

        toTest._name = 'testName'
        toTest._absPath = 'testAbsPath'
        toTest._relPath = 'testRelPath'

        toTest.points.delete(0)

        assert toTest.name == "testName"
        assert toTest.absolutePath == "testAbsPath"
        assert toTest.relativePath == 'testRelPath'


    def test_points_delete_ListIntoPEmpty(self):
        """ Test points.delete() by deleting a list of all points """
        data = [[1, 2, 3], [4, 5, 6], [7, 8, 9], [10, 11, 12]]
        toTest = self.constructor(data)
        toTest.points.delete([0, 1, 2, 3])

        data = [[], [], []]
        data = numpy.array(data).T
        exp = self.constructor(data)

        assert toTest.isIdentical(exp)

    @twoLogEntriesExpected
    def test_points_delete_handmadeListSequence(self):
        """ Test points.delete() against handmade output for several list deletions """
        data = [[1, 2, 3], [4, 5, 6], [7, 8, 9], [10, 11, 12]]
        names = ['1', '4', '7', '10']
        toTest = self.constructor(data, pointNames=names)
        toTest.points.delete('1')
        exp1 = self.constructor([[4, 5, 6], [7, 8, 9], [10, 11, 12]], pointNames=['4', '7', '10'])
        assert toTest.isIdentical(exp1)
        toTest.points.delete([1, 2])
        exp2 = self.constructor([[4, 5, 6]], pointNames=['4'])
        assert toTest.isIdentical(exp2)

    def test_points_delete_handmadeListOrdering(self):
        """ Test points.delete() against handmade output for out of order deletion """
        data = [[1, 2, 3], [4, 5, 6], [7, 8, 9], [10, 11, 12], [13, 14, 15]]
        names = ['1', '4', '7', '10', '13']
        toTest = self.constructor(data, pointNames=names)
        toTest.points.delete([3, 4, 1])
        expEnd = self.constructor([[1, 2, 3], [7, 8, 9]], pointNames=['1', '7'])
        assert toTest.isIdentical(expEnd)

    def test_points_delete_List_trickyOrdering(self):
        data = [[0], [2], [2], [2], [0], [0], [0], [0], [2], [0]]
        toDelete = [6, 5, 3, 9]

        toTest = self.constructor(data)

        toTest.points.delete(toDelete)

        expRaw = [[0], [2], [2], [0], [0], [2]]
        expRem = self.constructor(expRaw)

        assert toTest == expRem

    def test_points_delete_function_selectionGap(self):
        data = [[0], [2], [2], [2], [0], [0], [0], [0], [2], [0]]
        deleteIndices = [3, 5, 6, 9]
        pnames = ['0', '1', '2', '3', '4', '5', '6', '7', '8', '9']

        def sel(point):
            if int(point.points.getName(0)) in deleteIndices:
                return True
            else:
                return False

        toTest = self.constructor(data, pointNames=pnames)

        toTest.points.delete(sel)

        expRaw = [[0], [2], [2], [0], [0], [2]]
        expNames = ['0', '1', '2', '4', '7', '8']
        expRem = self.constructor(expRaw, pointNames=expNames)

        assert toTest == expRem


    def test_points_delete_functionIntoPEmpty(self):
        """ Test points.delete() by removing all points using a function """
        data = [[1, 2, 3], [4, 5, 6], [7, 8, 9]]
        toTest = self.constructor(data)

        toTest.points.delete(allTrue)

        data = [[], [], []]
        data = numpy.array(data).T
        exp = self.constructor(data)

        assert toTest.isIdentical(exp)

    def test_points_delete_function_returnPointEmpty(self):
        data = [[1, 2, 3], [4, 5, 6], [7, 8, 9]]
        toTest = self.constructor(data)
        exp = self.constructor(data)

        toTest.points.delete(allFalse)

        assert toTest.isIdentical(exp)

    def test_points_delete_handmadeFunction(self):
        """ Test points.delete() against handmade output for function deletion """
        data = [[1, 2, 3], [4, 5, 6], [7, 8, 9]]
        toTest = self.constructor(data)

        toTest.points.delete(oneOrFour)
        expEnd = self.constructor([[7, 8, 9]])
        assert toTest.isIdentical(expEnd)

    def test_points_delete_func_NamePath_preservation(self):
        data = [[1, 2, 3], [4, 5, 6], [7, 8, 9]]
        toTest = self.constructor(data)

        toTest._name = "testName"
        toTest._absPath = "testAbsPath"
        toTest._relPath = "testRelPath"

        toTest.points.delete(oneOrFour)

        assert toTest.name == "testName"
        assert toTest.absolutePath == "testAbsPath"
        assert toTest.relativePath == 'testRelPath'


    def test_points_delete_handmadeFuncionWithFeatureNames(self):
        """ Test points.delete() against handmade output for function deletion with featureNames"""
        featureNames = ["one", "two", "three"]
        data = [[1, 2, 3], [4, 5, 6], [7, 8, 9]]
        toTest = self.constructor(data, featureNames=featureNames)

        toTest.points.delete(oneOrFour)
        expEnd = self.constructor([[7, 8, 9]], featureNames=featureNames)
        assert toTest.isIdentical(expEnd)


    @raises(InvalidArgumentType)
    def test_points_delete_exceptionStartInvalidType(self):
        """ Test points.delete() for InvalidArgumentType when start is not a valid ID type """
        featureNames = ["one", "two", "three"]
        data = [[1, 2, 3], [4, 5, 6], [7, 8, 9]]
        toTest = self.constructor(data, featureNames=featureNames)
        toTest.points.delete(start=1.1, end=2)

    @raises(IndexError)
    def test_points_delete_exceptionEndInvalid(self):
        """ Test points.delete() for IndexError when end is not a valid Point index """
        featureNames = ["one", "two", "three"]
        data = [[1, 2, 3], [4, 5, 6], [7, 8, 9]]
        toTest = self.constructor(data, featureNames=featureNames)
        toTest.points.delete(start=1, end=5)

    @raises(InvalidArgumentValueCombination)
    def test_points_delete_exceptionInversion(self):
        """ Test points.delete() for InvalidArgumentValueCombination when start comes after end """
        featureNames = ["one", "two", "three"]
        data = [[1, 2, 3], [4, 5, 6], [7, 8, 9]]
        toTest = self.constructor(data, featureNames=featureNames)
        toTest.points.delete(start=2, end=0)

    @raises(InvalidArgumentValueCombination)
    def test_points_delete_exceptionInversionPointName(self):
        """ Test points.delete() for InvalidArgumentValueCombination when start comes after end as FeatureNames"""
        pointNames = ["one", "two", "three"]
        data = [[1, 2, 3], [4, 5, 6], [7, 8, 9]]
        toTest = self.constructor(data, pointNames=pointNames)
        toTest.points.delete(start="two", end="one")

    @raises(InvalidArgumentValue)
    def test_points_delete_exceptionDuplicates(self):
        """ Test points.delete() for InvalidArgumentValueCombination when toDelete contains duplicates """
        data = [[1, 2, 3], [4, 5, 6], [7, 8, 9]]
        toTest = self.constructor(data)
        toTest.points.delete([0, 1, 0])

    def test_points_delete_handmadeRange(self):
        """ Test points.delete() against handmade output for range deletion """
        data = [[1, 2, 3], [4, 5, 6], [7, 8, 9]]
        toTest = self.constructor(data)
        toTest.points.delete(start=1, end=2)

        expectedTest = self.constructor([[1, 2, 3]])

        assert expectedTest.isIdentical(toTest)

    def test_points_delete_range_NamePath_preservation(self):
        data = [[1, 2, 3], [4, 5, 6], [7, 8, 9]]
        toTest = self.constructor(data)

        toTest._name = "testName"
        toTest._absPath = "testAbsPath"
        toTest._relPath = "testRelPath"

        toTest.points.delete(start=1, end=2)

        assert toTest.name == "testName"
        assert toTest.absolutePath == "testAbsPath"
        assert toTest.relativePath == 'testRelPath'


    def test_points_delete_rangeIntoPEmpty(self):
        """ Test points.delete() removes all points using ranges """
        featureNames = ["one", "two", "three"]
        pointNames = ['1', '4', '7']
        data = [[1, 2, 3], [4, 5, 6], [7, 8, 9]]
        toTest = self.constructor(data, pointNames=pointNames, featureNames=featureNames)
        toTest.points.delete(start=0, end=2)

        data = [[], [], []]
        data = numpy.array(data).T
        exp = self.constructor(data, featureNames=featureNames)

        assert toTest.isIdentical(exp)


    def test_points_delete_handmadeRangeWithFeatureNames(self):
        """ Test points.delete() against handmade output for range deletion with featureNames """
        featureNames = ["one", "two", "three"]
        pointNames = ['1', '4', '7']
        data = [[1, 2, 3], [4, 5, 6], [7, 8, 9]]
        toTest = self.constructor(data, pointNames=pointNames, featureNames=featureNames)
        toTest.points.delete(start=1, end=2)

        expectedTest = self.constructor([[1, 2, 3]], pointNames=['1'], featureNames=featureNames)

        assert expectedTest.isIdentical(toTest)

    def test_points_delete_handmadeRangeRand_FM(self):
        """ Test points.delete() for correct sizes when using randomized range deletion and featureNames """
        featureNames = ["one", "two", "three"]
        data = [[1, 2, 3], [4, 5, 6], [7, 8, 9]]
        toTest = self.constructor(data, featureNames=featureNames)
        toTest.points.delete(start=0, end=2, number=2, randomize=True)

        assert len(toTest.points) == 1

    def test_points_delete_handmadeRangeDefaults(self):
        """ Test points.delete uses the correct defaults in the case of range based deletion """
        featureNames = ["one", "two", "three"]
        pointNames = ['1', '4', '7']
        data = [[1, 2, 3], [4, 5, 6], [7, 8, 9]]
        toTest = self.constructor(data, pointNames=pointNames, featureNames=featureNames)
        toTest.points.delete(end=1)

        expectedTest = self.constructor([[7, 8, 9]], pointNames=['7'], featureNames=featureNames)

        assert expectedTest.isIdentical(toTest)

        toTest = self.constructor(data, pointNames=pointNames, featureNames=featureNames)
        toTest.points.delete(start=1)

        expectedTest = self.constructor([[1, 2, 3]], pointNames=['1'], featureNames=featureNames)

        assert expectedTest.isIdentical(toTest)

    def test_points_delete_handmade_calling_pointNames(self):
        featureNames = ["one", "two", "three"]
        pointNames = ['1', '4', '7']
        data = [[1, 2, 3], [4, 5, 6], [7, 8, 9]]

        toTest = self.constructor(data, pointNames=pointNames, featureNames=featureNames)
        toTest.points.delete(start='4', end='7')
        expectedTest = self.constructor([[1, 2, 3]], pointNames=pointNames[:1], featureNames=featureNames)
        assert expectedTest.isIdentical(toTest)

    def test_points_delete_handmadeString(self):
        featureNames = ["one", "two", "three"]
        pointNames = ['1', '4', '7']
        data = [[1, 2, 3], [4, 5, 6], [7, 8, 9]]

        #test featureName=value
        toTest = self.constructor(data, pointNames=pointNames, featureNames=featureNames)
        toTest.points.delete('one=1')
        expectedTest = self.constructor([[4, 5, 6], [7, 8, 9]], pointNames=pointNames[1:], featureNames=featureNames)
        assert expectedTest.isIdentical(toTest)

        #test featureName==value
        toTest = self.constructor(data, pointNames=pointNames, featureNames=featureNames)
        toTest.points.delete('one==1')
        expectedTest = self.constructor([[4, 5, 6], [7, 8, 9]], pointNames=pointNames[1:], featureNames=featureNames)
        assert expectedTest.isIdentical(toTest)

        #test featureName<value
        toTest = self.constructor(data, pointNames=pointNames, featureNames=featureNames)
        toTest.points.delete('one<2')
        expectedTest = self.constructor([[4, 5, 6], [7, 8, 9]], pointNames=pointNames[1:], featureNames=featureNames)
        assert expectedTest.isIdentical(toTest)

        #test featureName<=value
        toTest = self.constructor(data, pointNames=pointNames, featureNames=featureNames)
        toTest.points.delete('one<=1')
        expectedTest = self.constructor([[4, 5, 6], [7, 8, 9]], pointNames=pointNames[1:], featureNames=featureNames)
        assert expectedTest.isIdentical(toTest)

        #test featureName>value
        toTest = self.constructor(data, pointNames=pointNames, featureNames=featureNames)
        toTest.points.delete('one>4')
        expectedTest = self.constructor([[1, 2, 3], [4, 5, 6]], pointNames=pointNames[:-1], featureNames=featureNames)
        assert expectedTest.isIdentical(toTest)

        #test featureName>=value
        toTest = self.constructor(data, pointNames=pointNames, featureNames=featureNames)
        toTest.points.delete('one>=7')
        expectedTest = self.constructor([[1, 2, 3], [4, 5, 6]], pointNames=pointNames[:-1], featureNames=featureNames)
        assert expectedTest.isIdentical(toTest)

        #test featureName!=value
        toTest = self.constructor(data, pointNames=pointNames, featureNames=featureNames)
        toTest.points.delete('one!=4')
        expectedTest = self.constructor([[4, 5, 6]], pointNames=[pointNames[1]], featureNames=featureNames)
        assert expectedTest.isIdentical(toTest)

        #test featureName<value and return back an empty
        assert expectedTest.isIdentical(toTest)
        toTest = self.constructor(data, pointNames=pointNames, featureNames=featureNames)
        toTest.points.delete('one<1')
        expectedTest = self.constructor(data, pointNames=pointNames, featureNames=featureNames)
        assert expectedTest.isIdentical(toTest)

        #test featureName<value and return back all data
        assert expectedTest.isIdentical(toTest)
        toTest = self.constructor(data, pointNames=pointNames, featureNames=featureNames)
        toTest.points.delete('one>0')
        expectedTest = self.constructor([], featureNames=featureNames)
        assert expectedTest.isIdentical(toTest)

    def test_points_delete_handmadeStringWithOperatorWhitespace(self):
        featureNames = ["one", "two", "three"]
        pointNames = ['1', '4', '7']
        data = [[1, 2, 3], [4, 5, 6], [7, 8, 9]]

        #test featureName=value
        toTest = self.constructor(data, pointNames=pointNames, featureNames=featureNames)
        toTest.points.delete('one = 1')
        expectedTest = self.constructor([[4, 5, 6], [7, 8, 9]], pointNames=pointNames[1:], featureNames=featureNames)
        assert expectedTest.isIdentical(toTest)

        #test featureName==value
        toTest = self.constructor(data, pointNames=pointNames, featureNames=featureNames)
        toTest.points.delete('one == 1')
        expectedTest = self.constructor([[4, 5, 6], [7, 8, 9]], pointNames=pointNames[1:], featureNames=featureNames)
        assert expectedTest.isIdentical(toTest)

        #test featureName<value
        toTest = self.constructor(data, pointNames=pointNames, featureNames=featureNames)
        toTest.points.delete('one < 2')
        expectedTest = self.constructor([[4, 5, 6], [7, 8, 9]], pointNames=pointNames[1:], featureNames=featureNames)
        assert expectedTest.isIdentical(toTest)

        #test featureName<=value
        toTest = self.constructor(data, pointNames=pointNames, featureNames=featureNames)
        toTest.points.delete('one <= 1')
        expectedTest = self.constructor([[4, 5, 6], [7, 8, 9]], pointNames=pointNames[1:], featureNames=featureNames)
        assert expectedTest.isIdentical(toTest)

        #test featureName>value
        toTest = self.constructor(data, pointNames=pointNames, featureNames=featureNames)
        toTest.points.delete('one > 4')
        expectedTest = self.constructor([[1, 2, 3], [4, 5, 6]], pointNames=pointNames[:-1], featureNames=featureNames)
        assert expectedTest.isIdentical(toTest)

        #test featureName>=value
        toTest = self.constructor(data, pointNames=pointNames, featureNames=featureNames)
        toTest.points.delete('one >= 7')
        expectedTest = self.constructor([[1, 2, 3], [4, 5, 6]], pointNames=pointNames[:-1], featureNames=featureNames)
        assert expectedTest.isIdentical(toTest)

        #test featureName!=value
        toTest = self.constructor(data, pointNames=pointNames, featureNames=featureNames)
        toTest.points.delete('one != 4')
        expectedTest = self.constructor([[4, 5, 6]], pointNames=[pointNames[1]], featureNames=featureNames)
        assert expectedTest.isIdentical(toTest)

        #test featureName<value and return back an empty
        assert expectedTest.isIdentical(toTest)
        toTest = self.constructor(data, pointNames=pointNames, featureNames=featureNames)
        toTest.points.delete('one < 1')
        expectedTest = self.constructor(data, pointNames=pointNames, featureNames=featureNames)
        assert expectedTest.isIdentical(toTest)

        #test featureName<value and return back all data
        assert expectedTest.isIdentical(toTest)
        toTest = self.constructor(data, pointNames=pointNames, featureNames=featureNames)
        toTest.points.delete('one > 0')
        expectedTest = self.constructor([], featureNames=featureNames)
        assert expectedTest.isIdentical(toTest)

    def test_points_delete_handmadeStringWithFeatureWhitespace(self):
        featureNames = ["feature one", "feature two", "feature three"]
        pointNames = ['1', '4', '7']
        data = [[1, 2, 3], [4, 5, 6], [7, 8, 9]]

        #test featureName=value
        toTest = self.constructor(data, pointNames=pointNames, featureNames=featureNames)
        toTest.points.delete('feature one=1')
        expectedTest = self.constructor([[4, 5, 6], [7, 8, 9]], pointNames=pointNames[1:], featureNames=featureNames)
        assert expectedTest.isIdentical(toTest)

        #test featureName=value with operator whitespace
        toTest = self.constructor(data, pointNames=pointNames, featureNames=featureNames)
        toTest.points.delete('feature one = 1')
        expectedTest = self.constructor([[4, 5, 6], [7, 8, 9]], pointNames=pointNames[1:], featureNames=featureNames)
        assert expectedTest.isIdentical(toTest)

    def test_points_delete_list_mixed(self):
        """ Test points.delete() list input with mixed names and indices """
        data = [[1, 2, 3], [4, 5, 6], [7, 8, 9], [10, 11, 12]]
        names = ['1', '4', '7', '10']
        toTest = self.constructor(data, pointNames=names)
        toTest.points.delete(['1',1,-1])
        exp1 = self.constructor([[7, 8, 9]], pointNames=['7'])
        assert toTest.isIdentical(exp1)

    @raises(InvalidArgumentValue)
    def test_points_delete_handmadeString_featureNotExist(self):
        featureNames = ["one", "two", "three"]
        pointNames = ['1', '4', '7']
        data = [[1, 2, 3], [4, 5, 6], [7, 8, 9]]

        toTest = self.constructor(data, pointNames=pointNames, featureNames=featureNames)
        toTest.points.delete('four=1')

    def test_points_delete_numberOnly(self):
        self.back_delete_numberOnly('point')

    def test_points_delete_functionAndNumber(self):
        self.back_delete_functionAndNumber('point')

    def test_points_delete_numberAndRandomizeAllData(self):
        self.back_delete_numberAndRandomizeAllData('point')

    def test_points_delete_numberAndRandomizeSelectedData(self):
        self.back_delete_numberAndRandomizeSelectedData('point')

    @raises(InvalidArgumentValueCombination)
    def test_points_delete_randomizeNoNumber(self):
        self.back_structural_randomizeNoNumber('delete', 'point')

    @raises(InvalidArgumentValue)
    def test_points_delete_list_numberGreaterThanTargeted(self):
        self.back_structural_list_numberGreaterThanTargeted('delete', 'point')

    @raises(InvalidArgumentValue)
    def test_points_delete_function_numberGreaterThanTargeted(self):
        self.back_structural_function_numberGreaterThanTargeted('delete', 'point')

    @raises(InvalidArgumentValue)
    def test_points_delete_range_numberGreaterThanTargeted(self):
        self.back_structural_range_numberGreaterThanTargeted('delete', 'point')

    ### using match module ###

    def test_points_delete_match_missing(self):
        toTest = self.constructor([[1, 2, 3], [None, 11, None], [7, 11, None], [7, 8, 9]], featureNames=['a', 'b', 'c'])
        toTest.points.delete(match.anyMissing)
        exp = self.constructor([[1, 2, 3], [7, 8, 9]])
        exp.features.setNames(['a', 'b', 'c'])
        assert toTest == exp

        toTest = self.constructor([[None, None, None], [None, 11, None], [7, 11, None], [7, 8, 9]], featureNames=['a', 'b', 'c'])
        toTest.points.delete(match.allMissing)
        exp = self.constructor([[None, 11, None], [7, 11, None], [7, 8, 9]])
        exp.features.setNames(['a', 'b', 'c'])
        assert toTest == exp

    def test_points_delete_match_nonNumeric(self):
        toTest = self.constructor([[1, 2, 3], ['a', 11, 'c'], [7, 11, 'c'], [7, 8, 9]], featureNames=['a', 'b', 'c'])
        toTest.points.delete(match.anyNonNumeric)
        exp = self.constructor([[1, 2, 3], [7, 8, 9]])
        exp.features.setNames(['a', 'b', 'c'])
        assert toTest == exp

        toTest = self.constructor([['a', 'x', 'c'], ['a', 11, 'c'], [7, 11, 'c'], [7, 8, 9]], featureNames=['a', 'b', 'c'])
        toTest.points.delete(match.allNonNumeric)
        exp = self.constructor([['a', 11, 'c'], [7, 11, 'c'], [7, 8, 9]])
        exp.features.setNames(['a', 'b', 'c'])
        assert toTest == exp

    def test_points_delete_match_list(self):
        toTest = self.constructor([[1, 2, 3], ['a', 11, 'c'], [7, 11, 'c'], [7, 8, 9]], featureNames=['a', 'b', 'c'])
        toTest.points.delete(match.anyValues(['a', 'c', 'x']))
        exp = self.constructor([[1, 2, 3], [7, 8, 9]])
        exp.features.setNames(['a', 'b', 'c'])
        assert toTest == exp

        toTest = self.constructor([['a', 'x', 'c'], ['a', 11, 'c'], [7, 11, 'c'], [7, 8, 9]], featureNames=['a', 'b', 'c'])
        toTest.points.delete(match.allValues(['a', 'c', 'x']))
        exp = self.constructor([['a', 11, 'c'], [7, 11, 'c'], [7, 8, 9]])
        exp.features.setNames(['a', 'b', 'c'])
        assert toTest == exp

    def test_points_delete_match_function(self):
        toTest = self.constructor([[1, 2, 3], [-1, 11, -3], [7, 11, -3], [7, 8, 9]], featureNames=['a', 'b', 'c'])
        toTest.points.delete(match.anyValues(lambda x: x < 0))
        exp = self.constructor([[1, 2, 3], [7, 8, 9]])
        exp.features.setNames(['a', 'b', 'c'])
        assert toTest == exp

        toTest = self.constructor([[-1, -2, -3], [-1, 11, -3], [7, 11, -3], [7, 8, 9]], featureNames=['a', 'b', 'c'])
        toTest.points.delete(match.allValues(lambda x: x < 0))
        exp = self.constructor([[-1, 11, -3], [7, 11, -3], [7, 8, 9]])
        exp.features.setNames(['a', 'b', 'c'])
        assert toTest == exp

    #########################
    # delete common backend #
    #########################

    def back_delete_numberOnly(self, axis):
        if axis == 'point':
            toCall = "points"
        else:
            toCall = "features"

        data = [[1, 2, 3, 33], [4, 5, 6, 66], [7, 8, 9, 99], [10, 11, 12, 14]]
        pnames = ['1', '4', '7', '10']
        fnames = ['a', 'b', 'd', 'gg']
        toTest = self.constructor(data, pointNames=pnames, featureNames=fnames)
        getattr(toTest, toCall).delete(number=3)
        if axis == 'point':
            rem = self.constructor(data[3:], pointNames=pnames[3:], featureNames=fnames)
        else:
            rem = self.constructor([p[3:] for p in data], pointNames=pnames, featureNames=fnames[3:])

        assert rem.isIdentical(toTest)

    def back_delete_functionAndNumber(self, axis):
        if axis == 'point':
            toCall = "points"
        else:
            toCall = "features"

        data = [[1, 2, 3, 33], [4, 5, 6, 66], [7, 8, 9, 99], [10, 11, 12, 14]]
        pnames = ['1', '4', '7', '10']
        fnames = ['a', 'b', 'd', 'gg']
        toTest = self.constructor(data, pointNames=pnames, featureNames=fnames)
        getattr(toTest, toCall).delete(allTrue, number=2)
        if axis == 'point':
            rem = self.constructor(data[2:], pointNames=pnames[2:], featureNames=fnames)
        else:
            rem = self.constructor([p[2:] for p in data], pointNames=pnames, featureNames=fnames[2:])

        assert rem.isIdentical(toTest)

    def back_delete_numberAndRandomizeAllData(self, axis):
        """test that randomizing (with same randomly chosen seed) and limiting to a
        given number provides the same result for all input types if using all the data
        """
        if axis == 'point':
            toCall = "points"
        else:
            toCall = "features"

        data = [[1, 2, 3, 33], [4, 5, 6, 66], [7, 8, 9, 99], [10, 11, 12, 14]]
        pnames = ['1', '4', '7', '10']
        fnames = ['a', 'b', 'd', 'gg']
        toTest1 = self.constructor(data, pointNames=pnames, featureNames=fnames)
        toTest2 = toTest1.copy()
        toTest3 = toTest1.copy()
        toTest4 = toTest1.copy()

        seed = nimble.randomness.generateSubsidiarySeed()
        nimble.randomness.startAlternateControl(seed)
        getattr(toTest1, toCall).delete(number=3, randomize=True)
        nimble.randomness.endAlternateControl()

        nimble.randomness.startAlternateControl(seed)
        getattr(toTest2, toCall).delete([0, 1, 2, 3], number=3, randomize=True)
        nimble.randomness.endAlternateControl()

        nimble.randomness.startAlternateControl(seed)
        getattr(toTest3, toCall).delete(start=0, end=3, number=3, randomize=True)
        nimble.randomness.endAlternateControl()

        nimble.randomness.startAlternateControl(seed)
        getattr(toTest4, toCall).delete(allTrue, number=3, randomize=True)
        nimble.randomness.endAlternateControl()

        if axis == 'point':
            assert len(toTest1.points) == 1
        else:
            assert len(toTest1.features) == 1

        assert toTest1.isIdentical(toTest2)
        assert toTest1.isIdentical(toTest3)
        assert toTest1.isIdentical(toTest4)

    def back_delete_numberAndRandomizeSelectedData(self, axis):
        """test that randomization occurs after the data has been selected from the user inputs """
        if axis == 'point':
            toCall = "points"
        else:
            toCall = "features"

        data = [[1, 2, 3, 33], [4, 5, 6, 66], [7, 8, 9, 99], [10, 11, 12, 14]]
        pnames = ['1', '4', '7', '10']
        fnames = ['a', 'b', 'd', 'gg']
        toTest1 = self.constructor(data, pointNames=pnames, featureNames=fnames)
        toTest2 = toTest1.copy()
        toTest3 = toTest1.copy()
        if axis == 'point':
            exp1 = toTest1[[0, 1, 3], :]
            exp2 = toTest1[[0, 2, 3], :]
        else:
            exp1 = toTest1[:, [0, 1, 3]]
            exp2 = toTest1[:, [0, 2, 3]]

        seed = nimble.randomness.generateSubsidiarySeed()
        nimble.randomness.startAlternateControl(seed)
        getattr(toTest1, toCall).delete([1, 2], number=1, randomize=True)
        nimble.randomness.endAlternateControl()

        nimble.randomness.startAlternateControl(seed)
        getattr(toTest2, toCall).delete(start=1, end=2, number=1, randomize=True)
        nimble.randomness.endAlternateControl()

        def middleRowsOrCols(value):
            return value[0] in [2, 4, 5, 7]

        nimble.randomness.startAlternateControl(seed)
        getattr(toTest3, toCall).delete(middleRowsOrCols, number=1, randomize=True)
        nimble.randomness.endAlternateControl()

        assert toTest1.isIdentical(exp1) or toTest1.isIdentical(exp2)
        assert toTest2.isIdentical(exp1) or toTest2.isIdentical(exp2)
        assert toTest3.isIdentical(exp1) or toTest3.isIdentical(exp2)

    ###################
    # features.delete #
    ###################

    @raises(CalledFunctionException)
    @mock.patch('nimble.data.axis.constructIndicesList', calledException)
    def test_features_delete_calls_constructIndicesList(self):
        toTest = self.constructor([[1,2,],[3,4]], featureNames=['a', 'b'])

        toTest.features.delete(['a', 'b'])

    @oneLogEntryExpected
    def test_features_delete_handmadeSingle(self):
        """ Test features.delete() against handmade output when deleting one feature """
        data = [[1, 2, 3], [4, 5, 6], [7, 8, 9]]
        toTest = self.constructor(data)
        toTest.features.delete(0)

        expEnd = self.constructor([[2, 3], [5, 6], [8, 9]])
        assert toTest.isIdentical(expEnd)

        # Check that names have not been generated unnecessarily
        assertNoNamesGenerated(toTest)

    def test_features_delete_List_NamePath_Preserve(self):
        data = [[1, 2, 3], [4, 5, 6], [7, 8, 9]]
        toTest = self.constructor(data)

        toTest._name = "testName"
        toTest._absPath = "testAbsPath"
        toTest._relPath = "testRelPath"

        toTest.features.delete(0)

        assert toTest.path == 'testAbsPath'
        assert toTest.absolutePath == 'testAbsPath'
        assert toTest.relativePath == 'testRelPath'


    def test_features_delete_ListIntoFEmpty(self):
        """ Test features.delete() by removing a list of all features """
        data = [[1, 2, 3], [4, 5, 6], [7, 8, 9], [10, 11, 12]]
        toTest = self.constructor(data)
        toTest.features.delete([0, 1, 2])

        data = [[], [], [], []]
        data = numpy.array(data)
        exp = self.constructor(data)

        assert toTest.isIdentical(exp)

    def test_features_delete_ListIntoFEmptyOutOfOrder(self):
        """ Test features.delete() by removing a list of all features """
        data = [[1, 2, 3], [4, 5, 6], [7, 8, 9], [10, 11, 12]]
        toTest = self.constructor(data)
        toTest.features.delete([2, 0, 1])

        data = [[], [], [], []]
        data = numpy.array(data)
        exp = self.constructor(data)

        assert toTest.isIdentical(exp)

    @twoLogEntriesExpected
    def test_features_delete_handmadeListSequence(self):
        """ Test features.delete() against handmade output for several deletions by list """
        pointNames = ['1', '4', '7']
        data = [[1, 2, 3, -1], [4, 5, 6, -2], [7, 8, 9, -3]]
        toTest = self.constructor(data, pointNames=pointNames)
        toTest.features.delete([0])
        exp1 = self.constructor([[2, 3, -1], [5, 6, -2], [8, 9, -3]], pointNames=pointNames)
        assert toTest.isIdentical(exp1)
        toTest.features.delete([2, 1])
        expEndData = [[2], [5], [8]]
        exp2 = self.constructor(expEndData, pointNames=pointNames)
        assert toTest.isIdentical(exp2)

    def test_features_delete_handmadeListWithFeatureName(self):
        """ Test features.delete() against handmade output for list deletion when specifying featureNames """
        data = [[1, 2, 3, -1], [4, 5, 6, -2], [7, 8, 9, -3]]
        featureNames = ["one", "two", "three", "neg"]
        toTest = self.constructor(data, featureNames=featureNames)
        toTest.features.delete(["one"])
        exp1 = self.constructor([[2, 3, -1], [5, 6, -2], [8, 9, -3]], featureNames=["two", "three", "neg"])
        assert toTest.isIdentical(exp1)
        toTest.features.delete(["three", "neg"])
        exp2 = self.constructor([[2], [5], [8]], featureNames=["two"])
        assert toTest.isIdentical(exp2)


    def test_features_delete_List_trickyOrdering(self):
        data = [0, 1, 1, 1, 0, 0, 0, 0, 1, 0]
        toDelete = [6, 5, 3, 9]

        toTest = self.constructor(data)
        toTest.features.delete(toDelete)

        expRaw = [0, 1, 1, 0, 0, 1]
        expRem = self.constructor(expRaw)

        assert toTest == expRem

    def test_features_delete_List_reorderingWithFeatureNames(self):
        data = [[1, 2, 3, 10], [4, 5, 6, 11], [7, 8, 9, 12]]
        fnames = ['a', 'b', 'c', 'd']
        toTest = self.constructor(data, featureNames=fnames)

        toDelete = ['a', 'c', 'b']
        toTest.features.delete(toDelete)
        expTestRaw = [[10], [11], [12]]
        expTestNames = ['d']
        expTest = self.constructor(expTestRaw, featureNames=expTestNames)

        assert toTest == expTest


    def test_features_delete_function_selectionGap(self):
        data = [0, 1, 1, 1, 0, 0, 0, 0, 1, 0]
        fnames = ['0', '1', '2', '3', '4', '5', '6', '7', '8', '9']

        deleteIndices = [3, 5, 6, 9]

        def sel(feature):
            if int(feature.features.getName(0)) in deleteIndices:
                return True
            else:
                return False

        toTest = self.constructor(data, featureNames=fnames)
        toTest.features.delete(sel)

        expRaw = [0, 1, 1, 0, 0, 1]
        expNames = ['0', '1', '2', '4', '7', '8']
        expRem = self.constructor(expRaw, featureNames=expNames)

        assert toTest == expRem


    def test_features_delete_functionIntoFEmpty(self):
        """ Test features.delete() by removing all featuress using a function """
        data = [[1, 2, 3], [4, 5, 6], [7, 8, 9]]
        toTest = self.constructor(data)

        toTest.features.delete(allTrue)

        data = [[], [], []]
        data = numpy.array(data)
        exp = self.constructor(data)

        assert toTest.isIdentical(exp)

    def test_features_delete_function_returnPointEmpty(self):
        data = [[1, 2, 3], [4, 5, 6], [7, 8, 9]]
        toTest = self.constructor(data)
        exp = self.constructor(data)

        toTest.features.delete(allFalse)

        assert toTest.isIdentical(exp)


    def test_features_delete_handmadeFunction(self):
        """ Test features.delete() against handmade output for function deletion """
        data = [[1, 2, 3, -1], [4, 5, 6, -2], [7, 8, 9, -3]]
        toTest = self.constructor(data)

        toTest.features.delete(absoluteOne)

        expEnd = self.constructor([[2, 3], [5, 6], [8, 9]])
        assert toTest.isIdentical(expEnd)


    def test_features_delete_func_NamePath_preservation(self):
        data = [[1, 2, 3, -1], [4, 5, 6, -2], [7, 8, 9, -3]]
        toTest = self.constructor(data)

        toTest._name = "testName"
        toTest._absPath = "testAbsPath"
        toTest._relPath = "testRelPath"

        toTest.features.delete(absoluteOne)

        assert toTest.name == "testName"
        assert toTest.absolutePath == "testAbsPath"
        assert toTest.relativePath == 'testRelPath'


    def test_features_delete_handmadeFunctionWithFeatureName(self):
        """ Test features.delete() against handmade output for function deletion with featureNames """
        data = [[1, 2, 3, -1], [4, 5, 6, -2], [7, 8, 9, -3]]
        featureNames = ["one", "two", "three", "neg"]
        pointNames = ['1', '4', '7']
        toTest = self.constructor(data, pointNames=pointNames, featureNames=featureNames)

        ext = toTest.features.delete(absoluteOne)
        expEnd = self.constructor([[2, 3], [5, 6], [8, 9]], pointNames=pointNames, featureNames=["two", "three"])
        assert toTest.isIdentical(expEnd)

    @raises(InvalidArgumentType)
    def test_features_delete_exceptionStartInvalidType(self):
        """ Test features.delete() for InvalidArgumentType when start is not a valid ID type """
        featureNames = ["one", "two", "three"]
        data = [[1, 2, 3], [4, 5, 6], [7, 8, 9]]
        toTest = self.constructor(data, featureNames=featureNames)
        toTest.features.delete(start=1.1, end=2)

    @raises(KeyError)
    def test_features_delete_exceptionStartInvalidFeatureName(self):
        """ Test features.delete() for KeyError when start is not a valid feature FeatureName """
        featureNames = ["one", "two", "three"]
        data = [[1, 2, 3], [4, 5, 6], [7, 8, 9]]
        toTest = self.constructor(data, featureNames=featureNames)
        toTest.features.delete(start="wrong", end=2)

    @raises(IndexError)
    def test_features_delete_exceptionEndInvalid(self):
        """ Test features.delete() for IndexError when end is not a valid feature index """
        featureNames = ["one", "two", "three"]
        data = [[1, 2, 3], [4, 5, 6], [7, 8, 9]]
        toTest = self.constructor(data, featureNames=featureNames)
        toTest.features.delete(start=0, end=5)

    @raises(KeyError)
    def test_features_delete_exceptionEndInvalidFeatureName(self):
        """ Test features.delete() for KeyError when end is not a valid featureName """
        featureNames = ["one", "two", "three"]
        data = [[1, 2, 3], [4, 5, 6], [7, 8, 9]]
        toTest = self.constructor(data, featureNames=featureNames)
        toTest.features.delete(start="two", end="five")

    @raises(InvalidArgumentValueCombination)
    def test_features_delete_exceptionInversion(self):
        """ Test features.delete() for InvalidArgumentValueCombination when start comes after end """
        featureNames = ["one", "two", "three"]
        data = [[1, 2, 3], [4, 5, 6], [7, 8, 9]]
        toTest = self.constructor(data, featureNames=featureNames)
        toTest.features.delete(start=2, end=0)

    @raises(InvalidArgumentValueCombination)
    def test_features_delete_exceptionInversionFeatureName(self):
        """ Test features.delete() for InvalidArgumentValueCombination when start comes after end as FeatureNames"""
        featureNames = ["one", "two", "three"]
        data = [[1, 2, 3], [4, 5, 6], [7, 8, 9]]
        toTest = self.constructor(data, featureNames=featureNames)
        toTest.features.delete(start="two", end="one")

    @raises(InvalidArgumentValue)
    def test_features_delete_exceptionDuplicates(self):
        """ Test points.delete() for InvalidArgumentValueCombination when toDelete contains duplicates """
        data = [[1, 2, 3], [4, 5, 6], [7, 8, 9]]
        toTest = self.constructor(data)
        toTest.features.delete([0, 1, 0])

    def test_features_delete_rangeIntoFEmpty(self):
        """ Test features.delete() removes all Featuress using ranges """
        featureNames = ["one", "two", "three"]
        data = [[1, 2, 3], [4, 5, 6], [7, 8, 9]]
        toTest = self.constructor(data, featureNames=featureNames)
        toTest.features.delete(start=0, end=2)

        data = [[], [], []]
        data = numpy.array(data)
        exp = self.constructor(data)

        assert toTest.isIdentical(exp)

    def test_features_delete_handmadeRange(self):
        """ Test features.delete() against handmade output for range deletion """
        data = [[1, 2, 3], [4, 5, 6], [7, 8, 9]]
        toTest = self.constructor(data)
        toTest.features.delete(start=1, end=2)

        expectedTest = self.constructor([[1], [4], [7]])

        assert expectedTest.isIdentical(toTest)

    def test_features_delete_range_NamePath_preservation(self):
        data = [[1, 2, 3], [4, 5, 6], [7, 8, 9]]
        toTest = self.constructor(data)

        toTest._name = "testName"
        toTest._absPath = "testAbsPath"
        toTest._relPath = "testRelPath"

        toTest.features.delete(start=1, end=2)

        assert toTest.name == "testName"
        assert toTest.absolutePath == "testAbsPath"
        assert toTest.relativePath == 'testRelPath'


    def test_features_delete_handmadeWithFeatureNames(self):
        """ Test features.delete() against handmade output for range deletion with FeatureNames """
        featureNames = ["one", "two", "three"]
        pointNames = ['1', '4', '7']
        data = [[1, 2, 3], [4, 5, 6], [7, 8, 9]]

        toTest = self.constructor(data, pointNames=pointNames, featureNames=featureNames)
        toTest.features.delete(start=1, end=2)

        expectedTest = self.constructor([[1], [4], [7]], pointNames=pointNames, featureNames=["one"])

        assert expectedTest.isIdentical(toTest)

    def test_features_delete_handmade_calling_featureNames(self):
        featureNames = ["one", "two", "three"]
        pointNames = ['1', '4', '7']
        data = [[1, 2, 3], [4, 5, 6], [7, 8, 9]]

        toTest = self.constructor(data, pointNames=pointNames, featureNames=featureNames)
        toTest.features.delete(start="two", end="three")

        expectedTest = self.constructor([[1], [4], [7]], pointNames=pointNames, featureNames=["one"])

        assert expectedTest.isIdentical(toTest)

    def test_features_delete_handmadeString(self):
        featureNames = ["one", "two", "three"]
        pointNames = ['p1', 'p2', 'p3']
        data = [[1, 2, 3], [4, 5, 6], [7, 8, 9]]

        #test pointName=value
        toTest = self.constructor(data, pointNames=pointNames, featureNames=featureNames)
        toTest.features.delete('p2=5')
        expectedTest = self.constructor([[1, 3], [4, 6], [7, 9]], pointNames=pointNames,
                                        featureNames=[featureNames[0], featureNames[-1]])
        assert expectedTest.isIdentical(toTest)

        #test featureName==value
        toTest = self.constructor(data, pointNames=pointNames, featureNames=featureNames)
        toTest.features.delete('p1==1')
        expectedTest = self.constructor([[2, 3], [5, 6], [8, 9]], pointNames=pointNames, featureNames=featureNames[1:])
        assert expectedTest.isIdentical(toTest)

        #test featureName<value
        toTest = self.constructor(data, pointNames=pointNames, featureNames=featureNames)
        toTest.features.delete('p3<9')
        expectedTest = self.constructor([[3], [6], [9]], pointNames=pointNames, featureNames=[featureNames[-1]])
        assert expectedTest.isIdentical(toTest)

        #test featureName<=value
        toTest = self.constructor(data, pointNames=pointNames, featureNames=featureNames)
        toTest.features.delete('p3<=8')
        expectedTest = self.constructor([[3], [6], [9]], pointNames=pointNames, featureNames=[featureNames[-1]])
        assert expectedTest.isIdentical(toTest)

        #test featureName>value
        toTest = self.constructor(data, pointNames=pointNames, featureNames=featureNames)
        toTest.features.delete('p3>8')
        expectedTest = self.constructor([[1, 2], [4, 5], [7, 8]], pointNames=pointNames, featureNames=featureNames[:-1])
        assert expectedTest.isIdentical(toTest)

        #test featureName>=value
        toTest = self.constructor(data, pointNames=pointNames, featureNames=featureNames)
        toTest.features.delete('p3>8.5')
        expectedTest = self.constructor([[1, 2], [4, 5], [7, 8]], pointNames=pointNames, featureNames=featureNames[:-1])
        assert expectedTest.isIdentical(toTest)

        #test featureName!=value
        toTest = self.constructor(data, pointNames=pointNames, featureNames=featureNames)
        toTest.features.delete('p1!=1.0')
        expectedTest = self.constructor([[1], [4], [7]], pointNames=pointNames, featureNames=[featureNames[0]])
        assert expectedTest.isIdentical(toTest)

        #test featureName<value and return back an empty
        toTest = self.constructor(data, pointNames=pointNames, featureNames=featureNames)
        toTest.features.delete('p1<1')
        expectedTest = self.constructor(data, pointNames=pointNames, featureNames=featureNames)
        assert expectedTest.isIdentical(toTest)

        #test featureName<value and return back all data
        toTest = self.constructor(data, pointNames=pointNames, featureNames=featureNames)
        toTest.features.delete('p1>0')
        expectedTest = self.constructor([[], [], []], pointNames=pointNames)
        assert expectedTest.isIdentical(toTest)

    def test_features_delete_handmadeStringWithOperatorWhitespace(self):
        featureNames = ["one", "two", "three"]
        pointNames = ['p1', 'p2', 'p3']
        data = [[1, 2, 3], [4, 5, 6], [7, 8, 9]]

        #test pointName=value
        toTest = self.constructor(data, pointNames=pointNames, featureNames=featureNames)
        toTest.features.delete('p2 = 5')
        expectedTest = self.constructor([[1, 3], [4, 6], [7, 9]], pointNames=pointNames,
                                        featureNames=[featureNames[0], featureNames[-1]])
        assert expectedTest.isIdentical(toTest)

        #test featureName==value
        toTest = self.constructor(data, pointNames=pointNames, featureNames=featureNames)
        toTest.features.delete('p1 == 1')
        expectedTest = self.constructor([[2, 3], [5, 6], [8, 9]], pointNames=pointNames, featureNames=featureNames[1:])
        assert expectedTest.isIdentical(toTest)

        #test featureName<value
        toTest = self.constructor(data, pointNames=pointNames, featureNames=featureNames)
        toTest.features.delete('p3 < 9')
        expectedTest = self.constructor([[3], [6], [9]], pointNames=pointNames, featureNames=[featureNames[-1]])
        assert expectedTest.isIdentical(toTest)

        #test featureName<=value
        toTest = self.constructor(data, pointNames=pointNames, featureNames=featureNames)
        toTest.features.delete('p3 <= 8')
        expectedTest = self.constructor([[3], [6], [9]], pointNames=pointNames, featureNames=[featureNames[-1]])
        assert expectedTest.isIdentical(toTest)

        #test featureName>value
        toTest = self.constructor(data, pointNames=pointNames, featureNames=featureNames)
        toTest.features.delete('p3 > 8')
        expectedTest = self.constructor([[1, 2], [4, 5], [7, 8]], pointNames=pointNames, featureNames=featureNames[:-1])
        assert expectedTest.isIdentical(toTest)

        #test featureName>=value
        toTest = self.constructor(data, pointNames=pointNames, featureNames=featureNames)
        toTest.features.delete('p3 > 8.5')
        expectedTest = self.constructor([[1, 2], [4, 5], [7, 8]], pointNames=pointNames, featureNames=featureNames[:-1])
        assert expectedTest.isIdentical(toTest)

        #test featureName!=value
        toTest = self.constructor(data, pointNames=pointNames, featureNames=featureNames)
        toTest.features.delete('p1 != 1.0')
        expectedTest = self.constructor([[1], [4], [7]], pointNames=pointNames, featureNames=[featureNames[0]])
        assert expectedTest.isIdentical(toTest)

        #test featureName<value and return back an empty
        toTest = self.constructor(data, pointNames=pointNames, featureNames=featureNames)
        toTest.features.delete('p1 < 1')
        expectedTest = self.constructor(data, pointNames=pointNames, featureNames=featureNames)
        assert expectedTest.isIdentical(toTest)

        #test featureName<value and return back all data
        toTest = self.constructor(data, pointNames=pointNames, featureNames=featureNames)
        toTest.features.delete('p1 > 0')
        expectedTest = self.constructor([[],[],[]], pointNames=pointNames)
        assert expectedTest.isIdentical(toTest)

    def test_features_delete_handmadeStringWithPointWhitespace(self):
        featureNames = ["one", "two", "three"]
        pointNames = ['pt 1', 'pt 2', 'pt 3']
        data = [[1, 2, 3], [4, 5, 6], [7, 8, 9]]

        #test pointName=value with no operator whitespace
        toTest = self.constructor(data, pointNames=pointNames, featureNames=featureNames)
        toTest.features.delete('pt 2=5')
        expectedTest = self.constructor([[1, 3], [4, 6], [7, 9]], pointNames=pointNames,
                                        featureNames=[featureNames[0], featureNames[-1]])
        assert expectedTest.isIdentical(toTest)

        #test pointName=value with operator whitespace
        toTest = self.constructor(data, pointNames=pointNames, featureNames=featureNames)
        toTest.features.delete('pt 2 = 5')
        expectedTest = self.constructor([[1, 3], [4, 6], [7, 9]], pointNames=pointNames,
                                        featureNames=[featureNames[0], featureNames[-1]])
        assert expectedTest.isIdentical(toTest)

    def test_features_delete_list_mixed(self):
        """ Test features.delete() list input with mixed names and indices """
        data = [[1, 2, 3, -1], [4, 5, 6, -2], [7, 8, 9, -3]]
        featureNames = ["one", "two", "three", "neg"]
        toTest = self.constructor(data, featureNames=featureNames)
        toTest.features.delete([1, "three", -1])
        exp1 = self.constructor([[1], [4], [7]], featureNames=["one"])
        assert toTest.isIdentical(exp1)

    @raises(InvalidArgumentValue)
    def test_features_delete_handmadeString_pointNotExist(self):
        featureNames = ["one", "two", "three"]
        pointNames = ['1', '4', '7']
        data = [[1, 2, 3], [4, 5, 6], [7, 8, 9]]

        toTest = self.constructor(data, pointNames=pointNames, featureNames=featureNames)
        toTest.features.delete('5=1')

    def test_features_delete_numberOnly(self):
        self.back_delete_numberOnly('feature')

    def test_features_delete_functionAndNumber(self):
        self.back_delete_functionAndNumber('feature')

    def test_features_delete_numberAndRandomizeAllData(self):
        self.back_delete_numberAndRandomizeAllData('feature')

    def test_features_delete_numberAndRandomizeSelectedData(self):
        self.back_delete_numberAndRandomizeSelectedData('feature')

    @raises(InvalidArgumentValueCombination)
    def test_features_delete_randomizeNoNumber(self):
        self.back_structural_randomizeNoNumber('delete', 'feature')

    @raises(InvalidArgumentValue)
    def test_features_delete_list_numberGreaterThanTargeted(self):
        self.back_structural_list_numberGreaterThanTargeted('delete', 'feature')

    @raises(InvalidArgumentValue)
    def test_features_delete_function_numberGreaterThanTargeted(self):
        self.back_structural_function_numberGreaterThanTargeted('delete', 'feature')

    @raises(InvalidArgumentValue)
    def test_features_delete_range_numberGreaterThanTargeted(self):
        self.back_structural_range_numberGreaterThanTargeted('delete', 'feature')

    ### using match module ###

    def test_features_delete_match_missing(self):
        toTest = self.constructor([[1, 2, 3], [None, 11, None], [7, 11, None], [7, 8, 9]], featureNames=['a', 'b', 'c'])
        toTest.features.delete(match.anyMissing)
        exp = self.constructor([[2], [11], [11], [8]])
        exp.features.setNames(['b'])
        assert toTest == exp

        toTest = self.constructor([[1, 2, None], [None, 11, None], [7, 11, None], [7, 8, None]], featureNames=['a', 'b', 'c'])
        toTest.features.delete(match.allMissing)
        exp = self.constructor([[1, 2], [None, 11], [7, 11], [7, 8]])
        exp.features.setNames(['a', 'b'])
        assert toTest == exp

    def test_features_delete_match_nonNumeric(self):
        toTest = self.constructor([[1, 2, 3], ['a', 11, 'c'], [7, 11, 'c'], [7, 8, 9]], featureNames=['a', 'b', 'c'])
        toTest.features.delete(match.anyNonNumeric)
        exp = self.constructor([[2], [11], [11], [8]])
        exp.features.setNames(['b'])
        assert toTest == exp

        toTest = self.constructor([[1, 2, 'c'], ['a', 11, 'c'], [7, 11, 'c'], [7, 8, 'c']], featureNames=['a', 'b', 'c'])
        toTest.features.delete(match.allNonNumeric)
        exp = self.constructor([[1, 2], ['a', 11], [7, 11], [7, 8]])
        exp.features.setNames(['a', 'b'])
        assert toTest == exp

    def test_features_delete_match_list(self):
        toTest = self.constructor([[1, 2, 3], ['a', 11, 'c'], ['x', 11, 'c'], [7, 8, 9]], featureNames=['a', 'b', 'c'])
        toTest.features.delete(match.anyValues(['a', 'c', 'x']))
        exp = self.constructor([[2], [11], [11], [8]])
        exp.features.setNames(['b'])
        assert toTest == exp

        toTest = self.constructor([[1, 2, 'c'], ['a', 11, 'c'], ['x', 11, 'c'], [7, 8, 'c']], featureNames=['a', 'b', 'c'])
        toTest.features.delete(match.allValues(['a', 'c', 'x']))
        exp = self.constructor([[1, 2], ['a', 11], ['x', 11], [7, 8]])
        exp.features.setNames(['a', 'b'])
        assert toTest == exp

    def test_features_delete_match_function(self):
        toTest = self.constructor([[1, 2, 3], [-1, 11, -3], [-1, 11, -1], [7, 8, 9]], featureNames=['a', 'b', 'c'])
        toTest.features.delete(match.anyValues(lambda x: x < 0))
        exp = self.constructor([[2], [11], [11], [8]])
        exp.features.setNames(['b'])
        assert toTest == exp

        toTest = self.constructor([[1, 2, -3], [-1, 11, -3], [-1, 11, -3], [7, 8, -3]], featureNames=['a', 'b', 'c'])
        toTest.features.delete(match.allValues(lambda x: x < 0))
        exp = self.constructor([[1, 2], [-1, 11], [-1, 11], [7, 8]])
        exp.features.setNames(['a', 'b'])
        assert toTest == exp

    #################
    # points.retain #
    #################

    @raises(CalledFunctionException)
    @mock.patch('nimble.data.axis.constructIndicesList', calledException)
    def test_points_retain_calls_constructIndicesList(self):
        """ Test points.retain calls constructIndicesList before calling _genericStructuralFrontend"""
        toTest = self.constructor([[1,2,],[3,4]], pointNames=['a', 'b'])
        toTest.points.retain(['a', 'b'])

    @oneLogEntryExpected
    def test_points_retain_handmadeSingle(self):
        """ Test points.retain() against handmade output when retaining one point """
        data = [[1, 2, 3], [4, 5, 6], [7, 8, 9]]
        toTest = self.constructor(data)
        toTest.points.retain(0)
        exp1 = self.constructor([[1, 2, 3]])
        assert toTest.isIdentical(exp1)

        # Check that names have not been generated unnecessarily
        assertNoNamesGenerated(toTest)

    def test_points_retain_index_NamePath_Preserve(self):
        data = [[1, 2, 3], [4, 5, 6], [7, 8, 9]]
        toTest = self.constructor(data)

        toTest._name = 'testName'
        toTest._absPath = 'testAbsPath'
        toTest._relPath = 'testRelPath'

        toTest.points.retain(0)

        assert toTest.name == "testName"
        assert toTest.absolutePath == "testAbsPath"
        assert toTest.relativePath == 'testRelPath'


    def test_points_retain_list_retain_all(self):
        """ Test points.retain() by retaining a list of all points """
        data = [[1, 2, 3], [4, 5, 6], [7, 8, 9], [10, 11, 12]]
        toTest = self.constructor(data)
        exp = self.constructor(data)
        toTest.points.retain([0, 1, 2, 3])

        assert toTest.isIdentical(exp)

    def test_points_retain_list_retain_nothing(self):
        """ Test points.retain() by retaining an empty list """
        data = [[1, 2, 3], [4, 5, 6], [7, 8, 9], [10, 11, 12]]
        toTest = self.constructor(data)
        toTest.points.retain([])

        expData = [[], [], []]
        expData = numpy.array(expData).T
        expTest = self.constructor(expData)
        assert toTest.isIdentical(expTest)

    def test_points_retain_pythonRange(self):
        """ Test points.retain() by retaining a python range of points """
        data = [[1, 2, 3], [4, 5, 6], [7, 8, 9], [10, 11, 12]]
        toTest = self.constructor(data)
        exp = self.constructor([[4, 5, 6], [7, 8, 9]])
        toTest.points.retain(range(1,3))

        assert toTest.isIdentical(exp)

    @twoLogEntriesExpected
    def test_points_retain_handmadeListSequence(self):
        """ Test points.retain() against handmade output for several list retentions """
        data = [[1, 2, 3], [4, 5, 6], [7, 8, 9], [10, 11, 12]]
        names = ['1', '4', '7', '10']
        toTest = self.constructor(data, pointNames=names)
        toTest.points.retain(['1','4','10'])
        exp1 = self.constructor([[1, 2, 3], [4, 5, 6], [10, 11, 12]], pointNames=['1','4','10'])
        assert toTest.isIdentical(exp1)
        toTest.points.retain(1)
        exp2 = self.constructor([4, 5, 6], pointNames=['4'])
        assert toTest.isIdentical(exp2)


    def test_points_retain_list_mixed(self):
        """ Test points.retain() list input with mixed names and indices """
        data = [[1, 2, 3], [4, 5, 6], [7, 8, 9], [10, 11, 12]]
        names = ['1', '4', '7', '10']
        toTest = self.constructor(data, pointNames=names)
        toTest.points.retain(['1',1,-1])
        exp1 = self.constructor([[1, 2, 3], [4, 5, 6], [10, 11, 12]], pointNames=['1','4','10'])
        assert toTest.isIdentical(exp1)


    def test_points_retain_handmadeListOrdering(self):
        """ Test points.retain() against handmade output for out of order retention """
        data = [[1, 2, 3], [4, 5, 6], [7, 8, 9], [10, 11, 12], [13, 14, 15]]
        names = ['1', '4', '7', '10', '13']
        toTest = self.constructor(data, pointNames=names)
        toTest.points.retain([3, 4, 1])
        exp1 = self.constructor([[10, 11, 12], [13, 14, 15], [4, 5, 6]], pointNames=['10', '13', '4'])
        assert toTest.isIdentical(exp1)


    def test_points_retain_List_trickyOrdering(self):
        data = [[0], [2], [2], [2], [0], [0], [0], [0], [2], [0]]
        toRetain = [6, 5, 3, 9]

        toTest = self.constructor(data)

        toTest.points.retain(toRetain)

        expRaw = [[0], [0], [2], [0]]
        expTest = self.constructor(expRaw)

        assert toTest == expTest

    def test_points_retain_function_selectionGap(self):
        data = [[0], [2], [2], [2], [0], [0], [0], [0], [2], [0]]
        retainIndices = [3, 5, 6, 9]
        pnames = ['0', '1', '2', '3', '4', '5', '6', '7', '8', '9']

        def sel(point):
            if int(point.points.getName(0)) in retainIndices:
                return True
            else:
                return False

        toTest = self.constructor(data, pointNames=pnames)

        toTest.points.retain(sel)

        expRaw = [[2], [0], [0], [0]]
        expNames = ['3', '5', '6', '9']
        expTest = self.constructor(expRaw, pointNames=expNames)

        assert toTest == expTest


    def test_points_retain_functionIntoPEmpty(self):
        """ Test points.retain() by retaining all points using a function """
        data = [[1, 2, 3], [4, 5, 6], [7, 8, 9]]
        toTest = self.constructor(data)
        expTest = self.constructor(data)

        toTest.points.retain(allTrue)
        assert toTest.isIdentical(expTest)


    def test_points_retain_function_returnPointEmpty(self):
        data = [[1, 2, 3], [4, 5, 6], [7, 8, 9]]
        toTest = self.constructor(data)

        toTest.points.retain(allFalse)

        expData = numpy.array([[], [], []])
        expData = expData.T
        expTest = self.constructor(expData)

        assert toTest.isIdentical(expTest)

    def test_points_retain_function_NumberAndRandomize(self):
        data = [[1], [2], [3], [4], [5], [6], [7], [8]]
        toTest = self.constructor(data)

        toTest.points.retain(evenOnly, number=3, randomize=True)
        assert len(toTest.points) == 3

    def test_points_retain_handmadeFunction(self):
        """ Test points.retain() against handmade output for function retention """
        data = [[1, 2, 3], [4, 5, 6], [7, 8, 9]]
        toTest = self.constructor(data)

        toTest.points.retain(oneOrFour)
        exp = self.constructor([[1, 2, 3], [4, 5, 6]])
        assert toTest.isIdentical(exp)


    def test_points_retain_func_NamePath_preservation(self):
        data = [[1, 2, 3], [4, 5, 6], [7, 8, 9]]
        toTest = self.constructor(data)

        toTest._name = "testName"
        toTest._absPath = "testAbsPath"
        toTest._relPath = "testRelPath"

        toTest.points.retain(oneOrFour)

        assert toTest.name == "testName"
        assert toTest.absolutePath == "testAbsPath"
        assert toTest.relativePath == 'testRelPath'


    def test_points_retain_handmadeFunctionWithFeatureNames(self):
        """ Test points.retain() against handmade output for function retention with featureNames"""
        featureNames = ["one", "two", "three"]
        data = [[1, 2, 3], [4, 5, 6], [7, 8, 9]]
        toTest = self.constructor(data, featureNames=featureNames)

        toTest.points.retain(oneOrFour)
        exp = self.constructor([[1, 2, 3], [4, 5, 6]], featureNames=featureNames)
        assert toTest.isIdentical(exp)


    @raises(InvalidArgumentType)
    def test_points_retain_exceptionStartInvalidType(self):
        """ Test points.retain() for InvalidArgumentType when start is not a valid ID type """
        featureNames = ["one", "two", "three"]
        data = [[1, 2, 3], [4, 5, 6], [7, 8, 9]]
        toTest = self.constructor(data, featureNames=featureNames)
        toTest.points.retain(start=1.1, end=2)

    @raises(IndexError)
    def test_points_retain_exceptionEndInvalid(self):
        """ Test points.retain() for IndexError when end is not a valid Point index """
        featureNames = ["one", "two", "three"]
        data = [[1, 2, 3], [4, 5, 6], [7, 8, 9]]
        toTest = self.constructor(data, featureNames=featureNames)
        toTest.points.retain(start=1, end=5)

    @raises(InvalidArgumentValueCombination)
    def test_points_retain_exceptionInversion(self):
        """ Test points.retain() for InvalidArgumentValueCombination when start comes after end """
        featureNames = ["one", "two", "three"]
        data = [[1, 2, 3], [4, 5, 6], [7, 8, 9]]
        toTest = self.constructor(data, featureNames=featureNames)
        toTest.points.retain(start=2, end=0)

    @raises(InvalidArgumentValueCombination)
    def test_points_retain_exceptionInversionPointName(self):
        """ Test points.retain() for InvalidArgumentValueCombination when start comes after end as FeatureNames"""
        pointNames = ["one", "two", "three"]
        data = [[1, 2, 3], [4, 5, 6], [7, 8, 9]]
        toTest = self.constructor(data, pointNames=pointNames)
        toTest.points.retain(start="two", end="one")

    @raises(InvalidArgumentValue)
    def test_points_retain_exceptionDuplicates(self):
        """ Test points.retain() for InvalidArgumentValueCombination when toRetain contains duplicates """
        data = [[1, 2, 3], [4, 5, 6], [7, 8, 9]]
        toTest = self.constructor(data)
        toTest.points.retain([0, 1, 0])

    def test_points_retain_handmadeRange(self):
        """ Test points.retain() against handmade output for range retention """
        data = [[1, 2, 3], [4, 5, 6], [7, 8, 9]]
        toTest = self.constructor(data)
        toTest.points.retain(start=1, end=2)

        expectedTest = self.constructor([[4, 5, 6], [7, 8, 9]])

        assert expectedTest.isIdentical(toTest)

    def test_points_retain_range_NamePath_preservation(self):
        data = [[1, 2, 3], [4, 5, 6], [7, 8, 9]]
        toTest = self.constructor(data)

        toTest._name = "testName"
        toTest._absPath = "testAbsPath"
        toTest._relPath = "testRelPath"

        toTest.points.retain(start=1, end=2)

        assert toTest.name == "testName"
        assert toTest.absolutePath == "testAbsPath"
        assert toTest.relativePath == 'testRelPath'


    def test_points_retain_rangeIntoPEmpty(self):
        """ Test points.retain() retains all points using ranges """
        featureNames = ["one", "two", "three"]
        pointNames = ['1', '4', '7']
        data = [[1, 2, 3], [4, 5, 6], [7, 8, 9]]
        toTest = self.constructor(data, pointNames=pointNames, featureNames=featureNames)
        expRet = self.constructor(data, pointNames=pointNames, featureNames=featureNames)
        toTest.points.retain(start=0, end=2)

        assert toTest.isIdentical(expRet)


    def test_points_retain_handmadeRangeWithFeatureNames(self):
        """ Test points.retain() against handmade output for range retention with featureNames """
        featureNames = ["one", "two", "three"]
        pointNames = ['1', '4', '7']
        data = [[1, 2, 3], [4, 5, 6], [7, 8, 9]]
        toTest = self.constructor(data, pointNames=pointNames, featureNames=featureNames)
        toTest.points.retain(start=1, end=2)

        expectedTest = self.constructor([[4, 5, 6], [7, 8, 9]], pointNames=['4', '7'], featureNames=featureNames)

        assert expectedTest.isIdentical(toTest)

    def test_points_retain_handmadeRangeRand_FM(self):
        """ Test points.retain() for correct sizes when using randomized range retention and featureNames """
        featureNames = ["one", "two", "three"]
        data = [[1, 2, 3], [4, 5, 6], [7, 8, 9]]
        toTest = self.constructor(data, featureNames=featureNames)
        toTest.points.retain(start=0, end=2, number=2, randomize=True)
        assert len(toTest.points) == 2

    def test_points_retain_handmadeRangeDefaults(self):
        """ Test points.retain uses the correct defaults in the case of range based retention """
        featureNames = ["one", "two", "three"]
        pointNames = ['1', '4', '7']
        data = [[1, 2, 3], [4, 5, 6], [7, 8, 9]]
        toTest = self.constructor(data, pointNames=pointNames, featureNames=featureNames)
        toTest.points.retain(end=1)

        expectedTest = self.constructor([[1, 2, 3], [4, 5, 6]], pointNames=['1', '4'], featureNames=featureNames)

        assert expectedTest.isIdentical(toTest)

        toTest = self.constructor(data, pointNames=pointNames, featureNames=featureNames)
        toTest.points.retain(start=1)

        expectedTest = self.constructor([[4, 5, 6], [7, 8, 9]], pointNames=['4', '7'], featureNames=featureNames)

        assert expectedTest.isIdentical(toTest)

    def test_points_retain_handmade_calling_pointNames(self):
        featureNames = ["one", "two", "three"]
        pointNames = ['1', '4', '7']
        data = [[1, 2, 3], [4, 5, 6], [7, 8, 9]]

        toTest = self.constructor(data, pointNames=pointNames, featureNames=featureNames)
        toTest.points.retain(start='4', end='7')
        expectedTest = self.constructor([[4, 5, 6], [7, 8, 9]], pointNames=pointNames[1:], featureNames=featureNames)
        assert expectedTest.isIdentical(toTest)

    def test_points_retain_handmadeString(self):
        featureNames = ["one", "two", "three"]
        pointNames = ['1', '4', '7']
        data = [[1, 2, 3], [4, 5, 6], [7, 8, 9]]

        #test featureName=value
        toTest = self.constructor(data, pointNames=pointNames, featureNames=featureNames)
        toTest.points.retain('one=1')
        expectedTest = self.constructor([[1, 2, 3]], pointNames=pointNames[:1], featureNames=featureNames)

        assert expectedTest.isIdentical(toTest)

        #test featureName==value
        toTest = self.constructor(data, pointNames=pointNames, featureNames=featureNames)
        toTest.points.retain('one==1')
        expectedTest = self.constructor([[1, 2, 3]], pointNames=pointNames[:1], featureNames=featureNames)

        assert expectedTest.isIdentical(toTest)

        #test featureName<value
        toTest = self.constructor(data, pointNames=pointNames, featureNames=featureNames)
        toTest.points.retain('one<2')
        expectedTest = self.constructor([[1, 2, 3]], pointNames=pointNames[:1], featureNames=featureNames)

        assert expectedTest.isIdentical(toTest)

        #test featureName<=value
        toTest = self.constructor(data, pointNames=pointNames, featureNames=featureNames)
        toTest.points.retain('one<=1')
        expectedTest = self.constructor([[1, 2, 3]], pointNames=pointNames[:1], featureNames=featureNames)

        assert expectedTest.isIdentical(toTest)

        #test featureName>value
        toTest = self.constructor(data, pointNames=pointNames, featureNames=featureNames)
        toTest.points.retain('one>4')
        expectedTest = self.constructor([[7, 8, 9]], pointNames=pointNames[-1:], featureNames=featureNames)

        assert expectedTest.isIdentical(toTest)

        #test featureName>=value
        toTest = self.constructor(data, pointNames=pointNames, featureNames=featureNames)
        toTest.points.retain('one>=7')
        expectedTest = self.constructor([[7, 8, 9]], pointNames=pointNames[-1:], featureNames=featureNames)

        assert expectedTest.isIdentical(toTest)

        #test featureName!=value
        toTest = self.constructor(data, pointNames=pointNames, featureNames=featureNames)
        toTest.points.retain('one!=4')
        expectedTest = self.constructor([[1, 2, 3], [7, 8, 9]], pointNames=[pointNames[0], pointNames[-1]],
                                       featureNames=featureNames)

        assert expectedTest.isIdentical(toTest)

        #test featureName<value and return back an empty
        assert expectedTest.isIdentical(toTest)
        toTest = self.constructor(data, pointNames=pointNames, featureNames=featureNames)
        toTest.points.retain('one<1')
        expectedTest = self.constructor([], featureNames=featureNames)

        assert expectedTest.isIdentical(toTest)

        #test featureName<value and return back all data
        assert expectedTest.isIdentical(toTest)
        toTest = self.constructor(data, pointNames=pointNames, featureNames=featureNames)
        toTest.points.retain('one>0')
        expectedTest = self.constructor(data, pointNames=pointNames, featureNames=featureNames)

        assert expectedTest.isIdentical(toTest)

    def test_points_retain_handmadeStringWithOperatorWhitespace(self):
        featureNames = ["one", "two", "three"]
        pointNames = ['1', '4', '7']
        data = [[1, 2, 3], [4, 5, 6], [7, 8, 9]]

        #test featureName=value
        toTest = self.constructor(data, pointNames=pointNames, featureNames=featureNames)
        toTest.points.retain('one = 1')
        expectedTest = self.constructor([[1, 2, 3]], pointNames=pointNames[:1], featureNames=featureNames)

        assert expectedTest.isIdentical(toTest)

        #test featureName==value
        toTest = self.constructor(data, pointNames=pointNames, featureNames=featureNames)
        toTest.points.retain('one == 1')
        expectedTest = self.constructor([[1, 2, 3]], pointNames=pointNames[:1], featureNames=featureNames)

        assert expectedTest.isIdentical(toTest)

        #test featureName<value
        toTest = self.constructor(data, pointNames=pointNames, featureNames=featureNames)
        toTest.points.retain('one < 2')
        expectedTest = self.constructor([[1, 2, 3]], pointNames=pointNames[:1], featureNames=featureNames)

        assert expectedTest.isIdentical(toTest)

        #test featureName<=value
        toTest = self.constructor(data, pointNames=pointNames, featureNames=featureNames)
        toTest.points.retain('one <= 1')
        expectedTest = self.constructor([[1, 2, 3]], pointNames=pointNames[:1], featureNames=featureNames)

        assert expectedTest.isIdentical(toTest)

        #test featureName>value
        toTest = self.constructor(data, pointNames=pointNames, featureNames=featureNames)
        toTest.points.retain('one > 4')
        expectedTest = self.constructor([[7, 8, 9]], pointNames=pointNames[-1:], featureNames=featureNames)

        assert expectedTest.isIdentical(toTest)

        #test featureName>=value
        toTest = self.constructor(data, pointNames=pointNames, featureNames=featureNames)
        toTest.points.retain('one >= 7')
        expectedTest = self.constructor([[7, 8, 9]], pointNames=pointNames[-1:], featureNames=featureNames)

        assert expectedTest.isIdentical(toTest)

        #test featureName!=value
        toTest = self.constructor(data, pointNames=pointNames, featureNames=featureNames)
        toTest.points.retain('one != 4')
        expectedTest = self.constructor([[1, 2, 3], [7, 8, 9]], pointNames=[pointNames[0], pointNames[-1]],
                                       featureNames=featureNames)

        assert expectedTest.isIdentical(toTest)

        #test featureName<value and return back an empty
        assert expectedTest.isIdentical(toTest)
        toTest = self.constructor(data, pointNames=pointNames, featureNames=featureNames)
        toTest.points.retain('one < 1')
        expectedTest = self.constructor([], featureNames=featureNames)

        assert expectedTest.isIdentical(toTest)

        #test featureName<value and return back all data
        assert expectedTest.isIdentical(toTest)
        toTest = self.constructor(data, pointNames=pointNames, featureNames=featureNames)
        toTest.points.retain('one > 0')
        expectedTest = self.constructor(data, pointNames=pointNames, featureNames=featureNames)

        assert expectedTest.isIdentical(toTest)

    def test_points_retain_handmadeStringWithFeatureWhitespace(self):
        featureNames = ["feature one", "feature two", "feature three"]
        pointNames = ['1', '4', '7']
        data = [[1, 2, 3], [4, 5, 6], [7, 8, 9]]

        #test featureName=value
        toTest = self.constructor(data, pointNames=pointNames, featureNames=featureNames)
        toTest.points.retain('feature one=1')
        expectedTest = self.constructor([[1, 2, 3]], pointNames=pointNames[:1], featureNames=featureNames)

        assert expectedTest.isIdentical(toTest)

        #test featureName=value with operator whitespace
        toTest = self.constructor(data, pointNames=pointNames, featureNames=featureNames)
        toTest.points.retain('feature one = 1')
        expectedTest = self.constructor([[1, 2, 3]], pointNames=pointNames[:1], featureNames=featureNames)

        assert expectedTest.isIdentical(toTest)

    @raises(InvalidArgumentValue)
    def test_points_retain_handmadeString_featureNotExist(self):
        featureNames = ["one", "two", "three"]
        pointNames = ['1', '4', '7']
        data = [[1, 2, 3], [4, 5, 6], [7, 8, 9]]

        toTest = self.constructor(data, pointNames=pointNames, featureNames=featureNames)
        toTest.points.retain('four=1')

    def test_points_retain_numberOnly(self):
        self.back_retain_numberOnly('point')

    def test_points_retain_functionAndNumber(self):
        self.back_retain_functionAndNumber('point')

    def test_points_retain_numberAndRandomizeAllData(self):
        self.back_retain_numberAndRandomizeAllData('point')

    def test_points_retain_numberAndRandomizeSelectedData(self):
        self.back_retain_numberAndRandomizeSelectedData('point')

    @raises(InvalidArgumentValueCombination)
    def test_points_retain_randomizeNoNumber(self):
        self.back_structural_randomizeNoNumber('retain', 'point')

    @raises(InvalidArgumentValue)
    def test_points_retain_list_numberGreaterThanTargeted(self):
        self.back_structural_list_numberGreaterThanTargeted('retain', 'point')

    @raises(InvalidArgumentValue)
    def test_points_retain_function_numberGreaterThanTargeted(self):
        self.back_structural_function_numberGreaterThanTargeted('retain', 'point')

    @raises(InvalidArgumentValue)
    def test_points_retain_range_numberGreaterThanTargeted(self):
        self.back_structural_range_numberGreaterThanTargeted('retain', 'point')

    ### using match module ###

    def test_points_retain_match_missing(self):
        toTest = self.constructor([[1, 2, 3], [None, 11, None], [7, 11, None], [7, 8, 9]], featureNames=['a', 'b', 'c'])
        ret = toTest.points.retain(match.anyMissing)
        expTest = self.constructor([[None, 11, None], [7, 11, None]])
        expTest.features.setNames(['a', 'b', 'c'])
        assert toTest == expTest

        toTest = self.constructor([[None, None, None], [None, 11, None], [7, 11, None], [7, 8, 9]], featureNames=['a', 'b', 'c'])
        ret = toTest.points.retain(match.allMissing)
        expTest = self.constructor([[None, None, None]])
        expTest.features.setNames(['a', 'b', 'c'])
        assert toTest == expTest

    def test_points_retain_match_nonNumeric(self):
        toTest = self.constructor([[1, 2, 3], ['a', 11, 'c'], [7, 11, 'c'], [7, 8, 9]], featureNames=['a', 'b', 'c'])
        ret = toTest.points.retain(match.anyNonNumeric)
        expTest = self.constructor([['a', 11, 'c'], [7, 11, 'c']])
        expTest.features.setNames(['a', 'b', 'c'])
        assert toTest == expTest

        toTest = self.constructor([['a', 'x', 'c'], ['a', 11, 'c'], [7, 11, 'c'], [7, 8, 9]], featureNames=['a', 'b', 'c'])
        ret = toTest.points.retain(match.allNonNumeric)
        expTest = self.constructor([['a', 'x', 'c']])
        expTest.features.setNames(['a', 'b', 'c'])
        assert toTest == expTest

    def test_points_retain_match_list(self):
        toTest = self.constructor([[1, 2, 3], ['a', 11, 'c'], [7, 11, 'c'], [7, 8, 9]], featureNames=['a', 'b', 'c'])
        ret = toTest.points.retain(match.anyValues(['a', 'c', 'x']))
        expTest = self.constructor([['a', 11, 'c'], [7, 11, 'c']])
        expTest.features.setNames(['a', 'b', 'c'])
        assert toTest == expTest

        toTest = self.constructor([['a', 'x', 'c'], ['a', 11, 'c'], [7, 11, 'c'], [7, 8, 9]], featureNames=['a', 'b', 'c'])
        ret = toTest.points.retain(match.allValues(['a', 'c', 'x']))
        expTest = self.constructor([['a', 'x', 'c']])
        expTest.features.setNames(['a', 'b', 'c'])
        assert toTest == expTest

    def test_points_retain_match_function(self):
        toTest = self.constructor([[1, 2, 3], [-1, 11, -3], [7, 11, -3], [7, 8, 9]], featureNames=['a', 'b', 'c'])
        ret = toTest.points.retain(match.anyValues(lambda x: x < 0))
        expTest = self.constructor([[-1, 11, -3], [7, 11, -3]])
        expTest.features.setNames(['a', 'b', 'c'])
        assert toTest == expTest

        toTest = self.constructor([[-1, -2, -3], [-1, 11, -3], [7, 11, -3], [7, 8, 9]], featureNames=['a', 'b', 'c'])
        ret = toTest.points.retain(match.allValues(lambda x: x < 0))
        expTest = self.constructor([[-1, -2, -3]])
        expTest.features.setNames(['a', 'b', 'c'])
        assert toTest == expTest

    #########################
    # retain common backend #
    #########################

    def back_retain_numberOnly(self, axis):
        if axis == 'point':
            toCall = "points"
        else:
            toCall = "features"

        data = [[1, 2, 3, 33], [4, 5, 6, 66], [7, 8, 9, 99], [10, 11, 12, 14]]
        pnames = ['1', '4', '7', '10']
        fnames = ['a', 'b', 'd', 'gg']
        toTest = self.constructor(data, pointNames=pnames, featureNames=fnames)
        getattr(toTest, toCall).retain(number=3)
        if axis == 'point':
            exp = self.constructor(data[:3], pointNames=pnames[:3], featureNames=fnames)
        else:
            exp = self.constructor([p[:3] for p in data], pointNames=pnames, featureNames=fnames[:3])

        assert exp.isIdentical(toTest)

    def back_retain_functionAndNumber(self, axis):
        if axis == 'point':
            toCall = "points"
        else:
            toCall = "features"

        data = [[1, 2, 3, 33], [4, 5, 6, 66], [7, 8, 9, 99], [10, 11, 12, 14]]
        pnames = ['1', '4', '7', '10']
        fnames = ['a', 'b', 'd', 'gg']
        toTest = self.constructor(data, pointNames=pnames, featureNames=fnames)
        getattr(toTest, toCall).retain([0,1,2], number=2)
        if axis == 'point':
            exp = self.constructor(data[:2], pointNames=pnames[:2], featureNames=fnames)
        else:
            exp = self.constructor([p[:2] for p in data], pointNames=pnames, featureNames=fnames[:2])

        assert toTest.isIdentical(exp)

    def back_retain_numberAndRandomizeAllData(self, axis):
        """test that randomizing (with same randomly chosen seed) and limiting to a
        given number provides the same result for all input types if using all the data
        """
        if axis == 'point':
            toCall = "points"
        else:
            toCall = "features"

        data = [[1, 2, 3, 33], [4, 5, 6, 66], [7, 8, 9, 99], [10, 11, 12, 14]]
        pnames = ['1', '4', '7', '10']
        fnames = ['a', 'b', 'd', 'gg']
        toTest1 = self.constructor(data, pointNames=pnames, featureNames=fnames)
        toTest2 = toTest1.copy()
        toTest3 = toTest1.copy()
        toTest4 = toTest1.copy()

        seed = nimble.randomness.generateSubsidiarySeed()
        nimble.randomness.startAlternateControl(seed)
        getattr(toTest1, toCall).retain(number=3, randomize=True)
        nimble.randomness.endAlternateControl()

        nimble.randomness.startAlternateControl(seed)
        getattr(toTest2, toCall).retain([0, 1, 2, 3], number=3, randomize=True)
        nimble.randomness.endAlternateControl()

        nimble.randomness.startAlternateControl(seed)
        getattr(toTest3, toCall).retain(start=0, end=3, number=3, randomize=True)
        nimble.randomness.endAlternateControl()

        nimble.randomness.startAlternateControl(seed)
        getattr(toTest4, toCall).retain(allTrue, number=3, randomize=True)
        nimble.randomness.endAlternateControl()

        if axis == 'point':
            assert len(toTest1.points) == 3
        else:
            assert len(toTest1.features) == 3

        assert toTest1.isIdentical(toTest2)
        assert toTest1.isIdentical(toTest3)
        assert toTest1.isIdentical(toTest4)

    def back_retain_numberAndRandomizeSelectedData(self, axis):
        """test that randomization occurs after the data has been selected from the user inputs """
        if axis == 'point':
            toCall = "points"
        else:
            toCall = "features"

        data = [[1, 2, 3, 33], [4, 5, 6, 66], [7, 8, 9, 99], [10, 11, 12, 14]]
        pnames = ['1', '4', '7', '10']
        fnames = ['a', 'b', 'd', 'gg']
        toTest1 = self.constructor(data, pointNames=pnames, featureNames=fnames)
        toTest2 = toTest1.copy()
        toTest3 = toTest1.copy()
        if axis == 'point':
            exp1 = toTest1[1, :]
            exp2 = toTest1[2, :]
        else:
            exp1 = toTest1[:, 1]
            exp2 = toTest1[:, 2]

        seed = nimble.randomness.generateSubsidiarySeed()
        nimble.randomness.startAlternateControl(seed)
        getattr(toTest1, toCall).retain([1, 2], number=1, randomize=True)
        nimble.randomness.endAlternateControl()

        nimble.randomness.startAlternateControl(seed)
        getattr(toTest2, toCall).retain(start=1, end=2, number=1, randomize=True)
        nimble.randomness.endAlternateControl()

        def middleRowsOrCols(value):
            return value[0] in [2, 4, 5, 7]

        nimble.randomness.startAlternateControl(seed)
        getattr(toTest3, toCall).retain(middleRowsOrCols, number=1, randomize=True)
        nimble.randomness.endAlternateControl()

        assert toTest1.isIdentical(exp1) or toTest1.isIdentical(exp2)
        assert toTest2.isIdentical(exp1) or toTest2.isIdentical(exp2)
        assert toTest3.isIdentical(exp1) or toTest3.isIdentical(exp2)

    ###################
    # features.retain #
    ###################

    @raises(CalledFunctionException)
    @mock.patch('nimble.data.axis.constructIndicesList', calledException)
    def test_features_retain_calls_constructIndicesList(self):
        toTest = self.constructor([[1,2,],[3,4]], featureNames=['a', 'b'])

        toTest.features.retain(['a', 'b'])

    @oneLogEntryExpected
    def test_features_retain_handmadeSingle(self):
        """ Test features.retain() against handmade output when retaining one feature """
        data = [[1, 2, 3], [4, 5, 6], [7, 8, 9]]
        toTest = self.constructor(data)
        toTest.features.retain(0)
        exp1 = self.constructor([[1], [4], [7]])

        assert toTest.isIdentical(exp1)

        # Check that names have not been generated unnecessarily
        assertNoNamesGenerated(toTest)

    def test_features_retain_List_NamePath_Preserve(self):
        data = [[1, 2, 3], [4, 5, 6], [7, 8, 9]]
        toTest = self.constructor(data)

        toTest._name = "testName"
        toTest._absPath = "testAbsPath"
        toTest._relPath = "testRelPath"

        toTest.features.retain(0)

        assert toTest.path == 'testAbsPath'
        assert toTest.absolutePath == 'testAbsPath'
        assert toTest.relativePath == 'testRelPath'

    def test_features_retain_list_retain_all(self):
        """ Test features.retain() by retaining a list of all features """
        data = [[1, 2, 3], [4, 5, 6], [7, 8, 9], [10, 11, 12]]
        toTest = self.constructor(data)
        expTest = self.constructor(data)
        toTest.features.retain([0, 1, 2])

        assert toTest.isIdentical(expTest)

    def test_features_retain_list_retain_nothing(self):
        """ Test features.retain() by retaining an empty list """
        data = [[1, 2, 3], [4, 5, 6], [7, 8, 9], [10, 11, 12]]
        toTest = self.constructor(data)
        toTest.features.retain([])

        expData = [[], [], [], []]
        expData = numpy.array(expData)
        expTest = self.constructor(expData)
        assert toTest.isIdentical(expTest)

    def test_features_retain_pythonRange(self):
        """ Test features.retain() by retaining a python range of points """
        data = [[1, 2, 3], [4, 5, 6], [7, 8, 9], [10, 11, 12]]
        toTest = self.constructor(data)
        exp = self.constructor([[2, 3], [5, 6], [8, 9], [11, 12]])
        toTest.features.retain(range(1,3))

        assert toTest.isIdentical(exp)

    def test_features_retain_ListIntoFEmptyOutOfOrder(self):
        """ Test features.retain() by retaining a list of all features """
        data = [[1, 2, 3], [4, 5, 6], [7, 8, 9], [10, 11, 12]]
        toTest = self.constructor(data)
        expData = [[3, 1, 2], [6, 4, 5], [9, 7, 8], [12, 10, 11]]
        expTest = self.constructor(expData)
        toTest.features.retain([2, 0, 1])

        assert toTest.isIdentical(expTest)

    @twoLogEntriesExpected
    def test_features_retain_handmadeListSequence(self):
        """ Test features.retain() against handmade output for several retentions by list """
        pointNames = ['1', '4', '7']
        data = [[1, 2, 3, -1], [4, 5, 6, -2], [7, 8, 9, -3]]
        toTest = self.constructor(data, pointNames=pointNames)
        toTest.features.retain([1, 2, 3])
        exp1 = self.constructor([[2, 3, -1], [5, 6, -2], [8, 9, -3]], pointNames=pointNames)
        assert toTest.isIdentical(exp1)
        toTest.features.retain([2, 1])
        exp2 = self.constructor([[-1, 3], [-2, 6], [-3, 9]], pointNames=pointNames)
        assert toTest.isIdentical(exp2)

    def test_features_retain_handmadeListWithFeatureName(self):
        """ Test features.retain() against handmade output for list retention when specifying featureNames """
        data = [[1, 2, 3, -1], [4, 5, 6, -2], [7, 8, 9, -3]]
        featureNames = ["one", "two", "three", "neg"]
        toTest = self.constructor(data, featureNames=featureNames)
        toTest.features.retain(["two", "three", "neg"])
        exp1 = self.constructor([[2, 3, -1], [5, 6, -2], [8, 9, -3]], featureNames=["two", "three", "neg"])
        assert toTest.isIdentical(exp1)
        toTest.features.retain(["three", "neg"])
        exp2 = self.constructor([[3, -1], [6, -2], [9, -3]], featureNames=["three", "neg"])
        assert toTest.isIdentical(exp2)


    def test_features_retain_list_mixed(self):
        """ Test features.retain() list input with mixed names and indices """
        data = [[1, 2, 3, -1], [4, 5, 6, -2], [7, 8, 9, -3]]
        featureNames = ["one", "two", "three", "neg"]
        toTest = self.constructor(data, featureNames=featureNames)
        toTest.features.retain([1, "three", -1])
        exp1 = self.constructor([[2, 3, -1], [5, 6, -2], [8, 9, -3]], featureNames=["two", "three", "neg"])
        assert toTest.isIdentical(exp1)


    def test_features_retain_List_trickyOrdering(self):
        data = [0, 1, 1, 1, 0, 0, 0, 0, 1, 0]
        toRetain = [6, 5, 3, 9]

        toTest = self.constructor(data)

        toTest.features.retain(toRetain)

        expRaw = [0, 0, 1, 0]
        expTest = self.constructor(expRaw)

        assert toTest == expTest

    def test_features_retain_List_reorderingWithFeatureNames(self):
        data = [[1, 2, 3, 10], [4, 5, 6, 11], [7, 8, 9, 12]]
        fnames = ['a', 'b', 'c', 'd']
        test = self.constructor(data, featureNames=fnames)

        expRetRaw = [[1, 3, 2], [4, 6, 5], [7, 9, 8]]
        expRetNames = ['a', 'c', 'b']
        exp = self.constructor(expRetRaw, featureNames=expRetNames)

        test.features.retain(expRetNames)
        assert test == exp


    def test_features_retain_function_selectionGap(self):
        data = [0, 1, 1, 1, 0, 0, 0, 0, 1, 0]
        fnames = ['0', '1', '2', '3', '4', '5', '6', '7', '8', '9']

        retainIndices = [3, 5, 6, 9]

        def sel(feature):
            if int(feature.features.getName(0)) in retainIndices:
                return True
            else:
                return False

        toTest = self.constructor(data, featureNames=fnames)

        toTest.features.retain(sel)

        expRaw = [1, 0, 0, 0]
        expNames = ['3', '5', '6', '9']
        expTest = self.constructor(expRaw, featureNames=expNames)

        assert toTest == expTest


    def test_features_retain_functionIntoFEmpty(self):
        """ Test features.retain() by retaining all featuress using a function """
        data = [[1, 2, 3], [4, 5, 6], [7, 8, 9]]
        toTest = self.constructor(data)
        expTest = self.constructor(data)

        toTest.features.retain(allTrue)
        assert toTest.isIdentical(expTest)

    def test_features_retain_function_returnPointEmpty(self):
        data = [[1, 2, 3], [4, 5, 6], [7, 8, 9]]
        toTest = self.constructor(data)

        toTest.features.retain(allFalse)

        data = [[], [], []]
        data = numpy.array(data)
        expTest = self.constructor(data)

        assert toTest.isIdentical(expTest)

    def test_features_retain_function_NumberAndRandomize(self):
        data = [[1, 2, 3, 4, 5, 6], [7, 8, 9, 10, 11, 12]]
        toTest = self.constructor(data)

        toTest.features.retain(evenOnly, number=2, randomize=True)
        assert len(toTest.features) == 2

    def test_features_retain_handmadeFunction(self):
        """ Test features.retain() against handmade output for function retention """
        data = [[1, 2, 3, -1], [4, 5, 6, -2], [7, 8, 9, -3]]
        toTest = self.constructor(data)

        toTest.features.retain(absoluteOne)
        exp = self.constructor([[1, -1], [4, -2], [7, -3]])
        assert toTest.isIdentical(exp)

    def test_features_retain_func_NamePath_preservation(self):
        data = [[1, 2, 3, -1], [4, 5, 6, -2], [7, 8, 9, -3]]
        toTest = self.constructor(data)

        toTest._name = "testName"
        toTest._absPath = "testAbsPath"
        toTest._relPath = "testRelPath"

        toTest.features.retain(absoluteOne)

        assert toTest.name == "testName"
        assert toTest.absolutePath == "testAbsPath"
        assert toTest.relativePath == 'testRelPath'


    def test_features_retain_handmadeFunctionWithFeatureName(self):
        """ Test features.retain() against handmade output for function retention with featureNames """
        data = [[1, 2, 3, -1], [4, 5, 6, -2], [7, 8, 9, -3]]
        featureNames = ["one", "two", "three", "neg"]
        pointNames = ['1', '4', '7']
        toTest = self.constructor(data, pointNames=pointNames, featureNames=featureNames)

        toTest.features.retain(absoluteOne)
        exp = self.constructor([[1, -1], [4, -2], [7, -3]], pointNames=pointNames, featureNames=['one', 'neg'])
        assert toTest.isIdentical(exp)

    @raises(InvalidArgumentType)
    def test_features_retain_exceptionStartInvalidType(self):
        """ Test features.retain() for InvalidArgumentType when start is not a valid ID type """
        featureNames = ["one", "two", "three"]
        data = [[1, 2, 3], [4, 5, 6], [7, 8, 9]]
        toTest = self.constructor(data, featureNames=featureNames)
        toTest.features.retain(start=1.1, end=2)

    @raises(KeyError)
    def test_features_retain_exceptionStartInvalidFeatureName(self):
        """ Test features.retain() for KeyError when start is not a valid feature FeatureName """
        featureNames = ["one", "two", "three"]
        data = [[1, 2, 3], [4, 5, 6], [7, 8, 9]]
        toTest = self.constructor(data, featureNames=featureNames)
        toTest.features.retain(start="wrong", end=2)

    @raises(IndexError)
    def test_features_retain_exceptionEndInvalid(self):
        """ Test features.retain() for IndexError when end is not a valid feature index """
        featureNames = ["one", "two", "three"]
        data = [[1, 2, 3], [4, 5, 6], [7, 8, 9]]
        toTest = self.constructor(data, featureNames=featureNames)
        toTest.features.retain(start=0, end=5)

    @raises(KeyError)
    def test_features_retain_exceptionEndInvalidFeatureName(self):
        """ Test features.retain() for KeyError when end is not a valid featureName """
        featureNames = ["one", "two", "three"]
        data = [[1, 2, 3], [4, 5, 6], [7, 8, 9]]
        toTest = self.constructor(data, featureNames=featureNames)
        toTest.features.retain(start="two", end="five")

    @raises(InvalidArgumentValueCombination)
    def test_features_retain_exceptionInversion(self):
        """ Test features.retain() for InvalidArgumentValueCombination when start comes after end """
        featureNames = ["one", "two", "three"]
        data = [[1, 2, 3], [4, 5, 6], [7, 8, 9]]
        toTest = self.constructor(data, featureNames=featureNames)
        toTest.features.retain(start=2, end=0)

    @raises(InvalidArgumentValueCombination)
    def test_features_retain_exceptionInversionFeatureName(self):
        """ Test features.retain() for InvalidArgumentValueCombination when start comes after end as FeatureNames"""
        featureNames = ["one", "two", "three"]
        data = [[1, 2, 3], [4, 5, 6], [7, 8, 9]]
        toTest = self.constructor(data, featureNames=featureNames)
        toTest.features.retain(start="two", end="one")

    @raises(InvalidArgumentValue)
    def test_features_retain_exceptionDuplicates(self):
        """ Test points.retain() for InvalidArgumentValueCombination when toRetain contains duplicates """
        data = [[1, 2, 3], [4, 5, 6], [7, 8, 9]]
        toTest = self.constructor(data)
        toTest.features.retain([0, 1, 0])

    def test_features_retain_rangeIntoFEmpty(self):
        """ Test features.retain() retains all features using ranges """
        featureNames = ["one", "two", "three"]
        data = [[1, 2, 3], [4, 5, 6], [7, 8, 9]]
        toTest = self.constructor(data, featureNames=featureNames)
        expTest = self.constructor(data, featureNames=featureNames)
        toTest.features.retain(start=0, end=2)

        assert toTest.isIdentical(expTest)


    def test_features_retain_handmadeRange(self):
        """ Test features.retain() against handmade output for range retention """
        data = [[1, 2, 3], [4, 5, 6], [7, 8, 9]]
        toTest = self.constructor(data)
        toTest.features.retain(start=1, end=2)

        expectedTest = self.constructor([[2, 3], [5, 6], [8, 9]])

        assert expectedTest.isIdentical(toTest)

    def test_features_retain_range_NamePath_preservation(self):
        data = [[1, 2, 3], [4, 5, 6], [7, 8, 9]]
        toTest = self.constructor(data)

        toTest._name = "testName"
        toTest._absPath = "testAbsPath"
        toTest._relPath = "testRelPath"

        toTest.features.retain(start=1, end=2)

        assert toTest.name == "testName"
        assert toTest.absolutePath == "testAbsPath"
        assert toTest.relativePath == 'testRelPath'


    def test_features_retain_handmadeWithFeatureNames(self):
        """ Test features.retain() against handmade output for range retention with FeatureNames """
        featureNames = ["one", "two", "three"]
        pointNames = ['1', '4', '7']
        data = [[1, 2, 3], [4, 5, 6], [7, 8, 9]]

        toTest = self.constructor(data, pointNames=pointNames, featureNames=featureNames)
        toTest.features.retain(start=1, end=2)

        expectedTest = self.constructor([[2, 3], [5, 6], [8, 9]], pointNames=pointNames, featureNames=["two", "three"])

        assert expectedTest.isIdentical(toTest)

    def test_features_retain_handmade_calling_featureNames(self):
        featureNames = ["one", "two", "three"]
        pointNames = ['1', '4', '7']
        data = [[1, 2, 3], [4, 5, 6], [7, 8, 9]]

        toTest = self.constructor(data, pointNames=pointNames, featureNames=featureNames)
        toTest.features.retain(start="two", end="three")

        expectedTest = self.constructor([[2, 3], [5, 6], [8, 9]], pointNames=pointNames, featureNames=["two", "three"])

        assert expectedTest.isIdentical(toTest)

    def test_features_retain_handmadeString(self):
        featureNames = ["one", "two", "three"]
        pointNames = ['p1', 'p2', 'p3']
        data = [[1, 2, 3], [4, 5, 6], [7, 8, 9]]

        #test pointName=value
        toTest = self.constructor(data, pointNames=pointNames, featureNames=featureNames)
        toTest.features.retain('p2=5')
        expectedTest = self.constructor([[2], [5], [8]], pointNames=pointNames, featureNames=[featureNames[1]])

        assert expectedTest.isIdentical(toTest)

        #test featureName==value
        toTest = self.constructor(data, pointNames=pointNames, featureNames=featureNames)
        toTest.features.retain('p1==1')
        expectedTest = self.constructor([[1], [4], [7]], pointNames=pointNames, featureNames=[featureNames[0]])

        assert expectedTest.isIdentical(toTest)

        #test featureName<value
        toTest = self.constructor(data, pointNames=pointNames, featureNames=featureNames)
        toTest.features.retain('p3<9')
        expectedTest = self.constructor([[1, 2], [4, 5], [7, 8]], pointNames=pointNames, featureNames=featureNames[:-1])

        assert expectedTest.isIdentical(toTest)

        #test featureName<=value
        toTest = self.constructor(data, pointNames=pointNames, featureNames=featureNames)
        toTest.features.retain('p3<=8')
        expectedTest = self.constructor([[1, 2], [4, 5], [7, 8]], pointNames=pointNames, featureNames=featureNames[:-1])

        assert expectedTest.isIdentical(toTest)

        #test featureName>value
        toTest = self.constructor(data, pointNames=pointNames, featureNames=featureNames)
        toTest.features.retain('p3>8')
        expectedTest = self.constructor([[3], [6], [9]], pointNames=pointNames, featureNames=[featureNames[-1]])

        assert expectedTest.isIdentical(toTest)

        #test featureName>=value
        toTest = self.constructor(data, pointNames=pointNames, featureNames=featureNames)
        toTest.features.retain('p3>8.5')
        expectedTest = self.constructor([[3], [6], [9]], pointNames=pointNames, featureNames=[featureNames[-1]])

        assert expectedTest.isIdentical(toTest)

        #test featureName!=value
        toTest = self.constructor(data, pointNames=pointNames, featureNames=featureNames)
        toTest.features.retain('p1!=1.0')
        expectedTest = self.constructor([[2, 3], [5, 6], [8, 9]], pointNames=pointNames, featureNames=featureNames[1:])

        assert expectedTest.isIdentical(toTest)

        #test featureName<value and return back an empty
        toTest = self.constructor(data, pointNames=pointNames, featureNames=featureNames)
        toTest.features.retain('p1<1')
        expectedTest = self.constructor([[], [], []], pointNames=pointNames)

        assert expectedTest.isIdentical(toTest)

        #test featureName<value and return back all data
        toTest = self.constructor(data, pointNames=pointNames, featureNames=featureNames)
        toTest.features.retain('p1>0')
        expectedTest = self.constructor(data, pointNames=pointNames, featureNames=featureNames)

        assert expectedTest.isIdentical(toTest)

    def test_features_retain_handmadeStringWithOperatorWhitespace(self):
        featureNames = ["one", "two", "three"]
        pointNames = ['p1', 'p2', 'p3']
        data = [[1, 2, 3], [4, 5, 6], [7, 8, 9]]

        #test pointName=value
        toTest = self.constructor(data, pointNames=pointNames, featureNames=featureNames)
        toTest.features.retain('p2 = 5')
        expectedTest = self.constructor([[2], [5], [8]], pointNames=pointNames, featureNames=[featureNames[1]])

        assert expectedTest.isIdentical(toTest)

        #test featureName==value
        toTest = self.constructor(data, pointNames=pointNames, featureNames=featureNames)
        toTest.features.retain('p1 == 1')
        expectedTest = self.constructor([[1], [4], [7]], pointNames=pointNames, featureNames=[featureNames[0]])

        assert expectedTest.isIdentical(toTest)

        #test featureName<value
        toTest = self.constructor(data, pointNames=pointNames, featureNames=featureNames)
        toTest.features.retain('p3 < 9')
        expectedTest = self.constructor([[1, 2], [4, 5], [7, 8]], pointNames=pointNames, featureNames=featureNames[:-1])

        assert expectedTest.isIdentical(toTest)

        #test featureName<=value
        toTest = self.constructor(data, pointNames=pointNames, featureNames=featureNames)
        toTest.features.retain('p3 <= 8')
        expectedTest = self.constructor([[1, 2], [4, 5], [7, 8]], pointNames=pointNames, featureNames=featureNames[:-1])

        assert expectedTest.isIdentical(toTest)

        #test featureName>value
        toTest = self.constructor(data, pointNames=pointNames, featureNames=featureNames)
        toTest.features.retain('p3 > 8')
        expectedTest = self.constructor([[3], [6], [9]], pointNames=pointNames, featureNames=[featureNames[-1]])

        assert expectedTest.isIdentical(toTest)

        #test featureName>=value
        toTest = self.constructor(data, pointNames=pointNames, featureNames=featureNames)
        toTest.features.retain('p3 > 8.5')
        expectedTest = self.constructor([[3], [6], [9]], pointNames=pointNames, featureNames=[featureNames[-1]])

        assert expectedTest.isIdentical(toTest)

        #test featureName!=value
        toTest = self.constructor(data, pointNames=pointNames, featureNames=featureNames)
        toTest.features.retain('p1 != 1.0')
        expectedTest = self.constructor([[2, 3], [5, 6], [8, 9]], pointNames=pointNames, featureNames=featureNames[1:])

        assert expectedTest.isIdentical(toTest)

        #test featureName<value and return back an empty
        toTest = self.constructor(data, pointNames=pointNames, featureNames=featureNames)
        toTest.features.retain('p1 < 1')
        expectedTest = self.constructor([[], [], []], pointNames=pointNames)

        assert expectedTest.isIdentical(toTest)

        #test featureName<value and return back all data
        toTest = self.constructor(data, pointNames=pointNames, featureNames=featureNames)
        toTest.features.retain('p1 > 0')
        expectedTest = self.constructor(data, pointNames=pointNames, featureNames=featureNames)

        assert expectedTest.isIdentical(toTest)

    def test_features_retain_handmadeStringWithPointWhitespace(self):
        featureNames = ["one", "two", "three"]
        pointNames = ['pt 1', 'pt 2', 'pt 3']
        data = [[1, 2, 3], [4, 5, 6], [7, 8, 9]]

        #test pointName=value with no operator whitespace
        toTest = self.constructor(data, pointNames=pointNames, featureNames=featureNames)
        toTest.features.retain('pt 2=5')
        expectedTest = self.constructor([[2], [5], [8]], pointNames=pointNames, featureNames=[featureNames[1]])

        assert expectedTest.isIdentical(toTest)

        #test pointName=value with operator whitespace
        toTest = self.constructor(data, pointNames=pointNames, featureNames=featureNames)
        toTest.features.retain('pt 2 = 5')
        expectedTest = self.constructor([[2], [5], [8]], pointNames=pointNames, featureNames=[featureNames[1]])

        assert expectedTest.isIdentical(toTest)

    @raises(InvalidArgumentValue)
    def test_features_retain_handmadeString_pointNotExist(self):
        featureNames = ["one", "two", "three"]
        pointNames = ['1', '4', '7']
        data = [[1, 2, 3], [4, 5, 6], [7, 8, 9]]

        toTest = self.constructor(data, pointNames=pointNames, featureNames=featureNames)
        toTest.features.retain('5=1')

    def test_features_retain_numberOnly(self):
        self.back_retain_numberOnly('feature')

    def test_features_retain_functionAndNumber(self):
        self.back_retain_functionAndNumber('feature')

    def test_features_retain_numberAndRandomizeAllData(self):
        self.back_retain_numberAndRandomizeAllData('feature')

    def test_features_retain_numberAndRandomizeSelectedData(self):
        self.back_retain_numberAndRandomizeSelectedData('feature')

    @raises(InvalidArgumentValueCombination)
    def test_features_retain_randomizeNoNumber(self):
        self.back_structural_randomizeNoNumber('retain', 'feature')

    @raises(InvalidArgumentValue)
    def test_features_retain_list_numberGreaterThanTargeted(self):
        self.back_structural_list_numberGreaterThanTargeted('retain', 'feature')

    @raises(InvalidArgumentValue)
    def test_features_retain_function_numberGreaterThanTargeted(self):
        self.back_structural_function_numberGreaterThanTargeted('retain', 'feature')

    @raises(InvalidArgumentValue)
    def test_features_retain_range_numberGreaterThanTargeted(self):
        self.back_structural_range_numberGreaterThanTargeted('retain', 'feature')

    ### using match module ###

    def test_features_retain_match_missing(self):
        toTest = self.constructor([[1, 2, 3], [None, 11, None], [7, 11, None], [7, 8, 9]], featureNames=['a', 'b', 'c'])
        toTest.features.retain(match.anyMissing)
        expTest = self.constructor([[1, 3], [None, None], [7, None], [7, 9]])
        expTest.features.setNames(['a', 'c'])
        assert toTest == expTest

        toTest = self.constructor([[1, 2, None], [None, 11, None], [7, 11, None], [7, 8, None]], featureNames=['a', 'b', 'c'])
        ret = toTest.features.retain(match.allMissing)
        expTest = self.constructor([[None], [None], [None], [None]])
        expTest.features.setNames(['c'])
        assert toTest == expTest

    def test_features_retain_match_nonNumeric(self):
        toTest = self.constructor([[1, 2, 3], ['a', 11, 'c'], [7, 11, 'c'], [7, 8, 9]], featureNames=['a', 'b', 'c'])
        ret = toTest.features.retain(match.anyNonNumeric)
        expTest = self.constructor([[1, 3], ['a', 'c'], [7, 'c'], [7, 9]])
        expTest.features.setNames(['a', 'c'])
        assert toTest == expTest

        toTest = self.constructor([[1, 2, 'c'], ['a', 11, 'c'], [7, 11, 'c'], [7, 8, 'c']], featureNames=['a', 'b', 'c'])
        ret = toTest.features.retain(match.allNonNumeric)
        expTest = self.constructor([['c'], ['c'], ['c'], ['c']])
        expTest.features.setNames(['c'])
        assert toTest == expTest

    def test_features_retain_match_list(self):
        toTest = self.constructor([[1, 2, 3], ['a', 11, 'c'], ['x', 11, 'c'], [7, 8, 9]], featureNames=['a', 'b', 'c'])
        ret = toTest.features.retain(match.anyValues(['a', 'c', 'x']))
        expTest = self.constructor([[1, 3], ['a', 'c'], ['x', 'c'], [7, 9]])
        expTest.features.setNames(['a', 'c'])
        assert toTest == expTest

        toTest = self.constructor([[1, 2, 'c'], ['a', 11, 'c'], ['x', 11, 'c'], [7, 8, 'c']], featureNames=['a', 'b', 'c'])
        ret = toTest.features.retain(match.allValues(['a', 'c', 'x']))
        expTest = self.constructor([['c'], ['c'], ['c'], ['c']])
        expTest.features.setNames(['c'])
        assert toTest == expTest

    def test_features_retain_match_function(self):
        toTest = self.constructor([[1, 2, 3], [-1, 11, -3], [-1, 11, -1], [7, 8, 9]], featureNames=['a', 'b', 'c'])
        ret = toTest.features.retain(match.anyValues(lambda x: x < 0))
        expTest = self.constructor([[1, 3], [-1, -3], [-1, -1], [7, 9]])
        expTest.features.setNames(['a', 'c'])
        assert toTest == expTest

        toTest = self.constructor([[1, 2, -3], [-1, 11, -3], [-1, 11, -3], [7, 8, -3]], featureNames=['a', 'b', 'c'])
        ret = toTest.features.retain(match.allValues(lambda x: x < 0))
        expTest = self.constructor([[-3], [-3], [-3], [-3]])
        expTest.features.setNames(['c'])
        assert toTest == expTest

    #####################
    # referenceDataFrom #
    #####################

    @raises(InvalidArgumentType)
    def test_referenceDataFrom_exceptionWrongType(self):
        """ Test referenceDataFrom() throws exception when other is not the same type """
        data1 = [[1, 2, 3], [1, 2, 3], [2, 4, 6], [0, 0, 0]]
        featureNames = ['one', 'two', 'three']
        pNames = ['1', 'one', '2', '0']
        orig = self.constructor(data1, pointNames=pNames, featureNames=featureNames)

        retType0 = nimble.data.available[0]
        retType1 = nimble.data.available[1]

        objType0 = nimble.createData(retType0, data1, pointNames=pNames, featureNames=featureNames)
        objType1 = nimble.createData(retType1, data1, pointNames=pNames, featureNames=featureNames)

        # at least one of these two will be the wrong type
        orig.referenceDataFrom(objType0)
        orig.referenceDataFrom(objType1)

    @oneLogEntryExpected
    def test_referenceDataFrom_data_axisNames(self):
        data1 = [[1, 2, 3], [1, 2, 3], [2, 4, 6], [0, 0, 0]]
        featureNames = ['one', 'two', 'three']
        pNames = ['1', 'one', '2', '0']
        orig = self.constructor(data1, pointNames=pNames, featureNames=featureNames)

        data2 = [[-1, -2, -3, -4]]
        featureNames = ['1', '2', '3', '4']
        pNames = ['-1']
        other = self.constructor(data2, pointNames=pNames, featureNames=featureNames)

        ret = orig.referenceDataFrom(other)  # RET CHECK

        assert orig.data is other.data
        assert '-1' in orig.points.getNames()
        assert '1' in orig.features.getNames()
        assert ret is None

    @oneLogEntryExpected
    def test_referenceDataFrom_lazyNameGeneration(self):
        data1 = [[1, 2, 3], [1, 2, 3], [2, 4, 6], [0, 0, 0]]
        orig = self.constructor(data1)

        data2 = [[-1, -2, -3, -4]]
        other = self.constructor(data2)

        orig.referenceDataFrom(other)

        assertNoNamesGenerated(orig)
        assertNoNamesGenerated(other)

    @oneLogEntryExpected
    def test_referenceDataFrom_ObjName_Paths(self):
        data1 = [[1, 2, 3], [1, 2, 3], [2, 4, 6], [0, 0, 0]]
        featureNames = ['one', 'two', 'three']
        pNames = ['1', 'one', '2', '0']
        orig = self.constructor(data1, pointNames=pNames, featureNames=featureNames)

        data2 = [[-1, -2, -3, ]]
        featureNames = ['1', '2', '3']
        pNames = ['-1']
        other = self.constructor(data2, pointNames=pNames, featureNames=featureNames)

        orig._name = "testName"
        orig._absPath = "testAbsPath"
        orig._relPath = "testRelPath"

        other._name = "testNameother"
        other._absPath = "testAbsPathother"
        other._relPath = "testRelPathother"

        orig.referenceDataFrom(other)

        assert orig.name == "testName"
        assert orig.absolutePath == "testAbsPathother"
        assert orig.relativePath == 'testRelPathother'

        assert other.name == "testNameother"
        assert other.absolutePath == "testAbsPathother"
        assert other.relativePath == 'testRelPathother'

    @oneLogEntryExpected
    def test_referenceDataFrom_allMetadataAttributes(self):
        data1 = [[1, 2, 3], [1, 2, 3], [2, 4, 6], [0, 0, 0]]
        featureNames = ['one', 'two', 'three']
        pNames = ['1', 'one', '2', '0']
        orig = self.constructor(data1, pointNames=pNames, featureNames=featureNames)

        data2 = [[-1, -2, -3, 4, 5, 3, ], [-1, -2, -3, 4, 5, 3, ]]
        other = self.constructor(data2, )

        orig.referenceDataFrom(other)

        assert orig._pointCount == len(other.points)
        assert orig._featureCount == len(other.features)

        assert orig._nextDefaultValuePoint == other._nextDefaultValuePoint
        assert orig._nextDefaultValueFeature == other._nextDefaultValueFeature

    ######################
    # points.transform() #
    ######################

    @raises(InvalidArgumentType)
    def test_points_transform_exceptionInputNone(self):
        featureNames = {'number': 0, 'centi': 2, 'deci': 1}
        origData = [[1, 0.1, 0.01], [1, 0.1, 0.02], [1, 0.1, 0.03], [1, 0.2, 0.02]]
        origObj = self.constructor(copy.deepcopy(origData), featureNames=featureNames)
        origObj.points.transform(None)

    @raises(ImproperObjectAction)
    def test_points_transform_exceptionPEmpty(self):
        data = [[], []]
        data = numpy.array(data).T
        origObj = self.constructor(data)

        def emitLower(point):
            return point[origObj.features.getIndex('deci')]

        origObj.points.transform(emitLower)

    @raises(ImproperObjectAction)
    def test_points_transform_exceptionFEmpty(self):
        data = [[], []]
        data = numpy.array(data)
        origObj = self.constructor(data)

        def emitLower(point):
            return point[origObj.features.getIndex('deci')]

        origObj.points.transform(emitLower)

    @raises(CalledFunctionException)
    @mock.patch('nimble.data.axis.constructIndicesList', calledException)
    def test_points_transform_calls_constructIndicesList(self):
        toTest = self.constructor([[1,2,],[3,4]], pointNames=['a', 'b'])

        toTest.points.transform(noChange, points=['a', 'b'])

    @oneLogEntryExpected
    def test_points_transform_Handmade(self):
        featureNames = {'number': 0, 'centi': 2, 'deci': 1}
        pointNames = {'zero': 0, 'one': 1, 'two': 2, 'three': 3}
        origData = [[1, 0.1, 0.01], [1, 0.1, 0.02], [1, 0.1, 0.03], [1, 0.2, 0.02]]
        origObj = self.constructor(copy.deepcopy(origData), pointNames=pointNames, featureNames=featureNames)

        def emitAllDeci(point):
            value = point[origObj.features.getIndex('deci')]
            return [value, value, value]

        lowerCounts = origObj.points.transform(emitAllDeci)  # RET CHECK

        expectedOut = [[0.1, 0.1, 0.1], [0.1, 0.1, 0.1], [0.1, 0.1, 0.1], [0.2, 0.2, 0.2]]
        exp = self.constructor(expectedOut, pointNames=pointNames, featureNames=featureNames)

        assert lowerCounts is None
        assert origObj.isIdentical(exp)

    def test_points_transform_Handmade_lazyNameGeneration(self):
        origData = [[1, 0.1, 0.01], [1, 0.1, 0.02], [1, 0.1, 0.03], [1, 0.2, 0.02]]
        origObj = self.constructor(copy.deepcopy(origData))

        def emitAllDeci(point):
            value = point[1]
            return [value, value, value]

        lowerCounts = origObj.points.transform(emitAllDeci)  # RET CHECK

        assertNoNamesGenerated(origObj)

    def test_points_transform_NamePath_preservation(self):
        featureNames = {'number': 0, 'centi': 2, 'deci': 1}
        pointNames = {'zero': 0, 'one': 1, 'two': 2, 'three': 3}
        origData = [[1, 0.1, 0.01], [1, 0.1, 0.02], [1, 0.1, 0.03], [1, 0.2, 0.02]]
        toTest = self.constructor(copy.deepcopy(origData), pointNames=pointNames, featureNames=featureNames)

        def emitAllDeci(point):
            value = point[toTest.features.getIndex('deci')]
            return [value, value, value]

        toTest._name = "TestName"
        toTest._absPath = "TestAbsPath"
        toTest._relPath = "testRelPath"

        toTest.points.transform(emitAllDeci)

        assert toTest.name == "TestName"
        assert toTest.absolutePath == "TestAbsPath"
        assert toTest.relativePath == 'testRelPath'

    @oneLogEntryExpected
    def test_points_transform_HandmadeLimited(self):
        featureNames = {'number': 0, 'centi': 2, 'deci': 1}
        pointNames = {'zero': 0, 'one': 1, 'two': 2, 'three': 3}
        origData = [[1, 0.1, 0.01], [1, 0.1, 0.02], [1, 0.1, 0.03], [1, 0.2, 0.02]]
        origObj = self.constructor(copy.deepcopy(origData), pointNames=pointNames, featureNames=featureNames)

        def emitAllDeci(point):
            value = point[origObj.features.getIndex('deci')]
            return [value, value, value]

        origObj.points.transform(emitAllDeci, points=[3, 'two'])

        expectedOut = [[1, 0.1, 0.01], [1, 0.1, 0.02], [0.1, 0.1, 0.1], [0.2, 0.2, 0.2]]
        exp = self.constructor(expectedOut, pointNames=pointNames, featureNames=featureNames)

        assert origObj.isIdentical(exp)


    def test_points_transform_nonZeroIterAndLen(self):
        origData = [[1, 1, 1], [1, 0, 2], [1, 1, 0], [0, 2, 0]]
        origObj = self.constructor(copy.deepcopy(origData))

        def emitNumNZ(point):
            ret = 0
            assert len(point) == 3
            for value in point.points.nonZeroIterator():
                ret += 1
            return [ret, ret, ret]

        origObj.points.transform(emitNumNZ)

        expectedOut = [[3, 3, 3], [2, 2, 2], [2, 2, 2], [1, 1, 1]]
        exp = self.constructor(expectedOut)

        assert origObj.isIdentical(exp)

    def test_points_transform_zerosReturned(self):

        def returnAllZero(pt):
            return [0 for val in pt]

        orig1 = self.constructor([[1, 2, 3], [1, 2, 3], [0, 0, 0]])
        exp1 = self.constructor([[0, 0, 0], [0, 0, 0], [0, 0, 0]])

        orig1.points.transform(returnAllZero)
        assert orig1 == exp1

        def invert(pt):
            return [0 if v == 1 else 1 for v in pt]

        orig2 = self.constructor([[1, 1, 1], [0, 1, 0], [0, 0, 0]])
        exp2 = self.constructor([[0, 0, 0], [1, 0, 1], [1, 1, 1]])

        orig2.points.transform(invert)
        assert orig2 == exp2

    def test_points_transform_conversionWhenIntType(self):

        def addTenth(pt):
            return [v + 0.1 for v in pt]

        orig = self.constructor([[1, 2, 3], [4, 5, 6], [0, 0, 0]])
        exp = self.constructor([[1.1, 2.1, 3.1], [4.1, 5.1, 6.1], [0.1, 0.1, 0.1]])

        orig.points.transform(addTenth)
        assert orig == exp

    def test_points_transform_stringReturnsPreserved(self):

        def toString(pt):
            return [str(v) for v in pt]

        orig = self.constructor([[1, 2, 3], [4, 5, 6], [0, 0, 0]])
        exp = self.constructor([['1', '2', '3'], ['4', '5', '6'], ['0', '0', '0']])

        orig.points.transform(toString)
        assert orig == exp

    ########################
    # features.transform() #
    ########################

    @raises(ImproperObjectAction)
    def test_features_transform_exceptionPEmpty(self):
        data = [[], []]
        data = numpy.array(data).T
        origObj = self.constructor(data)

        def emitAllEqual(feature):
            first = feature[0]
            for value in feature:
                if value != first:
                    return 0
            return 1

        origObj.features.transform(emitAllEqual)

    @raises(ImproperObjectAction)
    def test_features_transform_exceptionFEmpty(self):
        data = [[], []]
        data = numpy.array(data)
        origObj = self.constructor(data)

        def emitAllEqual(feature):
            first = feature[0]
            for value in feature:
                if value != first:
                    return 0
            return 1

        origObj.features.transform(emitAllEqual)

    @raises(InvalidArgumentType)
    def test_features_transform_exceptionInputNone(self):
        featureNames = {'number': 0, 'centi': 2, 'deci': 1}
        origData = [[1, 0.1, 0.01], [1, 0.1, 0.02], [1, 0.1, 0.03], [1, 0.2, 0.02]]
        origObj = self.constructor(copy.deepcopy(origData), featureNames=featureNames)
        origObj.features.transform(None)

    @raises(CalledFunctionException)
    @mock.patch('nimble.data.axis.constructIndicesList', calledException)
    def test_features_transform_calls_constructIndicesList(self):
        toTest = self.constructor([[1,2,],[3,4]], featureNames=['a', 'b'])

        toTest.features.transform(noChange, features=['a', 'b'])

    @oneLogEntryExpected
    def test_features_transform_Handmade(self):
        featureNames = {'number': 0, 'centi': 2, 'deci': 1}
        pointNames = {'zero': 0, 'one': 1, 'two': 2, 'three': 3}
        origData = [[1, 0.1, 0.01], [1, 0.1, 0.02], [1, 0.1, 0.03], [1, 0.2, 0.02]]
        origObj = self.constructor(copy.deepcopy(origData), pointNames=pointNames, featureNames=featureNames)

        def emitAllEqual(feature):
            first = feature[0]
            for value in feature:
                if value != first:
                    return [0, 0, 0, 0]
            return [1, 1, 1, 1]

        lowerCounts = origObj.features.transform(emitAllEqual)  # RET CHECK
        expectedOut = [[1, 0, 0], [1, 0, 0], [1, 0, 0], [1, 0, 0]]
        exp = self.constructor(expectedOut, pointNames=pointNames, featureNames=featureNames)

        assert lowerCounts is None
        assert origObj.isIdentical(exp)

    def test_features_transform_Handmade_lazyNameGeneration(self):
        origData = [[1, 0.1, 0.01], [1, 0.1, 0.02], [1, 0.1, 0.03], [1, 0.2, 0.02]]
        origObj = self.constructor(copy.deepcopy(origData))

        def emitAllEqual(feature):
            first = feature[0]
            for value in feature:
                if value != first:
                    return [0, 0, 0, 0]
            return [1, 1, 1, 1]

        lowerCounts = origObj.features.transform(emitAllEqual)  # RET CHECK

        assertNoNamesGenerated(origObj)

    def test_features_transform_NamePath_preservation(self):
        featureNames = {'number': 0, 'centi': 2, 'deci': 1}
        pointNames = {'zero': 0, 'one': 1, 'two': 2, 'three': 3}
        origData = [[1, 0.1, 0.01], [1, 0.1, 0.02], [1, 0.1, 0.03], [1, 0.2, 0.02]]
        toTest = self.constructor(copy.deepcopy(origData), pointNames=pointNames, featureNames=featureNames)

        def emitAllEqual(feature):
            first = feature[0]
            for value in feature:
                if value != first:
                    return [0, 0, 0, 0]
            return [1, 1, 1, 1]

        toTest._name = "TestName"
        toTest._absPath = "TestAbsPath"
        toTest._relPath = "testRelPath"

        toTest.features.transform(emitAllEqual)

        assert toTest.name == "TestName"
        assert toTest.absolutePath == "TestAbsPath"
        assert toTest.relativePath == 'testRelPath'

    @oneLogEntryExpected
    def test_features_transform_HandmadeLimited(self):
        featureNames = {'number': 0, 'centi': 2, 'deci': 1}
        pointNames = {'zero': 0, 'one': 1, 'two': 2, 'three': 3}
        origData = [[1, 0.1, 0.01], [1, 0.1, 0.02], [1, 0.1, 0.03], [1, 0.2, 0.02]]
        origObj = self.constructor(copy.deepcopy(origData), pointNames=pointNames, featureNames=featureNames)

        def emitAllEqual(feature):
            first = feature[0]
            for value in feature:
                if value != first:
                    return [0, 0, 0, 0]
            return [1, 1, 1, 1]

        origObj.features.transform(emitAllEqual, features=[0, 'centi'])
        expectedOut = [[1, 0.1, 0], [1, 0.1, 0], [1, 0.1, 0], [1, 0.2, 0]]
        exp = self.constructor(expectedOut, pointNames=pointNames, featureNames=featureNames)

        assert origObj.isIdentical(exp)


    def test_features_transform_nonZeroIterAndLen(self):
        origData = [[1, 1, 1], [1, 0, 2], [1, 1, 0], [0, 2, 0]]
        origObj = self.constructor(copy.deepcopy(origData))

        def emitNumNZ(feature):
            ret = 0
            assert len(feature) == 4
            for value in feature.features.nonZeroIterator():
                ret += 1
            return [ret, ret, ret, ret]

        origObj.features.transform(emitNumNZ)

        expectedOut = [[3, 3, 2], [3, 3, 2], [3, 3, 2], [3, 3, 2]]
        exp = self.constructor(expectedOut)

        assert origObj.isIdentical(exp)

    def test_features_transform_zerosReturned(self):

        def returnAllZero(ft):
            return [0 for val in ft]

        orig1 = self.constructor([[1, 2, 3], [1, 2, 3], [0, 0, 0]])
        exp1 = self.constructor([[0, 0, 0], [0, 0, 0], [0, 0, 0]])

        orig1.features.transform(returnAllZero)
        assert orig1 == exp1

        def invert(ft):
            return [0 if v == 1 else 1 for v in ft]

        orig2 = self.constructor([[1, 1, 1], [0, 1, 0], [0, 0, 0]])
        exp2 = self.constructor([[0, 0, 0], [1, 0, 1], [1, 1, 1]])

        orig2.features.transform(invert)
        assert orig2 == exp2

    def test_features_transform_conversionWhenIntType(self):

        def addTenth(ft):
            return [v + 0.1 for v in ft]

        orig = self.constructor([[1, 2, 3], [4, 5, 6], [0, 0, 0]])
        exp = self.constructor([[1.1, 2.1, 3.1], [4.1, 5.1, 6.1], [0.1, 0.1, 0.1]])

        orig.features.transform(addTenth)
        assert orig == exp

    def test_features_transform_stringReturnsPreserved(self):

        def toString(ft):
            return [str(v) for v in ft]

        orig = self.constructor([[1, 2, 3], [4, 5, 6], [0, 0, 0]])
        exp = self.constructor([['1', '2', '3'], ['4', '5', '6'], ['0', '0', '0']])

        orig.features.transform(toString)
        assert orig == exp

    ##########################
    # elements.transform() #
    ##########################

    @raises(CalledFunctionException)
    @mock.patch('nimble.data.elements.constructIndicesList', calledException)
    def test_elements_transform_calls_constructIndicesList1(self):
        toTest = self.constructor([[1,2],[3,4]], pointNames=['a', 'b'])

        def noChange(point):
            return point

        toTest.elements.transform(noChange, points=['a', 'b'])

    @raises(CalledFunctionException)
    @mock.patch('nimble.data.elements.constructIndicesList', calledException)
    def test_elements_transform_calls_constructIndicesList2(self):
        toTest = self.constructor([[1,2],[3,4]], featureNames=['a', 'b'])

        def noChange(point):
            return point

        toTest.elements.transform(noChange, features=['a', 'b'])

    @raises(InvalidArgumentValue)
    def test_elements_transform_invalidElementReturned(self):
        data = [['a', 'b', 'c'], ['d', 'e', 'f'], ['g', 'h', 'i']]
        toTest = self.constructor(data)
        toTest.elements.transform(lambda e: [e])

    @oneLogEntryExpected
    def test_elements_transform_passthrough(self):
        data = [[1, 2, 3], [4, 5, 6], [7, 8, 9]]
        toTest = self.constructor(data)

        ret = toTest.elements.transform(passThrough)  # RET CHECK
        assert ret is None
        retRaw = toTest.copy(to="python list")

        assert [1, 2, 3] in retRaw
        assert [4, 5, 6] in retRaw
        assert [7, 8, 9] in retRaw
        assertNoNamesGenerated(toTest)


    def test_elements_transform_NamePath_preservation(self):
        data = [[1, 2, 3], [4, 5, 6], [7, 8, 9]]
        toTest = self.constructor(data)

        toTest._name = "TestName"
        toTest._absPath = "TestAbsPath"
        toTest._relPath = "testRelPath"

        toTest.elements.transform(passThrough)

        assert toTest.name == "TestName"
        assert toTest.absolutePath == "TestAbsPath"
        assert toTest.relativePath == 'testRelPath'

    @oneLogEntryExpected
    def test_elements_transform_plusOnePreserve(self):
        data = [[1, 0, 3], [0, 5, 6], [7, 0, 9]]
        toTest = self.constructor(data)

        toTest.elements.transform(plusOne, preserveZeros=True)
        retRaw = toTest.copy(to="python list")

        assert [2, 0, 4] in retRaw
        assert [0, 6, 7] in retRaw
        assert [8, 0, 10] in retRaw

    @oneLogEntryExpected
    def test_elements_transform_plusOneExclude(self):
        data = [[1, 2, 3], [4, 5, 6], [7, 8, 9]]
        toTest = self.constructor(data)

        toTest.elements.transform(plusOneOnlyEven, skipNoneReturnValues=True)
        retRaw = toTest.copy(to="python list")

        assert [1, 3, 3] in retRaw
        assert [5, 5, 7] in retRaw
        assert [7, 9, 9] in retRaw

    @oneLogEntryExpected
    def test_elements_transform_plusOneLimited(self):
        data = [[1, 2, 3], [4, 5, 6], [7, 8, 9]]
        names = ['one', 'two', 'three']
        pnames = ['1', '4', '7']
        toTest = self.constructor(data, pointNames=pnames, featureNames=names)

        toTest.elements.transform(plusOneOnlyEven, points=1, features=[1, 'three'], skipNoneReturnValues=True)
        retRaw = toTest.copy(to="python list")

        assert [1, 2, 3] in retRaw
        assert [4, 5, 7] in retRaw
        assert [7, 8, 9] in retRaw

    @oneLogEntryExpected
    def test_elements_transform_DictionaryAllMapped(self):
        data = [[1, 2, 3], [4, 5, 6], [7, 8, 9]]
        names = ['one', 'two', 'three']
        pnames = ['1', '4', '7']
        toTest = self.constructor(data, pointNames=pnames, featureNames=names)
        transformMapping = {1:9, 2:8, 3:7, 4:6, 5:5, 6:4, 7:3, 8:2, 9:1}
        expData = [[9, 8, 7], [6, 5, 4], [3, 2, 1]]
        expTest = self.constructor(expData, pointNames=pnames, featureNames=names)

        toTest.elements.transform(transformMapping)

        assert toTest.isIdentical(expTest)

    @oneLogEntryExpected
    def test_elements_transform_DictionaryAllMappedStrings(self):
        data = [["a", "b", "c"], ["d", "e", "f"], ["g", "h", "i"]]
        names = ['one', 'two', 'three']
        pnames = ['1', '4', '7']
        toTest = self.constructor(data, pointNames=pnames, featureNames=names)
        transformMapping = {"a": 1, "b":2, "c":3, "d":4, "e":5, "f":6, "g":7, "h":8, "i": 9}
        expData = [[1, 2, 3], [4, 5, 6], [7, 8, 9]]
        expTest = self.constructor(expData, pointNames=pnames, featureNames=names)

        toTest.elements.transform(transformMapping)

        assert toTest.isIdentical(expTest)


    def test_elements_transform_DictionarySomeMapped(self):
        data = [[1, 2, 3], [4, 5, 6], [7, 8, 9]]
        names = ['one', 'two', 'three']
        pnames = ['1', '4', '7']
        toTest = self.constructor(data, pointNames=pnames, featureNames=names)
        transformMapping = {2:8, 8:2}
        expData = [[1, 8, 3], [4, 5, 6], [7, 2, 9]]
        expTest = self.constructor(expData, pointNames=pnames, featureNames=names)

        toTest.elements.transform(transformMapping)

        assert toTest.isIdentical(expTest)


    def test_elements_transform_DictionaryMappedNotInPoints(self):
        data = [[1, 2, 3], [4, 5, 6], [7, 8, 9]]
        names = ['one', 'two', 'three']
        pnames = ['1', '4', '7']
        toTest = self.constructor(data, pointNames=pnames, featureNames=names)
        transformMapping = {2:8, 8:2}
        expData = [[1, 2, 3], [4, 5, 6], [7, 8, 9]]
        expTest = self.constructor(expData, pointNames=pnames, featureNames=names)

        toTest.elements.transform(transformMapping, points=1)

        assert toTest.isIdentical(expTest)


    def test_elements_transform_DictionaryMappedNotInFeatures(self):
        data = [[1, 2, 3], [4, 5, 6], [7, 8, 9]]
        names = ['one', 'two', 'three']
        pnames = ['1', '4', '7']
        toTest = self.constructor(data, pointNames=pnames, featureNames=names)
        transformMapping = {2:8, 8:2}
        expData = [[1, 2, 3], [4, 5, 6], [7, 8, 9]]
        expTest = self.constructor(expData, pointNames=pnames, featureNames=names)

        toTest.elements.transform(transformMapping, features=0)

        assert toTest.isIdentical(expTest)


    def test_elements_transform_DictionaryPreserveZerosNoZeroMap(self):
        data = [[0, 0, 0], [1, 1, 1], [0, 0, 0]]
        names = ['one', 'two', 'three']
        pnames = ['1', '4', '7']
        toTest = self.constructor(data, pointNames=pnames, featureNames=names)
        transformMapping = {1:2}
        expData = [[0, 0, 0], [2, 2, 2], [0, 0, 0]]
        expTest = self.constructor(expData, pointNames=pnames, featureNames=names)

        toTest.elements.transform(transformMapping, preserveZeros=True)

        assert toTest.isIdentical(expTest)


    def test_elements_transform_DictionaryPreserveZerosZeroMapZero(self):
        data = [[0, 0, 0], [1, 1, 1], [0, 0, 0]]
        names = ['one', 'two', 'three']
        pnames = ['1', '4', '7']
        toTest = self.constructor(data, pointNames=pnames, featureNames=names)
        transformMapping = {0:0, 1:2}
        expData = [[0, 0, 0], [2, 2, 2], [0, 0, 0]]
        expTest = self.constructor(expData, pointNames=pnames, featureNames=names)

        toTest.elements.transform(transformMapping, preserveZeros=True)

        assert toTest.isIdentical(expTest)


    def test_elements_transform_DictionaryPreserveZerosZeroMapNonZero(self):
        data = [[0, 0, 0], [1, 1, 1], [0, 0, 0]]
        names = ['one', 'two', 'three']
        pnames = ['1', '4', '7']
        toTest = self.constructor(data, pointNames=pnames, featureNames=names)
        transformMapping = {0:100, 1:2}
        expData = [[0, 0, 0], [2, 2, 2], [0, 0, 0]]
        expTest = self.constructor(expData, pointNames=pnames, featureNames=names)

        toTest.elements.transform(transformMapping, preserveZeros=True)

        assert toTest.isIdentical(expTest)


    def test_elements_transform_DictionaryDoNotPreserveZerosZeroMapNonZero(self):
        data = [[0, 0, 0], [1, 1, 1], [0, 0, 0]]
        names = ['one', 'two', 'three']
        pnames = ['1', '4', '7']
        toTest = self.constructor(data, pointNames=pnames, featureNames=names)
        transformMapping = {0:100}
        expData = [[100, 100, 100], [1, 1, 1], [100, 100, 100]]
        expTest = self.constructor(expData, pointNames=pnames, featureNames=names)

        toTest.elements.transform(transformMapping, preserveZeros=False)

        assert toTest.isIdentical(expTest)


    def test_elements_transform_DictionarySkipNoneReturn(self):
        data = [[0, 0, 0], [1, 1, 1], [0, 0, 0]]
        names = ['one', 'two', 'three']
        pnames = ['1', '4', '7']
        toTest = self.constructor(data, pointNames=pnames, featureNames=names)
        transformMapping = {1:None}
        expData = [[0, 0, 0], [1, 1, 1], [0, 0, 0]]
        expTest = self.constructor(expData, pointNames=pnames, featureNames=names)

        toTest.elements.transform(transformMapping, skipNoneReturnValues=True)

        assert toTest.isIdentical(expTest)


    def test_elements_transform_DictionaryDoNotSkipNoneReturn(self):
        data = [[0, 0, 0], [1, 1, 1], [0, 0, 0]]
        names = ['one', 'two', 'three']
        pnames = ['1', '4', '7']
        toTest = self.constructor(data, pointNames=pnames, featureNames=names)
        transformMapping = {1: None}
        expData = [[0, 0, 0], [None, None, None], [0, 0, 0]]
        expTest = self.constructor(expData, pointNames=pnames, featureNames=names, treatAsMissing=[None])
        toTest.elements.transform(transformMapping, skipNoneReturnValues=False)

        assert toTest.isIdentical(expTest)

    def test_elements_transform_zerosReturned(self):

        def returnAllZero(elem):
            return 0

        orig1 = self.constructor([[1, 2, 3], [1, 2, 3], [0, 0, 0]])
        exp1 = self.constructor([[0, 0, 0], [0, 0, 0], [0, 0, 0]])

        orig1.elements.transform(returnAllZero)
        assert orig1 == exp1

        def invert(elem):
            return 0 if elem == 1 else 1

        orig2 = self.constructor([[1, 1, 1], [0, 1, 0], [0, 0, 0]])
        exp2 = self.constructor([[0, 0, 0], [1, 0, 1], [1, 1, 1]])

        orig2.elements.transform(invert)
        assert orig2 == exp2

        orig3 = self.constructor([[1, 1, 1], [0, 1, 0], [0, 0, 0]])
        exp3 = self.constructor([[0, 0, 0], [0, 0, 0], [0, 0, 0]])

        orig3.elements.transform(invert, preserveZeros=True)
        assert orig3 == exp3

    def test_elements_transform_conversionWhenIntType(self):

        def addTenth(elem):
            return elem + 0.1

        orig = self.constructor([[1, 2, 3], [4, 5, 6], [0, 0, 0]])
        exp = self.constructor([[1.1, 2.1, 3.1], [4.1, 5.1, 6.1], [0.1, 0.1, 0.1]])

        orig.elements.transform(addTenth)
        assert orig == exp

    def test_elements_transform_stringReturnsPreserved(self):

        def toString(e):
            return str(e)

        orig = self.constructor([[1, 2, 3], [4, 5, 6], [0, 0, 0]])
        exp = self.constructor([['1', '2', '3'], ['4', '5', '6'], ['0', '0', '0']])

        orig.elements.transform(toString)
        assert orig == exp

    ##############
    # fillWith() #
    ##############

    # fillWith(self, values, pointStart, featureStart, pointEnd, featureEnd)

    def test_fillWith_acceptableValues(self):
        raw = [[1, 2], [3, 4]]
        toTest = self.constructor(raw)

        try:
            toTest.fillWith(set([1, 3]), 0, 0, 0, 1)
            assert False  # expected InvalidArgumentType
        except InvalidArgumentType as iat:
            pass

        try:
            toTest.fillWith(lambda x: x * x, 0, 0, 0, 1)
            assert False  # expected InvalidArgumentType
        except InvalidArgumentType as iat:
            pass


    def test_fillWith_sizeMismatch(self):
        raw = [[1, 2], [3, 4]]
        toTest = self.constructor(raw)

        raw = [[-1, -2]]
        val = self.constructor(raw)

        try:
            toTest.fillWith(val, 0, 0, 1, 1)
            assert False  # expected InvalidArgumentValueCombination
        except InvalidArgumentValueCombination as ivc:
            pass

        val.transpose()

        try:
            toTest.fillWith(val, 0, 0, 1, 1)
            assert False  # expected InvalidArgumentValueCombination
        except InvalidArgumentValueCombination as ivc:
            pass


    def test_fillWith_invalidID(self):
        raw = [[1, 2], [3, 4]]
        toTest = self.constructor(raw)

        val = 1

        try:
            toTest.fillWith(val, "hello", 0, 1, 1)
            assert False  # expected KeyError
        except KeyError:
            pass
        try:
            toTest.fillWith(val, 0, "Wrong", 1, 1)
            assert False  # expected KeyError
        except KeyError:
            pass
        try:
            toTest.fillWith(val, 0, 0, 2, 1)
            assert False  # expected IndexError
        except IndexError:
            pass
        try:
            toTest.fillWith(val, 0, 0, 1, -12)
            assert False  # expected IndexError
        except IndexError as iav:
            pass


    def test_fillWith_start_lessThan_end(self):
        raw = [[1, 2], [3, 4]]
        toTest = self.constructor(raw)

        val = 1

        try:
            toTest.fillWith(val, 1, 0, 0, 1)
            assert False  # expected InvalidArgumentValueCombination
        except InvalidArgumentValueCombination as ivc:
            pass
        try:
            toTest.fillWith(val, 0, 1, 1, 0)
            assert False  # expected InvalidArgumentValueCombination
        except InvalidArgumentValueCombination as ivc:
            pass

    @oneLogEntryExpected
    def test_fillWith_fullObjectFill(self):
        raw = [[1, 2], [3, 4]]
        toTest = self.constructor(raw)

        arg = [[-1, -2], [-3, -4]]
        arg = self.constructor(arg)
        exp = arg.copy()

        ret = toTest.fillWith(arg, 0, 0, len(toTest.points) - 1, len(toTest.features) - 1)
        assert ret is None

        arg *= 10

        assert toTest == exp
        assert toTest != arg
        assertNoNamesGenerated(toTest)

    @twoLogEntriesExpected
    def test_fillWith_vectorFill(self):
        raw = [[1, 2], [3, 4]]
        toTestP = self.constructor(raw)
        toTestF = self.constructor(raw)

        rawP = [[-1, -2]]
        valP = self.constructor(rawP)

        rawF = [[-1], [-3]]
        valF = self.constructor(rawF)

        expP = [[-1, -2], [3, 4]]
        expP = self.constructor(expP)

        expF = [[-1, 2], [-3, 4]]
        expF = self.constructor(expF)

        toTestP.fillWith(valP, 0, 0, 0, 1)
        assert toTestP == expP

        toTestF.fillWith(valF, 0, 0, 1, 0)
        assert toTestF == expF


    def test_fillWith_offsetSquare(self):
        raw = [[11, 12, 13], [21, 22, 23], [31, 32, 33]]
        base = self.constructor(raw)
        trialRaw = [[0, 0], [0, 0]]
        trial = self.constructor(trialRaw)

        leftCorner = [(0, 0), (0, 1), (1, 0), (1, 1)]
        for p, f in leftCorner:
            toTest = base.copy()

            toTest.fillWith(trial, p, f, p + 1, f + 1)
            assert toTest[p, f] == 0
            assert toTest[p + 1, f] == 0
            assert toTest[p, f + 1] == 0
            assert toTest[p + 1, f + 1] == 0

    @logCountAssertionFactory(4)
    def test_fillWith_constants(self):
        toTest0 = self.constructor([[0, 0, 0], [0, 0, 0], [0, 0, 0]])
        exp0 = self.constructor([[0, 1, 1], [0, 1, 1], [0, 0, 0]])
        toTest0.fillWith(1, 0, 1, 1, 2)
        assert toTest0 == exp0

        toTest1 = self.constructor([[1, 1, 1], [1, 1, 1], [1, 1, 1]])
        exp1 = self.constructor([[1, 0, 1], [1, 0, 1], [1, 0, 1]])
        toTest1.fillWith(0, 0, 1, 2, 1)
        assert toTest1 == exp1

        toTestI = self.constructor([[1, 0, 0], [0, 1, 0], [0, 0, 1]])
        expi = self.constructor([[1, 0, 2], [0, 1, 0], [2, 0, 1]])
        toTestI.fillWith(2, 0, 2, 0, 2)
        toTestI.fillWith(2, 2, 0, 2, 0)
        assert toTestI == expi


    def test_fillWIth_differentType(self):
        raw = [[11, 12, 13], [21, 22, 23], [31, 32, 33]]
        fill = [[0, 0], [0, 0]]
        exp = [[0, 0, 13], [0, 0, 23], [31, 32, 33]]
        exp = self.constructor(exp)
        for t in nimble.data.available:
            toTest = self.constructor(raw)
            arg = nimble.createData(t, fill)
            toTest.fillWith(arg, 0, 0, 1, 1)
            assert toTest == exp

    ###########################################
    # flattenToOnePoint | flattenToOneFeature #
    ###########################################

    # exception: either axis empty
    def test_flattenToOnePoint_empty(self):
        self.back_flatten_empty('point')

    def test_flattenToOneFeature_empty(self):
        self.back_flatten_empty('feature')

    def back_flatten_empty(self, axis):
        checkMsg = False
        target = "flattenToOnePoint" if axis == 'point' else "flattenToOneFeature"

        pempty = self.constructor(numpy.empty((0,2)))
        exceptionHelper(pempty, target, [], ImproperObjectAction, checkMsg)

        fempty = self.constructor(numpy.empty((4,0)))
        exceptionHelper(fempty, target, [], ImproperObjectAction, checkMsg)

        trueEmpty = self.constructor(numpy.empty((0,0)))
        exceptionHelper(trueEmpty, target, [], ImproperObjectAction, checkMsg)


    # flatten single p/f - see name changes
    def test_flattenToOnePoint_vector(self):
        self.back_flatten_vector('point')

    def test_flattenToOneFeature_vector(self):
        self.back_flatten_vector('feature')

    @oneLogEntryExpected
    def back_flatten_vector(self, axis):
        target = "flattenToOnePoint" if axis == 'point' else "flattenToOneFeature"
        raw = [1, -1, 2, -2, 3, -3, 4, -4]
        vecNames = ['vector']
        longNames = ['one+', 'one-', 'two+', 'two-', 'three+', 'three-', 'four+', 'four-',]

        testObj = self.constructor(raw, pointNames=vecNames, featureNames=longNames)

        expLongNames = ['one+ | vector', 'one- | vector',
                        'two+ | vector', 'two- | vector',
                        'three+ | vector', 'three- | vector',
                        'four+ | vector', 'four- | vector']
#        expLongNames = [n + ' | ' + vecNames[0] for n in longNames]
        expObj = self.constructor(raw, pointNames=['Flattened'], featureNames=expLongNames)

        if axis != 'point':
            testObj.transpose(useLog=False)
            expObj.transpose(useLog=False)

        ret = getattr(testObj, target)()

        assert testObj == expObj
        assert ret is None  # in place op, nothing returned


    def test_flattenToOnePoint_handMade_valuesOnly(self):
        dataRaw = [["p1,f1", "p1,f2"], ["p2,f1", "p2,f2"]]
        expRaw = [["p1,f1", "p1,f2", "p2,f1", "p2,f2"]]
        testObj = self.constructor(dataRaw)

        testObj.flattenToOnePoint()

        expObj = self.constructor(expRaw, pointNames=["Flattened"])
        assert testObj == expObj

    def test_flattenToOneFeature_handMade_valuesOnly(self):
        dataRaw = [["p1,f1", "p1,f2"], ["p2,f1", "p2,f2"]]
        expRaw = [["p1,f1"], ["p2,f1"], ["p1,f2"], ["p2,f2"]]
        testObj = self.constructor(dataRaw)

        testObj.flattenToOneFeature()

        expObj = self.constructor(expRaw, featureNames=["Flattened"])

        assert testObj == expObj


    # flatten rectangular object
    def test_flattenToOnePoint_rectangleRandom(self):
        self.back_flatten_rectangleRandom('point')

    def test_flattenToOneFeature_rectangleRandom(self):
        self.back_flatten_rectangleRandom('feature')

    @oneLogEntryExpected
    def back_flatten_rectangleRandom(self, axis):
        target = "flattenToOnePoint" if axis == 'point' else "flattenToOneFeature"
        order = 'C' if axis == 'point' else 'F'  # controls row or column major flattening
        discardAxisLen = 30
        keptAxisLen = 50
        shape = (discardAxisLen, keptAxisLen) if axis == 'point' else (keptAxisLen, discardAxisLen)
        endLength = discardAxisLen * keptAxisLen
        targetShape = (1, endLength) if axis == 'point' else (endLength, 1)
        origRaw = numpyRandom.randint(0, 2, shape)  # array of ones and zeroes
        expRaw = numpy.reshape(origRaw, targetShape, order)

        testObj = self.constructor(origRaw)
        copyObj = testObj.copy()  # freeze the default axis names to check against later
        if axis == 'point':
            expObj = self.constructor(expRaw, pointNames=['Flattened'])
        else:
            expObj = self.constructor(expRaw, featureNames=['Flattened'])

        getattr(testObj, target)()
        assert testObj == expObj

        # default names are ignored by ==, so we explicitly check them in this test
        keptAxisNames = copyObj.features.getNames() if axis == 'point' else copyObj.points.getNames()
        discardAxisNames = copyObj.points.getNames() if axis == 'point' else copyObj.features.getNames()
        check = testObj.features.getNames() if axis == 'point' else testObj.points.getNames()

        for i,name in enumerate(check):
            splitName = name.split(' | ')
            assert len(splitName) == 2
            # we cycle through the names from the kept axis
            assert splitName[0] == keptAxisNames[i % keptAxisLen]
            # we have to go through all of the names of the kept axis before we increment
            # the name from the discarded axis
            assert splitName[1] == discardAxisNames[i // keptAxisLen]


    ###################################################
    # unflattenFromOnePoint | unflattenFromOneFeature #
    ###################################################

    # exception: either axis empty
    def test_unflattenFromOnePoint_empty(self):
        self.back_unflatten_empty('point')

    def test_unflattenFromOneFeature_empty(self):
        self.back_unflatten_empty('feature')

    def back_unflatten_empty(self, axis):
        checkMsg = False
        target = "unflattenFromOnePoint" if axis == 'point' else "unflattenFromOneFeature"
        single = (0,2) if axis == 'point' else (2,0)

        singleEmpty = self.constructor(numpy.empty(single))
        exceptionHelper(singleEmpty, target, [2], ImproperObjectAction, checkMsg)

        trueEmpty = self.constructor(numpy.empty((0,0)))
        exceptionHelper(trueEmpty, target, [2], ImproperObjectAction, checkMsg)


    # exceptions: opposite vector, 2d data
    def test_unflattenFromOnePoint_wrongShape(self):
        self.back_unflatten_wrongShape('point')

    def test_unflattenFromOneFeature_wrongShape(self):
        self.back_unflatten_wrongShape('feature')

    def back_unflatten_wrongShape(self, axis):
        checkMsg = False
        target = "unflattenFromOnePoint" if axis == 'point' else "unflattenFromOneFeature"
        vecShape = (4,1) if axis == 'point' else (1,4)

        wrongVector = self.constructor(numpyRandom.rand(*vecShape))
        exceptionHelper(wrongVector, target, [2], ImproperObjectAction, checkMsg)

        rectangle = self.constructor(numpyRandom.rand(4,4))
        exceptionHelper(rectangle, target, [2], ImproperObjectAction, checkMsg)


    # exception: numPoints / numFeatures does not divide length of mega P/F
    def test_unflattenFromOnePoint_doesNotDivide(self):
        self.back_unflatten_doesNotDivide('point')

    def test_unflattenFromOneFeature_doesNotDivide(self):
        self.back_unflatten_doesNotDivide('feature')

    def back_unflatten_doesNotDivide(self, axis):
        checkMsg = False
        target = "unflattenFromOnePoint" if axis == 'point' else "unflattenFromOneFeature"
        primeLength = (1,7) if axis == 'point' else (7,1)
        divisableLength = (1,8) if axis == 'point' else (8,1)

        undivisable = self.constructor(numpyRandom.rand(*primeLength))
        exceptionHelper(undivisable, target, [2], InvalidArgumentValue, checkMsg)

        divisable = self.constructor(numpyRandom.rand(*divisableLength))
        exceptionHelper(divisable, target, [5], InvalidArgumentValue, checkMsg)


    # exception: unflattening would destroy an axis name
    def test_unflattenFromOnePoint_nameDestroyed(self):
        self.back_unflatten_nameDestroyed('point')

    def test_unflattenFromOneFeature_nameDestroyed(self):
        self.back_unflatten_nameDestroyed('feature')

    def back_unflatten_nameDestroyed(self, axis):
        checkMsg = False
        target = "unflattenFromOnePoint" if axis == 'point' else "unflattenFromOneFeature"
        vecShape = (1,4) if axis == 'point' else (4,1)
        data = numpyRandom.rand(*vecShape)

        # non-default name, flattened axis
        args = {"pointNames":["non-default"]} if axis == 'point' else {"featureNames":["non-default"]}
        testObj = self.constructor(data, **args)
        exceptionHelper(testObj, target, [2], ImproperObjectAction, checkMsg)

        # all non-default names, unflattened axis
        names = ["a", "b", "c", "d"]
        args = {"featureNames":names} if axis == 'point' else {"pointNames":names}
        testObj = self.constructor(data, **args)
        exceptionHelper(testObj, target, [2], ImproperObjectAction, checkMsg)

        # single non-default name, unflattened axis
        testObj = self.constructor(data)
        if axis == 'point':
            testObj.features.setName(1, "non-default")
        else:
            testObj.points.setName(2, "non-default")
        exceptionHelper(testObj, target, [2], ImproperObjectAction, checkMsg)

    # exception: unflattening would destroy an axis name
    def test_unflattenFromOnePoint_nameFormatInconsistent(self):
        self.back_unflatten_nameFormatInconsistent('point')

    def test_unflattenFromOneFeature_nameFormatInconsistent(self):
        self.back_unflatten_nameFormatInconsistent('feature')

    def back_unflatten_nameFormatInconsistent(self, axis):
        checkMsg = False
        target = "unflattenFromOnePoint" if axis == 'point' else "unflattenFromOneFeature"
        vecShape = (1,4) if axis == 'point' else (4,1)
        data = numpyRandom.rand(*vecShape)

        # unflattend axis, mix of default names and correctly formatted
        names = ["a | 1", "b | 1", "a | 2", "b | 2"]
        args = {"featureNames":names} if axis == 'point' else {"pointNames":names}
        testObj = self.constructor(data, **args)
        if axis == 'point':
            testObj.features.setName(1, None)
        else:
            testObj.points.setName(1, None)
        exceptionHelper(testObj, target, [2], ImproperObjectAction, checkMsg)

        # unflattened axis, inconsistent along original unflattened axis
        names = ["a | 1", "b | 1", "a | 2", "c | 2"]
        args = {"featureNames":names} if axis == 'point' else {"pointNames":names}
        testObj = self.constructor(data, **args)
        exceptionHelper(testObj, target, [2], ImproperObjectAction, checkMsg)

        # unflattened axis, inconsistent along original flattened axis
        names = ["a | 1", "b | 2", "a | 2", "b | 3"]
        args = {"featureNames":names} if axis == 'point' else {"pointNames":names}
        testObj = self.constructor(data, **args)
        exceptionHelper(testObj, target, [2], ImproperObjectAction, checkMsg)


    # unflatten something that was flattened - include name transformation
    @oneLogEntryExpected
    def test_unflattenFromOnePoint_handmadeWithNames(self):
        raw = [["el0", "el1", "el2", "el3", "el4", "el5"]]
        rawNames = ["1 | A", "2 | A", "3 | A", "1 | B", "2 | B", "3 | B"]
        toTest = self.constructor(raw, pointNames=["Flattened"], featureNames=rawNames)
        expData = numpy.array([["el0", "el1", "el2"], ["el3", "el4", "el5"]])
        namesP = ["A", "B"]
        namesF = ["1", "2", "3"]

        exp = self.constructor(expData, pointNames=namesP, featureNames=namesF)

        toTest.unflattenFromOnePoint(2)
        assert toTest == exp

    # unflatten something that was flattened - include name transformation
    @oneLogEntryExpected
    def test_unflattenFromOneFeature_handmadeWithNames(self):
        raw = [["el0"], ["el1"], ["el2"], ["el3"], ["el4"], ["el5"]]
        rawNames = ["1 | A", "2 | A", "3 | A", "1 | B", "2 | B", "3 | B"]
        toTest = self.constructor(raw, pointNames=rawNames, featureNames=["Flattened"])
        expData = [["el0", "el3"],["el1", "el4"], ["el2", "el5"]]
        namesP = ["1", "2", "3"]
        namesF = ["A", "B"]

        exp = self.constructor(expData, pointNames=namesP, featureNames=namesF)

        toTest.unflattenFromOneFeature(2)
        assert toTest == exp


    # unflatten something that is just a vector - default names
    def test_unflattenFromOnePoint_handmadeDefaultNames(self):
        self.back_unflatten_handmadeDefaultNames('point')

    def test_unflattenFromOneFeature_handmadeDefaultNames(self):
        self.back_unflatten_handmadeDefaultNames('feature')

    @oneLogEntryExpected
    def back_unflatten_handmadeDefaultNames(self, axis):
        target = "unflattenFromOnePoint" if axis == 'point' else "unflattenFromOneFeature"
        raw = [[1, 10, 20, 2]]
        toTest = self.constructor(raw)
        expData = numpy.array([[1,10],[20,2]])

        if axis == 'point':
            exp = self.constructor(expData)
        else:
            toTest.transpose(useLog=False)
            exp = self.constructor(expData.T)

        getattr(toTest, target)(2)
        assert toTest == exp

        # check that the name conforms to the standards of how nimble objects assign
        # default names
        def checkName(n):
            assert n.startswith(DEFAULT_PREFIX)
            assert int(n[len(DEFAULT_PREFIX):]) >= 0

        list(map(checkName, toTest.points.getNames()))
        list(map(checkName, toTest.features.getNames()))


    # random round trip
    def test_flatten_to_unflatten_point_roundTrip(self):
        self.back_flatten_to_unflatten_roundTrip('point')

    def test_flatten_to_unflatten_feature_roundTrip(self):
        self.back_flatten_to_unflatten_roundTrip('feature')

    @logCountAssertionFactory(4)
    def back_flatten_to_unflatten_roundTrip(self, axis):
        targetDown = "flattenToOnePoint" if axis == 'point' else "flattenToOneFeature"
        targetUp = "unflattenFromOnePoint" if axis == 'point' else "unflattenFromOneFeature"
        discardAxisLen = 30
        keptAxisLen = 50
        shape = (discardAxisLen, keptAxisLen) if axis == 'point' else (keptAxisLen, discardAxisLen)
        origRaw = numpyRandom.randint(0, 2, shape)  # array of ones and zeroes
        namesDiscard = list(map(str, numpyRandom.choice(100, discardAxisLen, replace=False).tolist()))
        namesKept = list(map(str, numpyRandom.choice(100, keptAxisLen, replace=False).tolist()))
        namesArgs = {"pointNames":namesDiscard, "featureNames":namesKept} if axis == 'point' else {"pointNames":namesKept, "featureNames":namesDiscard}

        testObj = self.constructor(origRaw, **namesArgs)
        expObj = testObj.copy()

        getattr(testObj, targetDown)()
        getattr(testObj, targetUp)(discardAxisLen)
        assert testObj == expObj

        # second round to see if status of hidden internal variable are still viable
        getattr(testObj, targetDown)()
        getattr(testObj, targetUp)(discardAxisLen)
        assert testObj == expObj

#     ###############################################
#     # points.flattenToOne | features.flattenToOne #
#     ###############################################
#
#     # exception: either axis empty
#     def test_points_flattenToOne_empty(self):
#         self.back_flatten_empty('point')
#
#     def test_features_flattenToOne_empty(self):
#         self.back_flatten_empty('feature')
#
#     def back_flatten_empty(self, axis):
#         checkMsg = True
#         target = (axis + 's', 'flattenToOne')
#         pempty = self.constructor(numpy.empty((0,2)))
#         exceptionHelper(pempty, target, [], ImproperObjectAction, checkMsg)
#
#         fempty = self.constructor(numpy.empty((4,0)))
#         exceptionHelper(fempty, target, [], ImproperObjectAction, checkMsg)
#
#         trueEmpty = self.constructor(numpy.empty((0,0)))
#         exceptionHelper(trueEmpty, target, [], ImproperObjectAction, checkMsg)
#
#
#     # flatten single p/f - see name changes
#     def test_points_flattenToOne_vector(self):
#         self.back_flatten_vector('point')
#
#     def test_features_flattenToOne_vector(self):
#         self.back_flatten_vector('feature')
#
#     def back_flatten_vector(self, axis):
#         raw = [1, -1, 2, -2, 3, -3, 4, -4]
#         vecNames = ['vector']
#         longNames = ['one+', 'one-', 'two+', 'two-', 'three+', 'three-', 'four+', 'four-',]
#
#         testObj = self.constructor(raw, pointNames=vecNames, featureNames=longNames)
#
#         expLongNames = ['one+ | vector', 'one- | vector',
#                         'two+ | vector', 'two- | vector',
#                         'three+ | vector', 'three- | vector',
#                         'four+ | vector', 'four- | vector']
# #        expLongNames = [n + ' | ' + vecNames[0] for n in longNames]
#         expObj = self.constructor(raw, pointNames=['Flattened'], featureNames=expLongNames)
#
#         if axis != 'point':
#             testObj.transpose()
#             expObj.transpose()
#
#         axisObj = getattr(testObj, axis + 's')
#         ret = getattr(axisObj, 'flattenToOne')()
#
#         assert testObj == expObj
#         assert ret is None  # in place op, nothing returned
#
#
#     def test_points_flattenToOne_handMade_valuesOnly(self):
#         dataRaw = [["p1,f1", "p1,f2"], ["p2,f1", "p2,f2"]]
#         expRaw = [["p1,f1", "p1,f2", "p2,f1", "p2,f2"]]
#         testObj = self.constructor(dataRaw)
#
#         testObj.points.flattenToOne()
#
#         expObj = self.constructor(expRaw, pointNames=["Flattened"])
#
#         assert testObj == expObj
#
#     def test_features_flattenToOne_handMade_valuesOnly(self):
#         dataRaw = [["p1,f1", "p1,f2"], ["p2,f1", "p2,f2"]]
#         expRaw = [["p1,f1"], ["p2,f1"], ["p1,f2"], ["p2,f2"]]
#         testObj = self.constructor(dataRaw)
#
#         testObj.features.flattenToOne()
#
#         expObj = self.constructor(expRaw, featureNames=["Flattened"])
#
#         assert testObj == expObj
#
#
#     # flatten rectangular object
#     def test_points_flattenToOne_rectangleRandom(self):
#         self.back_flatten_rectangleRandom('point')
#
#     def test_features_flattenToOne_rectangleRandom(self):
#         self.back_flatten_rectangleRandom('feature')
#
#     def back_flatten_rectangleRandom(self, axis):
#         order = 'C' if axis == 'point' else 'F'  # controls row or column major flattening
#         discardAxisLen = 30
#         keptAxisLen = 50
#         shape = (discardAxisLen, keptAxisLen) if axis == 'point' else (keptAxisLen, discardAxisLen)
#         endLength = discardAxisLen * keptAxisLen
#         targetShape = (1, endLength) if axis == 'point' else (endLength, 1)
#         origRaw = numpyRandom.randint(0, 2, shape)  # array of ones and zeroes
#         expRaw = numpy.reshape(origRaw, targetShape, order)
#
#         testObj = self.constructor(origRaw)
#         copyObj = testObj.copy()  # freeze the default axis names to check against later
#         if axis == 'point':
#             expObj = self.constructor(expRaw, pointNames=['Flattened'])
#         else:
#             expObj = self.constructor(expRaw, featureNames=['Flattened'])
#
#         axisObj = getattr(testObj, axis + 's')
#         getattr(axisObj, 'flattenToOne')()
#         assert testObj == expObj
#
#         # default names are ignored by ==, so we explicitly check them in this test
#         keptAxisNames = copyObj.features.getNames() if axis == 'point' else copyObj.points.getNames()
#         discardAxisNames = copyObj.points.getNames() if axis == 'point' else copyObj.features.getNames()
#         check = testObj.features.getNames() if axis == 'point' else testObj.points.getNames()
#
#         for i, name in enumerate(check):
#             splitName = name.split(' | ')
#             assert len(splitName) == 2
#             # we cycle through the names from the kept axis
#             assert splitName[0] == keptAxisNames[i % keptAxisLen]
#             # we have to go through all of the names of the kept axis before we increment
#             # the name from the discarded axis
#             assert splitName[1] == discardAxisNames[i // keptAxisLen]
#
#
#     ###################################################
#     # points.unflattenFromOne | features.unflattenFromOne #
#     ###################################################
#
#     # exception: either axis empty
#     def test_points_unflattenFromOne_empty(self):
#         self.back_unflatten_empty('point')
#
#     def test_features_unflattenFromOne_empty(self):
#         self.back_unflatten_empty('feature')
#
#     def back_unflatten_empty(self, axis):
#         checkMsg = True
#         target = (axis + 's', 'unflattenFromOne')
#         single = (0,2) if axis == 'point' else (2,0)
#
#         singleEmpty = self.constructor(numpy.empty(single))
#         exceptionHelper(singleEmpty, target, [2], ImproperObjectAction, checkMsg)
#
#         trueEmpty = self.constructor(numpy.empty((0,0)))
#         exceptionHelper(trueEmpty, target, [2], ImproperObjectAction, checkMsg)
#
#
#     # exceptions: opposite vector, 2d data
#     def test_points_unflattenFromOne_wrongShape(self):
#         self.back_unflatten_wrongShape('point')
#
#     def test_features_unflattenFromOne_wrongShape(self):
#         self.back_unflatten_wrongShape('feature')
#
#     def back_unflatten_wrongShape(self, axis):
#         checkMsg = True
#         target = (axis + 's', 'unflattenFromOne')
#         vecShape = (4,1) if axis == 'point' else (1,4)
#
#         wrongVector = self.constructor(numpyRandom.rand(*vecShape))
#         exceptionHelper(wrongVector, target, [2], ImproperObjectAction, checkMsg)
#
#         rectangle = self.constructor(numpyRandom.rand(4,4))
#         exceptionHelper(rectangle, target, [2], ImproperObjectAction, checkMsg)
#
#
#     # exception: numPoints / numFeatures does not divide length of mega P/F
#     def test_points_unflattenFromOne_doesNotDivide(self):
#         self.back_unflatten_doesNotDivide('point')
#
#     def test_features_unflattenFromOne_doesNotDivide(self):
#         self.back_unflatten_doesNotDivide('feature')
#
#     def back_unflatten_doesNotDivide(self, axis):
#         checkMsg = True
#         target = (axis + 's', 'unflattenFromOne')
#         primeLength = (1,7) if axis == 'point' else (7,1)
#         divisableLength = (1,8) if axis == 'point' else (8,1)
#
#         undivisable = self.constructor(numpyRandom.rand(*primeLength))
#         exceptionHelper(undivisable, target, [2], InvalidArgumentValue, checkMsg)
#
#         divisable = self.constructor(numpyRandom.rand(*divisableLength))
#         exceptionHelper(divisable, target, [5], InvalidArgumentValue, checkMsg)
#
#
#     # exception: unflattening would destroy an axis name
#     def test_points_unflattenFromOne_nameDestroyed(self):
#         self.back_unflatten_nameDestroyed('point')
#
#     def test_features_unflattenFromOne_nameDestroyed(self):
#         self.back_unflatten_nameDestroyed('feature')
#
#     def back_unflatten_nameDestroyed(self, axis):
#         checkMsg = True
#         target = (axis + 's', 'unflattenFromOne')
#         vecShape = (1,4) if axis == 'point' else (4,1)
#         data = numpyRandom.rand(*vecShape)
#
#         # non-default name, flattened axis
#         args = {"pointNames":["non-default"]} if axis == 'point' else {"featureNames":["non-default"]}
#         testObj = self.constructor(data, **args)
#         exceptionHelper(testObj, target, [2], ImproperObjectAction, checkMsg)
#
#         # all non-default names, unflattened axis
#         names = ["a", "b", "c", "d"]
#         args = {"featureNames":names} if axis == 'point' else {"pointNames":names}
#         testObj = self.constructor(data, **args)
#         exceptionHelper(testObj, target, [2], ImproperObjectAction, checkMsg)
#
#         # single non-default name, unflattened axis
#         testObj = self.constructor(data)
#         if axis == 'point':
#             testObj.features.setName(1, "non-default")
#         else:
#             testObj.points.setName(2, "non-default")
#         exceptionHelper(testObj, target, [2], ImproperObjectAction, checkMsg)
#
#     # exception: unflattening would destroy an axis name
#     def test_points_unflattenFromOne_nameFormatInconsistent(self):
#         self.back_unflatten_nameFormatInconsistent('point')
#
#     def test_features_unflattenFromOne_nameFormatInconsistent(self):
#         self.back_unflatten_nameFormatInconsistent('feature')
#
#     def back_unflatten_nameFormatInconsistent(self, axis):
#         checkMsg = True
#         target = (axis + 's', 'unflattenFromOne')
#         vecShape = (1,4) if axis == 'point' else (4,1)
#         data = numpyRandom.rand(*vecShape)
#
#         # unflattend axis, mix of default names and correctly formatted
#         names = ["a | 1", "b | 1", "a | 2", "b | 2"]
#         args = {"featureNames":names} if axis == 'point' else {"pointNames":names}
#         testObj = self.constructor(data, **args)
#         if axis == 'point':
#             testObj.features.setName(1, None)
#         else:
#             testObj.points.setName(1, None)
#         exceptionHelper(testObj, target, [2], ImproperObjectAction, checkMsg)
#
#         # unflattened axis, inconsistent along original unflattened axis
#         names = ["a | 1", "b | 1", "a | 2", "c | 2"]
#         args = {"featureNames":names} if axis == 'point' else {"pointNames":names}
#         testObj = self.constructor(data, **args)
#         exceptionHelper(testObj, target, [2], ImproperObjectAction, checkMsg)
#
#         # unflattened axis, inconsistent along original flattened axis
#         names = ["a | 1", "b | 2", "a | 2", "b | 3"]
#         args = {"featureNames":names} if axis == 'point' else {"pointNames":names}
#         testObj = self.constructor(data, **args)
#         exceptionHelper(testObj, target, [2], ImproperObjectAction, checkMsg)
#
#
#     # unflatten something that was flattened - include name transformation
#     def test_points_unflattenFromOne_handmadeWithNames(self):
#         raw = [["el0", "el1", "el2", "el3", "el4", "el5"]]
#         rawNames = ["1 | A", "2 | A", "3 | A", "1 | B", "2 | B", "3 | B"]
#         toTest = self.constructor(raw, pointNames=["Flattened"], featureNames=rawNames)
#         expData = numpy.array([["el0", "el1", "el2"], ["el3", "el4", "el5"]])
#         namesP = ["A", "B"]
#         namesF = ["1", "2", "3"]
#
#         exp = self.constructor(expData, pointNames=namesP, featureNames=namesF)
#
#         toTest.points.unflattenFromOne(2)
#         assert toTest == exp
#
#     # unflatten something that was flattend - include name transformation
#     def test_features_unflattenFromOne_handmadeWithNames(self):
#         raw = [["el0"], ["el1"], ["el2"], ["el3"], ["el4"], ["el5"]]
#         rawNames = ["1 | A", "2 | A", "3 | A", "1 | B", "2 | B", "3 | B"]
#         toTest = self.constructor(raw, pointNames=rawNames, featureNames=["Flattened"])
#         expData = [["el0", "el3"],["el1", "el4"], ["el2", "el5"]]
#         namesP = ["1", "2", "3"]
#         namesF = ["A", "B"]
#
#         exp = self.constructor(expData, pointNames=namesP, featureNames=namesF)
#
#         toTest.features.unflattenFromOne(2)
#         assert toTest == exp
#
#
#     # unflatten something that is just a vector - default names
#     def test_points_unflattenFromOne_handmadeDefaultNames(self):
#         self.back_unflatten_handmadeDefaultNames('point')
#
#     def test_features_unflattenFromOne_handmadeDefaultNames(self):
#         self.back_unflatten_handmadeDefaultNames('feature')
#
#     def back_unflatten_handmadeDefaultNames(self, axis):
#         raw = [[1, 10, 20, 2]]
#         toTest = self.constructor(raw)
#         expData = numpy.array([[1,10],[20,2]])
#
#         if axis == 'point':
#             exp = self.constructor(expData)
#         else:
#             toTest.transpose()
#             exp = self.constructor(expData.T)
#
#         axisObj = getattr(toTest, axis + 's')
#         getattr(axisObj, 'unflattenFromOne')(2)
#         assert toTest == exp
#
#         # check that the name conforms to the standards of how nimble objects assign
#         # default names
#         def checkName(n):
#             assert n.startswith(DEFAULT_PREFIX)
#             assert int(n[len(DEFAULT_PREFIX):]) >= 0
#
#         list(map(checkName, toTest.points.getNames()))
#         list(map(checkName, toTest.features.getNames()))
#
#
#     # random round trip
#     def test_flatten_to_unflatten_point_roundTrip(self):
#         self.back_flatten_to_unflatten_roundTrip('point')
#
#     def test_flatten_to_unflatten_feature_roundTrip(self):
#         self.back_flatten_to_unflatten_roundTrip('feature')
#
#     def back_flatten_to_unflatten_roundTrip(self, axis):
#         discardAxisLen = 30
#         keptAxisLen = 50
#         shape = (discardAxisLen, keptAxisLen) if axis == 'point' else (keptAxisLen, discardAxisLen)
#         origRaw = numpyRandom.randint(0, 2, shape)  # array of ones and zeroes
#         namesDiscard = list(map(str, numpyRandom.choice(100, discardAxisLen, replace=False).tolist()))
#         namesKept = list(map(str, numpyRandom.choice(100, keptAxisLen, replace=False).tolist()))
#         namesArgs = {"pointNames":namesDiscard, "featureNames":namesKept} if axis == 'point' else {"pointNames":namesKept, "featureNames":namesDiscard}
#
#         testObj = self.constructor(origRaw, **namesArgs)
#         expObj = testObj.copy()
#
#         axisObj = getattr(testObj, axis + 's')
#         getattr(axisObj, 'flattenToOne')()
#         axisObj = getattr(testObj, axis + 's')
#         getattr(axisObj, 'unflattenFromOne')(discardAxisLen)
#         assert testObj == expObj
#
#         # second round to see if status of hidden internal variable are still viable
#         axisObj = getattr(testObj, axis + 's')
#         getattr(axisObj, 'flattenToOne')()
#         axisObj = getattr(testObj, axis + 's')
#         getattr(axisObj, 'unflattenFromOne')(discardAxisLen)
#         assert testObj == expObj

    ###########
    # merge() #
    ###########

    @raises(InvalidArgumentValue)
    def test_merge_exception_invalidPointString(self):
        dataL = [['a', 1, 2], ['b', 5, 6], ['c', -1, -2]]
        dataR = [['a', 3, 4], ['b', 7, 8], ['c', -3, -4]]
        pNames = ['a', 'b', 'c']
        fNamesL = ['id', 'f1', 'f2']
        fNamesR = ['id', 'f3', 'f4']
        leftObj = self.constructor(dataL, pointNames=pNames, featureNames=fNamesL)
        rightObj = self.constructor(dataR, pointNames=pNames, featureNames=fNamesR)
        leftObj.merge(rightObj, point='abc', feature='union')

    @raises(InvalidArgumentValue)
    def test_merge_exception_invalidFeatureString(self):
        dataL = [['a', 1, 2], ['b', 5, 6], ['c', -1, -2]]
        dataR = [['a', 3, 4], ['b', 7, 8], ['c', -3, -4]]
        pNames = ['a', 'b', 'c']
        fNamesL = ['id', 'f1', 'f2']
        fNamesR = ['id', 'f3', 'f4']
        leftObj = self.constructor(dataL, pointNames=pNames, featureNames=fNamesL)
        rightObj = self.constructor(dataR, pointNames=pNames, featureNames=fNamesR)
        leftObj.merge(rightObj, point='union', feature='abc')

    @raises(InvalidArgumentValueCombination)
    def test_merge_exception_pointStrictAndFeature(self):
        dataL = [['a', 1, 2], ['b', 5, 6], ['c', -1, -2]]
        pNames = ['a', 'b', 'c']
        fNames = ['id', 'f1', 'f2']
        leftObj = self.constructor(dataL, pointNames=pNames, featureNames=fNames)
        rightObj = self.constructor(dataL, pointNames=pNames, featureNames=fNames)
        leftObj.merge(rightObj, point='strict', feature='strict')

    @raises(InvalidArgumentValue)
    def test_merge_exception_strictDifferentPointCount(self):
        dataL = [['a', 1, 2], ['c', 5, 6], ['c', -1, -2], ['d', 99, 99]]
        dataR = [['a', 3, 4], ['b', 7, 8], ['c', -3, -4]]
        pNames = ['a', 'b', 'c']
        fNamesL = ['id', 'f1', 'f2']
        fNamesR = ['id', 'f3', 'f4']
        leftObj = self.constructor(dataL, pointNames=pNames + ['d'], featureNames=fNamesL)
        rightObj = self.constructor(dataR, pointNames=pNames, featureNames=fNamesR)
        leftObj.merge(rightObj, point='strict', feature='union')

    @raises(InvalidArgumentValue)
    def test_merge_exception_strictDifferentFeatureCount(self):
        dataL = [['a', 1, 2, 99], ['c', 5, 6, 99], ['c', -1, -2, 99]]
        dataR = [['a', 3, 4], ['b', 7, 8], ['c', -3, -4]]
        pNames = ['a', 'b', 'c']
        fNamesL = ['id', 'f1', 'f2', 'f3']
        fNamesR = ['id', 'f1', 'f2']
        leftObj = self.constructor(dataL, pointNames=pNames, featureNames=fNamesL)
        rightObj = self.constructor(dataR, pointNames=pNames, featureNames=fNamesR)
        leftObj.merge(rightObj, point='union', feature='strict')

    @raises(InvalidArgumentValue)
    def test_merge_exception_pointStrictNameMismatch(self):
        dataL = [['a', 1, 2], ['c', 5, 6], ['c', -1, -2]]
        dataR = [['a', 3, 4], ['b', 7, 8], ['c', -3, -4]]
        pNamesL = ['a', 'b', 'c']
        pNamesR = ['a', 'b', 'z']
        fNamesL = ['id', 'f1', 'f2']
        fNamesR = ['id', 'f3', 'f4']
        leftObj = self.constructor(dataL, pointNames=pNamesL, featureNames=fNamesL)
        rightObj = self.constructor(dataR, pointNames=pNamesR, featureNames=fNamesR)
        leftObj.merge(rightObj, point='strict', feature='union')

    @raises(InvalidArgumentValue)
    def test_merge_exception_featureStrictNameMismatch(self):
        dataL = [['a', 1, 2], ['c', 5, 6], ['c', -1, -2]]
        dataR = [['a', 3, 4], ['b', 7, 8], ['c', -3, -4]]
        pNamesL = ['a', 'b', 'c']
        pNamesR = ['a', 'b', 'c']
        fNamesL = ['id', 'f1', 'f2']
        fNamesR = ['id', 'f1', 'f99']
        leftObj = self.constructor(dataL, pointNames=pNamesL, featureNames=fNamesL)
        rightObj = self.constructor(dataR, pointNames=pNamesR, featureNames=fNamesR)
        leftObj.merge(rightObj, point='union', feature='strict')

    @raises(InvalidArgumentValue)
    def test_merge_exception_pointStrictMissingOnFeature(self):
        dataL = [['a', 1, 2], ['b', 5, 6], ['c', -1, -2]]
        dataR = [['a', 3, 4], ['b', 7, 8], ['c', -3, -4]]
        fNamesL = ['id', 'f1', 'f2']
        fNamesR = ['di', 'f3', 'f4' ]
        pNames = ['a', 'b', 'c']
        leftObj = self.constructor(dataL, pointNames=pNames, featureNames=fNamesL)
        rightObj = self.constructor(dataR, pointNames=pNames, featureNames=fNamesR)
        leftObj.merge(rightObj, point='strict', feature='union', onFeature='id')

    @raises(InvalidArgumentValueCombination)
    def test_merge_exception_pointStrictOnFeatureNotUnique(self):
        dataL = [['a', 1, 2], ['c', 5, 6], ['c', -1, -2]]
        dataR = [['a', 3, 4], ['b', 7, 8], ['c', -3, -4]]
        fNamesL = ['id', 'f1', 'f2']
        fNamesR = ['id', 'f3', 'f4']
        pNamesL = ['a', 'b', 'c']
        pNamesR = ['a', 'b', 'c']
        leftObj = self.constructor(dataL, pointNames=pNamesL, featureNames=fNamesL)
        rightObj = self.constructor(dataR, pointNames=pNamesR, featureNames=fNamesR)
        leftObj.merge(rightObj, point='strict', feature='union', onFeature='id')

    @raises(InvalidArgumentValueCombination)
    def test_merge_exception_pointStrictOnFeatureNotMatching(self):
        dataL = [['a', 1, 2], ['b', 5, 6], ['c', -1, -2]]
        dataR = [['a', 3, 4], ['b', 7, 8], ['d', -3, -4]]
        fNamesL = ['id', 'f1', 'f2']
        fNamesR = ['id', 'f3', 'f4']
        pNamesL = ['a', 'b', 'c']
        pNamesR = ['a', 'b', 'c']
        leftObj = self.constructor(dataL, pointNames=pNamesL, featureNames=fNamesL)
        rightObj = self.constructor(dataR, pointNames=pNamesR, featureNames=fNamesR)
        leftObj.merge(rightObj, point='strict', feature='union', onFeature='id')

    @raises(InvalidArgumentValueCombination)
    def test_merge_exception_pointIntersectionNoPointNames(self):
        dataL = [['a', 1, 2], ['b', 5, 6], ['c', -1, -2]]
        dataR = [['a', 3, 4], ['b', 7, 8], ['d', -3, -4]]
        fNamesL = ['id', 'f1', 'f2']
        fNamesR = ['id', 'f3', 'f4']
        pNamesR = ['a', 'b', 'c']
        leftObj = self.constructor(dataL, featureNames=fNamesL)
        rightObj = self.constructor(dataR, pointNames=pNamesR, featureNames=fNamesR)
        leftObj.merge(rightObj, point='intersection', feature='union')

    @raises(InvalidArgumentValueCombination)
    def test_merge_exception_featureIntersectionNoFeatureNames(self):
        dataL = [['a', 1, 2], ['b', 5, 6], ['c', -1, -2]]
        dataR = [['a', 3, 4], ['b', 7, 8], ['d', -3, -4]]
        fNamesR = ['id', 'f1', 'f2']
        pNamesL = ['a', 'b', 'c']
        pNamesR = ['a', 'b', 'c']
        leftObj = self.constructor(dataL, pointNames=pNamesL)
        rightObj = self.constructor(dataR, pointNames=pNamesR, featureNames=fNamesR)
        leftObj.merge(rightObj, point='union', feature='intersection')

    @raises(InvalidArgumentValue)
    def test_merge_exception_onFeaturebothNonUnique(self):
        dataL = [['a', 1, 2], ['c', 5, 6], ['c', -1, -2]]
        dataR = [['a', 3, 4], ['c', 7, 8], ['c', -3, -4]]
        pNames = ['a', 'b', 'c']
        fNamesL = ['id', 'f1', 'f2']
        fNamesR = ['id', 'f3', 'f4']
        leftObj = self.constructor(dataL, pointNames=pNames, featureNames=fNamesL)
        rightObj = self.constructor(dataR, pointNames=pNames, featureNames=fNamesR)
        leftObj.merge(rightObj, point='union', feature='union', onFeature='id')

    def merge_backend(self, left, right, expected, on=None, includeStrict=False):
        combinations = [
            ('union', 'union'), ('union', 'intersection'), ('union', 'left'),
            ('intersection', 'union'), ('intersection', 'intersection'), ('intersection', 'left'),
            ('left', 'union'), ('left', 'intersection')
            ]
        if includeStrict:
            comboStrict = [
                ('strict', 'union'), ('strict', 'intersection'),
                ('union', 'strict'), ('intersection', 'strict')
                ]
            combinations += comboStrict

        @oneLogEntryExpected
        def performMerge():
            test.merge(tRight, point=pt, feature=ft, onFeature=on)

        for i, exp in enumerate(expected):
            pt = combinations[i][0]
            ft = combinations[i][1]
            try:
                test = left.copy()
                tRight = right.copy()
                performMerge()
                assert test == exp
            except InvalidArgumentValue:
                assert exp is InvalidArgumentValue
            except InvalidArgumentValueCombination:
                assert exp is InvalidArgumentValueCombination


        ##################
        # on point names #
        ##################

    def test_merge_onPtNames_samePointNames_sameFeatureNames(self):
        dataL = [["a", 1], ["b", 2], ["c", 3]]
        fNamesL = ["f1", "f2"]
        pNamesL = ["p1", "p2", "p3"]
        left = self.constructor(dataL, pointNames=pNamesL, featureNames=fNamesL)
        dataR = [["a", 1], ["b", 2], ["c", 3]]
        fNamesR = ["f1", "f2"]
        pNamesR = ["p1", "p2", "p3"]
        right = self.constructor(dataR, pointNames=pNamesR, featureNames=fNamesR)

        pUnion_fUnion = right
        pUnion_fIntersection = right
        pUnion_fLeft = right
        pIntersection_fUnion = right
        pIntersection_fIntersection = right
        pIntersection_fLeft = right
        pLeft_fUnion = right
        pLeft_fIntersection = right
        pStrict_fUnion = right
        pStrict_fIntersection = right
        pUnion_fStrict = right
        pIntersection_fStrict = right

        expected = [
            pUnion_fUnion, pUnion_fIntersection, pUnion_fLeft,
            pIntersection_fUnion, pIntersection_fIntersection, pIntersection_fLeft,
            pLeft_fUnion, pLeft_fIntersection,
            pStrict_fUnion, pStrict_fIntersection,
            pUnion_fStrict, pIntersection_fStrict
        ]

        self.merge_backend(left, right, expected, includeStrict=True)

    def test_merge_onPtNames_samePointNames_newFeatureNames(self):
        dataL = [["a", 1], ["b", 2], ["c", 3]]
        fNamesL = ["f1", "f2"]
        pNamesL = ["p1", "p2", "p3"]
        left = self.constructor(dataL, pointNames=pNamesL, featureNames=fNamesL)
        dataR = [["d", 4], ["e", 5], ["f", 6]]
        fNamesR = ["f3", "f4"]
        pNamesR = ["p1", "p2", "p3"]
        right = self.constructor(dataR, pointNames=pNamesR, featureNames=fNamesR)

        mData = [["a", 1, "d", 4], ["b", 2, "e", 5], ["c", 3, "f", 6]]
        mFtNames = ["f1", "f2", "f3", "f4"]
        mPtNames = ["p1", "p2", "p3"]
        mLargest = self.constructor(mData, pointNames=mPtNames, featureNames=mFtNames)

        pUnion_fUnion = mLargest
        pUnion_fIntersection = mLargest[:,[]]
        pUnion_fLeft = mLargest[:, ["f1", "f2"]]
        pIntersection_fUnion = mLargest
        pIntersection_fIntersection = mLargest[:,[]]
        pIntersection_fLeft = mLargest[:, ["f1", "f2"]]
        pLeft_fUnion = mLargest
        pLeft_fIntersection = mLargest[:,[]]
        pStrict_fUnion = mLargest
        pStrict_fIntersection = mLargest[:,[]]
        pUnion_fStrict = InvalidArgumentValue
        pIntersection_fStrict = InvalidArgumentValue

        expected = [
            pUnion_fUnion, pUnion_fIntersection, pUnion_fLeft,
            pIntersection_fUnion, pIntersection_fIntersection, pIntersection_fLeft,
            pLeft_fUnion, pLeft_fIntersection,
            pStrict_fUnion, pStrict_fIntersection,
            pUnion_fStrict, pIntersection_fStrict
        ]

        self.merge_backend(left, right, expected, includeStrict=True)

    def test_merge_onPtNames_newPointNames_sameFeatureNames(self):
        dataL = [["a", 1], ["b", 2], ["c", 3]]
        fNamesL = ["f1", "f2"]
        pNamesL = ["p1", "p2", "p3"]
        left = self.constructor(dataL, pointNames=pNamesL, featureNames=fNamesL)
        dataR = [["d", 4], ["e", 5], ["f", 6]]
        fNamesR = ["f1", "f2"]
        pNamesR = ["p4", "p5", "p6"]
        right = self.constructor(dataR, pointNames=pNamesR, featureNames=fNamesR)

        mData = [["a", 1], ["b", 2], ["c", 3], ["d", 4], ["e", 5], ["f", 6]]
        mFtNames = ["f1", "f2"]
        mPtNames = ["p1", "p2", "p3", "p4", "p5", "p6"]
        mLargest = self.constructor(mData, pointNames=mPtNames, featureNames=mFtNames)

        pUnion_fUnion = mLargest
        pUnion_fIntersection = mLargest
        pUnion_fLeft = mLargest[:, ["f1", "f2"]]
        pIntersection_fUnion = mLargest[[], :]
        pIntersection_fIntersection = mLargest[[], :]
        pIntersection_fLeft = mLargest[[], ["f1", "f2"]]
        pLeft_fUnion = mLargest[["p1", "p2", "p3"], :]
        pLeft_fIntersection = mLargest[["p1", "p2", "p3"],["f1", "f2"]]
        pStrict_fUnion = InvalidArgumentValue
        pStrict_fIntersection = InvalidArgumentValue
        pUnion_fStrict = mLargest
        pIntersection_fStrict = mLargest[[], :]

        expected = [
            pUnion_fUnion, pUnion_fIntersection, pUnion_fLeft,
            pIntersection_fUnion, pIntersection_fIntersection, pIntersection_fLeft,
            pLeft_fUnion, pLeft_fIntersection,
            pStrict_fUnion, pStrict_fIntersection,
            pUnion_fStrict, pIntersection_fStrict
        ]

        self.merge_backend(left, right, expected, includeStrict=True)

    def test_merge_onPtNames_noPointNames_newFeatureNames(self):
        dataL = [["a", 1], ["b", 2], ["c", 3]]
        fNamesL = ["f1", "f2"]
        pNamesL = ["p1", "p2", "p3"]
        left = self.constructor(dataL, pointNames=pNamesL, featureNames=fNamesL)
        dataR = [["d", 4], ["e", 5], ["f", 6]]
        fNamesR = ["f3", "f4"]
        right = self.constructor(dataR, featureNames=fNamesR)

        mFtNames = ["f1", "f2", "f3", "f4"]
        mData = [["a", 1, None, None], ["b", 2, None, None], ["c", 3, None, None],
                 [None, None, "d", 4], [None, None, "e", 5], [None, None, "f", 6]]
        mLargest = self.constructor(mData, featureNames=mFtNames)
        mLargest.points.setName(0, "p1")
        mLargest.points.setName(1, "p2")
        mLargest.points.setName(2, "p3")

        mDataStrict = [["a", 1, "d", 4], ["b", 2, "e", 5], ["c", 3, "f", 6]]
        mLargestStrict = self.constructor(mDataStrict, pointNames=["p1", "p2", "p3"], featureNames=mFtNames)

        pUnion_fUnion = mLargest
        pUnion_fIntersection = mLargest[:, []]
        pUnion_fLeft = mLargest[:, ["f1", "f2"]]
        pIntersection_fUnion = InvalidArgumentValueCombination
        pIntersection_fIntersection = InvalidArgumentValueCombination
        pIntersection_fLeft = InvalidArgumentValueCombination
        pLeft_fUnion = mLargest[["p1", "p2", "p3"], :]
        pLeft_fIntersection = mLargest[["p1", "p2", "p3"],[]]
        pStrict_fUnion = mLargestStrict
        pStrict_fIntersection = mLargestStrict[:, []]
        pUnion_fStrict = InvalidArgumentValue
        pIntersection_fStrict = InvalidArgumentValue

        expected = [
            pUnion_fUnion, pUnion_fIntersection, pUnion_fLeft,
            pIntersection_fUnion, pIntersection_fIntersection, pIntersection_fLeft,
            pLeft_fUnion, pLeft_fIntersection,
            pStrict_fUnion, pStrict_fIntersection,
            pUnion_fStrict, pIntersection_fStrict
        ]

        self.merge_backend(left, right, expected, includeStrict=True)

    def test_merge_onPtNames_newPointNames_noFeatureNames(self):
        dataL = [["a", 1], ["b", 2], ["c", 3]]
        fNamesL = ["f1", "f2"]
        pNamesL = ["p1", "p2", "p3"]
        left = self.constructor(dataL, pointNames=pNamesL, featureNames=fNamesL)
        dataR = [["d", 4], ["e", 5], ["f", 6]]
        pNamesR = ["p4", "p5", "p6"]
        right = self.constructor(dataR, pointNames=pNamesR)

        mPointNames = ["p1", "p2", "p3", "p4", "p5", "p6"]
        mData = [["a", 1, None, None], ["b", 2, None, None], ["c", 3, None, None],
                 [None, None, "d", 4], [None, None, "e", 5], [None, None, "f", 6]]
        mLargest = self.constructor(mData, pointNames=mPointNames)
        mLargest.features.setName(0, "f1")
        mLargest.features.setName(1, "f2")

        mDataStrict = [["a", 1], ["b", 2], ["c", 3], ["d", 4], ["e", 5], ["f", 6]]
        mLargestStrict = self.constructor(mDataStrict, pointNames=mPointNames, featureNames=["f1", "f2"])

        pUnion_fUnion = mLargest
        pUnion_fIntersection = InvalidArgumentValueCombination
        pUnion_fLeft = mLargest[:, ["f1", "f2"]]
        pIntersection_fUnion = mLargest[[], :]
        pIntersection_fIntersection = InvalidArgumentValueCombination
        pIntersection_fLeft = mLargest[[], ["f1", "f2"]]
        pLeft_fUnion = mLargest[["p1", "p2", "p3"], :]
        pLeft_fIntersection = InvalidArgumentValueCombination
        pStrict_fUnion = InvalidArgumentValue
        pStrict_fIntersection = InvalidArgumentValue
        pUnion_fStrict = mLargestStrict
        pIntersection_fStrict = mLargestStrict[[], :]

        expected = [
            pUnion_fUnion, pUnion_fIntersection, pUnion_fLeft,
            pIntersection_fUnion, pIntersection_fIntersection, pIntersection_fLeft,
            pLeft_fUnion, pLeft_fIntersection,
            pStrict_fUnion, pStrict_fIntersection,
            pUnion_fStrict, pIntersection_fStrict
        ]

        self.merge_backend(left, right, expected, includeStrict=True)

    def test_merge_onPtNames_noPointNames_noFeatureNames(self):
        dataL = [["a", 1], ["b", 2], ["c", 3]]
        fNamesL = ["f1", "f2"]
        pNamesL = ["p1", "p2", "p3"]
        left = self.constructor(dataL, pointNames=pNamesL, featureNames=fNamesL)
        dataR = [["d", 4], ["e", 5], ["f", 6]]
        right = self.constructor(dataR)

        mPointNames = ["p1", "p2", "p3", "p4", "p5", "p6"]
        mData = [["a", 1, None, None], ["b", 2, None, None], ["c", 3, None, None],
                 [None, None, "d", 4], [None, None, "e", 5], [None, None, "f", 6]]
        mLargest = self.constructor(mData)
        mLargest.features.setName(0, "f1")
        mLargest.features.setName(1, "f2")

        mDataStrictFts = [["a", 1], ["b", 2], ["c", 3], ["d", 4], ["e", 5], ["f", 6]]
        mStrictFts = self.constructor(mDataStrictFts)

        mDataStrictPts = [["a", 1, "d", 4], ["b", 2, "e", 5], ["c", 3, "f", 6]]
        mStrictPts = self.constructor(mDataStrictPts)

        pUnion_fUnion = mLargest
        pUnion_fIntersection = InvalidArgumentValueCombination
        pUnion_fLeft = mLargest[:, ["f1", "f2"]]
        pIntersection_fUnion = InvalidArgumentValueCombination
        pIntersection_fIntersection = InvalidArgumentValueCombination
        pIntersection_fLeft = InvalidArgumentValueCombination
        # TODO case below?
        pLeft_fUnion = mLargest[[0,1,2], :]
        pLeft_fIntersection = InvalidArgumentValueCombination
        pStrict_fUnion = mStrictPts
        pStrict_fIntersection = InvalidArgumentValue
        pUnion_fStrict = mStrictFts
        pIntersection_fStrict = InvalidArgumentValue

        expected = [
            pUnion_fUnion, pUnion_fIntersection, pUnion_fLeft,
            pIntersection_fUnion, pIntersection_fIntersection, pIntersection_fLeft,
            pLeft_fUnion, pLeft_fIntersection,
            pStrict_fUnion, pStrict_fIntersection,
            pUnion_fStrict, pIntersection_fStrict
        ]

    def test_merge_onPtNames_samePointNames_noFeatureNames(self):
        dataL = [["a", 1], ["b", 2], ["c", 3]]
        fNamesL = ["f1", "f2"]
        pNamesL = ["p1", "p2", "p3"]
        left = self.constructor(dataL, pointNames=pNamesL, featureNames=fNamesL)
        dataR = [["d", 4], ["e", 5], ["f", 6]]
        pNamesR = ["p1", "p2", "p3"]
        right = self.constructor(dataR, pointNames=pNamesR)

        mData = [["a", 1, "d", 4], ["b", 2, "e", 5], ["c", 3, "f", 6]]
        mLargest = self.constructor(mData, pointNames=pNamesR)
        mLargest.features.setName(0, "f1")
        mLargest.features.setName(1, "f2")

        pUnion_fUnion = mLargest
        pUnion_fIntersection = InvalidArgumentValueCombination
        pUnion_fLeft = mLargest[:, ["f1", "f2"]]
        pIntersection_fUnion = mLargest
        pIntersection_fIntersection = InvalidArgumentValueCombination
        pIntersection_fLeft = mLargest[:, ["f1", "f2"]]
        pLeft_fUnion = mLargest[["p1", "p2", "p3"], :]
        pLeft_fIntersection = InvalidArgumentValueCombination
        pStrict_fUnion = mLargest
        pStrict_fIntersection = InvalidArgumentValueCombination
        pUnion_fStrict = InvalidArgumentValue
        pIntersection_fStrict = InvalidArgumentValue

        expected = [
            pUnion_fUnion, pUnion_fIntersection, pUnion_fLeft,
            pIntersection_fUnion, pIntersection_fIntersection, pIntersection_fLeft,
            pLeft_fUnion, pLeft_fIntersection,
            pStrict_fUnion, pStrict_fIntersection,
            pUnion_fStrict, pIntersection_fStrict
        ]

        self.merge_backend(left, right, expected, includeStrict=True)

    def test_merge_onPtNames_noPointNames_sameFeatureNames(self):
        dataL = [["a", 1], ["b", 2], ["c", 3]]
        fNamesL = ["f1", "f2"]
        pNamesL = ["p1", "p2", "p3"]
        left = self.constructor(dataL, pointNames=pNamesL, featureNames=fNamesL)
        dataR = [["d", 4], ["e", 5], ["f", 6]]
        fNamesR = ["f1", "f2"]
        right = self.constructor(dataR, featureNames=fNamesR)

        mData = [["a", 1], ["b", 2], ["c", 3], ["d", 4], ["e", 5], ["f", 6]]
        mLargest = self.constructor(mData, featureNames=fNamesR)
        mLargest.points.setName(0, "p1")
        mLargest.points.setName(1, "p2")
        mLargest.points.setName(2, "p3")

        pUnion_fUnion = mLargest
        pUnion_fIntersection = mLargest
        pUnion_fLeft = mLargest[:, ["f1", "f2"]]
        pIntersection_fUnion = InvalidArgumentValueCombination
        pIntersection_fIntersection = InvalidArgumentValueCombination
        pIntersection_fLeft = InvalidArgumentValueCombination
        pLeft_fUnion = mLargest[["p1", "p2", "p3"], :]
        pLeft_fIntersection = mLargest[["p1", "p2", "p3"], ["f1", "f2"]]
        pStrict_fUnion = InvalidArgumentValue
        pStrict_fIntersection = InvalidArgumentValue
        pUnion_fStrict = mLargest
        pIntersection_fStrict = InvalidArgumentValueCombination

        expected = [
            pUnion_fUnion, pUnion_fIntersection, pUnion_fLeft,
            pIntersection_fUnion, pIntersection_fIntersection, pIntersection_fLeft,
            pLeft_fUnion, pLeft_fIntersection,
            pStrict_fUnion, pStrict_fIntersection,
            pUnion_fStrict, pIntersection_fStrict
        ]

        self.merge_backend(left, right, expected, includeStrict=True)

        # no strict

    def test_merge_onPtNames_newPointNames_newFeatureNames(self):
        dataL = [["a", 1], ["b", 2], ["c", 3]]
        fNamesL = ["f1", "f2"]
        pNamesL = ["p1", "p2", "p3"]
        left = self.constructor(dataL, pointNames=pNamesL, featureNames=fNamesL)
        dataR = [["d", 4], ["e", 5], ["f", 6]]
        fNamesR = ["f3", "f4"]
        pNamesR = ["p4", "p5", "p6"]
        right = self.constructor(dataR, pointNames=pNamesR, featureNames=fNamesR)

        mData = [["a", 1, None, None], ["b", 2, None, None], ["c", 3, None, None],
                 [None, None, "d", 4], [None, None, "e", 5], [None, None, "f", 6]]
        mFtNames = ["f1", "f2", "f3", "f4"]
        mPtNames = ["p1", "p2", "p3", "p4", "p5", "p6"]
        mLargest = self.constructor(mData, pointNames=mPtNames, featureNames=mFtNames)

        pUnion_fUnion = mLargest
        pUnion_fIntersection = mLargest[:, []]
        pUnion_fLeft = mLargest[:, ["f1", "f2"]]
        pIntersection_fUnion = mLargest[[], :]
        pIntersection_fIntersection = mLargest[[], []]
        pIntersection_fLeft = mLargest[[], ["f1", "f2"]]
        pLeft_fUnion = mLargest[["p1", "p2", "p3"], :]
        pLeft_fIntersection = mLargest[["p1", "p2", "p3"], []]

        expected = [
            pUnion_fUnion, pUnion_fIntersection, pUnion_fLeft,
            pIntersection_fUnion, pIntersection_fIntersection, pIntersection_fLeft,
            pLeft_fUnion, pLeft_fIntersection
        ]

        self.merge_backend(left, right, expected)

    def test_merge_onPtNames_sharedPointNames_sameFeatureNames_match(self):
        dataL = [["a", 1], ["b", 2], ["c", 3]]
        fNamesL = ["f1", "f2"]
        pNamesL = ["p1", "p2", "p3"]
        left = self.constructor(dataL, pointNames=pNamesL, featureNames=fNamesL)
        dataR = [["c", 3], ["d", 4], ["e", 5]]
        fNamesR = ["f1", "f2"]
        pNamesR = ["p3", "p4", "p5"]
        right = self.constructor(dataR, pointNames=pNamesR, featureNames=fNamesR)

        mData = [["a", 1], ["b", 2], ["c", 3], ["d", 4], ["e", 5]]
        mFtNames = ["f1", "f2"]
        mPtNames = ["p1", "p2", "p3", "p4", "p5"]
        mLargest = self.constructor(mData, pointNames=mPtNames, featureNames=mFtNames)

        pUnion_fUnion = mLargest
        pUnion_fIntersection = mLargest
        pUnion_fLeft = mLargest[:, ["f1", "f2"]]
        pIntersection_fUnion = mLargest["p3", :]
        pIntersection_fIntersection = mLargest["p3", :]
        pIntersection_fLeft = mLargest["p3", ["f1", "f2"]]
        pLeft_fUnion = mLargest[["p1", "p2", "p3"], :]
        pLeft_fIntersection = mLargest[["p1", "p2", "p3"], ["f1", "f2"]]

        expected = [
            pUnion_fUnion, pUnion_fIntersection, pUnion_fLeft,
            pIntersection_fUnion, pIntersection_fIntersection, pIntersection_fLeft,
            pLeft_fUnion, pLeft_fIntersection
        ]

        self.merge_backend(left, right, expected)

    def test_merge_onPtNames_sharedPointNames_sameFeatureNames_mismatch(self):
        dataL = [["a", 1], ["b", 2], ["c", 3]]
        fNamesL = ["f1", "f2"]
        pNamesL = ["p1", "p2", "p3"]
        left = self.constructor(dataL, pointNames=pNamesL, featureNames=fNamesL)
        dataR = [["d", 4], ["e", 5], ["f", 6]]
        fNamesR = ["f1", "f2"]
        pNamesR = ["p3", "p4", "p5"]
        right = self.constructor(dataR, pointNames=pNamesR, featureNames=fNamesR)

        pUnion_fUnion = InvalidArgumentValue
        pUnion_fIntersection = InvalidArgumentValue
        pUnion_fLeft = InvalidArgumentValue
        pIntersection_fUnion = InvalidArgumentValue
        pIntersection_fIntersection = InvalidArgumentValue
        pIntersection_fLeft = InvalidArgumentValue
        pLeft_fUnion = InvalidArgumentValue
        pLeft_fIntersection = InvalidArgumentValue

        expected = [
            pUnion_fUnion, pUnion_fIntersection, pUnion_fLeft,
            pIntersection_fUnion, pIntersection_fIntersection, pIntersection_fLeft,
            pLeft_fUnion, pLeft_fIntersection
        ]

        self.merge_backend(left, right, expected)

    def test_merge_onPtNames_samePointNames_sharedFeatureNames_match(self):
        dataL = [["a", 1], ["b", 2], ["c", 3]]
        fNamesL = ["f1", "f2"]
        pNamesL = ["p1", "p2", "p3"]
        left = self.constructor(dataL, pointNames=pNamesL, featureNames=fNamesL)
        dataR = [["a", 9], ["b", 8], ["c", 7]]
        fNamesR = ["f1", "f3"]
        pNamesR = ["p1", "p2", "p3"]
        right = self.constructor(dataR, pointNames=pNamesR, featureNames=fNamesR)

        mData = [["a", 1, 9], ["b", 2, 8], ["c", 3, 7]]
        mFtNames = ["f1", "f2", "f3"]
        mPtNames = ["p1", "p2", "p3"]
        mLargest = self.constructor(mData, pointNames=mPtNames, featureNames=mFtNames)

        pUnion_fUnion = mLargest
        pUnion_fIntersection = mLargest[:, "f1"]
        pUnion_fLeft = mLargest[:, ["f1", "f2"]]
        pIntersection_fUnion = mLargest
        pIntersection_fIntersection = mLargest[:, "f1"]
        pIntersection_fLeft = mLargest[["p1", "p2", "p3"], ["f1", "f2"]]
        pLeft_fUnion = mLargest[["p1", "p2", "p3"], :]
        pLeft_fIntersection = mLargest[["p1", "p2", "p3"], ["f1"]]

        expected = [
            pUnion_fUnion, pUnion_fIntersection, pUnion_fLeft,
            pIntersection_fUnion, pIntersection_fIntersection, pIntersection_fLeft,
            pLeft_fUnion, pLeft_fIntersection
        ]

        self.merge_backend(left, right, expected)

    def test_merge_onPtNames_samePointNames_sharedFeatureNames_mismatch(self):
        dataL = [["a", 1], ["b", 2], ["c", 3]]
        fNamesL = ["f1", "f2"]
        pNamesL = ["p1", "p2", "p3"]
        left = self.constructor(dataL, pointNames=pNamesL, featureNames=fNamesL)
        dataR = [["d", 9], ["e", 8], ["f", 7]]
        fNamesR = ["f1", "f3"]
        pNamesR = ["p1", "p2", "p3"]
        right = self.constructor(dataR, pointNames=pNamesR, featureNames=fNamesR)

        pUnion_fUnion = InvalidArgumentValue
        pUnion_fIntersection = InvalidArgumentValue
        pUnion_fLeft = InvalidArgumentValue
        pIntersection_fUnion = InvalidArgumentValue
        pIntersection_fIntersection = InvalidArgumentValue
        pIntersection_fLeft = InvalidArgumentValue
        pLeft_fUnion = InvalidArgumentValue
        pLeft_fIntersection = InvalidArgumentValue

        expected = [
            pUnion_fUnion, pUnion_fIntersection, pUnion_fLeft,
            pIntersection_fUnion, pIntersection_fIntersection, pIntersection_fLeft,
            pLeft_fUnion, pLeft_fIntersection
        ]

        self.merge_backend(left, right, expected)

    def test_merge_onPtNames_sharedPointNames_sharedFeatureNames_noConflict(self):
        dataL = [["a", 1], ["b", 2], ["c", 3]]
        fNamesL = ["f1", "f2"]
        pNamesL = ["p1", "p2", "p3"]
        left = self.constructor(dataL, pointNames=pNamesL, featureNames=fNamesL)
        dataR = [["c", 9], ["d", 8], ["e", 7]]
        fNamesR = ["f1", "f3"]
        pNamesR = ["p3", "p4", "p5"]
        right = self.constructor(dataR, pointNames=pNamesR, featureNames=fNamesR)

        mData = [["a", 1, None], ["b", 2, None], ["c", 3, 9],
                 ["d", None, 8], ["e", None, 7]]
        mFtNames = ["f1", "f2", "f3"]
        mPtNames = ["p1", "p2", "p3", "p4", "p5"]
        mLargest = self.constructor(mData, pointNames=mPtNames, featureNames=mFtNames)

        pUnion_fUnion = mLargest
        pUnion_fIntersection = mLargest[:, "f1"]
        pUnion_fLeft = mLargest[:, ["f1", "f2"]]
        pIntersection_fUnion = mLargest["p3", :]
        pIntersection_fIntersection = mLargest[["p3"], ["f1"]]
        pIntersection_fLeft = mLargest[["p3"], ["f1", "f2"]]
        pLeft_fUnion = mLargest[["p1", "p2", "p3"], :]
        pLeft_fIntersection = mLargest[["p1", "p2", "p3"], ["f1"]]

        expected = [
            pUnion_fUnion, pUnion_fIntersection, pUnion_fLeft,
            pIntersection_fUnion, pIntersection_fIntersection, pIntersection_fLeft,
            pLeft_fUnion, pLeft_fIntersection
        ]

        self.merge_backend(left, right, expected)

    def test_merge_onPtNames_newPointNames_subsetFeatureNames(self):
        dataL = [["a", 1], ["b", 2], ["c", 3]]
        fNamesL = ["f1", "f2"]
        pNamesL = ["p1", "p2", "p3"]
        left = self.constructor(dataL, pointNames=pNamesL, featureNames=fNamesL)
        dataR = [["d"], ["e"], ["f"]]
        fNamesR = ["f1"]
        pNamesR = ["p4", "p5", "p6"]
        right = self.constructor(dataR, pointNames=pNamesR, featureNames=fNamesR)

        mData = [["a", 1], ["b", 2], ["c", 3], ["d", None], ["e", None], ["f", None]]
        mFtNames = ["f1", "f2"]
        mPtNames = ["p1", "p2", "p3", "p4", "p5", "p6"]
        mLargest = self.constructor(mData, pointNames=mPtNames, featureNames=mFtNames)

        pUnion_fUnion = mLargest
        pUnion_fIntersection = mLargest[:, "f1"]
        pUnion_fLeft = mLargest[:, ["f1", "f2"]]
        pIntersection_fUnion = mLargest[[], :]
        pIntersection_fIntersection = mLargest[[], "f1"]
        pIntersection_fLeft = mLargest[[], ["f1", "f2"]]
        pLeft_fUnion = mLargest[["p1", "p2", "p3"], :]
        pLeft_fIntersection = mLargest[["p1", "p2", "p3"], ["f1"]]

        expected = [
            pUnion_fUnion, pUnion_fIntersection, pUnion_fLeft,
            pIntersection_fUnion, pIntersection_fIntersection, pIntersection_fLeft,
            pLeft_fUnion, pLeft_fIntersection
        ]

        self.merge_backend(left, right, expected)

    def test_merge_onPtNames_subsetPointNames_sharedFeatureNames(self):
        dataL = [["a", 1], ["b", 2], ["c", 3]]
        fNamesL = ["f1", "f2"]
        pNamesL = ["p1", "p2", "p3"]
        left = self.constructor(dataL, pointNames=pNamesL, featureNames=fNamesL)
        dataR = [["b", 6], ["d", 8], ["e", 9]]
        fNamesR = ["f1", "f3"]
        pNamesR = ["p2", "p4", "p5"]
        right = self.constructor(dataR, pointNames=pNamesR, featureNames=fNamesR)

        mData = [["a", 1, None], ["b", 2, 6], ["c", 3, None], ["d", None, 8], ["e", None, 9]]
        mFtNames = ["f1", "f2", "f3"]
        mPtNames = ["p1", "p2", "p3", "p4", "p5"]
        mLargest = self.constructor(mData, pointNames=mPtNames, featureNames=mFtNames)

        pUnion_fUnion = mLargest
        pUnion_fIntersection = mLargest[:, "f1"]
        pUnion_fLeft = mLargest[:, ["f1", "f2"]]
        pIntersection_fUnion = mLargest["p2", :]
        pIntersection_fIntersection = mLargest[["p2"], ["f1"]]
        pIntersection_fLeft = mLargest["p2", ["f1", "f2"]]
        pLeft_fUnion = mLargest[["p1", "p2", "p3"], :]
        pLeft_fIntersection = mLargest[["p1", "p2", "p3"], ["f1"]]

        expected = [
            pUnion_fUnion, pUnion_fIntersection, pUnion_fLeft,
            pIntersection_fUnion, pIntersection_fIntersection, pIntersection_fLeft,
            pLeft_fUnion, pLeft_fIntersection
        ]

        self.merge_backend(left, right, expected)

    def test_merge_onPtNames_sharedPointNames_noFeatureNames(self):
        dataL = [["a", 1], ["b", 2], ["c", 3]]
        fNamesL = ["f1", "f2"]
        pNamesL = ["p1", "p2", "p3"]
        left = self.constructor(dataL, pointNames=pNamesL, featureNames=fNamesL)
        dataR = [["c", 3], ["d", 4], ["e", 5]]
        pNamesR = ["p3", "p4", "p5"]
        right = self.constructor(dataR, pointNames=pNamesR)

        mData = [["a", 1, None, None], ["b", 2, None, None], ["c", 3, "c", 3],
                 [None, None, "d", 4], [None, None, "e", 5]]
        mLargest = self.constructor(mData, pointNames=["p1", "p2", "p3", "p4", "p5"])
        mLargest.features.setName(0, "f1")
        mLargest.features.setName(1, "f2")

        pUnion_fUnion = mLargest
        pUnion_fIntersection = InvalidArgumentValueCombination
        pUnion_fLeft = mLargest[:, ["f1", "f2"]]
        pIntersection_fUnion = mLargest["p3", :]
        pIntersection_fIntersection = InvalidArgumentValueCombination
        pIntersection_fLeft = mLargest["p3", ["f1", "f2"]]
        pLeft_fUnion = mLargest[["p1", "p2", "p3"], :]
        pLeft_fIntersection = InvalidArgumentValueCombination

        expected = [
            pUnion_fUnion, pUnion_fIntersection, pUnion_fLeft,
            pIntersection_fUnion, pIntersection_fIntersection, pIntersection_fLeft,
            pLeft_fUnion, pLeft_fIntersection
        ]

        self.merge_backend(left, right, expected)

    def test_merge_onPtNames_noPointNames_sharedFeatureNames(self):
        dataL = [["a", 1], ["b", 2], ["c", 3]]
        fNamesL = ["f1", "f2"]
        pNamesL = ["p1", "p2", "p3"]
        left = self.constructor(dataL, pointNames=pNamesL, featureNames=fNamesL)
        dataR = [["a", 4], ["b", 5], ["c", 6]]
        fNamesR = ["f1", "f3"]
        right = self.constructor(dataR, featureNames=fNamesR)

        mData = [["a", 1, None], ["b", 2, None], ["c", 3, None],
                 ["a", None, 4], ["b", None, 5], ["c", None, 6]]
        mLargest = self.constructor(mData, featureNames=["f1", "f2", "f3"])
        mLargest.points.setName(0, "p1")
        mLargest.points.setName(1, "p2")
        mLargest.points.setName(2, "p3")

        pUnion_fUnion = mLargest
        pUnion_fIntersection = mLargest[:, "f1"]
        pUnion_fLeft = mLargest[:, ["f1", "f2"]]
        pIntersection_fUnion = InvalidArgumentValueCombination
        pIntersection_fIntersection = InvalidArgumentValueCombination
        pIntersection_fLeft = InvalidArgumentValueCombination
        pLeft_fUnion = mLargest[["p1", "p2", "p3"], :]
        pLeft_fIntersection = mLargest[["p1", "p2", "p3"], "f1"]

        expected = [
            pUnion_fUnion, pUnion_fIntersection, pUnion_fLeft,
            pIntersection_fUnion, pIntersection_fIntersection, pIntersection_fLeft,
            pLeft_fUnion, pLeft_fIntersection
        ]

        self.merge_backend(left, right, expected)
    #TODO no point names/ shared feature names, Feature Match

        #############
        # onFeature #
        #############

    def test_merge_onFeature_sameIds_newFeatures_nonDuplicate(self):
        dataL = [["id1", "a", 1], ["id2", "b", 2], ["id3", "c", 3]]
        fNamesL = ["id", "f1", "f2"]
        pNamesL = ["p1", "p2", "p3"]
        left = self.constructor(dataL, pointNames=pNamesL, featureNames=fNamesL)
        dataR = [["id1", "x", 9], ["id2", "y", 8], ["id3", "z", 9]]
        fNamesR = ["id", "f3", "f4"]
        right = self.constructor(dataR, featureNames=fNamesR)

        mData = [["id1", "a", 1, "x", 9], ["id2", "b", 2, "y", 8], ["id3", "c", 3, "z", 9]]
        mFtNames = ["id", "f1", "f2", "f3", "f4"]
        mLargest = self.constructor(mData, featureNames=mFtNames)

        pUnion_fUnion = mLargest
        pUnion_fIntersection = mLargest[:, "id"]
        pUnion_fLeft = mLargest[:, ["id", "f1", "f2"]]
        pIntersection_fUnion = mLargest
        pIntersection_fIntersection = mLargest[:, "id"]
        pIntersection_fLeft = mLargest[:, ["id", "f1", "f2"]]
        pLeft_fUnion = mLargest
        pLeft_fIntersection = mLargest[:, ["id"]]
        # when point is strict, can return point names
        mLargestStrict = mLargest.copy()
        mLargestStrict.points.setNames(["p1", "p2", "p3"])
        pStrict_fUnion = mLargestStrict
        pStrict_fIntersection = mLargestStrict[:, "id"]
        pUnion_fStrict = InvalidArgumentValue
        pIntersection_fStrict = InvalidArgumentValue

        expected = [
            pUnion_fUnion, pUnion_fIntersection, pUnion_fLeft,
            pIntersection_fUnion, pIntersection_fIntersection, pIntersection_fLeft,
            pLeft_fUnion, pLeft_fIntersection,
            pStrict_fUnion, pStrict_fIntersection,
            pUnion_fStrict, pIntersection_fStrict
        ]

        self.merge_backend(left, right, expected, on="id", includeStrict=True)

    def test_merge_onFeature_newIds_sameFeatures_nonDuplicate(self):
        dataL = [["id1", "a", 1], ["id2", "b", 2], ["id3", "c", 3]]
        fNamesL = ["id", "f1", "f2"]
        pNamesL = ["p1", "p2", "p3"]
        left = self.constructor(dataL, pointNames=pNamesL, featureNames=fNamesL)
        dataR = [["id4", "d", 4], ["id5", "e", 5], ["id6", "f", 6]]
        fNamesR = ["id", "f1", "f2"]
        right = self.constructor(dataR, featureNames=fNamesR)

        mData = [["id1", "a", 1], ["id2", "b", 2], ["id3", "c", 3],
                 ["id4", "d", 4], ["id5", "e", 5], ["id6", "f", 6]]
        mFtNames = ["id", "f1", "f2"]
        mLargest = self.constructor(mData, featureNames=mFtNames)

        pUnion_fUnion = mLargest
        pUnion_fIntersection = mLargest
        pUnion_fLeft = mLargest
        pIntersection_fUnion = mLargest[[], :]
        pIntersection_fIntersection = mLargest[[], :]
        pIntersection_fLeft = mLargest[[], :]
        pLeft_fUnion = mLargest[[0,1,2], :]
        pLeft_fIntersection = mLargest[[0,1,2], :]
        pStrict_fUnion = InvalidArgumentValueCombination
        pStrict_fIntersection = InvalidArgumentValueCombination
        pUnion_fStrict = mLargest
        pIntersection_fStrict = mLargest[[], :]

        expected = [
            pUnion_fUnion, pUnion_fIntersection, pUnion_fLeft,
            pIntersection_fUnion, pIntersection_fIntersection, pIntersection_fLeft,
            pLeft_fUnion, pLeft_fIntersection,
            pStrict_fUnion, pStrict_fIntersection,
            pUnion_fStrict, pIntersection_fStrict
        ]

        self.merge_backend(left, right, expected, on="id", includeStrict=True)

        # no strict

    def test_merge_onFeature_newIds_newFeatures_nonDuplicate(self):
        dataL = [["id1", "a", 1], ["id2", "b", 2], ["id3", "c", 3]]
        fNamesL = ["id", "f1", "f2"]
        pNamesL = ["p1", "p2", "p3"]
        left = self.constructor(dataL, pointNames=pNamesL, featureNames=fNamesL)
        dataR = [["id4", "x", 9], ["id5", "y", 8], ["id6", "z", 7]]
        fNamesR = ["id", "f3", "f4"]
        right = self.constructor(dataR, featureNames=fNamesR)

        mData = [["id1", "a", 1, None, None], ["id2", "b", 2, None, None], ["id3", "c", 3, None, None],
                 ["id4", None, None, "x", 9], ["id5", None, None, "y", 8], ["id6", None, None, "z", 7]]
        mFtNames = ["id", "f1", "f2", "f3", "f4"]
        mLargest = self.constructor(mData, featureNames=mFtNames)

        pUnion_fUnion = mLargest
        pUnion_fIntersection = mLargest[:, "id"]
        pUnion_fLeft = mLargest[:, ["id", "f1", "f2"]]
        pIntersection_fUnion = mLargest[[], :]
        pIntersection_fIntersection = mLargest[[], "id"]
        pIntersection_fLeft = mLargest[[], ["id", "f1", "f2"]]
        pLeft_fUnion = mLargest[[0,1,2], :]
        pLeft_fIntersection = mLargest[[0,1,2], "id"]

        expected = [
            pUnion_fUnion, pUnion_fIntersection, pUnion_fLeft,
            pIntersection_fUnion, pIntersection_fIntersection, pIntersection_fLeft,
            pLeft_fUnion, pLeft_fIntersection,
        ]

        self.merge_backend(left, right, expected, on="id")

    def test_merge_onFeature_sharedIds_newFeatures_nonDuplicate(self):
        dataL = [["id1", "a", 1], ["id2", "b", 2], ["id3", "c", 3]]
        fNamesL = ["id", "f1", "f2"]
        pNamesL = ["p1", "p2", "p3"]
        left = self.constructor(dataL, pointNames=pNamesL, featureNames=fNamesL)
        dataR = [["id2", "x", 9], ["id3", "y", 8], ["id4", "z", 7]]
        fNamesR = ["id", "f3", "f4"]
        right = self.constructor(dataR, featureNames=fNamesR)

        mData = [["id1", "a", 1, None, None], ["id2", "b", 2, "x", 9], ["id3", "c", 3, "y", 8],
                 ["id4", None, None, "z", 7]]
        mFtNames = ["id", "f1", "f2", "f3", "f4"]
        mLargest = self.constructor(mData, featureNames=mFtNames)

        pUnion_fUnion = mLargest
        pUnion_fIntersection = mLargest[:, "id"]
        pUnion_fLeft = mLargest[:, ["id", "f1", "f2"]]
        pIntersection_fUnion = mLargest[1:2, :]
        pIntersection_fIntersection = mLargest[1:2, "id"]
        pIntersection_fLeft = mLargest[1:2, ["id", "f1", "f2"]]
        pLeft_fUnion = mLargest[[0,1,2], :]
        pLeft_fIntersection = mLargest[[0,1,2], "id"]

        expected = [
            pUnion_fUnion, pUnion_fIntersection, pUnion_fLeft,
            pIntersection_fUnion, pIntersection_fIntersection, pIntersection_fLeft,
            pLeft_fUnion, pLeft_fIntersection,
        ]

        self.merge_backend(left, right, expected, on="id")

    def test_merge_onFeature_newIds_sharedFeatures_nonDuplicate(self):
        dataL = [["id1", "a", 1], ["id2", "b", 2], ["id3", "c", 3]]
        fNamesL = ["id", "f1", "f2"]
        pNamesL = ["p1", "p2", "p3"]
        left = self.constructor(dataL, pointNames=pNamesL, featureNames=fNamesL)
        dataR = [["id4", 4, "x"], ["id5", 5, "y"], ["id6", 6, "z"]]
        fNamesR = ["id", "f2", "f3"]
        right = self.constructor(dataR, featureNames=fNamesR)

        mData = [["id1", "a", 1, None], ["id2", "b", 2, None], ["id3", "c", 3, None],
                 ["id4", None, 4, "x"], ["id5", None, 5, "y"], ["id6", None, 6, "z"]]
        mFtNames = ["id", "f1", "f2", "f3"]
        mLargest = self.constructor(mData, featureNames=mFtNames)

        pUnion_fUnion = mLargest
        pUnion_fIntersection = mLargest[:, ["id", "f2"]]
        pUnion_fLeft = mLargest[:, ["id", "f1", "f2"]]
        pIntersection_fUnion = mLargest[[], :]
        pIntersection_fIntersection = mLargest[[], ["id", "f2"]]
        pIntersection_fLeft = mLargest[[], ["id", "f1", "f2"]]
        pLeft_fUnion = mLargest[[0,1,2], :]
        pLeft_fIntersection = mLargest[[0,1,2], ["id", "f2"]]

        expected = [
            pUnion_fUnion, pUnion_fIntersection, pUnion_fLeft,
            pIntersection_fUnion, pIntersection_fIntersection, pIntersection_fLeft,
            pLeft_fUnion, pLeft_fIntersection,
        ]

        self.merge_backend(left, right, expected, on="id")

    def test_merge_onFeature_sharedIds_sharedFeatures_nonDuplicate_noConflict(self):
        dataL = [["id1", "a", 1], ["id2", "b", 2], ["id3", "c", 3]]
        fNamesL = ["id", "f1", "f2"]
        pNamesL = ["p1", "p2", "p3"]
        left = self.constructor(dataL, pointNames=pNamesL, featureNames=fNamesL)
        dataR = [["id1", 1, "x"], ["id3", 3, "y"], ["id4", 4, "z"]]
        fNamesR = ["id", "f2", "f3"]
        right = self.constructor(dataR, featureNames=fNamesR)

        mData = [["id1", "a", 1, "x"], ["id2", "b", 2, None], ["id3", "c", 3, "y"],
                 ["id4", None, 4, "z"]]
        mFtNames = ["id", "f1", "f2", "f3"]
        mLargest = self.constructor(mData, featureNames=mFtNames)

        pUnion_fUnion = mLargest
        pUnion_fIntersection = mLargest[:, ["id", "f2"]]
        pUnion_fLeft = mLargest[:, ["id", "f1", "f2"]]
        pIntersection_fUnion = mLargest[[0, 2], :]
        pIntersection_fIntersection = mLargest[[0, 2], ["id", "f2"]]
        pIntersection_fLeft = mLargest[[0, 2], ["id", "f1", "f2"]]
        pLeft_fUnion = mLargest[[0,1,2], :]
        pLeft_fIntersection = mLargest[[0,1,2], ["id", "f2"]]

        expected = [
            pUnion_fUnion, pUnion_fIntersection, pUnion_fLeft,
            pIntersection_fUnion, pIntersection_fIntersection, pIntersection_fLeft,
            pLeft_fUnion, pLeft_fIntersection,
        ]

        self.merge_backend(left, right, expected, on="id")

    def test_merge_onFeature_sharedIds_sharedFeatures_nonDuplicate_withConflict(self):
        dataL = [["id1", "a", 1], ["id2", "b", 2], ["id3", "c", 3]]
        fNamesL = ["id", "f1", "f2"]
        pNamesL = ["p1", "p2", "p3"]
        left = self.constructor(dataL, pointNames=pNamesL, featureNames=fNamesL)
        dataR = [["id1", 1, "x"], ["id3", 99, "y"], ["id4", 4, "z"]]
        fNamesR = ["id", "f2", "f3"]
        right = self.constructor(dataR, featureNames=fNamesR)

        pUnion_fUnion = InvalidArgumentValue
        pUnion_fIntersection = InvalidArgumentValue
        pUnion_fLeft = InvalidArgumentValue
        pIntersection_fUnion = InvalidArgumentValue
        pIntersection_fIntersection = InvalidArgumentValue
        pIntersection_fLeft = InvalidArgumentValue
        pLeft_fUnion = InvalidArgumentValue
        pLeft_fIntersection = InvalidArgumentValue

        expected = [
            pUnion_fUnion, pUnion_fIntersection, pUnion_fLeft,
            pIntersection_fUnion, pIntersection_fIntersection, pIntersection_fLeft,
            pLeft_fUnion, pLeft_fIntersection,
        ]

        self.merge_backend(left, right, expected, on="id")

    def test_merge_onFeature_sameIds_newFeatures_duplicate(self):
        dataL = [["id1", "a", 1], ["id2", "b", 2], ["id3", "c", 3]]
        fNamesL = ["id", "f1", "f2"]
        pNamesL = ["p1", "p2", "p3"]
        left = self.constructor(dataL, pointNames=pNamesL, featureNames=fNamesL)
        dataR = [["id1", "w", 9], ["id1", "v", 8], ["id2", "x", 7], ["id3", "y", 6], ["id3", "z", 5]]
        fNamesR = ["id", "f3", "f4"]
        right = self.constructor(dataR, featureNames=fNamesR)

        mData = [["id1", "a", 1, "w", 9], ["id1", "a", 1, "v", 8], ["id2", "b", 2, "x", 7],
                 ["id3", "c", 3, "y", 6], ["id3", "c", 3, "z", 5]]
        mFtNames = ["id", "f1", "f2", "f3", "f4"]
        mLargest = self.constructor(mData, featureNames=mFtNames)

        pUnion_fUnion = mLargest
        pUnion_fIntersection = mLargest[:, "id"]
        pUnion_fLeft = mLargest[:, ["id", "f1", "f2"]]
        pIntersection_fUnion = mLargest
        pIntersection_fIntersection = mLargest[:, "id"]
        pIntersection_fLeft = mLargest[:, ["id", "f1", "f2"]]
        pLeft_fUnion = mLargest
        pLeft_fIntersection = mLargest[:, "id"]

        expected = [
            pUnion_fUnion, pUnion_fIntersection, pUnion_fLeft,
            pIntersection_fUnion, pIntersection_fIntersection, pIntersection_fLeft,
            pLeft_fUnion, pLeft_fIntersection,
        ]

        self.merge_backend(left, right, expected, on="id")

    def test_merge_onFeature_sharedIds_newFeatures_duplicate(self):
        dataL = [["id1", "a", 1], ["id2", "b", 2], ["id3", "c", 3]]
        fNamesL = ["id", "f1", "f2"]
        pNamesL = ["p1", "p2", "p3"]
        left = self.constructor(dataL, pointNames=pNamesL, featureNames=fNamesL)
        dataR = [["id1", "w", 9], ["id1", "v", 8], ["id2", "x", 7], ["id2", "y", 6], ["id4", "z", 5]]
        fNamesR = ["id", "f3", "f4"]
        right = self.constructor(dataR, featureNames=fNamesR)

        mData = [["id1", "a", 1, "w", 9], ["id1", "a", 1, "v", 8], ["id2", "b", 2, "x", 7],
                 ["id2", "b", 2, "y", 6], ["id3", "c", 3, None, None], ["id4", None, None, "z", 5]]
        mFtNames = ["id", "f1", "f2", "f3", "f4"]
        mLargest = self.constructor(mData, featureNames=mFtNames)

        pUnion_fUnion = mLargest
        pUnion_fIntersection = mLargest[:, "id"]
        pUnion_fLeft = mLargest[:, ["id", "f1", "f2"]]
        pIntersection_fUnion = mLargest[:3, :]
        pIntersection_fIntersection = mLargest[:3, "id"]
        pIntersection_fLeft = mLargest[:3, ["id", "f1", "f2"]]
        pLeft_fUnion = mLargest[:4, :]
        pLeft_fIntersection = mLargest[:4, "id"]

        expected = [
            pUnion_fUnion, pUnion_fIntersection, pUnion_fLeft,
            pIntersection_fUnion, pIntersection_fIntersection, pIntersection_fLeft,
            pLeft_fUnion, pLeft_fIntersection,
        ]

        self.merge_backend(left, right, expected, on="id")

    def test_merge_onFeature_newIds_newFeatures_duplicate(self):
        dataL = [["id1", "a", 1], ["id2", "b", 2], ["id3", "c", 3]]
        fNamesL = ["id", "f1", "f2"]
        pNamesL = ["p1", "p2", "p3"]
        left = self.constructor(dataL, pointNames=pNamesL, featureNames=fNamesL)
        dataR = [["id4", "w", 9], ["id4", "v", 8], ["id5", "x", 7], ["id5", "y", 6], ["id5", "z", 5]]
        fNamesR = ["id", "f3", "f4"]
        right = self.constructor(dataR, featureNames=fNamesR)

        mData = [["id1", "a", 1, None, None], ["id2", "b", 2, None, None],
                 ["id3", "c", 3, None, None], ["id4", None, None, "w", 9],
                 ["id4", None, None, "v", 8], ["id5", None, None, "x", 7],
                 ["id5", None, None, "y", 6], ["id5", None, None, "z", 5]]
        mFtNames = ["id", "f1", "f2", "f3", "f4"]
        mLargest = self.constructor(mData, featureNames=mFtNames)

        pUnion_fUnion = mLargest
        pUnion_fIntersection = mLargest[:, "id"]
        pUnion_fLeft = mLargest[:, ["id", "f1", "f2"]]
        pIntersection_fUnion = mLargest[[], :]
        pIntersection_fIntersection = mLargest[[], "id"]
        pIntersection_fLeft = mLargest[[], ["id", "f1", "f2"]]
        pLeft_fUnion = mLargest[:2, :]
        pLeft_fIntersection = mLargest[:2, "id"]

        expected = [
            pUnion_fUnion, pUnion_fIntersection, pUnion_fLeft,
            pIntersection_fUnion, pIntersection_fIntersection, pIntersection_fLeft,
            pLeft_fUnion, pLeft_fIntersection,
        ]

        self.merge_backend(left, right, expected, on="id")

    def test_merge_onFeature_sharedIds_newFeatures_duplicate_mixedOrder(self):
        dataL = [["id1", "a", 1], ["id3", "c", 3], ["id6", "f", 6]]
        dataR = [["id2", "w", 9], ["id3", "v", 8], ["id4", "x", 7], ["id4", "y", 6], ["id5", "z", 5]]
        fNamesR = ["id", "f3", "f4"]
        left = self.constructor(dataL, featureNames=["id", "f1", "f2"])
        right = self.constructor(dataR, featureNames=fNamesR)

        mData = [["id1", "a", 1, None, None], ["id3", "c", 3, "v", 8],
                 ["id6", "f", 6, None, None],["id2", None, None, "w", 9],
                 ["id4", None, None, "x", 7], ["id4", None, None, "y", 6], ["id5", None, None, "z", 5]]
        mFtNames = ["id", "f1", "f2", "f3", "f4"]
        mLargest = self.constructor(mData, featureNames=mFtNames)

        left.merge(right, point='union', feature='union', onFeature="id")
        assert left == mLargest

    def test_merge_onFeature_sharedIds_newFeatures_duplicate_differentMatchIdx(self):
        dataL = [["id1", "a", 1], ["id3", "c", 3], ["id6", "f", 6], ["id7", "g", 7]]
        dataR = [["id3", "v", 8], ["id4", "x", 7], ["id4", "y", 6]]
        fNamesR = ["id", "f3", "f4"]
        left = self.constructor(dataL, featureNames=["id", "f1", "f2"])
        right = self.constructor(dataR, featureNames=fNamesR)

        mData = [["id1", "a", 1, None, None], ["id3", "c", 3, "v", 8],
                 ["id6", "f", 6, None, None],["id7", "g", 7, None, None],
                 ["id4", None, None, "x", 7], ["id4", None, None, "y", 6]]
        mFtNames = ["id", "f1", "f2", "f3", "f4"]
        mLargest = self.constructor(mData, featureNames=mFtNames)

        left.merge(right, point='union', feature='union', onFeature="id")
        assert left == mLargest

    def test_merge_onFeature_sameIds_sameFeatures_duplicate(self):
        dataL = [["id1", "a", 1], ["id2", "b", 2], ["id3", "c", 3]]
        fNamesL = ["id", "f1", "f2"]
        pNamesL = ["p1", "p2", "p3"]
        left = self.constructor(dataL, pointNames=pNamesL, featureNames=fNamesL)
        dataR = [["id1", "w", 9], ["id1", "v", 8], ["id2", "x", 7], ["id3", "y", 6], ["id3", "z", 5]]
        fNamesR = ["id", "f1", "f2"]
        right = self.constructor(dataR, featureNames=fNamesR)

        pUnion_fUnion = InvalidArgumentValue
        pUnion_fIntersection = InvalidArgumentValue
        pUnion_fLeft = InvalidArgumentValue
        pIntersection_fUnion = InvalidArgumentValue
        pIntersection_fIntersection = InvalidArgumentValue
        pIntersection_fLeft = InvalidArgumentValue
        pLeft_fUnion = InvalidArgumentValue
        pLeft_fIntersection = InvalidArgumentValue

        expected = [
            pUnion_fUnion, pUnion_fIntersection, pUnion_fLeft,
            pIntersection_fUnion, pIntersection_fIntersection, pIntersection_fLeft,
            pLeft_fUnion, pLeft_fIntersection,
        ]

        self.merge_backend(left, right, expected, on="id")

    def test_merge_onFeature_sameIds_sharedFeatures_duplicate(self):
        dataL = [["id1", "a", 1], ["id2", "b", 2], ["id3", "c", 3]]
        fNamesL = ["id", "f1", "f2"]
        pNamesL = ["p1", "p2", "p3"]
        left = self.constructor(dataL, pointNames=pNamesL, featureNames=fNamesL)
        dataR = [["id1", 1, "v"], ["id1", 1, "w"], ["id2", 2, "x"], ["id3", 3, "y"], ["id3", 3, "z"]]
        fNamesR = ["id", "f2", "f3"]
        right = self.constructor(dataR, featureNames=fNamesR)

        mData = [["id1", "a", 1, "v"], ["id1", "a", 1, "w"], ["id2", "b", 2, "x"],
                 ["id3", "c", 3, "y"], ["id3", "c", 3, "z"]]
        mFtNames = ["id", "f1", "f2", "f3"]
        mLargest = self.constructor(mData, featureNames=mFtNames)

        pUnion_fUnion = mLargest
        pUnion_fIntersection = mLargest[:, ["id", "f2"]]
        pUnion_fLeft = mLargest[:, ["id", "f1", "f2"]]
        pIntersection_fUnion = mLargest
        pIntersection_fIntersection = mLargest[:, ["id", "f2"]]
        pIntersection_fLeft = mLargest[:, ["id", "f1", "f2"]]
        pLeft_fUnion = mLargest
        pLeft_fIntersection = mLargest[:, ["id", "f2"]]

        expected = [
            pUnion_fUnion, pUnion_fIntersection, pUnion_fLeft,
            pIntersection_fUnion, pIntersection_fIntersection, pIntersection_fLeft,
            pLeft_fUnion, pLeft_fIntersection,
        ]

        self.merge_backend(left, right, expected, on="id")

    def test_merge_onFeature_newIds_sharedFeatures_duplicate_noConflict(self):
        dataL = [["id1", "a", 1], ["id2", "b", 2], ["id3", "c", 3]]
        fNamesL = ["id", "f1", "f2"]
        pNamesL = ["p1", "p2", "p3"]
        left = self.constructor(dataL, pointNames=pNamesL, featureNames=fNamesL)
        dataR = [["id4", 99, "v"], ["id4", 99, "w"], ["id5", 99, "x"], ["id5", 99, "y"], ["id6", 99, "z"]]
        fNamesR = ["id", "f2", "f3"]
        right = self.constructor(dataR, featureNames=fNamesR)

        mData = [["id1", "a", 1, None], ["id2", "b", 2, None], ["id3", "c", 3, None],
                 ["id4", None, 99, "v"], ["id4", None, 99, "w"], ["id5", None, 99, "x"],
                 ["id5", None, 99, "y"], ["id6", None, 99, "z"]]
        mFtNames = ["id", "f1", "f2", "f3"]
        mLargest = self.constructor(mData, featureNames=mFtNames)

        pUnion_fUnion = mLargest
        pUnion_fIntersection = mLargest[:, ["id", "f2"]]
        pUnion_fLeft = mLargest[:, ["id", "f1", "f2"]]
        pIntersection_fUnion = mLargest[[], :]
        pIntersection_fIntersection = mLargest[[], ["id", "f2"]]
        pIntersection_fLeft = mLargest[[], ["id", "f1", "f2"]]
        pLeft_fUnion = mLargest[[0,1,2], :]
        pLeft_fIntersection = mLargest[[0,1,2], ["id", "f2"]]

        expected = [
            pUnion_fUnion, pUnion_fIntersection, pUnion_fLeft,
            pIntersection_fUnion, pIntersection_fIntersection, pIntersection_fLeft,
            pLeft_fUnion, pLeft_fIntersection,
        ]

        self.merge_backend(left, right, expected, on="id")

    def test_merge_onFeature_newIds_sharedFeatures_duplicate_withConflict(self):
        dataL = [["id1", "a", 1], ["id2", "b", 2], ["id3", "c", 3]]
        fNamesL = ["id", "f1", "f2"]
        pNamesL = ["p1", "p2", "p3"]
        left = self.constructor(dataL, pointNames=pNamesL, featureNames=fNamesL)
        dataR = [["id1", 1, "v"], ["id1", 1, "w"], ["id2", 99, "x"], ["id3", 3, "y"], ["id3", 3, "z"]]
        fNamesR = ["id", "f2", "f3"]
        right = self.constructor(dataR, featureNames=fNamesR)

        pUnion_fUnion = InvalidArgumentValue
        pUnion_fIntersection = InvalidArgumentValue
        pUnion_fLeft = InvalidArgumentValue
        pIntersection_fUnion = InvalidArgumentValue
        pIntersection_fIntersection = InvalidArgumentValue
        pIntersection_fLeft = InvalidArgumentValue
        pLeft_fUnion = InvalidArgumentValue
        pLeft_fIntersection = InvalidArgumentValue

        expected = [
            pUnion_fUnion, pUnion_fIntersection, pUnion_fLeft,
            pIntersection_fUnion, pIntersection_fIntersection, pIntersection_fLeft,
            pLeft_fUnion, pLeft_fIntersection,
        ]

        self.merge_backend(left, right, expected, on="id")

        ###################
        # ptUnion/ftUnion #
        ###################

    @raises(InvalidArgumentValue)
    def test_merge_ptUnion_ftUnion_pointNames_ftMismatch(self):
        dataL = [['a', 1, 2], ['b', 5, 6], ['c', -1, -2]]
        dataR = [['a',3, 4], ['b', 7, 8], ['c', -3, -4]]
        pNamesL = ['p1', 'p2', 'p3']
        pNamesR = ['p2', 'p1', 'p3']
        fNamesL = ['id', 'f1', 'f2']
        fNamesR = ['id', 'f3', 'f4']
        leftObj = self.constructor(dataL, pointNames=pNamesL, featureNames=fNamesL)
        rightObj = self.constructor(dataR, pointNames=pNamesR, featureNames=fNamesR)
        leftObj.merge(rightObj, point='union', feature='union')

    def test_merge_pointNamesWithDefaults(self):
        dataL = [['a', 1, 2], ['b', 5, 6], ['c', -1, -2]]
        dataR = [[3, 4], [7, 8], [-3, -4]]
        fNamesL = ['id', 'f1', 'f2']
        fNamesR = ['f3', 'f4']
        leftObj = self.constructor(dataL, featureNames=fNamesL)
        rightObj = self.constructor(dataR, featureNames=fNamesR)
        leftObj.points.setName(0, 'a')
        rightObj.points.setName(0, 'a')
        assert leftObj.points.getName(1).startswith(DEFAULT_PREFIX)
        assert rightObj.points.getName(1).startswith(DEFAULT_PREFIX)


        leftObj.merge(rightObj, point='union', feature='union')

    def test_merge_ptUnion_ftUnion_pointNames_exactMatch(self):
        dataL = [['a', 1, 2], ['b', 5, 6], ['c', -1, -2]]
        dataR = [[3, 4], [7, 8], [-3, -4]]
        pNames = ['a', 'b', 'c']
        fNamesL = ['id', 'f1', 'f2']
        fNamesR = ['f3', 'f4']
        leftObj = self.constructor(dataL, pointNames=pNames, featureNames=fNamesL)
        rightObj = self.constructor(dataR, pointNames=pNames, featureNames=fNamesR)
        expData = [['a', 1, 2, 3, 4], ['b', 5, 6, 7, 8], ['c', -1, -2, -3, -4]]
        fNamesExp = ['id', 'f1', 'f2', 'f3', 'f4']
        exp = self.constructor(expData, pointNames=pNames, featureNames=fNamesExp)
        leftObj.merge(rightObj, point='union', feature='union')
        assert leftObj == exp

    def test_merge_ptUnion_ftUnion_pointNames_exactMatch_sharedFt(self):
        dataL = [['a', 1, 2], ['b', 5, 6], ['c', -1, -2]]
        dataR = [[3, 4, 'a'], [7, 8, 'b'], [-3, -4, 'c']]
        pNames = ['a', 'b', 'c']
        fNamesL = ['id', 'f1', 'f2']
        fNamesR = ['f3', 'f4', 'id']
        leftObj = self.constructor(dataL, pointNames=pNames, featureNames=fNamesL)
        rightObj = self.constructor(dataR, pointNames=pNames, featureNames=fNamesR)
        expData = [['a', 1, 2, 3, 4], ['b', 5, 6, 7, 8], ['c', -1, -2, -3, -4]]
        fNamesExp = ['id', 'f1', 'f2', 'f3', 'f4']
        exp = self.constructor(expData, pointNames=pNames, featureNames=fNamesExp)
        leftObj.merge(rightObj, point='union', feature='union')
        assert leftObj == exp

    def test_merge_ptUnion_ftUnion_pointNames_allRightInLeft(self):
        dataL = [['a', 1, 2], ['b', 5, 6], ['c', -1, -2], ['d', -5, -6]]
        dataR = [[3, 4], [-3, -4]]
        fNamesL = ['id', 'f1', 'f2']
        fNamesR = ['f3', 'f4']
        leftObj = self.constructor(dataL, pointNames=['a', 'b', 'c', 'd'], featureNames=fNamesL)
        rightObj = self.constructor(dataR, pointNames=['a', 'c'], featureNames=fNamesR)
        expData = [['a', 1, 2, 3, 4], ['b', 5, 6, None, None], ['c', -1, -2, -3, -4], ['d', -5, -6, None, None]]
        fNamesExp = ['id', 'f1', 'f2', 'f3', 'f4']
        exp = self.constructor(expData, pointNames=['a', 'b', 'c', 'd'], featureNames=fNamesExp)
        leftObj.merge(rightObj, point='union', feature='union')
        assert leftObj == exp

    def test_merge_ptUnion_ftUnion_pointNames_rightNotAlwaysInLeft(self):
        dataL = [['a', 1, 2], ['b', 5, 6], ['c', -1, -2], ['d', -5, -6]]
        dataR = [[3, 4], [0, 0], [-3, -4], [9, 9]]
        fNamesL = ['id', 'f1', 'f2']
        fNamesR = ['f3', 'f4']
        leftObj = self.constructor(dataL, pointNames=['a', 'b', 'c', 'd'], featureNames=fNamesL)
        rightObj = self.constructor(dataR, pointNames=['a', 'x', 'c', 'y'], featureNames=fNamesR)
        expData = [['a', 1, 2, 3, 4], ['b', 5, 6, None, None], ['c', -1, -2, -3, -4],
                   ['d', -5, -6, None, None], [None, None, None, 0, 0], [None, None, None, 9, 9]]
        fNamesExp = ['id', 'f1', 'f2', 'f3', 'f4']
        exp = self.constructor(expData, pointNames=['a', 'b', 'c', 'd', 'x', 'y'], featureNames=fNamesExp)
        leftObj.merge(rightObj, point='union', feature='union')
        assert leftObj == exp

    def test_merge_ptUnion_ftUnion_onFeature_exactMatch(self):
        dataL = [['a', 1, 2], ['b', 5, 6], ['c', -1, -2]]
        dataR = [['a', 3, 4], ['b', 7, 8], ['c', -3, -4]]
        pNames = ['a', 'b', 'c']
        fNamesL = ['id', 'f1', 'f2']
        fNamesR = ['id', 'f3', 'f4']
        leftObj = self.constructor(dataL, pointNames=pNames, featureNames=fNamesL)
        rightObj = self.constructor(dataR, pointNames=pNames, featureNames=fNamesR)
        expData = [['a', 1, 2, 3, 4], ['b', 5, 6, 7, 8], ['c', -1, -2, -3, -4]]
        fNamesExp = ['id', 'f1', 'f2', 'f3', 'f4']
        exp = self.constructor(expData, featureNames=fNamesExp)
        leftObj.merge(rightObj, point='union', feature='union', onFeature='id')
        assert leftObj == exp

    def test_merge_ptUnion_ftUnion_onFeature_exactMatch_sharedFt(self):
        dataL = [['a', 1, 2], ['b', 5, 6], ['c', -1, -2]]
        dataR = [[3, 4, 'a'], [7, 8, 'b'], [-3, -4, 'c']]
        pNames = ['a', 'b', 'c']
        fNamesL = ['id', 'f1', 'f2']
        fNamesR = ['f3', 'f4', 'id']
        leftObj = self.constructor(dataL, pointNames=pNames, featureNames=fNamesL)
        rightObj = self.constructor(dataR, pointNames=pNames, featureNames=fNamesR)
        expData = [['a', 1, 2, 3, 4], ['b', 5, 6, 7, 8], ['c', -1, -2, -3, -4]]
        fNamesExp = ['id', 'f1', 'f2', 'f3', 'f4']
        exp = self.constructor(expData, featureNames=fNamesExp)
        leftObj.merge(rightObj, point='union', feature='union', onFeature='id')
        assert leftObj == exp

    def test_merge_ptUnion_ftUnion_onFeature_allRightInLeft(self):
        dataL = [['a', 1, 2], ['b', 5, 6], ['c', -1, -2], ['d', -5, -6]]
        dataR = [['a', 3, 4], ['c', -3, -4]]
        fNamesL = ['id', 'f1', 'f2']
        fNamesR = ['id', 'f3', 'f4']
        leftObj = self.constructor(dataL, featureNames=fNamesL)
        rightObj = self.constructor(dataR, featureNames=fNamesR)
        expData = [['a', 1, 2, 3, 4], ['b', 5, 6, None, None], ['c', -1, -2, -3, -4], ['d', -5, -6, None, None]]
        fNamesExp = ['id', 'f1', 'f2', 'f3', 'f4']
        exp = self.constructor(expData, featureNames=fNamesExp)
        leftObj.merge(rightObj, point='union', feature='union', onFeature='id')
        assert leftObj == exp

    def test_merge_ptUnion_ftUnion_onFeature_rightNotAlwaysInLeft(self):
        dataL = [['a', 1, 2], ['b', 5, 6], ['c', -1, -2], ['d', -5, -6]]
        dataR = [['a', 3, 4], ['x', 0, 0], ['c', -3, -4], ['y', 9, 9]]
        fNamesL = ['id', 'f1', 'f2']
        fNamesR = ['id', 'f3', 'f4']
        leftObj = self.constructor(dataL, featureNames=fNamesL)
        rightObj = self.constructor(dataR, featureNames=fNamesR)
        expData = [['a', 1, 2, 3, 4], ['b', 5, 6, None, None], ['c', -1, -2, -3, -4],
                   ['d', -5, -6, None, None], ['x', None, None, 0, 0], ['y', None, None, 9, 9]]
        fNamesExp = ['id', 'f1', 'f2', 'f3', 'f4']
        exp = self.constructor(expData, featureNames=fNamesExp)
        leftObj.merge(rightObj, point='union', feature='union', onFeature='id')
        assert leftObj == exp

    def test_merge_ptUnion_ftUnion_onFeature_rightOnlyUnique_matchForEachLeft(self):
        dataL = [['a', 1, 2], ['a', 4, 3], ['b', -1, -2], ['c', -6, -5], ['c', -3, -4]]
        dataR = [['a', 3, 4], ['b', -3, -4], ['c', -4, -3]]
        fNamesL = ['id', 'f1', 'f2']
        fNamesR = ['id', 'f3', 'f4']
        leftObj = self.constructor(dataL, featureNames=fNamesL)
        rightObj = self.constructor(dataR, featureNames=fNamesR)
        expData = [['a', 1, 2, 3, 4], ['a', 4, 3, 3, 4], ['b', -1, -2, -3, -4],
                   ['c', -6, -5, -4, -3], ['c', -3, -4, -4, -3]]
        fNamesExp = ['id', 'f1', 'f2', 'f3', 'f4']
        exp = self.constructor(expData, featureNames=fNamesExp)
        leftObj.merge(rightObj, point='union', feature='union', onFeature='id')
        assert leftObj == exp

    def test_merge_ptUnion_ftUnion_onFeature_rightOnlyUnique_missingLeftMatches(self):
        dataL = [['a', 1, 2], ['a', 4, 3], ['b', -1, -2], ['c', -6, -5], ['c', -3, -4]]
        dataR = [['a', 3, 4], ['c', -4, -3], ['d', -3, -4]]
        fNamesL = ['id', 'f1', 'f2']
        fNamesR = ['id', 'f3', 'f4']
        leftObj = self.constructor(dataL, featureNames=fNamesL)
        rightObj = self.constructor(dataR, featureNames=fNamesR)
        expData = [['a', 1, 2, 3, 4], ['a', 4, 3, 3, 4], ['b', -1, -2, None, None],
                   ['c', -6, -5, -4, -3], ['c', -3, -4, -4, -3], ['d', None, None, -3, -4]]
        fNamesExp = ['id', 'f1', 'f2', 'f3', 'f4']
        exp = self.constructor(expData, featureNames=fNamesExp)
        leftObj.merge(rightObj, point='union', feature='union', onFeature='id')
        assert leftObj == exp

    def test_merge_ptUnion_ftUnion_onFeature_leftOnlyUnique_matchForEachRight(self):
        dataL = [['a', 3, 4], ['b', -3, -4], ['c', -4, -3]]
        dataR = [['a', 1, 2], ['a', 4, 3], ['b', -1, -2], ['c', -6, -5], ['c', -3, -4]]
        fNamesL = ['id', 'f1', 'f2']
        fNamesR = ['id', 'f3', 'f4']
        leftObj = self.constructor(dataL, featureNames=fNamesL)
        rightObj = self.constructor(dataR, featureNames=fNamesR)
        expData = [['a', 3, 4, 1, 2], ['a', 3, 4, 4, 3], ['b', -3, -4, -1, -2],
                   ['c', -4, -3, -6, -5], ['c', -4, -3, -3, -4]]
        fNamesExp = ['id', 'f1', 'f2', 'f3', 'f4']
        exp = self.constructor(expData, featureNames=fNamesExp)
        leftObj.merge(rightObj, point='union', feature='union', onFeature='id')
        assert leftObj == exp

    def test_merge_ptUnion_ftUnion_onFeature_notFirstFeature(self):
        dataL = [[1, 'a', 2], [5, 'b', 6], [-1, 'c', -2], [-5, 'd', -6]]
        dataR = [[3, 4, 'a'], [-3, -4, 'c']]
        fNamesL = ['f1', 'id', 'f2']
        fNamesR = ['f3', 'f4', 'id']
        leftObj = self.constructor(dataL, featureNames=fNamesL)
        rightObj = self.constructor(dataR, featureNames=fNamesR)
        expData = [[1, 'a', 2, 3, 4], [5, 'b', 6, None, None], [-1, 'c', -2, -3, -4], [-5, 'd', -6, None, None]]
        fNamesExp = ['f1', 'id', 'f2', 'f3', 'f4']
        exp = self.constructor(expData, featureNames=fNamesExp)
        leftObj.merge(rightObj, point='union', feature='union', onFeature='id')
        assert leftObj == exp

    def test_merge_ptUnion_ftUnion_onFeature_leftOnlyUnique_notFirstFeature(self):
        dataL = [[3, 'a', 4], [-3, 'b', -4], [-4, 'c', -3]]
        dataR = [[1, 2, 'a'], [4, 3, 'a'], [-1, -2, 'b'], [-6, -5, 'c'], [-3, -4, 'c']]
        fNamesL = ['f1', 'id', 'f2']
        fNamesR = ['f3', 'f4', 'id']
        leftObj = self.constructor(dataL, featureNames=fNamesL)
        rightObj = self.constructor(dataR, featureNames=fNamesR)
        expData = [[3, 'a', 4, 1, 2], [3, 'a', 4, 4, 3], [-3, 'b', -4, -1, -2],
                   [-4, 'c', -3, -6, -5], [-4, 'c', -3, -3, -4]]
        fNamesExp = ['f1', 'id', 'f2', 'f3', 'f4']
        exp = self.constructor(expData, featureNames=fNamesExp)
        leftObj.merge(rightObj, point='union', feature='union', onFeature='id')
        assert leftObj == exp

    def test_merge_ptUnion_ftUnion_noPointNamesOrOnFeature(self):
        dataL = [['a', 1, 2], ['b', 5, 6], ['c', -1, -2]]
        dataR = [[3, 4], [7, 8], [-3, -4]]
        fNamesL = ['id', 'f1', 'f2']
        fNamesR = ['f3', 'f4']
        leftObj = self.constructor(dataL, featureNames=fNamesL)
        rightObj = self.constructor(dataR, featureNames=fNamesR)
        expData = [['a',1,2,None,None], ['b',5,6,None,None], ['c',-1,-2,None,None],
                   [None,None,None,3,4], [None,None,None,7,8], [None,None,None,-3,-4]]
        expFNames = fNamesL + fNamesR
        exp = self.constructor(expData, featureNames=expFNames)
        leftObj.merge(rightObj, point='union', feature='union')
        assert leftObj == exp

        ##########################
        # ptUnion/ftIntersection #
        ##########################

    @raises(InvalidArgumentValue)
    def test_merge_ptUnion_ftIntersection_ptNames_ftMismatch(self):
        dataL = [['a', 1, 2], ['b', 5, 6], ['c', -1, -2]]
        dataR = [['a',3, 4], ['b', 7, 8], ['c', -3, -4]]
        pNamesL = ['p1', 'p2', 'p3']
        pNamesR = ['p2', 'p1', 'p3']
        fNamesL = ['id', 'f1', 'f2']
        fNamesR = ['id', 'f3', 'f4']
        leftObj = self.constructor(dataL, pointNames=pNamesL, featureNames=fNamesL)
        rightObj = self.constructor(dataR, pointNames=pNamesR, featureNames=fNamesR)
        leftObj.merge(rightObj, point='union', feature='intersection')

    def test_merge_ptUnion_ftIntersection_pointNames_sharedFt(self):
        dataL = [['a', 1, 2], ['b', 5, 6], ['c', -1, -2], ['d', -5, -6]]
        dataR = [['a',3, 4], ['b', 7, 8], ['c', -3, -4], ['d', -7, -8]]
        fNamesL = ['id', 'f1', 'f2']
        fNamesR = ['id', 'f3', 'f4']
        leftObj = self.constructor(dataL, pointNames=['a', 'b', 'c', 'd'], featureNames=fNamesL)
        rightObj = self.constructor(dataR, pointNames=['a', 'b', 'c', 'd'], featureNames=fNamesR)
        expData = [['a'], ['b'], ['c'], ['d']]
        fNamesExp = ['id']
        exp = self.constructor(expData, pointNames=['a', 'b', 'c', 'd'], featureNames=fNamesExp)
        leftObj.merge(rightObj, point='union', feature='intersection')
        assert leftObj == exp

    def test_merge_ptUnion_ftIntersection_pointNames_sharedFt_missing(self):
        dataL = [['a', 1, 2], ['b', 5, 6], ['c', -1, -2], ['d', -5, -6]]
        dataR = [['a',3, 4], [None, 7, 8], [None, -3, -4], ['d', -7, -8]]
        fNamesL = ['id', 'f1', 'f2']
        fNamesR = ['id', 'f3', 'f4']
        leftObj = self.constructor(dataL, pointNames=['a', 'b', 'c', 'd'], featureNames=fNamesL)
        rightObj = self.constructor(dataR, pointNames=['a', 'b', 'c', 'd'], featureNames=fNamesR)
        expData = [['a'], ['b'], ['c'], ['d']]
        fNamesExp = ['id']
        exp = self.constructor(expData, pointNames=['a', 'b', 'c', 'd'], featureNames=fNamesExp)
        leftObj.merge(rightObj, point='union', feature='intersection')
        assert leftObj == exp


    def test_merge_ptUnion_ftIntersection_onFeature_sharedFt(self):
        dataL = [['x', 3, 'a', 4], ['y', -3, 'b', -4], ['y', -4, 'c', -3]]
        dataR = [['x', 1, 2, 'a'], ['x', 4, 3, 'a'], ['y', -1, -2, 'b'], ['y', -6, -5, 'c'], ['y', -3, -4, 'c']]
        fNamesL = ['f0', 'f1', 'id', 'f2']
        fNamesR = ['f0', 'f3', 'f4', 'id']
        leftObj = self.constructor(dataL, featureNames=fNamesL)
        rightObj = self.constructor(dataR, featureNames=fNamesR)
        expData = [['x', 'a'], ['x', 'a'], ['y', 'b'],['y', 'c'], ['y', 'c']]
        fNamesExp = ['f0', 'id']
        exp = self.constructor(expData, featureNames=fNamesExp)
        leftObj.merge(rightObj, point='union', feature='intersection', onFeature='id')
        assert leftObj == exp

        ##########################
        # ptIntersection/ftUnion #
        ##########################

    @raises(InvalidArgumentValueCombination)
    def test_merge_ptIntersection_ftUnion_exception_noPointNamesOrOnFeature(self):
        dataL = [['a', 1, 2], ['b', 5, 6], ['c', -1, -2]]
        dataR = [[3, 4], [7, 8], [-3, -4]]
        fNamesL = ['id', 'f1', 'f2']
        fNamesR = ['f3', 'f4']
        leftObj = self.constructor(dataL, featureNames=fNamesL)
        rightObj = self.constructor(dataR, featureNames=fNamesR)
        leftObj.merge(rightObj, point='intersection', feature='union')

    def test_merge_ptIntersection_ftUnion_exception_pointNamesWithDefaults(self):
        dataL = [['a', 1, 2], ['b', 5, 6], ['c', -1, -2]]
        dataR = [[3, 4], [7, 8], [-3, -4]]
        fNamesL = ['id', 'f1', 'f2']
        fNamesR = ['f3', 'f4']
        leftObj = self.constructor(dataL, featureNames=fNamesL)
        rightObj = self.constructor(dataR, featureNames=fNamesR)
        leftObj.points.setName(0, 'a')
        rightObj.points.setName(0, 'a')
        assert leftObj.points.getName(1).startswith(DEFAULT_PREFIX)
        assert rightObj.points.getName(1).startswith(DEFAULT_PREFIX)
        expData = [['a', 1, 2, 3, 4]]
        exp = self.constructor(expData, pointNames=['a'], featureNames=fNamesL+fNamesR)
        leftObj.merge(rightObj, point='intersection', feature='union')
        assert leftObj == exp

    @raises(InvalidArgumentValue)
    def test_merge_ptIntersection_ftUnion_exception_bothNonUnique(self):
        dataL = [['a', 1, 2], ['c', 5, 6], ['c', -1, -2]]
        dataR = [['a', 3, 4], ['c', 7, 8], ['c', -3, -4]]
        pNames = ['a', 'b', 'c']
        fNamesL = ['id', 'f1', 'f2']
        fNamesR = ['id', 'f3', 'f4']
        leftObj = self.constructor(dataL, pointNames=pNames, featureNames=fNamesL)
        rightObj = self.constructor(dataR, pointNames=pNames, featureNames=fNamesR)
        leftObj.merge(rightObj, point='intersection', feature='union', onFeature='id')

    def test_merge_ptIntersection_ftUnion_pointNames_exactMatch(self):
        dataL = [['a', 1, 2], ['b', 5, 6], ['c', -1, -2]]
        dataR = [[3, 4], [7, 8], [-3, -4]]
        pNames = ['a', 'b', 'c']
        fNamesL = ['id', 'f1', 'f2']
        fNamesR = ['f3', 'f4']
        leftObj = self.constructor(dataL, pointNames=pNames, featureNames=fNamesL)
        rightObj = self.constructor(dataR, pointNames=pNames, featureNames=fNamesR)
        expData = [['a', 1, 2, 3, 4], ['b', 5, 6, 7, 8], ['c', -1, -2, -3, -4]]
        fNamesExp = ['id', 'f1', 'f2', 'f3', 'f4']
        exp = self.constructor(expData, pointNames=pNames, featureNames=fNamesExp)
        leftObj.merge(rightObj, point='intersection', feature='union')
        assert leftObj == exp

    def test_merge_ptIntersection_ftUnion_pointNames_allRightInLeft(self):
        dataL = [['a', 1, 2], ['b', 5, 6], ['c', -1, -2], ['d', -5, -6]]
        dataR = [[3, 4], [-3, -4]]
        fNamesL = ['id', 'f1', 'f2']
        fNamesR = ['f3', 'f4']
        leftObj = self.constructor(dataL, pointNames=['a', 'b', 'c', 'd'], featureNames=fNamesL)
        rightObj = self.constructor(dataR, pointNames=['a', 'c'], featureNames=fNamesR)
        expData = [['a', 1, 2, 3, 4], ['c', -1, -2, -3, -4]]
        fNamesExp = ['id', 'f1', 'f2', 'f3', 'f4']
        exp = self.constructor(expData, pointNames=['a', 'c'],featureNames=fNamesExp)
        leftObj.merge(rightObj, point='intersection', feature='union')
        assert leftObj == exp

    def test_merge_ptIntersection_ftUnion_pointNames_rightNotAlwaysInLeft(self):
        dataL = [['a', 1, 2], ['b', 5, 6], ['c', -1, -2], ['d', -5, -6]]
        dataR = [[3, 4], [0, 0], [-3, -4], [9, 9]]
        fNamesL = ['id', 'f1', 'f2']
        fNamesR = ['f3', 'f4']
        leftObj = self.constructor(dataL, pointNames=['a', 'b', 'c', 'd'], featureNames=fNamesL)
        rightObj = self.constructor(dataR, pointNames=['a', 'x', 'c', 'y'], featureNames=fNamesR)
        expData = [['a', 1, 2, 3, 4], ['c', -1, -2, -3, -4]]
        fNamesExp = ['id', 'f1', 'f2', 'f3', 'f4']
        exp = self.constructor(expData, pointNames=['a', 'c'], featureNames=fNamesExp)
        leftObj.merge(rightObj, point='intersection', feature='union')
        assert leftObj == exp

    def test_merge_ptIntersection_ftUnion_onFeature_exactMatch(self):
        dataL = [['a', 1, 2], ['b', 5, 6], ['c', -1, -2]]
        dataR = [['a', 3, 4], ['b', 7, 8], ['c', -3, -4]]
        pNames = ['a', 'b', 'c']
        fNamesL = ['id', 'f1', 'f2']
        fNamesR = ['id', 'f3', 'f4']
        leftObj = self.constructor(dataL, pointNames=pNames, featureNames=fNamesL)
        rightObj = self.constructor(dataR, pointNames=pNames, featureNames=fNamesR)
        expData = [['a', 1, 2, 3, 4], ['b', 5, 6, 7, 8], ['c', -1, -2, -3, -4]]
        fNamesExp = ['id', 'f1', 'f2', 'f3', 'f4']
        exp = self.constructor(expData, featureNames=fNamesExp)
        leftObj.merge(rightObj, point='intersection', feature='union', onFeature='id')
        assert leftObj == exp

    def test_merge_ptIntersection_ftUnion_onFeature_allRightInLeft(self):
        dataL = [['a', 1, 2], ['b', 5, 6], ['c', -1, -2], ['d', -5, -6]]
        dataR = [['a', 3, 4], ['c', -3, -4]]
        fNamesL = ['id', 'f1', 'f2']
        fNamesR = ['id', 'f3', 'f4']
        leftObj = self.constructor(dataL, featureNames=fNamesL)
        rightObj = self.constructor(dataR, featureNames=fNamesR)
        expData = [['a', 1, 2, 3, 4], ['c', -1, -2, -3, -4]]
        fNamesExp = ['id', 'f1', 'f2', 'f3', 'f4']
        exp = self.constructor(expData, featureNames=fNamesExp)
        leftObj.merge(rightObj, point='intersection', feature='union', onFeature='id')
        assert leftObj == exp

    def test_merge_ptIntersection_ftUnion_onFeature_rightNotAlwaysInLeft(self):
        dataL = [['a', 1, 2], ['b', 5, 6], ['c', -1, -2], ['d', -5, -6]]
        dataR = [['a', 3, 4], ['x', 0, 0], ['c', -3, -4], ['y', 9, 9]]
        fNamesL = ['id', 'f1', 'f2']
        fNamesR = ['id', 'f3', 'f4']
        leftObj = self.constructor(dataL, featureNames=fNamesL)
        rightObj = self.constructor(dataR, featureNames=fNamesR)
        expData = [['a', 1, 2, 3, 4], ['c', -1, -2, -3, -4]]
        fNamesExp = ['id', 'f1', 'f2', 'f3', 'f4']
        exp = self.constructor(expData, featureNames=fNamesExp)
        leftObj.merge(rightObj, point='intersection', feature='union', onFeature='id')
        assert leftObj == exp

    def test_merge_ptIntersection_ftUnion_onFeature_rightOnlyUnique_matchForEachLeft(self):
        dataL = [['a', 1, 2], ['a', 4, 3], ['b', -1, -2], ['c', -6, -5], ['c', -3, -4]]
        dataR = [['a', 3, 4], ['b', -3, -4], ['c', -4, -3]]
        fNamesL = ['id', 'f1', 'f2']
        fNamesR = ['id', 'f3', 'f4']
        leftObj = self.constructor(dataL, featureNames=fNamesL)
        rightObj = self.constructor(dataR, featureNames=fNamesR)
        expData = [['a', 1, 2, 3, 4], ['a', 4, 3, 3, 4], ['b', -1, -2, -3, -4],
                   ['c', -6, -5, -4, -3], ['c', -3, -4, -4, -3]]
        fNamesExp = ['id', 'f1', 'f2', 'f3', 'f4']
        exp = self.constructor(expData, featureNames=fNamesExp)
        leftObj.merge(rightObj, point='intersection', feature='union', onFeature='id')
        assert leftObj == exp

    def test_merge_ptIntersection_ftUnion_onFeature_rightOnlyUnique_missingLeftMatches(self):
        dataL = [['a', 1, 2], ['a', 4, 3], ['b', -1, -2], ['c', -6, -5], ['c', -3, -4]]
        dataR = [['a', 3, 4], ['c', -4, -3], ['d', -3, -4]]
        fNamesL = ['id', 'f1', 'f2']
        fNamesR = ['id', 'f3', 'f4']
        leftObj = self.constructor(dataL, featureNames=fNamesL)
        rightObj = self.constructor(dataR, featureNames=fNamesR)
        expData = [['a', 1, 2, 3, 4], ['a', 4, 3, 3, 4], ['c', -6, -5, -4, -3], ['c', -3, -4, -4, -3]]
        fNamesExp = ['id', 'f1', 'f2', 'f3', 'f4']
        exp = self.constructor(expData, featureNames=fNamesExp)
        leftObj.merge(rightObj, point='intersection', feature='union', onFeature='id')
        assert leftObj == exp

    def test_merge_ptIntersection_ftUnion_onFeature_leftOnlyUnique_matchForEachRight(self):
        dataL = [['a', 3, 4], ['b', -3, -4], ['c', -4, -3]]
        dataR = [['a', 1, 2], ['a', 4, 3], ['b', -1, -2], ['c', -6, -5], ['c', -3, -4]]
        fNamesL = ['id', 'f1', 'f2']
        fNamesR = ['id', 'f3', 'f4']
        leftObj = self.constructor(dataL, featureNames=fNamesL)
        rightObj = self.constructor(dataR, featureNames=fNamesR)
        expData = [['a', 3, 4, 1, 2], ['a', 3, 4, 4, 3], ['b', -3, -4, -1, -2],
                   ['c', -4, -3, -6, -5], ['c', -4, -3, -3, -4]]
        fNamesExp = ['id', 'f1', 'f2', 'f3', 'f4']
        exp = self.constructor(expData, featureNames=fNamesExp)
        leftObj.merge(rightObj, point='intersection', feature='union', onFeature='id')
        assert leftObj == exp

    def test_merge_ptIntersection_ftUnion_onFeature_notFirstFeature(self):
        dataL = [[1, 'a', 2], [5, 'b', 6], [-1, 'c', -2], [-5, 'd', -6]]
        dataR = [[3, 4, 'a'], [-3, -4, 'c']]
        fNamesL = ['f1', 'id', 'f2']
        fNamesR = ['f3', 'f4', 'id']
        leftObj = self.constructor(dataL, featureNames=fNamesL)
        rightObj = self.constructor(dataR, featureNames=fNamesR)
        expData = [[1, 'a', 2, 3, 4], [-1, 'c', -2, -3, -4]]
        fNamesExp = ['f1', 'id', 'f2', 'f3', 'f4']
        exp = self.constructor(expData, featureNames=fNamesExp)
        leftObj.merge(rightObj, point='intersection', feature='union', onFeature='id')
        assert leftObj == exp

    def test_merge_ptIntersection_ftUnion_onFeature_leftOnlyUnique_notFirstFeature(self):
        dataL = [[3, 'a', 4], [-3, 'b', -4], [-4, 'c', -3]]
        dataR = [[1, 2, 'a'], [4, 3, 'a'], [-1, -2, 'b'], [-6, -5, 'c'], [-3, -4, 'c']]
        fNamesL = ['f1', 'id', 'f2']
        fNamesR = ['f3', 'f4', 'id']
        leftObj = self.constructor(dataL, featureNames=fNamesL)
        rightObj = self.constructor(dataR, featureNames=fNamesR)
        expData = [[3, 'a', 4, 1, 2], [3, 'a', 4, 4, 3], [-3, 'b', -4, -1, -2],
                   [-4, 'c', -3, -6, -5], [-4, 'c', -3, -3, -4]]
        fNamesExp = ['f1', 'id', 'f2', 'f3', 'f4']
        exp = self.constructor(expData, featureNames=fNamesExp)
        leftObj.merge(rightObj, point='intersection', feature='union', onFeature='id')
        assert leftObj == exp

        ##################
        # ptLeft/ftUnion #
        ##################

    def test_merge_ptLeft_ftUnion_onFeature_exactMatch(self):
        dataL = [['a', 1, 2], ['b', 5, 6], ['c', -1, -2]]
        dataR = [['a', 3, 4], ['b', 7, 8], ['c', -3, -4]]
        pNames = ['a', 'b', 'c']
        fNamesL = ['id', 'f1', 'f2']
        fNamesR = ['id', 'f3', 'f4']
        leftObj = self.constructor(dataL, pointNames=pNames, featureNames=fNamesL)
        rightObj = self.constructor(dataR, pointNames=pNames, featureNames=fNamesR)
        expData = [['a', 1, 2, 3, 4], ['b', 5, 6, 7, 8], ['c', -1, -2, -3, -4]]
        fNamesExp = ['id', 'f1', 'f2', 'f3', 'f4']
        exp = self.constructor(expData, featureNames=fNamesExp)

        leftObj.merge(rightObj, point='left', feature='union', onFeature='id')
        assert leftObj == exp

    def test_merge_ptLeft_ftUnion_onFeature_allRightInLeft(self):
        dataL = [['a', 1, 2], ['b', 5, 6], ['c', -1, -2], ['d', -5, -6]]
        dataR = [['a', 3, 4], ['c', -3, -4]]
        fNamesL = ['id', 'f1', 'f2']
        fNamesR = ['id', 'f3', 'f4']
        leftObj = self.constructor(dataL, featureNames=fNamesL)
        rightObj = self.constructor(dataR, featureNames=fNamesR)
        expData = [['a', 1, 2, 3, 4], ['b', 5, 6, None, None], ['c', -1, -2, -3, -4], ['d', -5, -6, None, None]]
        fNamesExp = ['id', 'f1', 'f2', 'f3', 'f4']
        exp = self.constructor(expData, featureNames=fNamesExp)

        leftObj.merge(rightObj, point='left', feature='union', onFeature='id')
        assert leftObj == exp

    def test_merge_ptLeft_ftUnion_onFeature_rightNotAlwaysInLeft(self):
        dataL = [['a', 1, 2], ['b', 5, 6], ['c', -1, -2], ['d', -5, -6]]
        dataR = [['a', 3, 4], ['x', 0, 0], ['c', -3, -4], ['y', 9, 9]]
        fNamesL = ['id', 'f1', 'f2']
        fNamesR = ['id', 'f3', 'f4']
        leftObj = self.constructor(dataL, featureNames=fNamesL)
        rightObj = self.constructor(dataR, featureNames=fNamesR)
        expData = [['a', 1, 2, 3, 4], ['b', 5, 6, None, None], ['c', -1, -2, -3, -4],
                   ['d', -5, -6, None, None]]
        fNamesExp = ['id', 'f1', 'f2', 'f3', 'f4']
        exp = self.constructor(expData, featureNames=fNamesExp)

        leftObj.merge(rightObj, point='left', feature='union', onFeature='id')
        assert leftObj == exp

        ###############
        # pointStrict #
        ###############

    def test_merge_pointStrict_featureUnion_ptNames_allNames(self):
        dataL = [[1,1,"a"], [1,1,"b"], [1,1,"c"], [1,1,"d"]]
        dataR = [["c",2,2], ["b",2,2], ["a",2,2], ["d",2,2]]
        fNamesL = ["f1", "f2", "id"]
        fNamesR = ["id", "f3", "f4"]
        pNamesL = ["p1", "p2", "p3", "p4"]
        pNamesR = ["p3", "p2", "p1", "p4"]
        leftObj = self.constructor(dataL, pointNames=pNamesL, featureNames=fNamesL)
        rightObj = self.constructor(dataR, pointNames=pNamesR, featureNames=fNamesR)
        expData = [[1,1,"a",2,2], [1,1,"b",2,2], [1,1,"c",2,2], [1,1,"d",2,2]]
        expFNames = ["f1", "f2", "id", "f3", "f4"]
        exp = self.constructor(expData, pointNames=pNamesL, featureNames=expFNames)

        leftObj.merge(rightObj, point='strict', feature='union', onFeature=None)
        assert leftObj == exp

    def test_merge_pointStrict_featureIntersection_ptNames_allNames(self):
        dataL = [[1,1,"a"], [1,1,"b"], [1,1,"c"], [1,1,"d"]]
        dataR = [["c",2,2], ["b",2,2], ["a",2,2], ["d",2,2]]
        fNamesL = ["f1", "f2", "id"]
        fNamesR = ["id", "f3", "f4"]
        pNamesL = ["p1", "p2", "p3", "p4"]
        pNamesR = ["p3", "p2", "p1", "p4"]
        leftObj = self.constructor(dataL, pointNames=pNamesL, featureNames=fNamesL)
        rightObj = self.constructor(dataR, pointNames=pNamesR, featureNames=fNamesR)
        expData = [["a"], ["b"], ["c"], ["d"]]
        expFNames = ["id"]
        exp = self.constructor(expData, pointNames=pNamesL, featureNames=expFNames)

        leftObj.merge(rightObj, point='strict', feature='intersection', onFeature=None)
        assert leftObj == exp

    def test_merge_pointStrict_featureUnion_onFeature_allNames(self):
        dataL = [[1,1,"a"], [1,1,"b"], [1,1,"c"], [1,1,"d"]]
        dataR = [["c",2,2], ["b",2,2], ["a",2,2], ["d",2,2]]
        fNamesL = ["f1", "f2", "id"]
        fNamesR = ["id", "f3", "f4"]
        pNamesL = ["p1", "p2", "p3", "p4"]
        pNamesR = ["p3", "p2", "p1", "p4"]
        leftObj = self.constructor(dataL, pointNames=pNamesL, featureNames=fNamesL)
        rightObj = self.constructor(dataR, pointNames=pNamesR, featureNames=fNamesR)
        expData = [[1,1,"a",2,2], [1,1,"b",2,2], [1,1,"c",2,2], [1,1,"d",2,2]]
        expFNames = ["f1", "f2", "id", "f3", "f4"]
        exp = self.constructor(expData, featureNames=expFNames, pointNames=pNamesL)

        leftObj.merge(rightObj, point='strict', feature='union', onFeature="id")
        assert leftObj == exp

    def test_merge_pointStrict_featureIntersection_onFeature_allNames(self):
        dataL = [[1,1,"a"], [1,1,"b"], [1,1,"c"], [1,1,"d"]]
        dataR = [["c",2,2], ["b",2,2], ["a",2,2], ["d",2,2]]
        fNamesL = ["f1", "f2", "id"]
        fNamesR = ["id", "f3", "f4"]
        pNamesL = ["p1", "p2", "p3", "p4"]
        pNamesR = ["p3", "p2", "p1", "p4"]
        leftObj = self.constructor(dataL, pointNames=pNamesL, featureNames=fNamesL)
        rightObj = self.constructor(dataR, pointNames=pNamesR, featureNames=fNamesR)
        expData = [["a"], ["b"], ["c"], ["d"]]
        expFNames = ["id"]
        exp = self.constructor(expData, featureNames=expFNames, pointNames=pNamesL)

        leftObj.merge(rightObj, point='strict', feature='intersection', onFeature="id")
        assert leftObj == exp

    def test_merge_pointStrict_featureUnion_ptNames_ptNamesOnly(self):
        dataL = [[1,1,"a"], [1,1,"b"], [1,1,"c"], [1,1,"d"]]
        dataR = [["c",2,2], ["b",2,2], ["a",2,2], ["d",2,2]]
        pNamesL = ["p1", "p2", "p3", "p4"]
        pNamesR = ["p3", "p2", "p1", "p4"]
        leftObj = self.constructor(dataL, pointNames=pNamesL)
        rightObj = self.constructor(dataR, pointNames=pNamesR)
        expData = [[1,1,"a","a",2,2], [1,1,"b","b",2,2], [1,1,"c","c",2,2], [1,1,"d","d",2,2]]
        exp = self.constructor(expData, pointNames=pNamesL)

        leftObj.merge(rightObj, point='strict', feature='union', onFeature=None)
        assert leftObj == exp

    @raises(InvalidArgumentValueCombination)
    def test_merge_pointStrict_featureIntersection_ptNames_ptNamesOnly(self):
        dataL = [[1,1,"a"], [1,1,"b"], [1,1,"c"], [1,1,"d"]]
        dataR = [["c",2,2], ["b",2,2], ["a",2,2], ["d",2,2]]
        pNamesL = ["p1", "p2", "p3", "p4"]
        pNamesR = ["p3", "p2", "p1", "p4"]
        leftObj = self.constructor(dataL, pointNames=pNamesL)
        rightObj = self.constructor(dataR, pointNames=pNamesR)

        leftObj.merge(rightObj, point='strict', feature='intersection', onFeature=None)

    @raises(InvalidArgumentValue)
    def test_merge_pointStrict_featureUnion_onFeature_ptNamesOnly(self):
        dataL = [[1,1,"a"], [1,1,"b"], [1,1,"c"], [1,1,"d"]]
        dataR = [["c",2,2], ["b",2,2], ["a",2,2], ["d",2,2]]
        pNamesL = ["p1", "p2", "p3", "p4"]
        pNamesR = ["p3", "p2", "p1", "p4"]
        leftObj = self.constructor(dataL, pointNames=pNamesL)
        rightObj = self.constructor(dataR, pointNames=pNamesR)

        leftObj.merge(rightObj, point='strict', feature='union', onFeature="id")

    @raises(InvalidArgumentValue)
    def test_merge_pointStrict_featureIntersection_onFeature_ptNamesOnly(self):
        dataL = [[1,1,"a"], [1,1,"b"], [1,1,"c"], [1,1,"d"]]
        dataR = [["c",2,2], ["b",2,2], ["a",2,2], ["d",2,2]]
        pNamesL = ["p1", "p2", "p3", "p4"]
        pNamesR = ["p3", "p2", "p1", "p4"]
        leftObj = self.constructor(dataL, pointNames=pNamesL)
        rightObj = self.constructor(dataR, pointNames=pNamesR)

        leftObj.merge(rightObj, point='strict', feature='intersection', onFeature="id")

    @raises(InvalidArgumentValue)
    def test_merge_pointStrict_featureUnion_ptNames_ftNamesOnly(self):
        dataL = [[1,1,"a"], [1,1,"b"], [1,1,"c"], [1,1,"d"]]
        dataR = [["c",2,2], ["b",2,2], ["a",2,2], ["d",2,2]]
        fNamesL = ["f1", "f2", "id"]
        fNamesR = ["id", "f3", "f4"]
        leftObj = self.constructor(dataL, featureNames=fNamesL)
        rightObj = self.constructor(dataR, featureNames=fNamesR)

        leftObj.merge(rightObj, point='strict', feature='union', onFeature=None)

    @raises(InvalidArgumentValue)
    def test_merge_pointStrict_featureIntersection_ptNames_ftNamesOnly(self):
        dataL = [[1,1,"a"], [1,1,"b"], [1,1,"c"], [1,1,"d"]]
        dataR = [["c",2,2], ["b",2,2], ["a",2,2], ["d",2,2]]
        fNamesL = ["f1", "f2", "id"]
        fNamesR = ["id", "f3", "f4"]
        leftObj = self.constructor(dataL, featureNames=fNamesL)
        rightObj = self.constructor(dataR, featureNames=fNamesR)

        leftObj.merge(rightObj, point='strict', feature='intersection', onFeature=None)

    def test_merge_pointStrict_featureUnion_onFeature_ftNamesOnly(self):
        dataL = [[1,1,"a"], [1,1,"b"], [1,1,"c"], [1,1,"d"]]
        dataR = [["c",2,2], ["b",2,2], ["a",2,2], ["d",2,2]]
        fNamesL = ["f1", "f2", "id"]
        fNamesR = ["id", "f3", "f4"]
        leftObj = self.constructor(dataL, featureNames=fNamesL)
        rightObj = self.constructor(dataR, featureNames=fNamesR)
        expData = [[1,1,"a",2,2], [1,1,"b",2,2], [1,1,"c",2,2], [1,1,"d",2,2]]
        expFNames = ["f1", "f2", "id", "f3", "f4"]
        exp = self.constructor(expData, featureNames=expFNames)

        leftObj.merge(rightObj, point='strict', feature='union', onFeature="id")
        assert leftObj == exp

    def test_merge_pointStrict_featureIntersection_onFeature_ftNamesOnly(self):
        dataL = [[1,1,"a"], [1,1,"b"], [1,1,"c"], [1,1,"d"]]
        dataR = [["c",2,2], ["b",2,2], ["a",2,2], ["d",2,2]]
        fNamesL = ["f1", "f2", "id"]
        fNamesR = ["id", "f3", "f4"]
        leftObj = self.constructor(dataL, featureNames=fNamesL)
        rightObj = self.constructor(dataR, featureNames=fNamesR)
        expData = [["a"], ["b"], ["c"], ["d"]]
        expFNames = ["id"]
        exp = self.constructor(expData, featureNames=expFNames)

        leftObj.merge(rightObj, point='strict', feature='intersection', onFeature="id")
        assert leftObj == exp

    def test_merge_pointStrict_featureUnion_ptNames_noNames(self):
        dataL = [[1,1,"a"], [1,1,"b"], [1,1,"c"], [1,1,"d"]]
        dataR = [["c",2,2], ["b",2,2], ["a",2,2], ["d",2,2]]
        leftObj = self.constructor(dataL)
        rightObj = self.constructor(dataR)
        expData = [[1,1,"a","c",2,2], [1,1,"b","b",2,2], [1,1,"c","a",2,2], [1,1,"d","d",2,2]]
        exp = self.constructor(expData)

        leftObj.merge(rightObj, point='strict', feature='union', onFeature=None)
        assert leftObj == exp

    @raises(InvalidArgumentValueCombination)
    def test_merge_pointStrict_featureIntersection_ptNames_noNames(self):
        dataL = [[1,1,"a"], [1,1,"b"], [1,1,"c"], [1,1,"d"]]
        dataR = [["c",2,2], ["b",2,2], ["a",2,2], ["d",2,2]]
        leftObj = self.constructor(dataL)
        rightObj = self.constructor(dataR)

        leftObj.merge(rightObj, point='strict', feature='intersection')

    @raises(InvalidArgumentValue)
    def test_merge_pointStrict_featureIntersection_onFeature_noNames(self):
        dataL = [[1,1,"a"], [1,1,"b"], [1,1,"c"], [1,1,"d"]]
        dataR = [["c",2,2], ["b",2,2], ["a",2,2], ["d",2,2]]
        leftObj = self.constructor(dataL)
        rightObj = self.constructor(dataR)

        leftObj.merge(rightObj, point='strict', feature='intersection', onFeature="id")

        #################
        # featureStrict #
        #################

    def test_merge_featureStrict_pointUnion_ptNames_allNames(self):
        dataL = [[1,1,"a"], [1,1,"b"], [1,1,"c"], [1,1,"d"]]
        dataR = [["d",1,1], ["x",2,2], ["y",2,2], ["z",2,2]]
        fNamesL = ["f1", "f2", "id"]
        fNamesR = ["id", "f1", "f2"]
        pNamesL = ["p1", "p2", "p3", "p4"]
        pNamesR = ["p4", "p5", "p6", "p7"]
        leftObj = self.constructor(dataL, pointNames=pNamesL, featureNames=fNamesL)
        rightObj = self.constructor(dataR, pointNames=pNamesR, featureNames=fNamesR)
        expData = [[1,1,"a"], [1,1,"b"], [1,1,"c"], [1,1,"d"], [2,2,"x"], [2,2,"y"], [2,2,"z"]]
        expPNames = ["p1", "p2", "p3", "p4", "p5", "p6", "p7"]
        exp = self.constructor(expData, pointNames=expPNames, featureNames=fNamesL)

        leftObj.merge(rightObj, point='union', feature='strict', onFeature=None)
        assert leftObj == exp

    @raises(InvalidArgumentValue)
    def test_merge_featureStrict_pointUnion_ptNames_allNames_ftMismatch(self):
        dataL = [[1,1,"a"], [1,1,"b"], [1,1,"c"], [1,1,"d"]]
        dataR = [["d",1,1], ["x",2,2], ["y",2,2], ["z",2,2]]
        fNamesL = ["f1", "f2", "id"]
        fNamesR = ["id", "f1", "f3"]
        pNamesL = ["p1", "p2", "p3", "p4"]
        pNamesR = ["p4", "p5", "p6", "p7"]
        leftObj = self.constructor(dataL, pointNames=pNamesL, featureNames=fNamesL)
        rightObj = self.constructor(dataR, pointNames=pNamesR, featureNames=fNamesR)
        expData = [[1,1,"a"], [1,1,"b"], [1,1,"c"], [1,1,"d"], [2,2,"x"], [2,2,"y"], [2,2,"z"]]
        expPNames = ["p1", "p2", "p3", "p4", "p5", "p6", "p7"]
        exp = self.constructor(expData, pointNames=expPNames, featureNames=fNamesL)

        leftObj.merge(rightObj, point='union', feature='strict', onFeature=None)
        assert leftObj == exp

    def test_merge_featureStrict_pointIntersection_ptNames_allNames(self):
        dataL = [[1,1,"a"], [1,1,"b"], [1,1,"c"], [1,1,"d"]]
        dataR = [["d",1,1], ["x",2,2], ["y",2,2], ["z",2,2]]
        fNamesL = ["f1", "f2", "id"]
        fNamesR = ["id", "f1", "f2"]
        pNamesL = ["p1", "p2", "p3", "p4"]
        pNamesR = ["p4", "p5", "p6", "p7"]
        leftObj = self.constructor(dataL, pointNames=pNamesL, featureNames=fNamesL)
        rightObj = self.constructor(dataR, pointNames=pNamesR, featureNames=fNamesR)
        expData = [[1,1,"d"]]
        expPNames = ["p4"]
        exp = self.constructor(expData, pointNames=expPNames, featureNames=fNamesL)

        leftObj.merge(rightObj, point='intersection', feature='strict', onFeature=None)
        assert leftObj == exp

    def test_merge_featureStrict_pointUnion_ptNames_ptNamesOnly(self):
        dataL = [[1,1,"a"], [1,1,"b"], [1,1,"c"], [1,1,"d"]]
        dataR = [["d",1,1], ["x",2,2], ["y",2,2], ["z",2,2]]
        pNamesL = ["p1", "p2", "p3", "p4"]
        pNamesR = ["p5", "p6", "p7", "p8"]
        leftObj = self.constructor(dataL, pointNames=pNamesL)
        rightObj = self.constructor(dataR, pointNames=pNamesR)
        expData = [[1,1,"a"], [1,1,"b"], [1,1,"c"], [1,1,"d"], ["d",1,1], ["x",2,2], ["y",2,2], ["z",2,2]]
        expPNames = ["p1", "p2", "p3", "p4", "p5", "p6", "p7", "p8"]
        exp = self.constructor(expData, pointNames=expPNames)

        leftObj.merge(rightObj, point='union', feature='strict', onFeature=None)
        assert leftObj == exp

    @raises(InvalidArgumentValue)
    def test_merge_featureStrict_pointUnion_ptNames_ptNamesOnly_ptMismatch(self):
        dataL = [[1,1,"a"], [1,1,"b"], [1,1,"c"], [1,1,"d"]]
        dataR = [["d",1,1], ["x",2,2], ["y",2,2], ["z",2,2]]
        pNamesL = ["p1", "p2", "p3", "p4"]
        pNamesR = ["p4", "p5", "p6", "p7"]
        leftObj = self.constructor(dataL, pointNames=pNamesL)
        rightObj = self.constructor(dataR, pointNames=pNamesR)

        leftObj.merge(rightObj, point='union', feature='strict', onFeature=None)

    def test_merge_featureStrict_pointIntersection_ptNames_ptNamesOnly(self):
        dataL = [[1,1,"a"], [1,1,"b"], [1,1,"c"], [1,1,"d"]]
        dataR = [["d",1,1], ["x",2,2], ["y",2,2], ["z",2,2]]
        pNamesL = ["p1", "p2", "p3", "p4"]
        pNamesR = ["p5", "p6", "p7", "p8"]
        leftObj = self.constructor(dataL, pointNames=pNamesL)
        rightObj = self.constructor(dataR, pointNames=pNamesR)
        expData = numpy.array([[],[],[]]).T
        exp = self.constructor(expData)
        leftObj.merge(rightObj, point='intersection', feature='strict', onFeature=None)
        assert leftObj == exp

    @raises(InvalidArgumentValue)
    def test_merge_featureStrict_pointIntersection_ptNames_ptNamesOnly_ptMismatch(self):
        dataL = [[1,1,"a"], [1,1,"b"], [1,1,"c"], [1,1,"d"]]
        dataR = [["d",1,1], ["x",2,2], ["y",2,2], ["z",2,2]]
        pNamesL = ["p1", "p2", "p3", "p4"]
        pNamesR = ["p4", "p5", "p6", "p7"]
        leftObj = self.constructor(dataL, pointNames=pNamesL)
        rightObj = self.constructor(dataR, pointNames=pNamesR)

        leftObj.merge(rightObj, point='intersection', feature='strict', onFeature=None)

def exceptionHelper(testObj, target, args, wanted, checkMsg):
    try:
        getattr(testObj, target)(*args)
        assert False  # expected an exception
    except wanted as check:
        if checkMsg:
            print(check)

class StructureAll(StructureDataSafe, StructureModifying):
    pass<|MERGE_RESOLUTION|>--- conflicted
+++ resolved
@@ -40,13 +40,8 @@
 from nimble.exceptions import InvalidArgumentValueCombination
 from nimble.exceptions import ImproperObjectAction
 from nimble.randomness import numpyRandom
-<<<<<<< HEAD
-from nimble.utility import cooMatrixToArray
+from nimble.utility import sparseMatrixToArray
 from nimble.utility import scipy, pd
-=======
-from nimble.utility import ImportModule
-from nimble.utility import sparseMatrixToArray
->>>>>>> 8f475f1b
 
 from .baseObject import DataTestObject
 from ..assertionHelpers import logCountAssertionFactory
@@ -327,26 +322,14 @@
         numpyMatrix = orig.copy(to='numpy matrix')
         assert numpy.array_equal(numpyMatrix, numpy.matrix(data))
 
-<<<<<<< HEAD
         scipyCsr = orig.copy(to='scipy csr')
-        assert numpy.array_equal(cooMatrixToArray(scipyCsr), data)
+        assert numpy.array_equal(sparseMatrixToArray(scipyCsr), data)
 
         scipyCsc = orig.copy(to='scipy csc')
-        assert numpy.array_equal(cooMatrixToArray(scipyCsc), data)
+        assert numpy.array_equal(sparseMatrixToArray(scipyCsc), data)
 
         scipyCoo = orig.copy(to='scipy coo')
-        assert numpy.array_equal(cooMatrixToArray(scipyCoo), data)
-=======
-        if scipy:
-            scipyCsr = orig.copy(to='scipy csr')
-            assert numpy.array_equal(sparseMatrixToArray(scipyCsr), data)
-
-            scipyCsc = orig.copy(to='scipy csc')
-            assert numpy.array_equal(sparseMatrixToArray(scipyCsc), data)
-
-            scipyCoo = orig.copy(to='scipy coo')
-            assert numpy.array_equal(sparseMatrixToArray(scipyCoo), data)
->>>>>>> 8f475f1b
+        assert numpy.array_equal(sparseMatrixToArray(scipyCoo), data)
 
         pandasDF = orig.copy(to='pandas dataframe')
         assert numpy.array_equal(pandasDF, data)
@@ -395,27 +378,15 @@
         numpyMatrix = orig.copy(to='numpy matrix')
         assert numpy.array_equal(numpyMatrix, numpy.matrix(data))
 
-<<<<<<< HEAD
         scipyCsr = orig.copy(to='scipy csr')
-        assert numpy.array_equal(cooMatrixToArray(scipyCsr), data)
+        assert numpy.array_equal(sparseMatrixToArray(scipyCsr), data)
 
         scipyCsc = orig.copy(to='scipy csc')
-        assert numpy.array_equal(cooMatrixToArray(scipyCsc), data)
+        assert numpy.array_equal(sparseMatrixToArray(scipyCsc), data)
 
         scipyCoo = orig.copy(to='scipy coo')
-        assert numpy.array_equal(cooMatrixToArray(scipyCoo), data)
-
-=======
-        if scipy:
-            scipyCsr = orig.copy(to='scipy csr')
-            assert numpy.array_equal(sparseMatrixToArray(scipyCsr), data)
-
-            scipyCsc = orig.copy(to='scipy csc')
-            assert numpy.array_equal(sparseMatrixToArray(scipyCsc), data)
-
-            scipyCoo = orig.copy(to='scipy coo')
-            assert numpy.array_equal(sparseMatrixToArray(scipyCoo), data)
->>>>>>> 8f475f1b
+        assert numpy.array_equal(sparseMatrixToArray(scipyCoo), data)
+
 
         pandasDF = orig.copy(to='pandas dataframe')
         assert numpy.array_equal(pandasDF, data)
@@ -462,26 +433,14 @@
         numpyMatrix = orig.copy(to='numpy matrix')
         assert numpy.array_equal(numpyMatrix, numpy.matrix(data))
 
-<<<<<<< HEAD
         scipyCsr = orig.copy(to='scipy csr')
-        assert numpy.array_equal(cooMatrixToArray(scipyCsr), data)
+        assert numpy.array_equal(sparseMatrixToArray(scipyCsr), data)
 
         scipyCsc = orig.copy(to='scipy csc')
-        assert numpy.array_equal(cooMatrixToArray(scipyCsc), data)
+        assert numpy.array_equal(sparseMatrixToArray(scipyCsc), data)
 
         scipyCoo = orig.copy(to='scipy coo')
-        assert numpy.array_equal(cooMatrixToArray(scipyCoo), data)
-=======
-        if scipy:
-            scipyCsr = orig.copy(to='scipy csr')
-            assert numpy.array_equal(sparseMatrixToArray(scipyCsr), data)
-
-            scipyCsc = orig.copy(to='scipy csc')
-            assert numpy.array_equal(sparseMatrixToArray(scipyCsc), data)
-
-            scipyCoo = orig.copy(to='scipy coo')
-            assert numpy.array_equal(sparseMatrixToArray(scipyCoo), data)
->>>>>>> 8f475f1b
+        assert numpy.array_equal(sparseMatrixToArray(scipyCoo), data)
 
         pandasDF = orig.copy(to='pandas dataframe')
         assert numpy.array_equal(pandasDF, data)
@@ -638,26 +597,14 @@
         out = orig.copy(to='numpymatrix', rowsArePoints=False)
         assert numpy.array_equal(out, dataT)
 
-<<<<<<< HEAD
         out = orig.copy(to='scipycsr', rowsArePoints=False)
-        assert numpy.array_equal(cooMatrixToArray(out), dataT)
+        assert numpy.array_equal(sparseMatrixToArray(out), dataT)
 
         out = orig.copy(to='scipycsc', rowsArePoints=False)
-        assert numpy.array_equal(cooMatrixToArray(out), dataT)
+        assert numpy.array_equal(sparseMatrixToArray(out), dataT)
 
         out = out = orig.copy(to='scipycoo', rowsArePoints=False)
-        assert numpy.array_equal(cooMatrixToArray(out), dataT)
-=======
-        if scipy:
-            out = orig.copy(to='scipycsr', rowsArePoints=False)
-            assert numpy.array_equal(sparseMatrixToArray(out), dataT)
-
-            out = orig.copy(to='scipycsc', rowsArePoints=False)
-            assert numpy.array_equal(sparseMatrixToArray(out), dataT)
-
-            out = out = orig.copy(to='scipycoo', rowsArePoints=False)
-            assert numpy.array_equal(sparseMatrixToArray(out), dataT)
->>>>>>> 8f475f1b
+        assert numpy.array_equal(sparseMatrixToArray(out), dataT)
 
         out = orig.copy(to='pandasdataframe', rowsArePoints=False)
         assert numpy.array_equal(out, dataT)
