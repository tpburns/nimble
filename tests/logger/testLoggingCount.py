"""
Test all user-facing functions add the expected number of log entries.

A list of all user-facing functions is created and compared to the list
of functions that we have confirmed are tested. If a functions are added
or removed this tests will fail indicating an update is necessary.

Tests for most functions will usually be located in the same file as
other tests for that function. Otherwise, some tests for basic
user-facing functions might be included here as well.  All tests for log
count should make use of the wrappers in tests/assertionHelpers.py
"""

import sys

import nimble
import nimble.calculate as calculate
import nimble.exceptions as exceptions
import nimble.fill as fill
import nimble.match as match
import nimble.random as random
from nimble.core.data import Base
from nimble.core.data import Axis
from nimble.core.data import Points
from nimble.core.data import Features
from nimble.core.interfaces.universal_interface import TrainedLearner
from tests.helpers import noLogEntryExpected, oneLogEntryExpected
from tests.helpers import getDataConstructors
from tests.helpers import PortableNamedTempFileContext

ALL_USER_FACING = []
modules = [nimble, calculate, exceptions, fill, match, random]
classes = [Base, Axis, Points, Features, TrainedLearner]
modulesAndClasses = modules + classes
for call in modulesAndClasses:
    for attribute in dir(call):
        if not attribute.startswith('_') and callable(getattr(call, attribute)):
            ALL_USER_FACING.append(call.__name__ + '.' + attribute)

def prefixAdder(prefix):
    def addPrefix(value):
        return prefix + '.' + value
    return addPrefix


nimble_logged = [
    'data', 'fillMatching', 'log', 'loadTrainedLearner', 'normalizeData',
    'train', 'trainAndApply', 'trainAndTest', 'trainAndTestOnTrainingData',
    ]
nimble_notLogged = [
    'Tuning', 'CustomLearner', 'Tune', 'Init', 'fetchFiles',
    'identity', 'learnerNames', 'learnerParameters',
    'learnerParameterDefaults', 'learnerType', 'ones', 'showAvailablePackages',
    'showLearnerParameterDefaults', 'showLearnerNames',
    'showLearnerParameters', 'showLog', 'zeros',
    ]
nimble_funcs = nimble_logged + nimble_notLogged
nimble_tested = list(map(prefixAdder('nimble'), nimble_funcs))

# no calculate functions should be logged.
calculate_funcs = [
    'balancedAccuracy', 'confusionMatrix', 'correlation', 'cosineSimilarity',
    'count', 'covariance', 'detectBestResult', 'elementwiseMultiply',
    'elementwisePower', 'f1Score', 'falseNegative', 'falsePositive',
    'fractionCorrect', 'fractionIncorrect',
    'fractionIncorrectConfidenceInterval', 'inverse', 'leastSquaresSolution',
    'maximum', 'mean', 'meanAbsoluteError',
    'meanAbsoluteErrorConfidenceInterval',
    'meanFeaturewiseRootMeanSquareError', 'meanNormalize',
    'meanStandardDeviationNormalize', 'median', 'medianAbsoluteDeviation',
    'minimum', 'mode', 'percentileNormalize', 'precision',
    'performanceFunction', 'proportionMissing', 'proportionZero',
    'pseudoInverse', 'quartiles', 'range0to1Normalize', 'recall', 'residuals',
    'rootMeanSquareError', 'rootMeanSquareErrorConfidenceInterval', 'rSquared',
    'solve', 'specificity', 'standardDeviation', 'sum', 'trueNegative',
    'truePositive', 'uniqueCount', 'variance', 'varianceFractionRemaining',
    ]
calculate_tested = list(map(prefixAdder('nimble.calculate'), calculate_funcs))

# no exceptions should be logged.
exceptions_funcs = [
    'NimbleException', 'InvalidArgumentType', 'InvalidArgumentValue',
    'InvalidArgumentTypeCombination', 'InvalidArgumentValueCombination',
    'ImproperObjectAction', 'PackageException', 'FileFormatException',
    ]
exceptions_tested = list(map(prefixAdder('nimble.exceptions'),
                             exceptions_funcs))

# no fill functions should be logged.
fill_funcs = [
    'backwardFill', 'constant', 'forwardFill', 'interpolate', 'mean', 'median',
    'mode',
    ]
fill_tested = list(map(prefixAdder('nimble.fill'), fill_funcs))

# no match functions should be logged.

match_funcs = [
    'QueryString', 'allBoolean', 'allFalse', 'allFloating', 'allInfinity',
    'allInteger', 'allMissing', 'allNegative', 'allNonMissing',
    'allNonNumeric', 'allNonZero', 'allNumeric', 'allPositive', 'allTrue',
    'allValues', 'allZero', 'anyBoolean', 'anyFalse', 'anyFloating',
    'anyInfinity', 'anyInteger', 'anyMissing', 'anyNegative', 'anyNonMissing',
    'anyNonNumeric', 'anyNonZero', 'anyNumeric', 'anyPositive', 'anyTrue',
    'anyValues', 'anyZero', 'boolean', 'false', 'floating', 'infinity',
    'integer', 'missing', 'negative', 'nonMissing', 'nonNumeric', 'nonZero',
    'numeric', 'positive', 'true', 'zero',
    ]
match_tested = list(map(prefixAdder('nimble.match'), match_funcs))

random_logged = [
    'data', 'setSeed', 'alternateControl', 'generateSubsidiarySeed'
    ]
random_funcs = random_logged
random_tested = list(map(prefixAdder('nimble.random'), random_funcs))

# NOTES:
#  The functionality of these functions is untested, but a test of their
#  expected log count can be found in this script:
#      copy, report, getTypeString, groupByFeature, hashCode, show,
#      checkInvariants
base_logged = [
    'calculateOnElements', 'flatten', 'groupByFeature', 'matchingElements',
    'merge', 'replaceFeatureWithBinaryFeatures', 'replaceRectangle', 'report',
    'trainAndTestSets', 'transformElements', 'transformFeatureToIntegers',
    'transpose', 'unflatten',
    ]
base_notLogged = [
    'containsZero', 'copy', 'countElements', 'countUniqueElements',
    'featureView', 'getTypeString', 'hashCode', 'inverse',
    'isApproximatelyEqual', 'isIdentical', 'iterateElements', 'matrixMultiply',
    'matrixPower', 'plotHeatMap', 'plotFeatureAgainstFeature',
    'plotFeatureAgainstFeatureRollingAverage', 'plotFeatureDistribution',
    'plotFeatureGroupMeans', 'plotFeatureGroupStatistics', 'pointView',
    'save', 'show', 'solveLinearSystem', 'toString', 'checkInvariants', 'view',
    'max', 'min', 'mean', 'median', 'uniqueCount', 'proportionMissing',
<<<<<<< HEAD
    'proportionZero', 'mode', 'sum', 'quartiles', 'medianAbsoluteDeviation',
    'variance'
=======
    'proportionZero',
    'mode', 'medianAbsoluteDeviation', 'variance', 'sum', 'quartiles',
>>>>>>> f96d0331
    ]
base_funcs = base_logged + base_notLogged
base_tested = list(map(prefixAdder('Base'), base_funcs))

features_logged = [
    'append', 'calculate', 'copy', 'delete', 'extract', 'fillMatching',
    'insert', 'matching', 'normalize', 'permute', 'repeat','replace', 'report',
    'retain', 'setNames', 'sort', 'transform', 'splitByParsing',
    ]
features_notLogged = [
    'count', 'getIndex', 'getIndices', 'getName', 'getNames', 'hasName',
    'plot', 'plotMeans', 'plotStatistics', 'similarities', 'statistics',
    'unique', 'max', 'min', 'mean', 'median', 'uniqueCount', 'proportionMissing',
    'proportionZero', 'standardDeviation', 'populationStandardDeviation',
<<<<<<< HEAD
    'mode', 'sum', 'quartiles', 'medianAbsoluteDeviation', 'variance'
=======
    'mode', 'medianAbsoluteDeviation', 'variance', 'sum', 'quartiles',
>>>>>>> f96d0331
    ]
features_funcs = features_logged + features_notLogged
features_tested = list(map(prefixAdder('Features'), features_funcs))

points_logged = [
    'append', 'calculate', 'copy', 'delete', 'extract', 'fillMatching',
    'insert', 'mapReduce', 'matching', 'permute', 'repeat', 'replace',
    'retain', 'setNames', 'sort', 'transform',
    'combineByExpandingFeatures', 'splitByCollapsingFeatures',
    ]
points_notLogged = [
    'count', 'getIndex', 'getIndices', 'getName', 'getNames', 'hasName',
    'plot', 'plotMeans', 'plotStatistics', 'similarities', 'statistics',
    'unique', 'max', 'min', 'mean', 'median', 'uniqueCount', 'proportionMissing',
    'proportionZero', 'standardDeviation', 'populationStandardDeviation',
<<<<<<< HEAD
    'mode', 'sum', 'quartiles', 'medianAbsoluteDeviation', 'variance'
=======
    'mode', 'medianAbsoluteDeviation', 'variance', 'sum', 'quartiles',
>>>>>>> f96d0331
    ]
points_funcs = points_logged + points_notLogged
points_tested = list(map(prefixAdder('Points'), points_funcs))

tl_logged = [
    'apply', 'incrementalTrain', 'retrain', 'test',
    ]
tl_notLogged = [
    'getAttributes', 'getScores', 'save',
    ]
tl_funcs = tl_logged + tl_notLogged
tl_tested = list(map(prefixAdder('TrainedLearner'), tl_funcs))

USER_FACING_TESTED = (nimble_tested + calculate_tested + exceptions_tested
                      + fill_tested + match_tested + random_tested
                      + base_tested + features_tested + points_tested
                      + tl_tested)

##############
# All tested #
##############

def testAllUserFacingLoggingTested():
    """
    Ensure that all user facing functions are tested for logging.

    Checks consistency by a hand maintained list of methods the developers
    have confirmed are tested for the presence of absence of logging side
    effects against a list of user accessible methods that has been
    programatically generated.
    """
    if not sorted(USER_FACING_TESTED) == sorted(ALL_USER_FACING):
        missing = [f for f in ALL_USER_FACING if f not in USER_FACING_TESTED]
        removed = [f for f in USER_FACING_TESTED if f not in ALL_USER_FACING]
        if missing:
            msg = 'The log count is not tested for {0} '.format(len(missing))
            msg += 'functions:'
            print(msg)
            print(missing)
        if removed:
            msg = 'The following {0} functions are '.format(len(removed))
            msg += 'no longer user-facing:'
            print(msg)
            print(removed)
        assert False

##########
# nimble #
##########
@oneLogEntryExpected
def test_log_logCount():
    customString = "enter this string into the log"
    nimble.log("customString", customString)

@noLogEntryExpected
def test_showLog_logCount():
    def wrapped(obj):
        return nimble.showLog()
    captureOutput(wrapped)

@noLogEntryExpected
def test_Tune_logCount():
    k = nimble.Tune([1, 3, 5])

@noLogEntryExpected
def test_Init_logCount():
    i = nimble.Init('foo', bar=1)

@noLogEntryExpected
def test_showAvailablePackages_logCount():
    nimble.showAvailablePackages()

########
# Base #
########

@noLogEntryExpected
def test_copy_logCount():
    for constructor in getDataConstructors():
        obj = constructor([[1,2,3],[4,5,6]], useLog=False)
        copy = obj.copy()

def test_features_report_logCount():
    @oneLogEntryExpected
    def wrapped(obj):
        return obj.features.report()
    captureOutput(wrapped)

def test_report_logCount():
    @oneLogEntryExpected
    def wrapped(obj):
        return obj.report()
    captureOutput(wrapped)

def test_groupByFeature_logCount():
    @oneLogEntryExpected
    def wrapped(obj):
        return obj.groupByFeature(0)
    for constructor in getDataConstructors():
        obj = constructor([[1,2,3],[1,4,5],[2,2,3],[2,4,5]],
                          useLog=False)
        grouped = wrapped(obj)

@noLogEntryExpected
def test_getTypeString_logCount():
    for constructor in getDataConstructors():
        obj = constructor([[1,2,3],[4,5,6]], useLog=False)
        ts = obj.getTypeString()

@noLogEntryExpected
def test_hashCode_logCount():
    for constructor in getDataConstructors():
        obj = constructor([[1,2,3],[4,5,6]], useLog=False)
        hash = obj.hashCode()

@noLogEntryExpected
def test_show_logCount():
    def wrapped(obj):
        return obj.show(None)
    captureOutput(wrapped)

@noLogEntryExpected
def test_toString_logCount():
    def wrapped(obj):
        return obj.toString()
    captureOutput(wrapped)

@noLogEntryExpected
def test_checkInvariants_logCount():
    for constructor in getDataConstructors():
        obj = constructor([[1,2,3],[4,5,6]], useLog=False)
        isDefault = obj.checkInvariants()

############################
# Points/Features/Elements #
############################

def test_points_permute_logCount():
    @oneLogEntryExpected
    def wrapped(obj):
        return obj.points.permute()
    for constructor in getDataConstructors(includeViews=False):
        obj = constructor([[1,2,3],[1,4,5],[2,2,3],[2,4,5]],
                          useLog=False)
        grouped = wrapped(obj)

def test_features_permute_logCount():
    @oneLogEntryExpected
    def wrapped(obj):
        return obj.features.permute()
    for constructor in getDataConstructors(includeViews=False):
        obj = constructor([[1,2,3],[1,4,5],[2,2,3],[2,4,5]],
                             useLog=False)
        grouped = wrapped(obj)

###############################
# dunder functions in classes #
###############################

ALL_DUNDER = []
for call in classes:
    objectDir = dir(object)
    ignore = ["__weakref__", "__module__", "__dict__", '__abstractmethods__',
              "__slots__"]
    for attribute in dir(call):
        if (attribute.startswith('__')
                and attribute not in objectDir
                and attribute not in ignore):
            ALL_DUNDER.append(call.__name__ + '.' + attribute)

baseDunder_tested = list(map(prefixAdder('Base'),
    ['__abs__', '__add__', '__and__', '__bool__', '__copy__', '__deepcopy__',
     '__getattr__',
     '__getitem__', '__floordiv__', '__iadd__', '__ifloordiv__', '__imod__',
     '__imatmul__', '__imul__', '__invert__', '__ipow__', '__isub__',
     '__iter__', '__itruediv__', '__len__', '__matmul__', '__mod__', '__mul__',
     '__neg__', '__or__', '__pos__', '__pow__', '__radd__', '__rfloordiv__',
     '__rmatmul__', '__rmod__', '__rmul__', '__rpow__', '__rsub__',
     '__rtruediv__', '__sub__', '__truediv__', '__xor__',
    ]))
axisDunder_tested = ['Axis.__bool__', 'Axis.__len__']
pointsDunder_tested = ['Points.__iter__', 'Points.__getitem__']
featuresDunder_tested = ['Features.__iter__', 'Features.__getitem__']
uiDunder_tested = []
tlDunder_tested = ['TrainedLearner.__getattr__']

ALL_DUNDER_TESTED = (baseDunder_tested + axisDunder_tested
                     + pointsDunder_tested + featuresDunder_tested
                     + uiDunder_tested + tlDunder_tested)

def testAllClassesDunderFunctions():
    assert sorted(ALL_DUNDER_TESTED) == sorted(ALL_DUNDER)

###########
# Helpers #
###########

def captureOutput(toCall):
    with PortableNamedTempFileContext(mode='w') as tmpFile:
        backupOut = sys.stdout
        sys.stdout = tmpFile
        try:
            for constructor in getDataConstructors():
                obj = constructor([[1,2,3],[4,5,6]], useLog=False)
                ret = toCall(obj)
        finally:
            sys.stdout = backupOut<|MERGE_RESOLUTION|>--- conflicted
+++ resolved
@@ -134,13 +134,8 @@
     'plotFeatureGroupMeans', 'plotFeatureGroupStatistics', 'pointView',
     'save', 'show', 'solveLinearSystem', 'toString', 'checkInvariants', 'view',
     'max', 'min', 'mean', 'median', 'uniqueCount', 'proportionMissing',
-<<<<<<< HEAD
     'proportionZero', 'mode', 'sum', 'quartiles', 'medianAbsoluteDeviation',
-    'variance'
-=======
-    'proportionZero',
-    'mode', 'medianAbsoluteDeviation', 'variance', 'sum', 'quartiles',
->>>>>>> f96d0331
+    'variance',
     ]
 base_funcs = base_logged + base_notLogged
 base_tested = list(map(prefixAdder('Base'), base_funcs))
@@ -155,11 +150,7 @@
     'plot', 'plotMeans', 'plotStatistics', 'similarities', 'statistics',
     'unique', 'max', 'min', 'mean', 'median', 'uniqueCount', 'proportionMissing',
     'proportionZero', 'standardDeviation', 'populationStandardDeviation',
-<<<<<<< HEAD
-    'mode', 'sum', 'quartiles', 'medianAbsoluteDeviation', 'variance'
-=======
     'mode', 'medianAbsoluteDeviation', 'variance', 'sum', 'quartiles',
->>>>>>> f96d0331
     ]
 features_funcs = features_logged + features_notLogged
 features_tested = list(map(prefixAdder('Features'), features_funcs))
@@ -175,11 +166,7 @@
     'plot', 'plotMeans', 'plotStatistics', 'similarities', 'statistics',
     'unique', 'max', 'min', 'mean', 'median', 'uniqueCount', 'proportionMissing',
     'proportionZero', 'standardDeviation', 'populationStandardDeviation',
-<<<<<<< HEAD
-    'mode', 'sum', 'quartiles', 'medianAbsoluteDeviation', 'variance'
-=======
     'mode', 'medianAbsoluteDeviation', 'variance', 'sum', 'quartiles',
->>>>>>> f96d0331
     ]
 points_funcs = points_logged + points_notLogged
 points_tested = list(map(prefixAdder('Points'), points_funcs))
