--- conflicted
+++ resolved
@@ -43,14 +43,8 @@
 
 
 #  Untested functions: register/deregisterCustomLearnerAsDefault, importModule
-<<<<<<< HEAD
 nimble_logged = [
-    'createData', 'createRandomData', 'crossValidate',
-    'crossValidateReturnAll', 'crossValidateReturnBest', 'log', 'loadData',
-=======
-uml_logged = [
     'createData', 'createRandomData', 'crossValidate', 'log', 'loadData',
->>>>>>> a9a89f81
     'loadTrainedLearner', 'normalizeData', 'setRandomSeed', 'train',
     'trainAndApply', 'trainAndTest', 'trainAndTestOnTrainingData',
     ]
@@ -327,7 +321,7 @@
     'Base.__mul__', 'Base.__neg__', 'Base.__pos__', 'Base.__pow__',
     'Base.__radd__', 'Base.__rdiv__', 'Base.__rfloordiv__', 'Base.__rmod__',
     'Base.__rmul__', 'Base.__rsub__', 'Base.__rtruediv__', 'Base.__sub__',
-    'Base.__truediv__', 'Base.__copy__', 'Base.__deepcopy__', 
+    'Base.__truediv__', 'Base.__copy__', 'Base.__deepcopy__',
     ]
 axisDunder_tested = ['Axis.__iter__', 'Axis.__len__']
 pointsDunder_tested = []
