"""
Unit tests for functionality of the SessionLogger
"""

from __future__ import absolute_import
import os
import shutil
import time
import ast
import sys
import sqlite3
import tempfile
import re
import functools
from unittest.mock import patch

from nose import with_setup
from nose.tools import raises
import six
from six import StringIO
import numpy

import nimble
from nimble.helpers import generateClassificationData
from nimble.calculate import rootMeanSquareError as RMSE
from nimble.configuration import configSafetyWrapper
from nimble.exceptions import InvalidArgumentValue
from nimble.exceptions import InvalidArgumentValueCombination
from nimble.exceptions import InvalidArgumentType

#####################
# Helpers for tests #
#####################

def emptyLogSafetyWrapper(testFunc):
    @functools.wraps(testFunc)
    def wrapped():
        removeLogFile()
        try:
            testFunc()
        finally:
            removeLogFile()
    return wrapped

def prepopulatedLogSafetyWrapper(testFunc):
    @functools.wraps(testFunc)
    def wrapped():
        removeLogFile()
        # change settings and input dummy data into log
        nimble.settings.set('logger', 'enabledByDefault', 'True')
        nimble.settings.set('logger', 'enableCrossValidationDeepLogging', 'True')
        # create an example log file
        variables = ["x1", "x2", "x3", "label"]
        data1 = [[1, 0, 0, 1], [0, 1, 0, 2], [0, 0, 1, 3], [1, 0, 0, 1], [0, 1, 0, 2],
                 [0, 0, 1, 3], [1, 0, 0, 1], [0, 1, 0, 2], [0, 0, 1, 3], [1, 0, 0, 1],
                 [0, 1, 0, 2], [0, 0, 1, 3], [1, 0, 0, 1], [0, 1, 0, 2], [0, 0, 1, 3],
                 [1, 0, 0, 3], [0, 1, 0, 1], [0, 0, 1, 2]]
        data2 = [[1, 0, 0, 1],
                 [0, 1, 0, 2],
                 [0, 0, 1, 3]]
        # add data to log
        for i in range(5):
            # load
            trainObj = nimble.createData('Matrix', data=data1, featureNames=variables)
            testObj = nimble.createData('Matrix', data=data2, featureNames=variables)
            # data
            report = trainObj.summaryReport()
            # prep
            trainYObj = trainObj.features.extract(3)
            testYObj = testObj.features.extract(3)
            # run and crossVal
            results = nimble.trainAndTest('Custom.KNNClassifier', trainX=trainObj,
                                       trainY=trainYObj, testX=testObj, testY=testYObj,
                                       performanceFunction=RMSE,
                                       arguments={"k": nimble.CV([3, 5])})
        # edit log sessionNumbers and timestamps
        location = nimble.settings.get("logger", "location")
        name = nimble.settings.get("logger", "name")
        pathToFile = os.path.join(location, name + ".mr")
        conn = sqlite3.connect(pathToFile)
        c = conn.cursor()
        c.execute("UPDATE logger SET timestamp = '2018-03-22 12:00:00' WHERE entry <= 7")
        conn.commit()
        c.execute("UPDATE logger SET sessionNumber = 1, timestamp = '2018-03-23 12:00:00' WHERE entry > 7 AND entry <= 14")
        conn.commit()
        c.execute("UPDATE logger SET sessionNumber = 2, timestamp = '2018-03-23 18:00:00' WHERE entry > 14 AND entry <= 21")
        conn.commit()
        c.execute("UPDATE logger SET sessionNumber = 3, timestamp = '2018-03-25 12:00:00' WHERE entry > 21 AND entry <= 28")
        conn.commit()
        c.execute("UPDATE logger SET sessionNumber = 4, timestamp = '2018-04-24 12:00:00' WHERE entry > 28")
        conn.commit()

        try:
            testFunc()
        finally:
            removeLogFile()
    return wrapped


def removeLogFile():
    nimble.logger.active.cleanup()
    location = nimble.settings.get("logger", "location")
    name = nimble.settings.get("logger", "name")
    pathToFile = os.path.join(location, name + ".mr")
    if os.path.exists(pathToFile):
        os.remove(pathToFile)

def getLastLogData():
    query = "SELECT logInfo FROM logger ORDER BY entry DESC LIMIT 1"
    valueList = nimble.logger.active.extractFromLog(query)
    lastLog = valueList[0][0]
    return lastLog

#############
### SETUP ###
#############

@emptyLogSafetyWrapper
@configSafetyWrapper
def testLogDirectoryAndFileSetup():
    """assert a new directory and log file are created with first attempt to log"""
    newDirectory = os.path.join(nimble.nimblePath, "notCreatedDirectory")
    nimble.settings.set("logger", "location", newDirectory)
    nimble.settings.set("logger", "name", 'notCreatedFile')
    pathToFile = os.path.join(newDirectory, "notCreatedFile.mr")
    assert not os.path.exists(newDirectory)
    assert not os.path.exists(pathToFile)

    X = nimble.createData("Matrix", [], useLog=True)

    assert os.path.exists(newDirectory)
    assert os.path.exists(pathToFile)
    shutil.rmtree(newDirectory)

#############
### INPUT ###
#############

@emptyLogSafetyWrapper
@configSafetyWrapper
def testTopLevelInputFunction():
    """assert the nimble.log function correctly inserts data into the log"""
    header = "input"
    logInfo = {"test": "testInput"}
    nimble.log(header, logInfo)
    # select all columns from the last entry into the logger
    query = "SELECT * FROM logger"
    lastLog = nimble.logger.active.extractFromLog(query)
    lastLog = lastLog[0]

    assert lastLog[0] == 1
    assert lastLog[2] == 0
    assert lastLog[3] == "User - " + header
    assert lastLog[4] == str(logInfo)

@emptyLogSafetyWrapper
@configSafetyWrapper
def testNewSessionNumberEachSetup():
    """assert that a new, sequential sessionNumber is generated each time the log file is reopened"""
    nimble.settings.set('logger', 'enabledByDefault', 'True')

    data = [[],[]]
    for session in range(5):
        nimble.createData("Matrix", data)
        # cleanup will require setup before the next log entry
        nimble.logger.active.cleanup()
    query = "SELECT sessionNumber FROM logger"
    lastLogs = nimble.logger.active.extractFromLog(query)

    for entry, log in enumerate(lastLogs):
        assert log[0] == entry

@emptyLogSafetyWrapper
@configSafetyWrapper
def testLoadTypeFunctionsUseLog():
    """tests that createData is being logged"""
    nimble.settings.set('logger', 'enabledByDefault', 'True')
    # data
    trainX = [[1,0,0], [0,1,0], [0,0,1], [1,0,0], [0,1,0], [0,0,1],
              [1,0,0], [0,1,0], [0,0,1], [1,0,0], [0,1,0], [0,0,1]]
    trainY = [[0], [1], [2], [0], [1], [2], [0], [1], [2], [0], [1], [2]]
    testX = [[1,0,0], [0,1,0], [0,0,1], [1,1,0]]
    testY = [[0], [1], [2], [1]]

    # createData
    trainXObj = nimble.createData("Matrix", trainX)
    logInfo = getLastLogData()
    assert trainXObj.getTypeString() in logInfo
    assert "'numPoints': 12" in logInfo
    assert "'numFeatures': 3" in logInfo

    trainYObj = nimble.createData("List", trainY)
    logInfo = getLastLogData()
    assert trainYObj.getTypeString() in logInfo
    assert "'numPoints': 12" in logInfo
    assert "'numFeatures': 1" in logInfo

    testXObj = nimble.createData("Sparse", testX)
    logInfo = getLastLogData()
    assert testXObj.getTypeString() in logInfo
    assert "'numPoints': 4" in logInfo
    assert "'numFeatures': 3" in logInfo

    testYObj = nimble.createData("DataFrame", testY)
    logInfo = getLastLogData()
    assert testYObj.getTypeString() in logInfo
    assert "'numPoints': 4" in logInfo
    assert "'numFeatures': 1" in logInfo

    # the sparsity and seed are also stored for random data
    randomObj = nimble.createRandomData("Matrix", 5, 5, 0)
    logInfo = getLastLogData()
    assert randomObj.getTypeString() in logInfo
    assert "'sparsity': 0" in logInfo
    assert "seed" in logInfo

    # loadTrainedLearner
    tl = nimble.train('custom.KNNClassifier', trainXObj, trainYObj, arguments={'k': 1})
    with tempfile.NamedTemporaryFile(suffix=".nimm") as tmpFile:
        tl.save(tmpFile.name)
        load = nimble.loadTrainedLearner(tmpFile.name)
    logInfo = getLastLogData()
    assert "TrainedLearner" in logInfo
    assert "'learnerName': 'KNNClassifier'" in logInfo
    # all keys and values in learnerArgs are stored as strings
    assert "'learnerArgs': {'k': 1}" in logInfo

    # loadData
    with tempfile.NamedTemporaryFile(suffix=".nimd") as tmpFile:
        randomObj.save(tmpFile.name)
        load = nimble.loadData(tmpFile.name)
    logInfo = getLastLogData()
    assert load.getTypeString() in logInfo
    assert "'numPoints': 5" in logInfo
    assert "'numFeatures': 5" in logInfo

@emptyLogSafetyWrapper
@configSafetyWrapper
def test_setRandomSeed():
    nimble.settings.set('logger', 'enabledByDefault', 'True')
    nimble.randomness.startAlternateControl()
    nimble.setRandomSeed(1337)
    nimble.randomness.endAlternateControl()
    logInfo = getLastLogData()
    assert "{'seed': 1337}" in logInfo

@emptyLogSafetyWrapper
@configSafetyWrapper
def testRunTypeFunctionsUseLog():
    """tests that top level and TrainedLearner functions are being logged"""
    nimble.settings.set('logger', 'enabledByDefault', 'True')
    # data
    trainX = [[1,0,0], [0,1,0], [0,0,1], [1,0,0], [0,1,0], [0,0,1],
              [1,0,0], [0,1,0], [0,0,1], [1,0,0], [0,1,0], [0,0,1]]
    trainY = [[0], [1], [2], [0], [1], [2], [0], [1], [2], [0], [1], [2]]
    testX = [[1,0,0], [0,1,0], [0,0,1], [1,1,0]]
    testY = [[0], [1], [2], [1]]

    trainXObj = nimble.createData("Matrix", trainX, useLog=False)
    trainYObj = nimble.createData("Matrix", trainY, useLog=False)
    testXObj = nimble.createData("Matrix", testX, useLog=False)
    testYObj = nimble.createData("Matrix", testY, useLog=False)

    timePattern = re.compile(r"'time': [0-9]+\.[0-9]+")

    # train
    tl = nimble.train("sciKitLearn.SVC", trainXObj, trainYObj, performanceFunction=RMSE)
    logInfo = getLastLogData()
    assert "'function': 'train'" in logInfo
    assert re.search(timePattern, logInfo)

    # trainAndApply
    predictions = nimble.trainAndApply("sciKitLearn.SVC", trainXObj, trainYObj,
                                    testXObj, performanceFunction=RMSE)
    logInfo = getLastLogData()
    assert "'function': 'trainAndApply'" in logInfo
    assert re.search(timePattern, logInfo)

    # trainAndTest
    performance = nimble.trainAndTest("sciKitLearn.SVC", trainXObj, trainYObj,
                                   testXObj, testYObj,
                                   performanceFunction=RMSE)
    logInfo = getLastLogData()
    assert "'function': 'trainAndTest'" in logInfo
    # ensure that metrics is storing performanceFunction and result
    assert "'metrics': {'rootMeanSquareError': 0.0}" in logInfo
    assert re.search(timePattern, logInfo)

    # normalizeData
    # copy to avoid modifying original data
    trainXNormalize = trainXObj.copy()
    testXNormalize = testXObj.copy()
    nimble.normalizeData('sciKitLearn.PCA', trainXNormalize, testX=testXNormalize)
    logInfo = getLastLogData()
    assert "'function': 'normalizeData'" in logInfo
    assert re.search(timePattern, logInfo)

    # trainAndTestOnTrainingData
    results = nimble.trainAndTestOnTrainingData("sciKitLearn.SVC", trainXObj,
                                             trainYObj,
                                             performanceFunction=RMSE)
    logInfo = getLastLogData()
    assert "'function': 'trainAndTestOnTrainingData'" in logInfo
    # ensure that metrics is storing performanceFunction and result
    assert "'metrics': {'rootMeanSquareError': 0.0}" in logInfo
    assert re.search(timePattern, logInfo)

    # TrainedLearner.apply
    predictions = tl.apply(testXObj)
    logInfo = getLastLogData()
    assert "'function': 'TrainedLearner.apply'" in logInfo
    assert re.search(timePattern, logInfo)

    # TrainedLearner.test
    performance = tl.test(testXObj, testYObj, performanceFunction=RMSE)
    logInfo = getLastLogData()
    assert "'function': 'TrainedLearner.test'" in logInfo
    # ensure that metrics is storing performanceFunction and result
    assert "'metrics': {'rootMeanSquareError': 0.0}" in logInfo
    assert re.search(timePattern, logInfo)

    nimble.settings.set('logger', 'enableCrossValidationDeepLogging', 'True')

    # crossValidate
    top = nimble.crossValidate('custom.KNNClassifier', trainXObj, trainYObj,
                            performanceFunction=RMSE)
    logInfo = getLastLogData()
    assert "'learner': 'custom.KNNClassifier'" in logInfo


def checkLogContents(funcName, objectID, arguments=None):
    lastLog = getLastLogData()
    expFunc = "'function': '{0}'".format(funcName)
    expID = "'object': '{0}'".format(objectID)
    assert expFunc in lastLog
    assert expID in lastLog

    if arguments:
        assert 'arguments' in lastLog
        for argName, argVal in arguments.items():
            expArgs1 = "'{0}': '{1}'".format(argName, argVal)
            # double quotations may wrap the second arg if it contains quotations
            expArgs2 = """'{0}': "{1}" """.format(argName, argVal).strip()
            assert expArgs1 in lastLog or expArgs2 in lastLog


@emptyLogSafetyWrapper
@configSafetyWrapper
def testPrepTypeFunctionsUseLog():
    """Test that the functions in base using useLog are being logged"""
    nimble.settings.set('logger', 'enabledByDefault', 'True')

    data = [["a", 1, 1], ["a", 1, 1], ["a", 1, 1], ["a", 1, 1], ["a", 1, 1], ["a", 1, 1],
            ["b", 2, 2], ["b", 2, 2], ["b", 2, 2], ["b", 2, 2], ["b", 2, 2], ["b", 2, 2],
            ["c", 3, 3], ["c", 3, 3], ["c", 3, 3], ["c", 3, 3], ["c", 3, 3], ["c", 3, 3]]

    ########
    # Base #
    ########

    # replaceFeatureWithBinaryFeatures
    dataObj = nimble.createData("Matrix", data, useLog=False)
    dataObj.replaceFeatureWithBinaryFeatures(0)
    checkLogContents('replaceFeatureWithBinaryFeatures', 'Matrix', {'featureToReplace': 0})

    # transformFeatureToIntegers
    dataObj = nimble.createData("List", data, useLog=False)
    dataObj.transformFeatureToIntegers(0)
    checkLogContents('transformFeatureToIntegers', 'List', {'featureToConvert': 0})

    # trainAndTestSets
    dataObj = nimble.createData("DataFrame", data, useLog=False)
    train, test = dataObj.trainAndTestSets(testFraction=0.5)
    checkLogContents('trainAndTestSets', 'DataFrame', {'testFraction': 0.5})

    # groupByFeature
    dataObj = nimble.createData("Sparse", data, useLog=False)
    calculated = dataObj.groupByFeature(by=0)
    checkLogContents('groupByFeature', 'Sparse', {'by': 0})

    # referenceDataFrom
    dataObj = nimble.createData("Matrix", data, useLog=False, name='refData')
    dataObj.referenceDataFrom(dataObj)
    checkLogContents('referenceDataFrom', 'Matrix', {'other': 'refData'})

    # transpose
    dataObj = nimble.createData("List", data, useLog=False)
    dataObj.transpose()
    checkLogContents('transpose', 'List')

    # fillWith
    dataObj = nimble.createData("Matrix", data, useLog=False)
    dataObj.fillWith(1, 2, 0, 4, 0)
    checkLogContents('fillWith', "Matrix",
        {'values': 1, 'pointStart': 2, 'pointEnd': 4, 'featureStart': 0,
         'featureEnd': 0})

    # fillUsingAllData
    dataObj = nimble.createData("Matrix", data, useLog=False)
    def simpleFiller(obj, match, **kwargs):
        return nimble.createData('Matrix', numpy.zeros_like(dataObj.data))
    dataObj.fillUsingAllData('a', fill=simpleFiller, a=1, b=3)
    checkLogContents('fillUsingAllData', 'Matrix', {'match': 'a', 'fill': 'simpleFiller',
                                                    'a': 1, 'b': 3})

    # flattenToOnePoint
    dataObj = nimble.createData("DataFrame", data, useLog=False)
    dataObj.flattenToOnePoint()

    checkLogContents('flattenToOnePoint', "DataFrame")
    # unflattenFromOnePoint; using same dataObj from flattenToOnePoint
    dataObj.unflattenFromOnePoint(18)
    checkLogContents('unflattenFromOnePoint', "DataFrame")

    # flattenToOneFeature
    dataObj = nimble.createData("Sparse", data, useLog=False)
    dataObj.flattenToOneFeature()
    checkLogContents('flattenToOneFeature', "Sparse")

    # unflattenFromOnePoint; using same dataObj from flattenToOneFeature
    dataObj.unflattenFromOneFeature(3)
    checkLogContents('unflattenFromOneFeature', "Sparse")

    # merge
    dPtNames = ['p' + str(i) for i in range(18)]
    dFtNames = ['f0', 'f1', 'f2']
    dataObj = nimble.createData("Matrix", data, pointNames=dPtNames,
                             featureNames=dFtNames, useLog=False)
    mData = [[1, 4], [2, 5], [3, 6]]
    mPtNames = ['p0', 'p6', 'p12']
    mFtNames = ['f2', 'f3']
    mergeObj = nimble.createData('Matrix', mData, pointNames=mPtNames,
                              featureNames=mFtNames, useLog=False)
    dataObj.merge(mergeObj, point='intersection', feature='union')
    checkLogContents('merge', "Matrix", {"other": mergeObj.name,
                                         "point": 'intersection'})

    ############################
    # Points/Features/Elements #
    ############################

    def simpleMapper(vector):
        vID = vector[0]
        intList = []
        for i in range(1, len(vector)):
            intList.append(vector[i])
        ret = []
        for value in intList:
            ret.append((vID, value))
        return ret

    def simpleReducer(identifier, valuesList):
        total = 0
        for value in valuesList:
            total += value
        return (identifier, total)

    # points.mapReduce
    dataObj = nimble.createData("Matrix", data, useLog=False)
    calculated = dataObj.points.mapReduce(simpleMapper,simpleReducer)
    checkLogContents('points.mapReduce', "Matrix", {"mapper": "simpleMapper",
                                                    "reducer": "simpleReducer"})

    # features.mapReduce
    dataObj = nimble.createData("Matrix", numpy.array(data, dtype=object).T,
                             featureNames=False, useLog=False)
    calculated = dataObj.features.mapReduce(simpleMapper,simpleReducer)
    checkLogContents('features.mapReduce', "Matrix", {"mapper": "simpleMapper",
                                                      "reducer": "simpleReducer"})

    # elements.calculate
    dataObj = nimble.createData("Matrix", data, useLog=False)
    calculated = dataObj.elements.calculate(lambda x: len(x), features=0)
    checkLogContents('elements.calculate', "Matrix", {'toCalculate': "lambda x: len(x)",
                                                      'features': 0})

    # points.calculate
    dataObj = nimble.createData("Matrix", data, useLog=False)
    calculated = dataObj.points.calculate(lambda x: len(x))
    checkLogContents('points.calculate', "Matrix", {'function': "lambda x: len(x)"})

    # features.calculate
    dataObj = nimble.createData("Matrix", data, useLog=False)
    calculated = dataObj.features.calculate(lambda x: len(x), features=0)
    checkLogContents('features.calculate', "Matrix", {'function': "lambda x: len(x)",
                                                      'features': 0})

    # points.shuffle
    dataObj = nimble.createData("List", data, useLog=False)
    dataObj.points.shuffle()
    checkLogContents('points.shuffle', "List")

    # features.shuffle
    dataObj = nimble.createData("Matrix", data, useLog=False)
    dataObj.features.shuffle()
    checkLogContents('features.shuffle', "Matrix")

    # points.normalize
    dataObj = nimble.createData("Matrix", data, useLog=False)
    dataObj.points.normalize(subtract=0, divide=1)
    checkLogContents('points.normalize', "Matrix", {'subtract': 0, 'divide': 1})

    # features.normalize
    dataObj = nimble.createData("Matrix", data, useLog=False)
    dataObj.features.normalize(subtract=0, divide=1)
    checkLogContents('features.normalize', "Matrix", {'subtract': 0, 'divide': 1})

    # points.sort
    dataObj = nimble.createData("Matrix", data, useLog=False)
    dataObj.points.sort(sortBy=dataObj.features.getName(0))
    checkLogContents('points.sort', "Matrix", {'sortBy': dataObj.features.getName(0)})

    # features.sort
    dataObj = nimble.createData("Matrix", data, useLog=False)
    dataObj.features.sort(sortBy=[2, 1, 0])
    checkLogContents('features.sort', "Matrix", {'sortBy': [2, 1, 0]})

    # points.copy
    dataObj = nimble.createData("Matrix", data, useLog=False)
    extracted = dataObj.points.copy(0)
    checkLogContents('points.copy', "Matrix", {'toCopy': 0})

    # features.copy
    dataObj = nimble.createData("Matrix", data, useLog=False)
    extracted = dataObj.features.copy(number=1)
    checkLogContents('features.copy', "Matrix", {'number': 1})

    # points.extract
    dataObj = nimble.createData("Matrix", data, useLog=False)
    extracted = dataObj.points.extract(toExtract=0)
    checkLogContents('points.extract', "Matrix", {'toExtract': 0})

    # features.extract
    dataObj = nimble.createData("Matrix", data, useLog=False)
    extracted = dataObj.features.extract(number=1)
    checkLogContents('features.extract', "Matrix", {'number': 1})

    # points.delete
    dataObj = nimble.createData("Matrix", data, useLog=False,
                             pointNames=['p' + str(i) for i in range(18)])
    extracted = dataObj.points.delete(start='p0', end='p3')
    checkLogContents('points.delete', "Matrix", {'start': 'p0', 'end': 'p3'})

    # features.delete
    dataObj = nimble.createData("Matrix", data, useLog=False)
    extracted = dataObj.features.delete(number=2, randomize=True)
    checkLogContents('features.delete', "Matrix", {'number': 2, 'randomize': True})

    def retainer(vector):
        return True

    # points.retain
    dataObj = nimble.createData("Matrix", data, useLog=False)
    extracted = dataObj.points.retain(toRetain=retainer)
    checkLogContents('points.retain', "Matrix", {'toRetain': 'retainer'})

    # features.retain
    dataObj = nimble.createData("Matrix", data, useLog=False)
    extracted = dataObj.features.retain(toRetain=lambda ft: True)
    checkLogContents('features.retain', "Matrix", {'toRetain': 'lambda ft: True'})

    # points.transform
    dataObj = nimble.createData("Matrix", data, useLog=False)
    dataCopy = dataObj.copy()
    calculated = dataCopy.points.transform(lambda x: [val for val in x])
    checkLogContents('points.transform', "Matrix",
                     {'function': 'lambda x: [val for val in x]'})

    # features.transform
    dataObj = nimble.createData("Matrix", data, useLog=False)
    dataCopy = dataObj.copy()
    calculated = dataCopy.features.transform(lambda x: [val for val in x], features=0)
    checkLogContents('features.transform', "Matrix",
                     {'function': 'lambda x: [val for val in x]', 'features': [0]})

    # elements.transform
    dataObj = nimble.createData("Matrix", data, useLog=False)
    dataCopy = dataObj.copy()
    calculated = dataCopy.elements.transform(lambda x: x, features=0)
    checkLogContents('elements.transform', "Matrix",
                     {'toTransform': 'lambda x: x', 'features': [0]})

    # points.insert
    dataObj = nimble.createData("Matrix", data, useLog=False)
    insertData = [["d", 4, 4], ["d", 4, 4], ["d", 4, 4], ["d", 4, 4], ["d", 4, 4], ["d", 4, 4]]
    toInsert = nimble.createData("Matrix", insertData, useLog=False)
    dataObj.points.insert(0, toInsert)
    checkLogContents('points.insert', "Matrix", [('insertBefore', 0),
                                                 ('toInsert', toInsert.name)])

    # features.insert
    dataObj = nimble.createData("Matrix", data, useLog=False)
    insertData = numpy.zeros((18,1))
    toInsert = nimble.createData("Matrix", insertData, useLog=False)
    dataObj.features.insert(0, toInsert)
    checkLogContents('features.insert', "Matrix", [('insertBefore', 0),
                                                   ('toInsert', toInsert.name)])

    # points.append
    dataObj = nimble.createData("Matrix", data, useLog=False)
    appendData = [["d", 4, 4], ["d", 4, 4], ["d", 4, 4], ["d", 4, 4], ["d", 4, 4], ["d", 4, 4]]
    toAppend = nimble.createData("Matrix", appendData, useLog=False)
<<<<<<< HEAD
    dataObj.points.add(toAppend)
    checkLogContents('points.add', "Matrix", {'toAdd': toAppend.name})
=======
    dataObj.points.append(toAppend)
    checkLogContents('points.append', "Matrix", [('toAppend', toAppend.name)])
>>>>>>> 72dcbc43

    # features.append
    dataObj = nimble.createData("Matrix", data, useLog=False)
    appendData = numpy.zeros((18,1))
    toAppend = nimble.createData("Matrix", appendData, useLog=False)
<<<<<<< HEAD
    dataObj.features.add(toAppend)
    checkLogContents('features.add', "Matrix", {'toAdd': toAppend.name})
=======
    dataObj.features.append(toAppend)
    checkLogContents('features.append', "Matrix", [('toAppend', toAppend.name)])
>>>>>>> 72dcbc43

    # points.fill
    dataObj = nimble.createData("Matrix", data, useLog=False)
    dataObj.points.fill(nimble.match.nonNumeric, 0)
    checkLogContents('points.fill', "Matrix", {'match': 'nonNumeric', 'fill': 0})

    # features.fill
    dataObj = nimble.createData("Matrix", data, useLog=False)
    dataObj.features.fill(1, nimble.fill.mean, features=[1,2])
    checkLogContents('features.fill', "Matrix", {'match': 1, 'fill': 'mean'})

    # elements.multiply/power
    dataObj = nimble.ones('Matrix', 5, 5)
    fives = nimble.ones('Matrix', 5, 5) * 5
    fives.name = 'fives'
    dataObj.elements.multiply(fives)
    checkLogContents('elements.multiply', 'Matrix', {'other': 'fives'})
    zeros = nimble.zeros('Matrix', 5, 5, name='zeros')
    dataObj.elements.power(zeros)
    checkLogContents('elements.power', 'Matrix', {'other': 'zeros'})

    # features.splitByParsing
    toSplit = [[1, 'a0', 2], [1, 'a1', 2], [3, 'b0', 4], [5, 'c0', 6]]
    fNames = ['keep1', 'split', 'keep2']
    dataObj = nimble.createData('List', toSplit, featureNames=fNames, useLog=False)
    dataObj.features.splitByParsing('split', 1, ['str', 'int'])
    checkLogContents('features.splitByParsing', 'List',
                     {'feature': 'split', 'rule': 1, 'resultingNames': ['str', 'int']})

    # points.splitByCollapsingFeatures
    toSplit = [['NYC', 4, 5, 10], ['LA', 20, 21, 21], ['CHI', 0, 2, 7]]
    fNames = ['city', 'jan', 'feb', 'mar']
    dataObj = nimble.createData('DataFrame', toSplit, featureNames=fNames, useLog=False)
    dataObj.points.splitByCollapsingFeatures(['jan', 'feb', 'mar'],
                                              'month', 'temp')
    checkLogContents('points.splitByCollapsingFeatures', 'DataFrame',
                     {'featuresToCollapse': ['jan', 'feb', 'mar'],
                      'featureForNames': 'month', 'featureForValues': 'temp'})

    # points.combineByExpandingFeatures
    toCombine = [['Bolt', '100m', 9.81],
                 ['Bolt', '200m', 19.78],
                 ['Gatlin', '100m', 9.89],
                 ['de Grasse', '200m', 20.02],
                 ['de Grasse', '100m', 9.91]]
    fNames = ['athlete', 'dist', 'time']
    dataObj = nimble.createData('Matrix', toCombine, featureNames=fNames, useLog=False)
    dataObj.points.combineByExpandingFeatures('dist', 'time')
    checkLogContents('points.combineByExpandingFeatures', 'Matrix',
                     {'featureWithFeatureNames': 'dist', 'featureWithValues': 'time'})

    # points.setName
    dataObj = nimble.createData('Matrix', data, useLog=False)
    dataObj.points.setName(0, 'newPtName')
    checkLogContents('points.setName', 'Matrix', {'oldIdentifier': 0,
                                                  'newName': 'newPtName'})

    # features.setName
    dataObj = nimble.createData('Matrix', data, useLog=False)
    dataObj.features.setName(0, 'newFtName')
    checkLogContents('features.setName', 'Matrix', {'oldIdentifier': 0,
                                                    'newName': 'newFtName'})

    # points.setNames
    dataObj = nimble.createData('Matrix', data, useLog=False)
    newPtNames = ['point' + str(i) for i in range(18)]
    dataObj.points.setNames(newPtNames)
    checkLogContents('points.setNames', 'Matrix', {'assignments': newPtNames})

    # features.setNames
    dataObj = nimble.createData('Matrix', data, useLog=False)
    newFtNames = ['feature' + str(i) for i in range(3)]
    dataObj.features.setNames(newFtNames)
    checkLogContents('features.setNames', 'Matrix', {'assignments': newFtNames})

@emptyLogSafetyWrapper
@configSafetyWrapper
def testDataTypeFunctionsUseLog():
    """Test that the data type functions are being logged"""
    nimble.settings.set('logger', 'enabledByDefault', 'True')
    data = [["a", 1], ["a", 1], ["a", 1], ["a", 1], ["a", 1], ["a", 1],
            ["b", 2], ["b", 2], ["b", 2], ["b", 2], ["b", 2], ["b", 2],
            ["c", 3], ["c", 3], ["c", 3], ["c", 3], ["c", 3], ["c", 3]]

    # featureReport
    dataObj = nimble.createData("Matrix", data, useLog=False)
    fReport = dataObj[:,1].featureReport()

    logInfo = getLastLogData()
    assert "'reportType': 'feature'" in logInfo

    # summaryReport
    dataObj = nimble.createData("Matrix", data, useLog=False)
    sReport = dataObj.summaryReport()

    logInfo = getLastLogData()
    assert "'reportType': 'summary'" in logInfo

@emptyLogSafetyWrapper
@configSafetyWrapper
def testHandmadeLogEntriesInput():
    typeQuery = "SELECT logType FROM logger ORDER BY entry DESC LIMIT 1"
    # custom string
    customString = "enter this string into the log"
    nimble.log("customString", customString)

    logType = nimble.logger.active.extractFromLog(typeQuery)[0][0]
    logInfo = getLastLogData()
    assert logType == "User - customString"
    assert customString in logInfo

    # custom list
    customList = ["this", "custom", "list", 1, 2, 3, {"list":"tested"}]
    nimble.log("customList", customList)

    logType = nimble.logger.active.extractFromLog(typeQuery)[0][0]
    logInfo = getLastLogData()
    assert logType == "User - customList"
    for value in customList:
        assert str(value) in logInfo

    # custom dict
    customDict = {"custom":"dict", "log":"testing", 1:2, 3:"four"}
    nimble.log("customDict", customDict)

    logType = nimble.logger.active.extractFromLog(typeQuery)[0][0]
    logInfo = getLastLogData()
    assert logType == "User - customDict"
    for key in customDict.keys():
        assert str(key) in logInfo
    for value in customDict.values():
        assert str(value) in logInfo

    # heading matches nimble logType
    nimble.log('run', "User log with heading that matches a logType")
    logType = nimble.logger.active.extractFromLog(typeQuery)[0][0]
    logInfo = getLastLogData()
    assert logType == "User - run"
    assert "User log with heading that matches a logType" in logInfo

def raisesOSError(*args, **kwargs):
    raise OSError

@configSafetyWrapper
@emptyLogSafetyWrapper
@patch('inspect.getsourcelines', raisesOSError)
def testFailedLambdaStringConversion():
    nimble.settings.set('logger', 'enabledByDefault', 'True')

    data = [["a", 1, 1], ["a", 1, 1], ["a", 1, 1], ["a", 1, 1], ["a", 1, 1], ["a", 1, 1],
            ["b", 2, 2], ["b", 2, 2], ["b", 2, 2], ["b", 2, 2], ["b", 2, 2], ["b", 2, 2],
            ["c", 3, 3], ["c", 3, 3], ["c", 3, 3], ["c", 3, 3], ["c", 3, 3], ["c", 3, 3]]
    dataObj = nimble.createData("Matrix", data, useLog=False)
    calculated = dataObj.elements.calculate(lambda x: len(x), features=0)
    checkLogContents('elements.calculate', "Matrix", {'toCalculate': "<lambda>",
                                                      'features': 0})

@configSafetyWrapper
@emptyLogSafetyWrapper
def testLambdaStringConversionCommas():
    nimble.settings.set('logger', 'enabledByDefault', 'True')

    data = [["a", 1, 1], ["a", 1, 1], ["a", 1, 1], ["a", 1, 1], ["a", 1, 1], ["a", 1, 1],
            ["b", 2, 2], ["b", 2, 2], ["b", 2, 2], ["b", 2, 2], ["b", 2, 2], ["b", 2, 2],
            ["c", 3, 3], ["c", 3, 3], ["c", 3, 3], ["c", 3, 3], ["c", 3, 3], ["c", 3, 3]]
    for retType in nimble.data.available:
        dataObj = nimble.createData(retType, data, useLog=False)
        calculated1 = dataObj.points.calculate(lambda x: [x[0], x[2]], points=0)
        checkLogContents('points.calculate', retType, {'function': "lambda x: [x[0], x[2]]",
                                                        'points': 0})
        calculated2 = dataObj.points.calculate(lambda x: (x[0], x[2]), points=6)
        checkLogContents('points.calculate', retType, {'function': "lambda x: (x[0], x[2])",
                                                        'points': 6})
        calculated3 = dataObj.points.calculate(lambda x: {x[0]: None, x[2]: None}, points=12)
        checkLogContents('points.calculate', retType,
                         {'function': "lambda x: {x[0]: None, x[2]: None}",
                          'points': 12})


@emptyLogSafetyWrapper
@raises(InvalidArgumentType)
def testLogUnacceptedlogType():
    nimble.log(["unacceptable"], "you can't do this")

@emptyLogSafetyWrapper
@raises(InvalidArgumentType)
def testLogUnacceptedlogInfo():
    dataObj = nimble.createData("Matrix", [[1]], useLog=False)
    nimble.log("acceptable", dataObj)

@emptyLogSafetyWrapper
@raises(InvalidArgumentValue)
def testLogHeadingTooLong():
    heading = "#" * 51
    nimble.log(heading, 'foo')

##############
### OUTPUT ###
##############

@emptyLogSafetyWrapper
@configSafetyWrapper
def testShowLogToFile():
    nimble.createData("Matrix", [[1], [2], [3]], useLog=True)
    nimble.createData("Matrix", [[4, 5], [6, 7], [8, 9]], useLog=True)
    # write to log
    location = nimble.settings.get("logger", "location")
    with tempfile.NamedTemporaryFile() as out:
        pathToFile = out.name
        nimble.showLog(saveToFileName=pathToFile)
        assert os.path.exists(pathToFile)

        originalSize = os.path.getsize(pathToFile)
        removeLogFile()

        # overwrite
        nimble.createData("Matrix", [[1], [2], [3]], useLog=True)
        nimble.showLog(saveToFileName=pathToFile)
        overwriteSize = os.path.getsize(pathToFile)
        assert overwriteSize < originalSize
        removeLogFile()

        # append
        nimble.createData("Matrix", [[4, 5], [6, 7], [8, 9]], useLog=True)
        nimble.showLog(saveToFileName=pathToFile, append=True)
        appendSize = os.path.getsize(pathToFile)
        # though the information is the same as the original, the appended
        # version will have the information divided under two separate
        # session headings
        assert appendSize > originalSize
        sessionHeadingCount = 0
        with open(pathToFile, 'r') as f:
            for i, line in enumerate(f.readlines()):
                if i == 0:
                    assert "NIMBLE LOGS" in line
                # no additional log headers should be present when appending
                elif "NIMBLE LOGS" in line:
                    assert False # extra header in log
                if "SESSION" in line:
                    sessionHeadingCount += 1
        assert sessionHeadingCount == 2

@configSafetyWrapper
@prepopulatedLogSafetyWrapper
def testShowLogToStdOut():
    saved_stdout = sys.stdout
    try:
        location = nimble.settings.get("logger", "location")
        name = "showLogTestFile.txt"
        pathToFile = os.path.join(location, name)
        # create showLog file with default arguments
        nimble.showLog(saveToFileName=pathToFile)

        # get content of file as a string
        with open(pathToFile) as log:
            lines = log.readlines()
        # check log header output
        assert "NIMBLE LOGS" in lines[0]
        # check session header output
        assert lines[1] == "." * 79 + "\n"
        assert "SESSION" in lines[2]
        assert lines[1] == "." * 79 + "\n"

        fileContent = "".join(lines)
        fileContent = fileContent.strip()

        # redirect stdout
        out = StringIO()
        sys.stdout = out

        # showLog to stdout with default arguments
        nimble.showLog()
        stdoutContent = out.getvalue().strip()

        assert stdoutContent == fileContent

    finally:
        sys.stdout = saved_stdout

@configSafetyWrapper
@emptyLogSafetyWrapper
def testShowLogWithSubobject():
    class Int_(object):
        """
        For the purposes of custom.KNNClassifier, behaves exactly as the
        integer needed for k , but for the log will cause a failure if
        not represented in arguments as a string.
        """
        def __init__(self, num):
            self.num = num

        def __index__(self):
            return self.num

        def __repr__(self):
            return 'Int_({})'.format(self.num)

    saved_stdout = sys.stdout
    try:
        trainX = [[1,0,0], [0,1,0], [0,0,1], [1,0,0], [0,1,0], [0,0,1],
                  [1,0,0], [0,1,0], [0,0,1], [1,0,0], [0,1,0], [0,0,1]]
        trainY = [[0], [1], [2], [0], [1], [2], [0], [1], [2], [0], [1], [2]]
        trainXObj = nimble.createData('Sparse', trainX)
        trainYObj = nimble.createData('List', trainY)
        tl = nimble.train('custom.KNNClassifier', trainXObj, trainYObj,
                          arguments={'k': Int_(1)}, useLog=True)
        # redirect stdout
        out = StringIO()
        sys.stdout = out

        # showLog to stdout with default arguments
        nimble.showLog()
        stdoutContent = out.getvalue().strip()

        assert "Arguments: k=Int_(1)" in stdoutContent

    finally:
        sys.stdout = saved_stdout

@configSafetyWrapper
@prepopulatedLogSafetyWrapper
def testShowLogSearchFilters():
    """test the level of detail, sessionNumber, date, text, maxEntries search filters"""
    location = nimble.settings.get("logger", "location")
    name = "showLogTestFile.txt"
    pathToFile = os.path.join(location, name)
    nimble.showLog(levelOfDetail=3, leastSessionsAgo=0, mostSessionsAgo=5, maximumEntries=100, saveToFileName=pathToFile)
    fullShowLogSize = os.path.getsize(pathToFile)
    nimble.showLog(levelOfDetail=3, leastSessionsAgo=0, mostSessionsAgo=5, maximumEntries=100)
    # level of detail
    nimble.showLog(levelOfDetail=3, saveToFileName=pathToFile)
    mostDetailedSize = os.path.getsize(pathToFile)

    nimble.showLog(levelOfDetail=2, saveToFileName=pathToFile)
    lessDetailedSize = os.path.getsize(pathToFile)
    assert lessDetailedSize < mostDetailedSize

    nimble.showLog(levelOfDetail=1, saveToFileName=pathToFile)
    leastDetailedSize = os.path.getsize(pathToFile)
    assert leastDetailedSize < lessDetailedSize

    # sessionNumber
    nimble.showLog(levelOfDetail=3, mostSessionsAgo=4, saveToFileName=pathToFile)
    fewerSessionsAgoSize = os.path.getsize(pathToFile)
    assert fewerSessionsAgoSize < fullShowLogSize

    nimble.showLog(levelOfDetail=3, leastSessionsAgo=1, mostSessionsAgo=5, saveToFileName=pathToFile)
    moreSessionsAgoSize = os.path.getsize(pathToFile)
    assert moreSessionsAgoSize < fullShowLogSize

    assert moreSessionsAgoSize == fewerSessionsAgoSize

    nimble.showLog(levelOfDetail=3, leastSessionsAgo=2, mostSessionsAgo=4, saveToFileName=pathToFile)
    sessionSelectionSize = os.path.getsize(pathToFile)
    assert sessionSelectionSize < moreSessionsAgoSize

    # startDate
    nimble.showLog(levelOfDetail=3, mostSessionsAgo=5, startDate="2018-03-23", saveToFileName=pathToFile)
    startLaterSize = os.path.getsize(pathToFile)
    assert startLaterSize < fullShowLogSize

    nimble.showLog(levelOfDetail=3, mostSessionsAgo=5, startDate="2018-04-24", saveToFileName=pathToFile)
    startLastSize = os.path.getsize(pathToFile)
    assert startLastSize < startLaterSize

    # endDate
    nimble.showLog(levelOfDetail=3, mostSessionsAgo=5, endDate="2018-03-25", saveToFileName=pathToFile)
    endEarlierSize = os.path.getsize(pathToFile)
    assert endEarlierSize < fullShowLogSize

    nimble.showLog(levelOfDetail=3, mostSessionsAgo=5, endDate="2018-03-22", saveToFileName=pathToFile)
    endEarliestSize = os.path.getsize(pathToFile)
    assert endEarliestSize < endEarlierSize

    # startDate and endDate
    nimble.showLog(levelOfDetail=3, mostSessionsAgo=5, startDate="2018-03-23", endDate="2018-03-25", saveToFileName=pathToFile)
    dateSelectionSize = os.path.getsize(pathToFile)
    assert dateSelectionSize < startLaterSize
    assert dateSelectionSize < endEarlierSize

    # startDate and endDate with time
    nimble.showLog(levelOfDetail=3, mostSessionsAgo=5, startDate="2018-03-23 11:00", endDate="2018-03-23 17:00:00", saveToFileName=pathToFile)
    timeSelectionSize = os.path.getsize(pathToFile)
    assert timeSelectionSize < dateSelectionSize

    #text
    nimble.showLog(levelOfDetail=3, mostSessionsAgo=1, searchForText=None, saveToFileName=pathToFile)
    oneSessionSize = os.path.getsize(pathToFile)

    nimble.showLog(levelOfDetail=3, mostSessionsAgo=1, searchForText="trainAndTest", saveToFileName=pathToFile)
    trainSearchSize = os.path.getsize(pathToFile)
    assert trainSearchSize < oneSessionSize

    nimble.showLog(levelOfDetail=3, mostSessionsAgo=1, searchForText="Matrix", saveToFileName=pathToFile)
    loadSearchSize = os.path.getsize(pathToFile)
    assert loadSearchSize < oneSessionSize

    # regex
    nimble.showLog(levelOfDetail=3, mostSessionsAgo=1, searchForText="Mat.+x", regex=True, saveToFileName=pathToFile)
    loadRegexSize = os.path.getsize(pathToFile)
    assert loadSearchSize == loadRegexSize

    # maximumEntries
    nimble.showLog(levelOfDetail=3, mostSessionsAgo=5, maximumEntries=34, saveToFileName=pathToFile)
    oneLessSize = os.path.getsize(pathToFile)
    assert oneLessSize < fullShowLogSize

    nimble.showLog(levelOfDetail=3, mostSessionsAgo=5, maximumEntries=33, saveToFileName=pathToFile)
    twoLessSize = os.path.getsize(pathToFile)
    assert twoLessSize < oneLessSize

    nimble.showLog(levelOfDetail=3, mostSessionsAgo=5, maximumEntries=7, saveToFileName=pathToFile)
    maxEntriesOneSession = os.path.getsize(pathToFile)
    assert maxEntriesOneSession == oneSessionSize

    # showLog returns None, file still created with only header
    nimble.showLog(levelOfDetail=3, maximumEntries=1, saveToFileName=pathToFile)
    oneEntrySize = os.path.getsize(pathToFile)
    # pick startDate after final date in log
    nimble.showLog(levelOfDetail=3, startDate="2018-05-24", saveToFileName=pathToFile)
    noDataSize = os.path.getsize(pathToFile)
    assert noDataSize < oneEntrySize

@emptyLogSafetyWrapper
@raises(InvalidArgumentValue)
def testLevelOfDetailNotInRange():
    nimble.showLog(levelOfDetail=6)

@emptyLogSafetyWrapper
@raises(InvalidArgumentValueCombination)
def testStartGreaterThanEndDate():
    nimble.showLog(startDate="2018-03-24", endDate="2018-03-22")

@emptyLogSafetyWrapper
def testInvalidDateTimeFormats():
    # year invalid format
    try:
        nimble.showLog(startDate="18-03-24")
        assert False # expected InvalidArgumentValue
    except InvalidArgumentValue:
        pass
    # month invalid format
    try:
        nimble.showLog(startDate="2018-3-24")
        assert False # expected InvalidArgumentValue
    except InvalidArgumentValue:
        pass
    # day invalid format
    try:
        nimble.showLog(startDate="2018-04-1")
        assert False # expected InvalidArgumentValue
    except InvalidArgumentValue:
        pass
    # date format ok but invalid date
    try:
        nimble.showLog(startDate="2018-02-31")
        assert False # expected InvalidArgumentValue
    except InvalidArgumentValue:
        pass
    # hour invalid format
    try:
        nimble.showLog(startDate="2018-03-24 1:00")
        assert False # expected InvalidArgumentValue
    except InvalidArgumentValue:
        pass
    # minute invalid format
    try:
        nimble.showLog(startDate="2018-03-24 01:19.22")
        assert False # expected InvalidArgumentValue
    except InvalidArgumentValue:
        pass
    # second invalid
    try:
        nimble.showLog(startDate="2018-03-24 01:19:0.2")
        assert False # expected InvalidArgumentValue
    except InvalidArgumentValue:
        pass

@emptyLogSafetyWrapper
@raises(InvalidArgumentValue)
def testLeastSessionsAgoNegative():
    nimble.showLog(leastSessionsAgo=-2)

@emptyLogSafetyWrapper
@raises(InvalidArgumentValueCombination)
def testMostSessionsLessThanLeastSessions():
    nimble.showLog(leastSessionsAgo=2, mostSessionsAgo=1)

@emptyLogSafetyWrapper
def testShowLogSuccessWithUserLog():
    """ Test user headings that match defined logTypes are successfully rendered """
    for lType in nimble.logger.active.logTypes:
        nimble.log(lType, "foo")
    # defined logTypes require specific input to render correctly, if these
    # headings are stored as a defined logType, the log would not render
    # nimble.log should prepend "User - " to the heading to avoid this conflict.
    nimble.showLog()<|MERGE_RESOLUTION|>--- conflicted
+++ resolved
@@ -585,40 +585,30 @@
     insertData = [["d", 4, 4], ["d", 4, 4], ["d", 4, 4], ["d", 4, 4], ["d", 4, 4], ["d", 4, 4]]
     toInsert = nimble.createData("Matrix", insertData, useLog=False)
     dataObj.points.insert(0, toInsert)
-    checkLogContents('points.insert', "Matrix", [('insertBefore', 0),
-                                                 ('toInsert', toInsert.name)])
+    checkLogContents('points.insert', "Matrix", {'insertBefore': 0,
+                                                 'toInsert': toInsert.name})
 
     # features.insert
     dataObj = nimble.createData("Matrix", data, useLog=False)
     insertData = numpy.zeros((18,1))
     toInsert = nimble.createData("Matrix", insertData, useLog=False)
     dataObj.features.insert(0, toInsert)
-    checkLogContents('features.insert', "Matrix", [('insertBefore', 0),
-                                                   ('toInsert', toInsert.name)])
+    checkLogContents('features.insert', "Matrix", {'insertBefore': 0,
+                                                   'toInsert': toInsert.name})
 
     # points.append
     dataObj = nimble.createData("Matrix", data, useLog=False)
     appendData = [["d", 4, 4], ["d", 4, 4], ["d", 4, 4], ["d", 4, 4], ["d", 4, 4], ["d", 4, 4]]
     toAppend = nimble.createData("Matrix", appendData, useLog=False)
-<<<<<<< HEAD
-    dataObj.points.add(toAppend)
-    checkLogContents('points.add', "Matrix", {'toAdd': toAppend.name})
-=======
     dataObj.points.append(toAppend)
-    checkLogContents('points.append', "Matrix", [('toAppend', toAppend.name)])
->>>>>>> 72dcbc43
+    checkLogContents('points.append', "Matrix", {'toAppend': toAppend.name})
 
     # features.append
     dataObj = nimble.createData("Matrix", data, useLog=False)
     appendData = numpy.zeros((18,1))
     toAppend = nimble.createData("Matrix", appendData, useLog=False)
-<<<<<<< HEAD
-    dataObj.features.add(toAppend)
-    checkLogContents('features.add', "Matrix", {'toAdd': toAppend.name})
-=======
     dataObj.features.append(toAppend)
-    checkLogContents('features.append', "Matrix", [('toAppend', toAppend.name)])
->>>>>>> 72dcbc43
+    checkLogContents('features.append', "Matrix", {'toAppend': toAppend.name})
 
     # points.fill
     dataObj = nimble.createData("Matrix", data, useLog=False)
