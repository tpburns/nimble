--- conflicted
+++ resolved
@@ -438,15 +438,12 @@
     checkLogContents('calculateOnElements', "Matrix",
                      {'toCalculate': "lambda x: len(x)", 'features': 0})
 
-<<<<<<< HEAD
-=======
     # matchingElements
     dataObj = nimble.createData("Matrix", data, useLog=False)
     calculated = dataObj.matchingElements(lambda e: e > 2, features=[1, 2])
     checkLogContents('matchingElements', "Matrix",
                      {'toMatch': "lambda e: e > 2", 'features': [1, 2]})
 
->>>>>>> 8842b5e8
     ###################
     # Points/Features #
     ###################
@@ -761,8 +758,6 @@
     checkLogContents('calculateOnElements', "Matrix",
                      {'toCalculate': "<lambda>", 'features': 0})
 
-<<<<<<< HEAD
-=======
 @configSafetyWrapper
 @emptyLogSafetyWrapper
 def testLambdaStringConversionCommas():
@@ -784,7 +779,6 @@
                          {'function': "lambda x: {x[0]: None, x[2]: None}",
                           'points': 12})
 
->>>>>>> 8842b5e8
 @emptyLogSafetyWrapper
 @raises(InvalidArgumentType)
 def testLogUnacceptedlogType():
