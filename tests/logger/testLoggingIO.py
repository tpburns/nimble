--- conflicted
+++ resolved
@@ -580,16 +580,6 @@
     checkLogContents('features.transform', "Matrix",
                      [('function', 'lambda x: [val for val in x]'), ('features', [0])])
 
-<<<<<<< HEAD
-    # points.add
-=======
-    # elements.transform
-    dataObj = nimble.createData("Matrix", data, useLog=False)
-    dataCopy = dataObj.copy()
-    calculated = dataCopy.elements.transform(lambda x: x, features=0)
-    checkLogContents('elements.transform', "Matrix",
-                     [('toTransform', 'lambda x: x'), ('features', [0])])
-
     # points.insert
     dataObj = nimble.createData("Matrix", data, useLog=False)
     insertData = [["d", 4, 4], ["d", 4, 4], ["d", 4, 4], ["d", 4, 4], ["d", 4, 4], ["d", 4, 4]]
@@ -607,7 +597,6 @@
                                                    ('toInsert', toInsert.name)])
 
     # points.append
->>>>>>> 72dcbc43
     dataObj = nimble.createData("Matrix", data, useLog=False)
     appendData = [["d", 4, 4], ["d", 4, 4], ["d", 4, 4], ["d", 4, 4], ["d", 4, 4], ["d", 4, 4]]
     toAppend = nimble.createData("Matrix", appendData, useLog=False)
