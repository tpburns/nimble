--- conflicted
+++ resolved
@@ -6,11 +6,7 @@
 from six.moves import range
 from nose.tools import raises
 
-<<<<<<< HEAD
 import UML as nimble
-=======
-import UML
->>>>>>> a9a89f81
 from UML import createData
 from UML import train
 from UML import trainAndApply
@@ -473,28 +469,12 @@
     trainObj = createData('Matrix', data=data, featureNames=variables)
     labelsObj = createData("Matrix", data=labels)
 
-<<<<<<< HEAD
-    class CVWasCalledException(Exception):
-        pass
-
-    def cvBackgroundCheck():
-        raise CVWasCalledException()
-
-    temp = nimble.helpers.crossValidateBackend
-    nimble.helpers.crossValidateBackend = cvBackgroundCheck
-
-=======
->>>>>>> a9a89f81
     # confirm that the calls are being made
     try:
         try:
             train('Custom.KNNClassifier', trainX=trainObj, trainY=labelsObj,
-<<<<<<< HEAD
                   performanceFunction=fractionIncorrect, k=nimble.CV([1, 2]), numFolds=5)
-=======
-                  performanceFunction=fractionIncorrect, k=UML.CV([1, 2]), numFolds=5)
             assert False # expected CVWasCalledException
->>>>>>> a9a89f81
         except CVWasCalledException:
             pass
 
@@ -509,22 +489,13 @@
         try:
             trainAndTest('Custom.KNNClassifier', trainX=trainObj, trainY=labelsObj,
                          testX=trainObj, testY=labelsObj, performanceFunction=fractionIncorrect,
-<<<<<<< HEAD
                          k=nimble.CV([1, 2]), numFolds=5)
-=======
-                         k=UML.CV([1, 2]), numFolds=5)
             assert False # expected CVWasCalledException
->>>>>>> a9a89f81
         except CVWasCalledException:
             pass
     except Exception:
         einfo = sys.exc_info()
         six.reraise(*einfo)
-<<<<<<< HEAD
-    finally:
-        nimble.helpers.crossValidateBackend = temp
-=======
->>>>>>> a9a89f81
 
 def test_frontend_CV_triggering_success():
     #with small data set
