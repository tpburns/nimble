--- conflicted
+++ resolved
@@ -51,17 +51,10 @@
     """ Test availability of correct aliases for 'sciKitLearn' """
     variables = ["Y", "x1", "x2"]
     data = [[2, 1, 1], [3, 1, 2], [4, 2, 2], ]
-<<<<<<< HEAD
-    trainingObj = nimble.createData('Matrix', data, featureNames=variables)
+    trainingObj = nimble.createData('Matrix', data, featureNames=variables, useLog=False)
 
     data2 = [[0, 1]]
-    testObj = nimble.createData('Matrix', data2)
-=======
-    trainingObj = UML.createData('Matrix', data, featureNames=variables, useLog=False)
-
-    data2 = [[0, 1]]
-    testObj = UML.createData('Matrix', data2, useLog=False)
->>>>>>> 14e88065
+    testObj = nimble.createData('Matrix', data2, useLog=False)
 
     # make a bundle of calls, don't care about the results, only
     # that they work.
@@ -77,32 +70,18 @@
     """ Test sciKitLearn() by calling on a regression learner with known output """
     variables = ["Y", "x1", "x2"]
     data = [[2, 1, 1], [3, 1, 2], [4, 2, 2], ]
-<<<<<<< HEAD
-    trainingObj = nimble.createData('Matrix', data, featureNames=variables)
+    trainingObj = nimble.createData('Matrix', data, featureNames=variables, useLog=False)
 
     data2 = [[0, 1]]
-    testObj = nimble.createData('Matrix', data2)
-
-    ret = nimble.trainAndApply(toCall("LinearRegression"), trainingObj, trainY="Y", testX=testObj, output=None,
-                            arguments={})
-=======
-    trainingObj = UML.createData('Matrix', data, featureNames=variables, useLog=False)
-
-    data2 = [[0, 1]]
-    testObj = UML.createData('Matrix', data2, useLog=False)
-
-    ret = UML.trainAndApply(toCall("LinearRegression"), trainingObj, trainY="Y", testX=testObj,
+    testObj = nimble.createData('Matrix', data2, useLog=False)
+
+    ret = nimble.trainAndApply(toCall("LinearRegression"), trainingObj, trainY="Y", testX=testObj,
                             output=None, arguments={})
->>>>>>> 14e88065
 
     assert ret is not None
 
     expected = [[1.]]
-<<<<<<< HEAD
-    expectedObj = nimble.createData('Matrix', expected)
-=======
-    expectedObj = UML.createData('Matrix', expected, useLog=False)
->>>>>>> 14e88065
+    expectedObj = nimble.createData('Matrix', expected, useLog=False)
 
     numpy.testing.assert_approx_equal(ret[0, 0], 1.)
 
@@ -122,11 +101,7 @@
     cols2 = numpyRandom.randint(0, x, c)
     data = numpyRandom.rand(c)
     A = scipy.sparse.coo_matrix((data, (points, cols)), shape=(x, x))
-<<<<<<< HEAD
-    obj = nimble.createData('Sparse', A)
-=======
-    obj = UML.createData('Sparse', A, useLog=False)
->>>>>>> 14e88065
+    obj = nimble.createData('Sparse', A, useLog=False)
     testObj = obj.copy()
     testObj.features.extract(cols[0], useLog=False)
 
@@ -141,22 +116,13 @@
     """ Test sciKitLearn() by calling a clustering classifier with known output """
     variables = ["x1", "x2"]
     data = [[1, 0], [3, 3], [5, 0], ]
-<<<<<<< HEAD
-    trainingObj = nimble.createData('Matrix', data, featureNames=variables)
+    trainingObj = nimble.createData('Matrix', data, featureNames=variables, useLog=False)
 
     data2 = [[1, 0], [1, 1], [5, 1], [3, 4]]
-    testObj = nimble.createData('Matrix', data2)
-
-    ret = nimble.trainAndApply(toCall("KMeans"), trainingObj, testX=testObj, output=None, arguments={'n_clusters': 3})
-=======
-    trainingObj = UML.createData('Matrix', data, featureNames=variables, useLog=False)
-
-    data2 = [[1, 0], [1, 1], [5, 1], [3, 4]]
-    testObj = UML.createData('Matrix', data2, useLog=False)
-
-    ret = UML.trainAndApply(toCall("KMeans"), trainingObj, testX=testObj, output=None,
+    testObj = nimble.createData('Matrix', data2, useLog=False)
+
+    ret = nimble.trainAndApply(toCall("KMeans"), trainingObj, testX=testObj, output=None,
                             arguments={'n_clusters': 3})
->>>>>>> 14e88065
 
     # clustering returns a row vector of indices, referring to the cluster centers,
     # we don't care about the exact numbers, this verifies that the appropriate
@@ -177,21 +143,13 @@
     trainData[0, :] = [2, 3, 1]
     trainData[1, :] = [2, 2, 1]
     trainData[2, :] = [0, 0, 0]
-<<<<<<< HEAD
-    trainData = nimble.createData('Sparse', data=trainData)
-=======
-    trainData = UML.createData('Sparse', data=trainData, useLog=False)
->>>>>>> 14e88065
+    trainData = nimble.createData('Sparse', data=trainData, useLog=False)
 
     testData = scipy.sparse.lil_matrix((3, 2))
     testData[0, :] = [3, 3]
     testData[1, :] = [3, 2]
     testData[2, :] = [-1, 0]
-<<<<<<< HEAD
-    testData = nimble.createData('Sparse', data=testData)
-=======
-    testData = UML.createData('Sparse', data=testData, useLog=False)
->>>>>>> 14e88065
+    testData = nimble.createData('Sparse', data=testData, useLog=False)
 
     ret = nimble.trainAndApply(toCall('MiniBatchKMeans'), trainData, trainY=2, testX=testData, arguments={'n_clusters': 2})
 
@@ -205,17 +163,10 @@
     """ Test sciKitLearn() scoreMode flags"""
     variables = ["Y", "x1", "x2"]
     data = [[0, 1, 1], [0, 0, 1], [1, 3, 2], [2, -300, 2]]
-<<<<<<< HEAD
-    trainingObj = nimble.createData('Matrix', data, featureNames=variables)
+    trainingObj = nimble.createData('Matrix', data, featureNames=variables, useLog=False)
 
     data2 = [[2, 3], [-200, 0]]
-    testObj = nimble.createData('Matrix', data2)
-=======
-    trainingObj = UML.createData('Matrix', data, featureNames=variables, useLog=False)
-
-    data2 = [[2, 3], [-200, 0]]
-    testObj = UML.createData('Matrix', data2, useLog=False)
->>>>>>> 14e88065
+    testObj = nimble.createData('Matrix', data2, useLog=False)
 
     # default scoreMode is 'label'
     ret = nimble.trainAndApply(toCall("SVC"), trainingObj, trainY="Y", testX=testObj, arguments={})
@@ -241,17 +192,10 @@
     """ Test sciKitLearn() scoreMode flags, binary case"""
     variables = ["Y", "x1", "x2"]
     data = [[1, 30, 2], [2, 1, 1], [2, 0, 1], [2, -1, -1], [1, 30, 3], [1, 34, 4]]
-<<<<<<< HEAD
-    trainingObj = nimble.createData('Matrix', data, featureNames=variables)
+    trainingObj = nimble.createData('Matrix', data, featureNames=variables, useLog=False)
 
     data2 = [[2, 1], [25, 0]]
-    testObj = nimble.createData('Matrix', data2)
-=======
-    trainingObj = UML.createData('Matrix', data, featureNames=variables, useLog=False)
-
-    data2 = [[2, 1], [25, 0]]
-    testObj = UML.createData('Matrix', data2, useLog=False)
->>>>>>> 14e88065
+    testObj = nimble.createData('Matrix', data2, useLog=False)
 
     # default scoreMode is 'label'
     ret = nimble.trainAndApply(toCall("SVC"), trainingObj, trainY="Y", testX=testObj, arguments={})
@@ -277,21 +221,12 @@
     """ Test SKL on learners which take 2d Y data """
     variables = ["x1", "x2"]
     data = [[1, 0], [3, 3], [50, 0], [12, 3], [8, 228]]
-<<<<<<< HEAD
-    trainingObj = nimble.createData('Matrix', data, featureNames=variables)
+    trainingObj = nimble.createData('Matrix', data, featureNames=variables, useLog=False)
     dataY = [[0, 1], [0, 1], [2, 2], [1, 30], [5, 21]]
-    trainingYObj = nimble.createData('Matrix', dataY)
+    trainingYObj = nimble.createData('Matrix', dataY, useLog=False)
 
     data2 = [[1, 0], [1, 1], [5, 1], [34, 4]]
-    testObj = nimble.createData('Matrix', data2)
-=======
-    trainingObj = UML.createData('Matrix', data, featureNames=variables, useLog=False)
-    dataY = [[0, 1], [0, 1], [2, 2], [1, 30], [5, 21]]
-    trainingYObj = UML.createData('Matrix', dataY, useLog=False)
-
-    data2 = [[1, 0], [1, 1], [5, 1], [34, 4]]
-    testObj = UML.createData('Matrix', data2, useLog=False)
->>>>>>> 14e88065
+    testObj = nimble.createData('Matrix', data2, useLog=False)
 
     nimble.trainAndApply(toCall("CCA"), trainingObj, testX=testObj, trainY=trainingYObj)
     nimble.trainAndApply(toCall("PLSCanonical"), trainingObj, testX=testObj, trainY=trainingYObj)
@@ -364,11 +299,7 @@
             sciKitLearnObj.set_params(**arguments)
         sciKitLearnObj.fit(Xtrain, Ytrain)
         predSKL = sciKitLearnObj.predict(Xtest)
-<<<<<<< HEAD
-        predSKL = nimble.createData('Matrix', predSKL.reshape(-1,1))
-=======
-        predSKL = UML.createData('Matrix', predSKL.reshape(-1,1), useLog=False)
->>>>>>> 14e88065
+        predSKL = nimble.createData('Matrix', predSKL.reshape(-1,1), useLog=False)
 
         TL = nimble.train(toCall(learner), trainX, trainY, arguments=arguments)
         predNimble = TL.apply(testX)
@@ -407,11 +338,7 @@
             sciKitLearnObj.set_params(**arguments)
         sciKitLearnObj.fit(Xtrain, Ytrain)
         predSKL = sciKitLearnObj.predict(Xtest)
-<<<<<<< HEAD
-        predSKL = nimble.createData('Matrix', predSKL.reshape(-1,1))
-=======
-        predSKL = UML.createData('Matrix', predSKL.reshape(-1,1), useLog=False)
->>>>>>> 14e88065
+        predSKL = nimble.createData('Matrix', predSKL.reshape(-1,1), useLog=False)
 
         TL = nimble.train(toCall(learner), trainX, trainY, arguments=arguments)
         predNimble = TL.apply(testX)
@@ -435,15 +362,9 @@
     trainY = [[0, 0], [1, 1], [2, 2]]
     testX = [[2,2], [0,0], [1,1]]
 
-<<<<<<< HEAD
-    trainXObj = nimble.createData('Matrix', trainX)
-    trainYObj = nimble.createData('Matrix', trainY)
-    testXObj = nimble.createData('Matrix', testX)
-=======
-    trainXObj = UML.createData('Matrix', trainX, useLog=False)
-    trainYObj = UML.createData('Matrix', trainY, useLog=False)
-    testXObj = UML.createData('Matrix', testX, useLog=False)
->>>>>>> 14e88065
+    trainXObj = nimble.createData('Matrix', trainX, useLog=False)
+    trainYObj = nimble.createData('Matrix', trainY, useLog=False)
+    testXObj = nimble.createData('Matrix', testX, useLog=False)
 
     multiTaskLearners = ['MultiTaskElasticNet', 'MultiTaskElasticNetCV', 'MultiTaskLasso', 'MultiTaskLassoCV']
 
@@ -453,13 +374,8 @@
         sciKitLearnObj = sklObj()
         sciKitLearnObj.fit(trainX, trainY)
         predictionSciKit = sciKitLearnObj.predict(testX)
-<<<<<<< HEAD
-        # convert to nimble Base object for comparison
-        predictionSciKit = nimble.createData('Matrix', predictionSciKit)
-=======
         # convert to UML Base object for comparison
-        predictionSciKit = UML.createData('Matrix', predictionSciKit, useLog=False)
->>>>>>> 14e88065
+        predictionSciKit = nimble.createData('Matrix', predictionSciKit, useLog=False)
 
         TL = nimble.train(toCall(learner), trainXObj, trainYObj)
         predNimble = TL.apply(testXObj)
@@ -499,11 +415,7 @@
             predSKL = sciKitLearnObj.predict(Xtest)
         except AttributeError:
             predSKL = sciKitLearnObj.fit_predict(Xtrain, Xtest)
-<<<<<<< HEAD
-        predSKL = nimble.createData('Matrix', predSKL.reshape(-1,1))
-=======
-        predSKL = UML.createData('Matrix', predSKL.reshape(-1,1), useLog=False)
->>>>>>> 14e88065
+        predSKL = nimble.createData('Matrix', predSKL.reshape(-1,1), useLog=False)
 
         TL = nimble.train(toCall(learner), trainX, arguments=arguments)
         predNimble = TL.apply(testX)
@@ -542,11 +454,7 @@
 
         sciKitLearnObj.fit(Xtrain, Ytrain)
         predSKL = sciKitLearnObj.predict(Xtest)
-<<<<<<< HEAD
-        predSKL = nimble.createData('Matrix', predSKL.reshape(-1,1))
-=======
-        predSKL = UML.createData('Matrix', predSKL.reshape(-1,1), useLog=False)
->>>>>>> 14e88065
+        predSKL = nimble.createData('Matrix', predSKL.reshape(-1,1), useLog=False)
 
         TL = nimble.train(toCall(learner), trainX, trainY, arguments=arguments)
         predNimble = TL.apply(testX)
@@ -584,11 +492,7 @@
             sciKitLearnObj.set_params(**arguments)
         sciKitLearnObj.fit(Xtrain, Ytrain)
         transSKL = sciKitLearnObj.transform(Xtrain)
-<<<<<<< HEAD
-        transSKL = nimble.createData('Matrix', transSKL)
-=======
-        transSKL = UML.createData('Matrix', transSKL, useLog=False)
->>>>>>> 14e88065
+        transSKL = nimble.createData('Matrix', transSKL, useLog=False)
 
         TL = nimble.train(toCall(learner), trainX, trainY, arguments=arguments)
         transSL = _apply_saveLoad(TL, trainX)
@@ -620,11 +524,7 @@
             sciKitLearnObj.set_params(**arguments)
 
         transSKL = sciKitLearnObj.fit_transform(Xtrain)
-<<<<<<< HEAD
-        transSKL = nimble.createData('Matrix', transSKL)
-=======
-        transSKL = UML.createData('Matrix', transSKL, useLog=False)
->>>>>>> 14e88065
+        transSKL = nimble.createData('Matrix', transSKL, useLog=False)
 
         TL = nimble.train(toCall(learner), trainX, arguments=arguments)
         transNimble = TL.apply(trainX)
@@ -658,11 +558,7 @@
             sciKitLearnObj.set_params(**arguments)
         sciKitLearnObj.fit(Xtrain)
         transSKL = sciKitLearnObj.transform(Xtrain)
-<<<<<<< HEAD
-        transSKL = nimble.createData('Matrix', transSKL)
-=======
-        transSKL = UML.createData('Matrix', transSKL, useLog=False)
->>>>>>> 14e88065
+        transSKL = nimble.createData('Matrix', transSKL, useLog=False)
 
         TL = nimble.train(toCall(learner), trainX, arguments=arguments)
         transNimble = TL.apply(trainX)
@@ -696,11 +592,7 @@
             sciKitLearnObj.set_params(**arguments)
 
         transSKL = sciKitLearnObj.fit_transform(Xtrain)
-<<<<<<< HEAD
-        transSKL = nimble.createData('Matrix', transSKL)
-=======
-        transSKL = UML.createData('Matrix', transSKL, useLog=False)
->>>>>>> 14e88065
+        transSKL = nimble.createData('Matrix', transSKL, useLog=False)
 
         TL = nimble.train(toCall(learner), trainX, arguments=arguments)
         transNimble = TL.apply(trainX)
@@ -732,11 +624,7 @@
             sciKitLearnObj.set_params(**arguments)
         sciKitLearnObj.fit(Xtrain)
         transSKL = sciKitLearnObj.transform(Xtrain)
-<<<<<<< HEAD
-        transSKL = nimble.createData('Matrix', transSKL)
-=======
-        transSKL = UML.createData('Matrix', transSKL, useLog=False)
->>>>>>> 14e88065
+        transSKL = nimble.createData('Matrix', transSKL, useLog=False)
 
         TL = nimble.train(toCall(learner), trainX, arguments=arguments)
         transNimble = TL.apply(trainX)
@@ -753,17 +641,10 @@
 def testCustomRidgeRegressionCompare():
     """ Sanity check for custom RidgeRegression, compare results to SKL's Ridge """
     data = [[0, 1, 2], [13, 12, 4], [345, 233, 76]]
-<<<<<<< HEAD
-    trainObj = nimble.createData('Matrix', data)
+    trainObj = nimble.createData('Matrix', data, useLog=False)
 
     data2 = [[122, 34], [76, -3]]
-    testObj = nimble.createData('Matrix', data2)
-=======
-    trainObj = UML.createData('Matrix', data, useLog=False)
-
-    data2 = [[122, 34], [76, -3]]
-    testObj = UML.createData('Matrix', data2, useLog=False)
->>>>>>> 14e88065
+    testObj = nimble.createData('Matrix', data2, useLog=False)
 
     name = 'Custom.RidgeRegression'
     TL = nimble.train(name, trainX=trainObj, trainY=0, arguments={'lamb': 1})
@@ -779,13 +660,8 @@
 @logCountAssertionFactory(4)
 def testCustomRidgeRegressionCompareRandomized():
     """ Sanity check for custom RidgeRegression, compare results to SKL's Ridge on random data"""
-<<<<<<< HEAD
-    trainObj = nimble.createRandomData("Matrix", 1000, 60, .1)
-    testObj = nimble.createRandomData("Matrix", 100, 59, .1)
-=======
-    trainObj = UML.createRandomData("Matrix", 1000, 60, .1, useLog=False)
-    testObj = UML.createRandomData("Matrix", 100, 59, .1, useLog=False)
->>>>>>> 14e88065
+    trainObj = nimble.createRandomData("Matrix", 1000, 60, .1, useLog=False)
+    testObj = nimble.createRandomData("Matrix", 100, 59, .1, useLog=False)
 
     name = 'Custom.RidgeRegression'
     TL = nimble.train(name, trainX=trainObj, trainY=0, arguments={'lamb': 1})
@@ -861,29 +737,17 @@
     test = [['a', 1, -2, -1, -3, -2],
             ['c', 3, 1, 2, 3, 1]]
     # object will have 'object' dtype because of strings in data
-<<<<<<< HEAD
-    trainObj = nimble.createData('Matrix', train)
-    trainObj.features.retain([1, 2, 3, 4, 5])
-    testObj = nimble.createData('Matrix', test)
-    testObj.features.retain([2,3,4,5])
-=======
-    trainObj = UML.createData('Matrix', train, useLog=False)
+    trainObj = nimble.createData('Matrix', train, useLog=False)
     trainObj.features.retain([1, 2, 3, 4, 5], useLog=False)
-    testObj = UML.createData('Matrix', test, useLog=False)
+    testObj = nimble.createData('Matrix', test, useLog=False)
     testObj.features.retain([2,3,4,5], useLog=False)
->>>>>>> 14e88065
 
     # case1 trainY passed as integer
     assert trainObj[:,0].data.dtype == numpy.object_
     pred = nimble.trainAndApply('SciKitLearn.LogisticRegression', trainObj, 0, testObj)
 
-<<<<<<< HEAD
-    #case2 trainY passed as nimble object
-    trainY = trainObj.features.extract(0)
-=======
     #case2 trainY passed as UML object
     trainY = trainObj.features.extract(0, useLog=False)
->>>>>>> 14e88065
     assert trainY.data.dtype == numpy.object_
     pred = nimble.trainAndApply('SciKitLearn.LogisticRegression', trainObj, trainY, testObj)
 
@@ -896,11 +760,7 @@
             [ 1.,  1.],
             [ 1.,  1.]]
 
-<<<<<<< HEAD
-    dataObj = nimble.createData('Matrix', data)
-=======
-    dataObj = UML.createData('Matrix', data, useLog=False)
->>>>>>> 14e88065
+    dataObj = nimble.createData('Matrix', data, useLog=False)
 
     # StandardScaler.transform takes a 'copy' argument. Default is None.
     tl = nimble.train('SciKitLearn.StandardScaler', dataObj)
@@ -946,13 +806,8 @@
     testX = [[1, 0, 0], [0, 1, 0], [0, 0, 1]]
 
     # Need to set elementType b/c conversion will not be done when check_input=False
-<<<<<<< HEAD
-    trainObj = nimble.createData('Matrix', train, elementType=numpy.float32)
-    testObj = nimble.createData('Matrix', testX, elementType=numpy.float32)
-=======
-    trainObj = UML.createData('Matrix', train, elementType=numpy.float32, useLog=False)
-    testObj = UML.createData('Matrix', testX, elementType=numpy.float32, useLog=False)
->>>>>>> 14e88065
+    trainObj = nimble.createData('Matrix', train, elementType=numpy.float32, useLog=False)
+    testObj = nimble.createData('Matrix', testX, elementType=numpy.float32, useLog=False)
 
     # DecisionTreeClassifier.predict_proba takes a 'check_input' argument. Default is True.
     tl = nimble.train('SciKitLearn.DecisionTreeClassifier', trainObj, 0)
