"""
Test the nimble exception hierarchy, output and catching
"""
from __future__ import absolute_import

from nose.tools import raises

from nimble.exceptions import nimbleException
from nimble.exceptions import InvalidArgumentType, InvalidArgumentValue
from nimble.exceptions import InvalidArgumentTypeCombination
from nimble.exceptions import InvalidArgumentValueCombination
from nimble.exceptions import ImproperObjectAction, PackageException
from nimble.exceptions import FileFormatException

@raises(TypeError)
def test_nimbleException_noMessage():
    # TypeError raised because value missing for __init__
    raise nimbleException()
    assert False

@raises(nimbleException)
def test_nimbleException_withMessage():
    raise nimbleException('message')
    assert False

def test_nimbleException_strOutput():
    try:
        raise nimbleException('message')
        assert False
<<<<<<< HEAD
    except UMLException as e:
        assert str(e) == 'message'
=======
    except nimbleException as e:
        assert str(e) == "'message'"
>>>>>>> 2c5f282f

def test_nimbleException_reprOutput():
    try:
        raise nimbleException('message')
        assert False
    except nimbleException as e:
        assert repr(e) == "nimbleException('message')"

def test_nimbleException_customSubClassInheritance():
    class CustomException(nimbleException):
        pass

    try:
        raise CustomException('custom message')
        assert False
    except CustomException as e:
        assert str(e) == 'custom message'
        assert repr(e) == "CustomException('custom message')"

    try:
        raise CustomException('custom message')
        assert False
    except nimbleException:
        pass

    try:
        raise CustomException('custom message')
        assert False
    except Exception:
        pass

    try:
        raise nimbleException('exception')
        assert False
    except CustomException:
        assert False
    except nimbleException:
        pass

def back_nimbleExceptions(exception, subClassOf=None):
    try:
        raise exception('exception')
        assert False
    except exception:
        pass

    try:
        raise exception('exception')
        assert False
    except nimbleException:
        pass

    if subClassOf:
        try:
            raise exception('exception')
            assert False
        except subClassOf:
            pass

def test_ImproperObjectAction():
    back_nimbleExceptions(ImproperObjectAction, TypeError)

def test_InvalidArgumentType():
    back_nimbleExceptions(InvalidArgumentType, TypeError)

def test_InvalidArgumentValue():
    back_nimbleExceptions(InvalidArgumentValue, ValueError)

def test_InvalidArgumentTypeCombination():
    back_nimbleExceptions(InvalidArgumentTypeCombination, TypeError)

def test_InvalidArgumentValueCombination():
    back_nimbleExceptions(InvalidArgumentValueCombination, ValueError)

def test_PackageException():
    back_nimbleExceptions(PackageException, ImportError)

def test_FileFormatException():
    back_nimbleExceptions(FileFormatException, ValueError)<|MERGE_RESOLUTION|>--- conflicted
+++ resolved
@@ -27,13 +27,8 @@
     try:
         raise nimbleException('message')
         assert False
-<<<<<<< HEAD
-    except UMLException as e:
+    except nimbleException as e:
         assert str(e) == 'message'
-=======
-    except nimbleException as e:
-        assert str(e) == "'message'"
->>>>>>> 2c5f282f
 
 def test_nimbleException_reprOutput():
     try:
