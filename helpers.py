--- conflicted
+++ resolved
@@ -461,8 +461,6 @@
             data = numpy.matrix(rawData, dtype=object)
         return data
 
-<<<<<<< HEAD
-
 def replaceMissingData(rawData, treatAsMissing, replaceMissingWith, elementType=None):
     """
     convert any values in rawData found in treatAsMissing with replaceMissingWith value
@@ -508,9 +506,6 @@
 
     return rawData
 
-
-=======
->>>>>>> c7449a00
 def initDataObject(
         returnType, rawData, pointNames, featureNames, name, path, keepPoints, keepFeatures,
         elementType=None, reuseData=False,
@@ -530,22 +525,14 @@
     if returnType is None:
         returnType = autoType
 
-<<<<<<< HEAD
     #may need to extract names and may need to convert data to matrix
     rawData, pointNames, featureNames = extractNamesAndConvertData(
-                                            returnType, rawData, pointNames,
-                                            featureNames, elementType)
+        returnType, rawData, pointNames, featureNames, elementType)
 
     # handle missing values
     if treatAsMissing is not None:
         rawData = replaceMissingData(rawData, treatAsMissing, replaceMissingWith, elementType)
 
-=======
-    # may need to extract names and may need to convert data to matrix
-    rawData, pointNames, featureNames = extractNamesAndConvertData(
-        returnType, rawData, pointNames, featureNames, elementType)
-    # print(pointNames, featureNames)
->>>>>>> c7449a00
     pathsToPass = (None, None)
     if path is not None:
         # used in data type unit testing, need a way to specify path values
@@ -565,28 +552,17 @@
 
     initMethod = getattr(UML.data, returnType)
     try:
-<<<<<<< HEAD
-        ret = initMethod(rawData, pointNames=pointNames, featureNames=featureNames, name=name,
-                         paths=pathsToPass, elementType=elementType, reuseData=reuseData)
-=======
         ret = initMethod(rawData, pointNames=pointNames, featureNames=featureNames,
                          name=name, paths=pathsToPass, elementType=elementType,
                          reuseData=reuseData)
-
->>>>>>> c7449a00
     except Exception as e:
         einfo = sys.exc_info()
         #something went wrong. instead, try to auto load and then convert
         try:
             autoMethod = getattr(UML.data, autoType)
-<<<<<<< HEAD
-            ret = autoMethod(rawData, pointNames=pointNames, featureNames=featureNames, name=name,
-                             paths=pathsToPass, elementType=elementType, reuseData=reuseData)
-=======
             ret = autoMethod(rawData, pointNames=pointNames, featureNames=featureNames,
                              name=name, paths=pathsToPass, elementType=elementType,
                              reuseData=reuseData)
->>>>>>> c7449a00
             ret = ret.copyAs(returnType)
         # If it didn't work, report the error on the thing the user ACTUALLY
         # wanted
@@ -681,14 +657,9 @@
 
 
 def createDataFromFile(
-<<<<<<< HEAD
-        returnType, data, pointNames, featureNames, fileType, name,
-        ignoreNonNumericalFeatures, keepPoints, keepFeatures, treatAsMissing,
-        replaceMissingWith):
-=======
         returnType, data, pointNames, featureNames, name,
-        ignoreNonNumericalFeatures, keepPoints, keepFeatures, inputSeparator):
->>>>>>> c7449a00
+        ignoreNonNumericalFeatures, keepPoints, keepFeatures, inputSeparator,
+        treatAsMissing, replaceMissingWith):
     """
     Helper for createData which deals with the case of loading data
     from a file. Returns a triple containing the raw data, pointNames,
