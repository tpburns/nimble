"""
Helper functions for any functions defined in uml.py

They are separated here so that that (most) top level
user facing functions are contained in uml.py without
the distraction of helpers

"""

from __future__ import absolute_import
from __future__ import print_function
import csv
import inspect
import importlib
from io import StringIO, BytesIO
import os.path
import re
import datetime
import copy
import sys
import itertools

import numpy
import six
from six.moves import range
from six.moves import zip

<<<<<<< HEAD
import UML
from UML.logger import Stopwatch
from UML.exceptions import ArgumentException
=======
from UML.logger import enableLogging, logCapture

from UML.exceptions import ArgumentException, ImproperActionException
>>>>>>> 2ce5094b
from UML.exceptions import PackageException
from UML.exceptions import FileFormatException
from UML.data import Base
from UML.data.list import isAllowedSingleElement
from UML.data.sparse import removeDuplicatesNative
from UML.randomness import pythonRandom
from UML.randomness import numpyRandom

scipy = UML.importModule('scipy.io')
pd = UML.importModule('pandas')
requests = UML.importModule('requests')

try:
    intern = sys.intern
    class Py2Key:
        """
        Key for python3.
        """
        __slots__ = ("value", "typestr")

        def __init__(self, value):
            self.value = value
            self.typestr = intern(type(value).__name__)

        def __lt__(self, other):
            try:
                return self.value < other.value
            except TypeError:
                return self.typestr < other.typestr
except:
    Py2Key = None # for python2

#in python3, itertools.ifilter is not there anymore. it is filter.
if not hasattr(itertools, 'ifilter'):
    itertools.ifilter = filter


def findBestInterface(package):
    """
    Attempt to determine the interface.

    Takes the string name of a possible interface provided to some other
    function by a UML user, and attempts to find the interface which
    best matches that name amoung those available. If it does not match
    any available interfaces, then an exception is thrown.
    """
    for interface in UML.interfaces.available:
        if package == interface.getCanonicalName():
            return interface
    for interface in UML.interfaces.available:
        if interface.isAlias(package):
            return interface

    msg = "package '" + package
    msg += "' was not associated with any of the available package interfaces"
    raise ArgumentException(msg)


def _learnerQuery(name, queryType):
    """
    Takes a string of the form 'package.learnerName' and a string
    defining a queryType of either 'parameters' or 'defaults' then
    returns the results of either the package's
    getParameters(learnerName) function or the package's
    getDefaultValues(learnerName) function.
    """
    [package, learnerName] = name.split('.')

    if queryType == "parameters":
        toCallName = 'getLearnerParameterNames'
    elif queryType == 'defaults':
        toCallName = 'getLearnerDefaultValues'
    else:
        raise ArgumentException("Unrecognized queryType: " + queryType)

    interface = findBestInterface(package)
    return getattr(interface, toCallName)(learnerName)


def isAllowedRaw(data, allowLPT=False):
    """
    Verify raw data is one of the accepted types.
    """
    if allowLPT and 'PassThrough' in str(type(data)):
        return True
    if scipy and scipy.sparse.issparse(data):
        return True
    if isinstance(data, (tuple, list, dict, numpy.ndarray, numpy.matrix)):
        return True

    if pd:
        if isinstance(data, (pd.DataFrame, pd.Series, pd.SparseDataFrame)):
            return True

    return False


def extractNamesFromRawList(rawData, pnamesID, fnamesID):
    """
    Remove name data from a python list.

    Takes a raw python list of lists and if specified remove those
    rows or columns that correspond to names, returning the remaining
    data, and the two name objects (or None in their place if they were
    not specified for extraction). pnamesID may either be None, or an
    integer ID corresponding to the column of point names. fnamesID
    may eith rbe None, or an integer ID corresponding to the row of
    feature names.
    """
    # we allow a list of values as input, but we assume a list of lists type
    # for this function; take the input list to mean a single point
    addedDim = False
    if rawData == [] or isAllowedSingleElement(rawData[0]):
        rawData = [rawData]
        addedDim = True
    # otherwise, we know we are dealing with (at least) a twice nested list.
    # A thrice or more nested list will cause problems with the extraction
    # helpers, so we validate the contents first.
    elif len(rawData[0]) > 0 and not isAllowedSingleElement(rawData[0][0]):
        msg = "List of lists containing numbers, strings, None, or nan are "
        msg += "the only accepted list formats, yet the (0,0)th element was "
        msg += str(type(rawData[0][0]))
        raise TypeError(msg)

    firstRow = rawData[0] if len(rawData) > 0 else None
    secondRow = rawData[1] if len(rawData) > 1 else None
    pnamesID, fnamesID = autoDetectNamesFromRaw(pnamesID, fnamesID, firstRow,
                                                secondRow)
    pnamesID = 0 if pnamesID is True else None
    fnamesID = 0 if fnamesID is True else None

    retPNames = None
    if pnamesID is not None:
        temp = []
        for i in range(len(rawData)):
            # grab and remove each value in the feature associated
            # with point names
            currVal = rawData[i].pop(pnamesID)
            # have to skip the index of the feature names, if they are also
            # in the data
            if fnamesID is not None and i != fnamesID:
            # we wrap it with the string constructor in case the
                # values in question AREN'T strings
                temp.append(str(currVal))
        retPNames = temp

    retFNames = None
    if fnamesID is not None:
        # don't have to worry about an overlap entry with point names;
        # if they existed we had already removed those values.
        # Therefore: just pop that entire point
        temp = rawData.pop(fnamesID)
        for i in range(len(temp)):
            temp[i] = str(temp[i])
        retFNames = temp

    if addedDim:
        rawData = rawData[0]

    return (rawData, retPNames, retFNames)


def extractNamesFromPdDataFrame(rawData, pnamesID, fnamesID):
    """
    Output the index of rawData as pointNames.
    Output the columns of rawData as featureNames.
    """
    firstRow = rawData.values[0] if len(rawData) > 0 else None
    secondRow = rawData.values[1] if len(rawData) > 1 else None
    pnamesID, fnamesID = autoDetectNamesFromRaw(pnamesID, fnamesID, firstRow,
                                                secondRow)
    pnamesID = 0 if pnamesID is True else None
    fnamesID = 0 if fnamesID is True else None

    retPNames = None
    if pnamesID is not None:
        retPNames = [str(i) for i in rawData.index.tolist()]

    retFNames = None
    if fnamesID is not None:
        retFNames = [str(i) for i in rawData.columns.tolist()]

    return (rawData, retPNames, retFNames)


def extractNamesFromPdSeries(rawData, pnamesID, fnamesID):
    """
    Output the index of rawData as featureNames.
    """
    retPNames = None
    if pnamesID is True:
        retPNames = [rawData.index[0]]
        rawData = rawData[1:]

    retFNames = None
    if fnamesID is True:
        retFNames = [str(i) for i in rawData.index.tolist()]
        rawData = numpy.empty((0, len(retFNames)))

    return (rawData, retPNames, retFNames)


def createConstantHelper(numpyMaker, returnType, numPoints, numFeatures,
                         pointNames, featureNames, name):
    """
    Create UML data objects containing constant values.

    Use numpy.ones or numpy.zeros to create constant UML objects of the
    designated returnType.
    """
    retAllowed = copy.copy(UML.data.available)
    if returnType not in retAllowed:
        msg = "returnType must be a value in " + str(retAllowed)
        raise ArgumentException(msg)

    if numPoints < 0:
        msg = "numPoints must be 0 or greater, yet " + str(numPoints)
        msg += " was given."
        raise ArgumentException(msg)

    if numFeatures < 0:
        msg = "numFeatures must be 0 or greater, yet " + str(numPoints)
        msg += " was given."
        raise ArgumentException(msg)

    if numPoints == 0 and numFeatures == 0:
        msg = "Either one of numPoints (" + str(numPoints) + ") or "
        msg += "numFeatures (" + str(numFeatures) + ") must be non-zero."
        raise ArgumentException(msg)

    if returnType == 'Sparse':
        if not scipy:
            msg = "scipy is not available"
            raise PackageException(msg)
        if numpyMaker == numpy.ones:
            rawDense = numpyMaker((numPoints, numFeatures))
            rawSparse = scipy.sparse.coo_matrix(rawDense)
        else:  # case: numpyMaker == numpy.zeros
            assert numpyMaker == numpy.zeros
            rawSparse = scipy.sparse.coo_matrix((numPoints, numFeatures))
        return UML.createData(returnType, rawSparse, pointNames=pointNames,
                              featureNames=featureNames, name=name)
    else:
        raw = numpyMaker((numPoints, numFeatures))
        return UML.createData(returnType, raw, pointNames=pointNames,
                              featureNames=featureNames, name=name)


def transposeMatrix(matrixObj):
    """
    This function is similar to np.transpose.
    copy.deepcopy(np.transpose(matrixObj)) may generate a messed data,
    so I created this function.
    """
    return numpy.matrix(list(zip(*matrixObj.tolist())), dtype=matrixObj.dtype)


def extractNamesAndConvertData(returnType, rawData, pointNames, featureNames,
                               elementType):
    """
    1. If rawData is like {'a':[1,2], 'b':[3,4]}, then convert it to np.matrix
    and extract featureNames from keys
    2. If rawData is like [{'a':1, 'b':3}, {'a':2, 'b':4}]
    3. If pointNames is True, then extract point names from the 1st column in
    rawData if featureNames is True, then extract feature names from the 1st
    row in rawData
    4. Convert data to np matrix
    """
    if (not isinstance(pointNames, str)
            and not isinstance(featureNames, str)
            and not isinstance(pointNames, bool)
            and not isinstance(featureNames, bool)
            and pointNames is not None
            and featureNames is not None):
        try:
            if callable(getattr(pointNames, '__len__')) \
                    and callable(getattr(pointNames, '__getitem__')) \
                    and callable(getattr(featureNames, '__len__')) \
                    and callable(getattr(featureNames, '__getitem__')):
                pass
        except AttributeError:
            msg = ("if pointNames and featureNames are not 'bool' or a 'str'"
                   "they should be other 'iterable' object")
            raise AttributeError(msg)

    # 1. convert dict like {'a':[1,2], 'b':[3,4]} to np.matrix
    # featureNames must be those keys
    # pointNames must be False or automatic
    elif isinstance(rawData, dict):
        if rawData:
            featureNames = list(rawData.keys())
            rawData = numpy.matrix(list(rawData.values()), dtype=elementType)
            if len(featureNames) == len(rawData):
                # {'a':[1,3],'b':[2,4],'c':['a','b']} -> keys = ['a', 'c', 'b']
                # np.matrix(values()) = [[1,3], ['a', 'b'], [2,4]]
                # thus transpose is needed
                # {'a':1, 'b':2, 'c':3} --> keys = ['a', 'c', 'b']
                # np.matrix(values()) = [[1,3,2]]
                # transpose is not needed
                rawData = transposeMatrix(rawData)
            pointNames = None

        else: # rawData={}
            featureNames = None
            rawData = numpy.matrix(numpy.empty([0, 0]), dtype=elementType)
            pointNames = None

    # 2. convert list of dict ie. [{'a':1, 'b':3}, {'a':2, 'b':4}] to np.matrix
    # featureNames must be those keys
    # pointNames must be False or automatic
    elif (isinstance(rawData, list)
          and len(rawData) > 0
          and isinstance(rawData[0], dict)):
        # double nested list contained list-type forced values from first row
        values = [list(rawData[0].values())]
        keys = list(rawData[0].keys())
        for row in rawData[1:]:
            if list(row.keys()) != keys:
                msg = "keys don't match."
                raise ArgumentException(msg)
            values.append(list(row.values()))
        rawData = numpy.matrix(values, dtype=elementType)
        featureNames = keys
        pointNames = None

    else:
        # 3. for rawData of other data types
        # check if we need to do name extraction, setup new variables,
        # or modify values for subsequent call to data init method.
        if isinstance(rawData, list):
            func = extractNamesFromRawList
        elif isinstance(rawData, tuple):
            rawData = list(rawData)
            func = extractNamesFromRawList
        elif isinstance(rawData, (numpy.matrix, numpy.ndarray)):
            func = extractNamesFromNumpy
        elif scipy and scipy.sparse.issparse(rawData):
            # all input coo_matrices must have their duplicates removed; all
            # helpers past this point rely on there being single entires only.
            if isinstance(rawData, scipy.sparse.coo_matrix):
                rawData = removeDuplicatesNative(rawData)
            func = extractNamesFromScipySparse
        elif pd and isinstance(rawData, (pd.DataFrame, pd.SparseDataFrame)):
            func = extractNamesFromPdDataFrame
        elif pd and isinstance(rawData, pd.Series):
            func = extractNamesFromPdSeries

        rawData, tempPointNames, tempFeatureNames = func(rawData, pointNames,
                                                         featureNames)

        # tempPointNames and tempFeatures may either be None or explicit names.
        # pointNames and featureNames may be True, False, 'automatic', or
        # explicit names

        # User explicitly did not want names extracted
        if pointNames is False:
            # assert that data was not accidentally removed
            assert tempPointNames is None
            pointNames = None
        # User explicitly wanted us to extract names
        elif pointNames is True:
            pointNames = tempPointNames
        # We could have extracted names but didn't
        elif pointNames == 'automatic' and tempPointNames is None:
            pointNames = None
        # We could have extracted name and did
        elif pointNames == 'automatic' and tempPointNames is not None:
            pointNames = tempPointNames
        # Point names were provided by user
        else:
            assert tempPointNames is None
            pointNames = pointNames

        # User explicitly did not want names extracted
        if featureNames is False:
            # assert that data was not accidentally removed
            assert tempFeatureNames is None
            featureNames = None
        # User explicitly wanted us to extract names
        elif featureNames is True:
            featureNames = tempFeatureNames
        # We could have extracted names but didn't
        elif featureNames == 'automatic' and tempFeatureNames is None:
            featureNames = None
        # We could have extracted name and did
        elif featureNames == 'automatic' and tempFeatureNames is not None:
            featureNames = tempFeatureNames
        # Point names were provided by user
        else:
            assert tempFeatureNames is None
            featureNames = featureNames

    # 4. if type(data) doesn't match returnType, then convert data to numpy
    # matrix or coo_matrix. If elementType is not None, then convert each
    # element in data to elementType.
    if (elementType is None
            and isinstance(rawData, list)
            and returnType == 'List'
            and len(rawData) != 0
            and (
                # this list can only be [[]], [1,2,3], ['ab', 'c'], [[1,2,'a'],
                # [4,5,'b']] otherwise, we need to covert the list to matrix,
                # such [np.array([1,2]), np.array(3,4)]
                isAllowedSingleElement(rawData[0])
                or isinstance(rawData[0], list)
                or hasattr(rawData[0], 'setLimit'))):
       # attempt to convert the list to floats to remain consistent with other
       # UML types if unsuccessful we will keep the list as is
        try:
            # 1D list
            rawData = list(map(numpy.float, rawData))
        except (TypeError, ValueError):
            try:
                #2D list
                convertedData = []
                for point in rawData:
                    convertedData.append(list(map(numpy.float, point)))
                rawData = convertedData
            except (ValueError, TypeError):
                pass
    elif (elementType is None and
          pd and isinstance(rawData, pd.DataFrame) and
          not isinstance(rawData, pd.SparseDataFrame) and
          returnType == 'DataFrame'):
        pass
    elif (elementType is None and
          scipy and scipy.sparse.isspmatrix(rawData) and
          returnType == 'Sparse'):
        pass
    elif isinstance(rawData, (numpy.ndarray, numpy.matrix)):
        # if the input data is a np matrix, then convert it anyway to make sure
        # try dtype=float 1st.
        rawData = elementTypeConvert(rawData, elementType)
    elif pd and isinstance(rawData, pd.SparseDataFrame):
        #from sparse to sparse, instead of via np matrix
        rawData = elementTypeConvert(rawData, elementType)
        rawData = scipy.sparse.coo_matrix(rawData)

    elif isinstance(rawData, (list, tuple)):
        # when rawData = [], or feature empty [[]], we need to use pointNames
        # and featureNamesto determine its shape
        lenFts = len(featureNames) if featureNames else 0
        if len(rawData) == 0:
            lenPts = len(pointNames) if pointNames else 0
            rawData = numpy.matrix(numpy.empty([lenPts, lenFts]),
                                   dtype=elementType)
        elif isinstance(rawData[0], list) and len(rawData[0]) == 0:
            rawData = numpy.matrix(numpy.empty([len(rawData), lenFts]),
                                   dtype=elementType)
        # if there are actually elements, we attempt to convert them
        else:
            rawData = elementTypeConvert(rawData, elementType)

    elif pd and isinstance(rawData, (pd.DataFrame, pd.Series)):
        rawData = elementTypeConvert(rawData, elementType)

    elif scipy and scipy.sparse.isspmatrix(rawData):
        rawData = elementTypeConvert(rawData.todense(), elementType)

    if (returnType == 'Sparse'
            and isinstance(rawData, numpy.matrix)
            and rawData.shape[0]*rawData.shape[1] > 0):
    #replace None to np.NaN, o.w. coo_matrix will convert None to 0
        numpy.place(rawData, numpy.vectorize(lambda x: x is None)(rawData),
                    numpy.NaN)

    return rawData, pointNames, featureNames


def elementTypeConvert(rawData, elementType):
    """
    Convert rawData to numpy matrix with dtype = elementType, or try
    dtype=float then try dtype=object.
    """
    if pd and isinstance(rawData, pd.Series) and len(rawData) == 0:
        # make sure pd.Series() converted to matrix([], shape=(0, 0))
        rawData = numpy.empty([0, 0])
    elif pd and isinstance(rawData, pd.DataFrame):
        #for pd.DataFrame, convert it to np.ndarray first then to matrix
        #o.w. copy.deepcopy may generate messed data
        rawData = rawData.values

    if elementType:
        return numpy.matrix(rawData, dtype=elementType)
    else:
        try:
            data = numpy.matrix(rawData, dtype=numpy.float)
        except ValueError:
            data = numpy.matrix(rawData, dtype=object)
        return data

def replaceMissingData(rawData, treatAsMissing, replaceMissingWith,
                       elementType=None):
    """
    Convert any values in rawData found in treatAsMissing with
    replaceMissingWith value.
    """
    # check if nan values are included in treatAsMissing
    nanIsMissing = False
    for missing in treatAsMissing:
        if isinstance(missing, float) and numpy.isnan(missing):
            nanIsMissing = True
            break
    # boolean function for whether value should be treated as missing
    def missingCheck(x):
        if nanIsMissing and isinstance(x, float) and numpy.isnan(x):
            return True
        else:
            return x in treatAsMissing
    # vectorize missingCheck function
    missingReplacer = numpy.vectorize(missingCheck, otypes=["bool"])

    if isinstance(rawData, (list, tuple)):
        # use raw data (converting to numpy array for lists) to apply
        # vectorized function
        handleMissing = numpy.array(rawData, dtype=object)
        handleMissing[missingReplacer(handleMissing)] = replaceMissingWith
        rawData = handleMissing.tolist()

    elif isinstance(rawData, (numpy.matrix, numpy.ndarray)):
        handleMissing = rawData.astype(object)
        handleMissing[missingReplacer(handleMissing)] = replaceMissingWith
        rawData = elementTypeConvert(handleMissing, elementType)

    elif scipy.sparse.issparse(rawData):
        handleMissing = rawData.data.astype(object)
        handleMissing[missingReplacer(handleMissing)] = replaceMissingWith
        handleMissing = elementTypeConvert(handleMissing, elementType)
        # elementTypeConvert returns matrix, need a 1D array
        handleMissing = handleMissing.A1
        rawData.data = handleMissing

    elif isinstance(rawData, (pd.DataFrame, pd.Series)):
        if len(rawData.values) > 0:
            # .where keeps the values that return True, use ~ to replace those
            # values instead
            rawData = rawData.where(~rawData.isin(treatAsMissing),
                                    replaceMissingWith)

    return rawData

def initDataObject(
        returnType, rawData, pointNames, featureNames, name, path, keepPoints,
        keepFeatures, elementType=None, reuseData=False,
        treatAsMissing=(float('nan'), numpy.nan, None, '', 'None', 'nan'),
        replaceMissingWith=numpy.nan):
    """
    1. Set up autoType
    2. Extract names and convert data if necessary
    3. Handle missing values
    """
    if (scipy and scipy.sparse.issparse(rawData)) or \
            (pd and isinstance(rawData, pd.SparseDataFrame)):
        autoType = 'Sparse'
    else:
        autoType = 'Matrix'

    if returnType is None:
        returnType = autoType

    #may need to extract names and may need to convert data to matrix
    rawData, pointNames, featureNames = extractNamesAndConvertData(
        returnType, rawData, pointNames, featureNames, elementType)

    # handle missing values
    if treatAsMissing is not None:
        rawData = replaceMissingData(rawData, treatAsMissing,
                                     replaceMissingWith, elementType)

    pathsToPass = (None, None)
    if path is not None:
        # used in data type unit testing, need a way to specify path values
        if isinstance(path, tuple):
            pathsToPass = path
        else:
            if path.startswith('http'):
                pathsToPass = (path, None)
            elif os.path.isabs(path):
                absPath = path
                relPath = os.path.relpath(path)
                pathsToPass = (absPath, relPath)
            else:
                absPath = os.path.abspath(path)
                relPath = path
                pathsToPass = (absPath, relPath)

    initMethod = getattr(UML.data, returnType)
    try:
        ret = initMethod(rawData, pointNames=pointNames,
                         featureNames=featureNames, name=name,
                         paths=pathsToPass, elementType=elementType,
                         reuseData=reuseData)
    except Exception:
        einfo = sys.exc_info()
        #something went wrong. instead, try to auto load and then convert
        try:
            autoMethod = getattr(UML.data, autoType)
            ret = autoMethod(rawData, pointNames=pointNames,
                             featureNames=featureNames, name=name,
                             paths=pathsToPass, elementType=elementType,
                             reuseData=reuseData)
            ret = ret.copyAs(returnType)
        # If it didn't work, report the error on the thing the user ACTUALLY
        # wanted
        except:
            six.reraise(einfo[0], einfo[1], einfo[2])


    def makeCmp(keepList, outerObj, axis):
        if axis == 'point':
            def indexGetter(x):
                return outerObj.points.getIndex(x.points.getName(0))
        else:
            def indexGetter(x):
                return outerObj.features.getIndex(x.features.getName(0))
        positions = {}
        for i in range(len(keepList)):
            positions[keepList[i]] = i

        def retCmp(view1, view2):
            i1 = indexGetter(view1)
            i2 = indexGetter(view2)
            if positions[i1] < positions[i2]:
                return -1
            elif positions[i1] > positions[i2]:
                return 1
            else:
                return 0

        return retCmp

    # keep points and features if still needed
    if keepPoints != 'all':
        cleaned = []
        for val in keepPoints:
            converted = ret._getPointIndex(val)
            if converted not in cleaned:
                cleaned.append(converted)
        if len(cleaned) == len(ret.points):
            pCmp = makeCmp(cleaned, ret, 'point')
            ret.points.sort(sortHelper=pCmp)
        else:
            ret = ret.points.copy(cleaned)
    if keepFeatures != 'all':
        cleaned = []
        for val in keepFeatures:
            converted = ret._getFeatureIndex(val)
            if converted not in cleaned:
                cleaned.append(converted)

        if len(cleaned) == len(ret.features):
            fCmp = makeCmp(cleaned, ret, 'feature')
            ret.features.sort(sortHelper=fCmp)
        else:
            ret = ret.features.copy(cleaned)

    return ret


def extractNamesFromDataObject(data, pointNamesID, featureNamesID):
    """
    Extracts and sets (if needed) the point and feature names from the
    given UML Base object, returning the modified object. pointNamesID
    may be either None, or an integer ID corresponding to a feature in
    the data object. featureNamesID may b either None, or an integer ID
    corresponding to a point in the data object.
    """
    ret = data
    praw = None
    if pointNamesID is not None:
        # extract the feature of point names
        pnames = ret.features.extract(pointNamesID)
        if featureNamesID is not None:
            # discard the point of feature names that pulled along since we
            # extracted these first
            pnames.points.extract(featureNamesID)
        praw = pnames.copyAs('numpyarray', outputAs1D=True)
        praw = numpy.vectorize(str)(praw)

    fraw = None
    if featureNamesID is not None:
        # extract the point of feature names
        fnames = ret.points.extract(featureNamesID)
        # extracted point names first, so if they existed, they aren't in
        # ret anymore. So we DON'T need to extract them from this object
        fraw = fnames.copyAs('numpyarray', outputAs1D=True)
        fraw = numpy.vectorize(str)(fraw)

    # have to wait for everything to be extracted before we add the names,
    # because otherwise the lenths won't be correct
    if praw is not None:
        ret.points.setNames(list(praw))
    if fraw is not None:
        ret.features.setNames(list(fraw))

    return ret


def createDataFromFile(
        returnType, data, pointNames, featureNames, name,
        ignoreNonNumericalFeatures, keepPoints, keepFeatures, inputSeparator,
        treatAsMissing, replaceMissingWith):
    """
    Helper for createData which deals with the case of loading data
    from a file. Returns a triple containing the raw data, pointNames,
    and featureNames (the later two following the same semantics as
    createData's parameters with the same names).
    """
    # try to find an extension for possible optimizations
    if isinstance(data, six.string_types):
        path = data
    else:
        # try getting name attribute from file
        try:
            path = data.name
        except AttributeError:
            path = None

    # detect extension from the path
    if path is not None:
        split = path.rsplit('.', 1)
        extension = None
        if len(split) > 1:
            extension = split[1].lower()
    else:
        extension = None

    def isMtxFileChecker(ioStream):
        # find first non empty line to check header
        startPosition = ioStream.tell()
        currLine = ioStream.readline()
        while currLine == '':
            currLine = ioStream.readline()
        header = currLine
        ioStream.seek(startPosition)

        # check beginning of header for sentinel on string or binary stream
        return header[:14] in ["%%MatrixMarket", b"%%MatrixMarket"]

    toPass = data
    # Case: string value means we need to open the file, either directly or
    # through an http request
    if isinstance(toPass, six.string_types):
        if toPass[:4] == 'http':
            if requests is None:
                msg = "To load data from a webpage, the requests module must "
                msg += "be installed"
                raise PackageException(msg)
            response = requests.get(data, stream=True)
            if not response.ok:
                msg = "The data could not be accessed from the webpage. "
                msg += "HTTP Status: {0}, ".format(response.status_code)
                msg += "Reason: {0}".format(response.reason)
                raise ArgumentException(msg)

            # check python version
            py3 = sys.version_info[0] == 3
            if py3:
                toPass = StringIO(response.text, newline=None)
                isMtxFile = isMtxFileChecker(toPass)
                # scipy.io.mmreader needs bytes object
                if isMtxFile:
                    toPass = BytesIO(bytes(response.content,
                                           response.apparent_encoding))
            # in python 2, we can just always use BytesIO
            else:
                # handle universal newline
                content = "\n".join(response.content.splitlines())
                toPass = BytesIO(content)
                isMtxFile = isMtxFileChecker(toPass)
        else:
            toPass = open(data, 'rU')
            isMtxFile = isMtxFileChecker(toPass)
    # Case: we are given an open file already
    else:
        isMtxFile = isMtxFileChecker(toPass)

    loadType = returnType
    if loadType is None:
        loadType = 'Auto' if isMtxFile else 'Matrix'

    # use detected format to override file extension
    if isMtxFile:
        extension = 'mtx'

    # Choose what code to use to load the file. Take into consideration the end
    # result we are trying to load into.
    if loadType is not None and extension is not None:
        directPath = "_load" + extension + "For" + loadType
    else:
        directPath = None

    if directPath in globals():
        loader = globals()[directPath]
        loaded = loader(
            toPass, pointNames, featureNames, ignoreNonNumericalFeatures,
            keepPoints, keepFeatures, inputSeparator=inputSeparator)
    # If we don't know, default to trying to load a value separated file
    else:
        loaded = _loadcsvUsingPython(
            toPass, pointNames, featureNames, ignoreNonNumericalFeatures,
            keepPoints, keepFeatures, inputSeparator=inputSeparator)

    (retData, retPNames, retFNames, selectSuccess) = loaded

    # auto set name if unspecified, and is possible
    if isinstance(data, six.string_types):
        path = data
    elif hasattr(data, 'name'):
        path = data.name
    else:
        path = None

    if path is not None and name is None:
        tokens = path.rsplit(os.path.sep)
        name = tokens[len(tokens) - 1]

    if selectSuccess:
        keepPoints = 'all'
        keepFeatures = 'all'
    # no guarantee that names were dealt with in this case
    else:
        if retPNames is None and isinstance(pointNames, (list, dict)):
            retPNames = pointNames
        if retFNames is None and isinstance(featureNames, (list, dict)):
            retFNames = featureNames

    return initDataObject(
        returnType, retData, retPNames, retFNames, name, path,
        keepPoints, keepFeatures, treatAsMissing=treatAsMissing,
        replaceMissingWith=replaceMissingWith)


def _loadmtxForAuto(
        openFile, pointNames, featureNames, ignoreNonNumericalFeatures,
        keepPoints, keepFeatures, **kwargs):
    """
    Uses scipy helpers to read a matrix market file; returning whatever
    is most appropriate for the file. If it is a matrix market array
    type, a numpy dense matrix is returned as data, if it is a matrix
    market coordinate type, a sparse scipy coo_matrix is returned as
    data. If featureNames are present, they are also read.
    """
    if not scipy:
        msg = "scipy is not available"
        raise PackageException(msg)
    startPosition = openFile.tell()
    seenPNames = False
    retPNames = None
    retFNames = None

    # read through the comment lines
    while True:
        currLine = openFile.readline()
        if currLine[0] != '%':
            break
        if len(currLine) > 1 and currLine[1] == "#":
            # strip '%#' from the begining of the line
            scrubbedLine = currLine[2:]
            # strip newline from end of line
            scrubbedLine = scrubbedLine.rstrip()
            names = scrubbedLine.split(',')
            if not seenPNames:
                retPNames = names if names != [''] else None
                seenPNames = True
            else:
                retFNames = names if names != [''] else None

    openFile.seek(startPosition)
    try:
        data = scipy.io.mmread(openFile)#python 2
    except:
        if hasattr(openFile, 'name'):
            tempName = openFile.name
        else:
            tempName = openFile.inner.name
        data = scipy.io.mmread(tempName)#for python3, it may need this.

    temp = (data, None, None)

    if pointNames is True or featureNames is True:
        # the helpers operate based on positional inputs with a None
        # sentinal indicating no extration. So we need to convert from
        # the createData input semantics
#        pNameID = 0 if pointNames is True else None
#        fNameID = 0 if featureNames is True else None
        if scipy.sparse.issparse(data):
            temp = extractNamesFromScipySparse(data, pointNames, featureNames)
        else:
            temp = extractNamesFromNumpy(data, pointNames, featureNames)

    # choose between names extracted automatically from comments
    # (retPNames) vs names extracted explicitly from the data
    # (extPNames). extPNames has priority.
    (data, extPNames, extFNames) = temp
    retPNames = extPNames if retPNames is None else retPNames
    retFNames = extFNames if retFNames is None else retFNames

    return (data, retPNames, retFNames, False)


def extractNamesFromNumpy(data, pnamesID, fnamesID):
    """
    Extract name values from a numpy matrix or array.
    """
    # if there are no elements, extraction cannot happen. We return correct
    # results for this case so it is excluded from the subsequent code
    if 0 in data.shape:
        return data, None, None

    # we allow single dimension arrays as input, but we assume 2d from here
    # forward; reshape so that the values constitute a single row.
    addedDim = False
    if len(data.shape) == 1:
        data = data.reshape(1, data.shape[0])
        addedDim = True

    def cleanRow(npRow):
        return list(map(_intFloatOrString, list(numpy.array(npRow).flatten())))
    firstRow = cleanRow(data[0]) if len(data) > 0 else None
    secondRow = cleanRow(data[1]) if len(data) > 1 else None
    pnamesID, fnamesID = autoDetectNamesFromRaw(pnamesID, fnamesID, firstRow,
                                                secondRow)
    pnamesID = 0 if pnamesID is True else None
    fnamesID = 0 if fnamesID is True else None

    retPNames = None
    retFNames = None
    if pnamesID is not None:
        retPNames = numpy.array(data[:, pnamesID]).flatten()
        data = numpy.delete(data, pnamesID, 1)
        if isinstance(fnamesID, int):
            retPNames = numpy.delete(retPNames, fnamesID)
        retPNames = numpy.vectorize(str)(retPNames)
        retPNames = list(retPNames)
    if fnamesID is not None:
        retFNames = numpy.array(data[fnamesID]).flatten()
        data = numpy.delete(data, fnamesID, 0)
        retFNames = numpy.vectorize(str)(retFNames)
        retFNames = list(retFNames)

    if addedDim:
        data = data.reshape(data.shape[1])

    return (data, retPNames, retFNames)


def extractNamesFromScipySparse(rawData, pointNames, featureNames):
    """
    Takes a scipy sparse data object, extracts names if needed, and
    returns a coo_matrix of the remaining data and names (if they were
    extracted).

    Parameters
    ----------
    rawData : a scipy sparse data object
    pointNames : bool, 'automatic', explicit names (which are ignored)
    featureNames : bool, 'automatic', explicit names (which are ignored)

    Returns
    -------
    a triple : coo_matrix; None or a pointnames; None or featureNames
    """
#    try:
#        ret = extractNamesFromScipyConversion(rawData, pointNames,
#                                              featureNames)
#    except (NotImplementedError, TypeError):
    ret = extractNamesFromCooDirect(rawData, pointNames, featureNames)

    return ret

def extractNamesFromScipyConversion(rawData, pointNames, featureNames):
    """
    Extract names from a scipy sparse csr or csc matrix.
    """
    if not isinstance(rawData, scipy.sparse.csr_matrix):
        rawData = scipy.sparse.csr_matrix(rawData)

    if rawData.shape[0] > 0:
        firstRow = rawData[0].toarray().flatten().tolist()
    else:
        firstRow = None
    if rawData.shape[0] > 1:
        secondRow = rawData[1].toarray().flatten().tolist()
    else:
        secondRow = None
    pointNames, featureNames = autoDetectNamesFromRaw(pointNames, featureNames,
                                                      firstRow, secondRow)
    pointNames = 0 if pointNames is True else None
    featureNames = 0 if featureNames is True else None

    retFNames = None
    if featureNames == 0:
        retFNames = rawData[0].toarray().flatten().tolist()
        retFNames = list(map(str, retFNames))
        rawData = rawData[1:]

    retPNames = None
    if pointNames == 0:
        rawData = scipy.sparse.csc_matrix(rawData)
        retPNames = rawData[:, 0].toarray().flatten().tolist()
        retPNames = list(map(str, retPNames))
        rawData = rawData[:, 1:]
        retFNames = retFNames[1:]

    rawData = scipy.sparse.coo_matrix(rawData)
    return rawData, retPNames, retFNames

def extractNamesFromCooDirect(data, pnamesID, fnamesID):
    """
    Extract names from a scipy sparse coo matrix.
    """
    if not scipy.sparse.isspmatrix_coo(data):
        data = scipy.sparse.coo_matrix(data)
    # gather up the first two rows of entries, to check for automatic name
    # extraction.
#    import pdb
#    pdb.set_trace()
    if fnamesID == 'automatic' or pnamesID == 'automatic':
        firstRow = [0] * data.shape[1]
        secondRow = [0] * data.shape[1]
        for i, val in enumerate(data.data):
            if data.row[i] == 0:
                firstRow[data.col[i]] = val
            if data.row[i] == 1:
                secondRow[data.col[i]] = val

        pnamesID, fnamesID = autoDetectNamesFromRaw(pnamesID, fnamesID,
                                                    firstRow, secondRow)

    fnamesID = 0 if fnamesID is True else None
    pnamesID = 0 if pnamesID is True else None

    # run through the entries in the returned coo_matrix to get
    # point / feature Names.

    # We justify this time expense by noting that unless this
    # matrix has an inappropriate number of non-zero entries,
    # the names we find will likely be a significant proportion
    # of the present data.

    # these will be ID -> name mappings
    if not scipy:
        msg = "scipy is not available"
        raise PackageException(msg)
    tempPointNames = {}
    tempFeatureNames = {}

    newLen = len(data.data)
    if pnamesID is not None:
        newLen -= data.shape[0]
    if fnamesID is not None:
        newLen -= data.shape[1]
    if (pnamesID is not None) and (fnamesID is not None):
        newLen += 1

    newRows = numpy.empty(newLen, dtype=data.row.dtype)
    newCols = numpy.empty(newLen, dtype=data.col.dtype)
    newData = numpy.empty(newLen, dtype=data.dtype)
    writeIndex = 0
    # adjust the sentinal value for easier index modification
    pnamesID = sys.maxsize if pnamesID is None else pnamesID
    fnamesID = sys.maxsize if fnamesID is None else fnamesID
    for i in range(len(data.data)):
        row = data.row[i]
        setRow = row if row < fnamesID else row - 1
        col = data.col[i]
        setCol = col if col < pnamesID else col - 1
        val = data.data[i]

        colEq = col == pnamesID
        rowEq = row == fnamesID

        # a true value entry, copy it over
        if not colEq and not rowEq:
            # need to adjust the row/col values if we are past the
            # vector of names
            newRows[writeIndex] = setRow
            newCols[writeIndex] = setCol
            newData[writeIndex] = val
            writeIndex += 1
        # inidicates a point name
        elif colEq and not rowEq:
            if str(val) in tempPointNames:
                msg = "The point name " + str(val) + " was given more "
                msg += "than once in this file"
                raise ArgumentException(msg)
            tempPointNames[setRow] = str(val)
        # indicates a feature name
        elif rowEq and not colEq:
            if str(val) in tempFeatureNames:
                msg = "The feature name " + str(val) + " was given more "
                msg += "than once in this file"
                raise ArgumentException(msg)
            tempFeatureNames[setCol] = str(val)
        # intersection of point and feature names. ignore
        else:
            pass

    inTup = (newData, (newRows, newCols))
    rshape = data.shape[0] if fnamesID == sys.maxsize else data.shape[0] - 1
    cshape = data.shape[1] if pnamesID == sys.maxsize else data.shape[1] - 1
    data = scipy.sparse.coo_matrix(inTup, shape=(rshape, cshape))

    # process our results: fill in a zero entry if missing on
    # each axis and validate
    def processTempNames(temp, axisName, axisNum):
        retNames = []
        zeroPlaced = None
        for i in range(data.shape[axisNum]):
            if i not in temp:
                if zeroPlaced is not None:
                    msg = axisName + " names not fully specified in the "
                    msg += "data, at least one of the rows "
                    msg += str(zeroPlaced) + " and " + str(i) + " must "
                    msg += "have a non zero value"
                    raise ArgumentException(msg)
                # make a zero of the same dtype as the data
                name = str(numpy.array([0], dtype=data.dtype)[0])
                zeroPlaced = i
            else:
                name = temp[i]
            if name in retNames:
                msg = "The " + axisName + " name " + name + " was "
                msg += "given more than once in this file"
                raise ArgumentException(msg)
            retNames.append(name)
        return retNames

    retPNames = None
    if tempPointNames != {}:
        retPNames = processTempNames(tempPointNames, 'point', 0)
    retFNames = None
    if tempFeatureNames != {}:
        retFNames = processTempNames(tempFeatureNames, 'feature', 1)

    return (data, retPNames, retFNames)


def _intFloatOrString(inString):
    """
    Try to convert strings to numeric types or empty strings to None.
    """
    ret = inString
    try:
        ret = int(inString)
    except ValueError:
        ret = float(inString)
    # this will return an int or float if either of the above are successful
    finally:
        if ret == "":
            return None
        return ret


def _defaultParser(line):
    """
    When given a comma separated value line, it will attempt to convert
    the values first to int, then to float, and if all else fails will
    keep values as strings. Returns list of values.
    """
    ret = []
    lineList = line.split(',')
    for entry in lineList:
        ret.append(_intFloatOrString(entry))
    return ret


def isEmptyRaw(raw):
    """
    Determine if raw data contains no values.
    """
    if raw is None:
        return True
    if raw == []:
        return True
    if hasattr(raw, 'shape') and raw.shape[0] == 0:
        return True

    return False

def autoDetectNamesFromRaw(pointNames, featureNames, firstValues,
                           secondValues):
    """
    Determine if first row or column contains names.
    """
    failPN = isinstance(pointNames, bool) and pointNames
    failFN = isinstance(featureNames, bool) and featureNames
    if isEmptyRaw(firstValues):
        return (failPN, failFN)
    if isEmptyRaw(secondValues):
        return (failPN, failFN)
    if featureNames is False:
        return (failPN, failFN)

    def teq(double):
        x, y = double
        return not isinstance(x, type(y))

    if ((pointNames is True or pointNames == 'automatic')
            and firstValues[0] == 'point_names'):
        allText = all(map(lambda x: isinstance(x, six.string_types),
                          firstValues[1:]))
        allDiff = all(map(teq, zip(firstValues[1:], secondValues[1:])))
    else:
        allText = all(map(lambda x: isinstance(x, six.string_types),
                          firstValues))
        allDiff = all(map(teq, zip(firstValues, secondValues)))

    if featureNames == 'automatic' and allText and allDiff:
        featureNames = True
    # At this point, there is no chance to resolve 'automatic' to True
    if featureNames == 'automatic':
        featureNames = False

    if featureNames is True and pointNames == 'automatic':
        if firstValues[0] == 'point_names':
            pointNames = True
    # At this point, there is no chance to resolve 'automatic' to True
    if pointNames == 'automatic':
        pointNames = False

    return (pointNames, featureNames)

def _checkCSV_for_Names(openFile, pointNames, featureNames, dialect):
    """
    Will check for triggers to automatically determine the positions of
    the point or feature names if they have not been specified by the
    user. For feature names the trigger is two empty lines prior to
    the first line of data. For point names the trigger is the first
    line of data contains the feature names, and the first value of that
    line is 'point_names'
    """
    startPosition = openFile.tell()

    # walk past all the comments
    currLine = "#"
    while currLine.startswith('#'):
        currLine = openFile.readline()

    # check for two empty lines in a row to denote that first
    # data line contains feature names
    if currLine.strip() == '':
        currLine = openFile.readline()
        if currLine.strip() == '':
            # only change set value if we allow detection
            if featureNames == 'automatic':
                # we set this so the names are extracted later
                featureNames = True

    # Use the robust csv reader to read the first two lines (if available)
    # these are saved to used in further autodection
    openFile.seek(startPosition)
    rowReader = csv.reader(openFile, dialect)
    try:
        firstDataRow = next(rowReader)
        while firstDataRow == []:
            firstDataRow = next(rowReader)
        secondDataRow = next(rowReader)
        while secondDataRow == []:
            secondDataRow = next(rowReader)
    except StopIteration:
        firstDataRow = None
        secondDataRow = None

    if firstDataRow is not None:
        firstDataRow = list(map(_intFloatOrString, firstDataRow))
    if secondDataRow is not None:
        secondDataRow = list(map(_intFloatOrString, secondDataRow))
    (pointNames, featureNames) = autoDetectNamesFromRaw(
        pointNames, featureNames, firstDataRow, secondDataRow)

    # reset everything to make the loop easier
    openFile.seek(startPosition)

    return (pointNames, featureNames)


def _filterCSVRow(row):
    if len(row) == 0:
        return False
    if row[0] == '\n':
        return False
    return True


def _advancePastComments(openFile):
    """
    Take an open file and advance until we find a line that isn't empty
    and doesn't start with the comment character. Returns the number
    of lines that were skipped
    """
    numSkipped = 0
    while True:
        # If we read a row that isn't a comment line, we
        # have to undo our read
        startPosition = openFile.tell()

        row = openFile.readline()
        if len(row) == 0:
            numSkipped += 1
            continue
        if row[0] == '#':
            numSkipped += 1
            continue
        if row[0] == '\n':
            numSkipped += 1
            continue

        openFile.seek(startPosition)
        break

    return numSkipped


def _selectionNameValidation(keep, hasNames, kind):
    """
    Helper for _loadcsvUsingPython to check that when points or features
    are specified, if we have no source of names that only integer
    values are in the specification list. This is generic over whether
    points or features are selected.
    """
    kind = kind.lower()
    paramName = 'keep' + kind.capitalize()
    if keep != 'all':
        if hasNames is False:
            # in this case we have no names for reference,
            # so no strings should be in the list
            for val in keep:
                if not isinstance(val, int):
                    msg = "No " + kind + " names were provided by the user, "
                    msg += "and they are not being extracted from the data, "
                    msg += 'therefore only integer valued indices are '
                    msg += 'allowed in the ' + paramName + 's parameter'
                    raise ArgumentException(msg)


def _csv_getFNamesAndAnalyzeRows(pointNames, featureNames, openFile,
                                 lineReader, skippedLines, dialect):
    """
    If needed, take the first row from the lineReader to define the
    feature names. Regardless of whether feature names are desired,
    we will analyze the row we read to determine the number of columns,
    the number of features (columns without point names), the line
    number in the file of the row we use to define number of features /
    columns, and whether or not that row was interpreted as feature
    names or data.
    """
    if featureNames is True:
        fnamesRow = next(lineReader)
        # Number values in a row excluding point names
        numFeatures = len(fnamesRow)
        # Number of value in a row
        numColumns = len(fnamesRow)

        if pointNames is True:
            fnamesRow = fnamesRow[1:]
            numFeatures -= 1
        retFNames = fnamesRow
        columnsDefIndex = (lineReader.line_num - 1) + skippedLines
        columnsDefSrc = "feature names"
    else:
        startPosition = openFile.tell()
        filtered = itertools.ifilter(_filterCSVRow, openFile)
        trialReader = csv.reader(filtered, dialect)
        trialRow = next(trialReader)
        # Number values in a row excluding point names
        numFeatures = len(trialRow)
        # Number of value in a row
        numColumns = len(trialRow)
        openFile.seek(startPosition)
        columnsDefIndex = (trialReader.line_num - 1) + skippedLines
        columnsDefSrc = "row"
        retFNames = copy.copy(featureNames)

    return retFNames, numFeatures, numColumns, columnsDefIndex, columnsDefSrc


def _validateRowLength(row, numColumns, lineIndex, columnsDefSrc,
                       columnsDefIndex, delimiter):
    """
    Given a row read from a csv line reader, and the expected length of
    that row, raise an appropriately worded exception if there is a
    discrepency.
    """
    if len(row) != numColumns:
        msg = "The row on line " + str(lineIndex) + " has a length of "
        msg += str(len(row)) + ". We expected a length of "
        msg += str(numColumns) + ". The expected row length was defined "
        msg += "by looking at the " + columnsDefSrc + " on line "
        msg += str(columnsDefIndex) + " and using '" + delimiter
        msg += "' as the separator."
        raise FileFormatException(msg)


def _setupAndValidationForFeatureSelection(
        keepFeatures, retFNames, removeRecord, numFeatures, featsToRemoveSet):
    """
    Once feature names have been determined, we can validate and clean
    the keep features parameter; transforming any name to an index, and
    checking that all indices are valid. At the same time, we also setup
    the data structures needed to record which features are being
    excluded from every row we will eventually read in.
    """
    if keepFeatures != 'all':
        cleaned = []
        for val in keepFeatures:
            selIndex = val
            # this case can only be true if names were extracted or provided
            if isinstance(val, six.string_types):
                try:
                    selIndex = retFNames.index(val)
                except ValueError:
                    msg = 'keepFeatures included a name (' + val + ') '
                    msg += 'which was not found in the featureNames'
                    raise ArgumentException(msg)
            cleaned.append(selIndex)
            assert selIndex is not None

        # check for duplicates, and that values are in range
        found = {}
        for i in range(len(cleaned)):
            if cleaned[i] in found:
                msg = "Duplicate values were present in the keepFeatures "
                msg += "parameter, at indices ("
                msg += str(found[cleaned[i]])
                msg += ") and ("
                msg += str(i)
                msg += "). The values were ("
                msg += str(keepFeatures[found[cleaned[i]]])
                msg += ") and ("
                msg += str(keepFeatures[i])
                msg += ") respectably."
                raise ArgumentException(msg)
            else:
                found[cleaned[i]] = i

            if cleaned[i] < 0 or cleaned[i] >= numFeatures:
                msg = "Invalid value in keepFeatures parameter at index ("
                msg += str(i)
                msg += "). The value ("
                msg += str(cleaned[i])
                msg += ") is not in the range of 0 to "
                msg += str(numFeatures - 1)  # we want inclusive end points
                raise ArgumentException(msg)

        # initialize, but only if we know we'll be adding something
        keepFeatures = cleaned
        if len(cleaned) > 0:
            removeRecord[0] = []
        for i in range(numFeatures):
            if i not in cleaned:
                featsToRemoveSet.add(i)
                removeRecord[0].append(i)

    return keepFeatures


def _raiseSelectionDuplicateException(kind, i1, i2, values):
    msg = "Duplicate or equivalent values were present in the "
    msg += kind
    msg += " parameter, at indices ("
    msg += str(i1)
    msg += ") and ("
    msg += str(i2)
    msg += "). The values were ("
    msg += str(values[i1])
    msg += ") and ("
    msg += str(values[i2])
    msg += ") respectably."
    raise ArgumentException(msg)


def _validationForPointSelection(keepPoints, pointNames):
    if keepPoints == 'all':
        return 'all'

    found = {}
    cleaned = []
    for i in range(len(keepPoints)):
        if keepPoints[i] in found:
            _raiseSelectionDuplicateException(
                "keepPoints", found[keepPoints[i]], i, keepPoints)
        else:
            found[keepPoints[i]] = i

        if (not isinstance(keepPoints[i], six.string_types)
                and keepPoints[i] < 0):
            msg = "Invalid value in keepPoints parameter at index ("
            msg += str(i)
            msg += "). The value ("
            msg += str(keepPoints[i])
            msg += ") was less than 0, yet we only allow valid non-negative "
            msg += "interger indices or point names as values."
            raise ArgumentException(msg)

        if isinstance(pointNames, list):
            if isinstance(keepPoints[i], six.string_types):
                try:
                    cleaned.append(pointNames.index(keepPoints[i]))
                except ValueError:
                    msg = 'keepPoints included a name (' + keepPoints[i] + ') '
                    msg += 'which was not found in the provided pointNames'
                    raise ArgumentException(msg)
            else:
                cleaned.append(keepPoints[i])

    if cleaned != []:
        found = {}
        for i in range(len(cleaned)):
            if cleaned[i] in found:
                msg = "Duplicate values were present in the keepPoints "
                msg += "parameter, at indices ("
                msg += str(found[cleaned[i]])
                msg += ") and ("
                msg += str(i)
                msg += "). The values were ("
                msg += str(keepPoints[found[cleaned[i]]])
                msg += ") and ("
                msg += str(keepPoints[i])
                msg += ") respectably."
                raise ArgumentException(msg)
            else:
                found[cleaned[i]] = i

            if cleaned[i] < 0 or cleaned[i] >= len(pointNames):
                msg = "Invalid value in keepPoints parameter at index ("
                msg += str(i)
                msg += "). The value ("
                msg += str(cleaned[i])
                msg += ") is not in the range of 0 to "
                msg += str(len(pointNames) - 1)  # we want inclusive end points
                raise ArgumentException(msg)

        # only do this if cleaned is non-empty / we have provided pointnames
        return cleaned

    # only get here if cleaned was empty / point names will be extracted
    return keepPoints


def _namesDictToList(names, kind, paramName):
    if not isinstance(names, dict):
        return names

    ret = [None] * len(names)
    for key in names:
        position = names[key]
        if ret[position] is not None:
            msg = "The dict valued parameter " + paramName + " contained "
            msg += "two keys with the same value. Interpreted as names, "
            msg += "this means that two " + kind + "s had the same name, "
            msg += "which is disallowed."
            raise ArgumentException(msg)

        if position < 0 or position >= len(ret):
            msg = "The dict valued parameter " + paramName + " contained "
            msg += "a key with a value (" + position + "), yet the only "
            msg += "acceptable possible position values would be in the "
            msg += "range 0 to " + str(len(ret))
            raise ArgumentException(msg)

        ret[position] = key

    return ret

def _detectDialectFromSeparator(openFile, inputSeparator):
    "find the dialect to pass to csv.reader based on inputSeparator"
    startPosition = openFile.tell()
    # skip commented lines
    _ = _advancePastComments(openFile)
    if inputSeparator == 'automatic':
        # detect the delimiter from the first line of data
        dialect = csv.Sniffer().sniff(openFile.readline())
    elif len(inputSeparator) > 1:
        msg = "inputSeparator must be a single character"
        raise ArgumentException(msg)
    elif inputSeparator == '\t':
        dialect = csv.excel_tab
    else:
        dialect = csv.excel
        dialect.delimiter = inputSeparator

    # reset everything to make the loop easier
    openFile.seek(startPosition)

    return dialect


def _loadcsvUsingPython(openFile, pointNames, featureNames,
                        ignoreNonNumericalFeatures, keepPoints, keepFeatures,
                        **kwargs):
    """
    Loads a csv file using a reader from python's csv module.

    Parameters
    ----------
    openFile : open file like object
        The data will be read from where the file currently points to.
    pointNames : 'automatic', bool, list, dict
        May be 'automatic', True, False, a list or a dict. The first
        value indicates to detect whether pointNames should be extracted
        or not. True indicates the first column of values is to be taken
        as the pointNames. False indicates that the names are not
        embedded. Finally, the names may have been provided by the user
        as a list or dict, meaning nothing is extracted, and those
        objects are passed on in the return value.
    featureNames : 'automatic', bool, list, dict
        May be 'automatic', True, False, a list or a dict. The first
        value indicates to detect whether featureNames should be
        extracted or not. True indicates the first row of values is to
        be taken as the featureNames. False indicates that the names are
        not embedded. Finally, the names may have been provided by the
        user as a list or dict, meaning nothing is extracted, and those
        objects are passed on in the return value.
    ignoreNonNumericalFeatures : bool
        Value indicating whether, when loading from a file, features
        containing non numercal data shouldn't be loaded into the final
        object. For example, you may be loading a file which has a
        column of strings; setting this flag to true will allow you to
        load that file into a Matrix object (which may contain floats
        only). If there is point or feature selection occurring, then
        only those values within selected points and features are
        considered when determining whether to apply this operation.
    keepPoints : 'all', list
        The value 'all' indicates that all possible points found in the
        file will be included. Alternatively, may be a list containing
        either names or indices (or a mix) of those points they want to
        be selected from the raw data.
    keepFeatures : 'all', list
        The value 'all' indicates that all possible features found in
        the file will be included. Alternatively, may be a list
        containing either names or indices (or a mix) of those features
        they want to be selected from the raw data.

    Returns
    -------
    tuple
        The data read from the file, pointNames (those extracted from
        the data, or the same value as passed in), featureNames (same
        sematics as pointNames), and either True or False indicating if
        the keepPoints and keepFeatures parameters were applied in this
        function call.
    """
    inputSeparator = kwargs['inputSeparator']
    dialect = _detectDialectFromSeparator(openFile, inputSeparator)

    (pointNames, featureNames) = _checkCSV_for_Names(
        openFile, pointNames, featureNames, dialect)

    pointNames = _namesDictToList(pointNames, 'point', 'pointNames')
    featureNames = _namesDictToList(featureNames, 'feature', 'featureNames')

    # Advance the file past any beginning of file comments, record
    # how many are skipped
    skippedLines = _advancePastComments(openFile)
    # remake the file iterator to ignore empty lines
    filtered = itertools.ifilter(_filterCSVRow, openFile)
    # send that line iterator to the csv reader
    lineReader = csv.reader(filtered, dialect)

    # after _checkCSV_for_Names then both pointNames and featureNames
    # should either be True, False, a list or a dict. In the case of
    # True, we setup an empty list to put extracted names into
    if pointNames is True:
        retPNames = []
    else:
        retPNames = pointNames

    # Extract names from first row if needed, record number of
    # columns in a row, and record a few book-keeping details
    # to be output in case of an exception
    namesAndMore = _csv_getFNamesAndAnalyzeRows(
        pointNames, featureNames, openFile, lineReader, skippedLines, dialect)
    retFNames = namesAndMore[0]
    numFeatures = namesAndMore[1]
    numColumns = namesAndMore[2]
    columnsDefIndex = namesAndMore[3]
    columnsDefSrc = namesAndMore[4]

    # Validation: check that if we have no source of names, and specific
    # values are specified for selection, that they are specified only
    # with integer indices, NOT names.
    hasPointNames = not pointNames is False
    hasFeatureNames = not featureNames is False
    _selectionNameValidation(keepPoints, hasPointNames, 'point')
    _selectionNameValidation(keepFeatures, hasFeatureNames, 'feature')

    _validationForPointSelection(keepPoints, pointNames)
    notYetFoundPoints = None
    if keepPoints != 'all':
        notYetFoundPoints = {}
        for i in range(len(keepPoints)):
            notYetFoundPoints[keepPoints[i]] = i

    # This is a record of the discovery of features to remove. It maps
    # the index of a point in the data to the features discovered to be
    # undesirable at that point. Thus, after all of the file has been read
    # into memory, this record can be used to remove those features from
    # the points prior to their discovery.
    removeRecord = {}

    # A set containing the indices of all features that are being removed
    # from the data.
    featsToRemoveSet = set([])

    # now that we have featureNames, we can do full validation of both
    # the feature names and the keepFeatures parameter. We also setup
    # the removal record wrt columns that do not represent selected
    # features.
    keepFeatures = _setupAndValidationForFeatureSelection(
        keepFeatures, retFNames, removeRecord, numFeatures, featsToRemoveSet)

    # Variables to be used in the main loop for reading the csv data.
    # data is where the data from the file will be placed, in the same
    # order as in the file.
    data = []
    # retData is where the data from the file will be placed, in the
    # order specified by keepPoints if that order doesn't match the
    # order in the file. shares references to the same lists as the
    # variable data, so lists modified through data share changes with
    # retData. Will be None and ignored if no reordering needs to take
    # place.
    retData = None
    if keepPoints != 'all' and keepPoints != sorted(keepPoints, key=Py2Key):
        retData = [None] * len(keepPoints)
        keepPointsValToIndex = {}
        for i in range(len(keepPoints)):
            keepPointsValToIndex[keepPoints[i]] = i

    # incremented at beginning of loop, so starts negative.
    # addedIndex is the index of the list that matches this row in the returned
    # list of lists
    addedIndex = -1
    # pointIndex is the index of potential points read off from lineReader.
    # It is always incremented, even if that point is no selected
    pointIndex = -1
    # lineIndex is the index of the newline sepearated row that
    # the lineReader will return next. Inclueds the lines skipped
    # at the beginning of the file
    lineIndex = skippedLines

    # Read through the csv file, row by row.
    # The csv reader gives a list of string values for each row
    for row in lineReader:
        addedIndex += 1
        pointIndex += 1
        lineIndex = lineReader.line_num + skippedLines

        # Validation: require equal length of all rows
        _validateRowLength(
            row, numColumns, lineIndex, columnsDefSrc, columnsDefIndex,
            delimiter=dialect.delimiter)

        # grab the pointName if needed
        currPName = None
        if pointNames is True:
            currPName = row[0]
            row = row[1:]
            # validate keepPoints, given new information
            if (keepPoints != 'all'
                    and pointIndex in keepPoints
                    and currPName in keepPoints):
                _raiseSelectionDuplicateException(
                    "keepPoints", keepPoints.index(pointIndex),
                    keepPoints.index(currPName), keepPoints)
        elif isinstance(pointNames, list):
            currPName = pointNames[pointIndex]

        # Run through selection criteria, adjusting variables as needed,
        # and raising exceptions if needed.
        isSelected = False
        if keepPoints == 'all':
            isSelected = True
        elif currPName in keepPoints:
            del notYetFoundPoints[currPName]
            if retData is not None:
                currIndex = keepPointsValToIndex[currPName]
                keepPointsValToIndex[pointIndex] = currIndex
                del keepPointsValToIndex[currPName]
            isSelected = True
        elif pointIndex in keepPoints:
            del notYetFoundPoints[pointIndex]
            isSelected = True

        # we only do this if this row is destined for the data, not the
        # feature names
        if isSelected:
            # add point name if needed
            if pointNames is True:
                retPNames.append(currPName)
            # process the remaining data
            toAdd = convertAndFilterRow(row, addedIndex, removeRecord,
                                        featsToRemoveSet,
                                        ignoreNonNumericalFeatures)
            data.append(toAdd)
            if retData is not None:
                retData[keepPointsValToIndex[pointIndex]] = toAdd
        else:
            # not selected, so move on to the next row; and index
            # as if it was never present
            addedIndex -= 1

        # In this case we have grabbed all of the desired points, so
        # we can stop reading the file
        if notYetFoundPoints is not None and len(notYetFoundPoints) == 0:
            break

    # check to see if all of the wanted points in keepPoints were
    # found in the data
    if notYetFoundPoints is not None and len(notYetFoundPoints) > 0:
        msg = "The following entiries in keepPoints were not found "
        msg += "in the data:"
        for key in notYetFoundPoints:
            msg += " (" + str(key) + ")"
        raise ArgumentException(msg)

    # the List form of featsToRemoveSet
    featsToRemoveList = list(featsToRemoveSet)

    # Since the convertAndFilterRow helper only removes unwanted features
    # after they've been discovered, we need to remove the from the earlier
    # part of the data after it has all been read into memory. Also, we
    # may need to adjust the order of features and points due to the
    # selection paramters, and this is a convenient and efficient place to
    # do so. If we don't need to do either of those things, then we
    # don't even enter the helper
    removalNeeded = (list(removeRecord.keys()) != [0]
                     and list(removeRecord.keys()) != [])
    reorderNeeded = (keepFeatures != 'all'
                     and keepFeatures != sorted(keepFeatures, key=Py2Key))
    if removalNeeded or reorderNeeded:
        _removalCleanupAndSelectionOrdering(
            data, removeRecord, featsToRemoveList, keepFeatures)

    # adjust WRT removed columns
    if isinstance(retFNames, list):
        copyIndex = 0
        # ASSUMPTION: featsToRemoveList is a sorted list
        removeListIndex = 0
        for i in range(len(retFNames)):
            # if it is a feature that has been removed from the data,
            # we skip over and don't copy it.
            if (removeListIndex < len(featsToRemoveList)
                    and i == featsToRemoveList[removeListIndex]):
                removeListIndex += 1
            else:
                retFNames[copyIndex] = retFNames[i]
                copyIndex += 1
        retFNames = retFNames[:copyIndex]

        needsRemoval = False  # This was done directly above
        retFNames = _adjustNamesGivenKeepList(
            retFNames, keepFeatures, needsRemoval)

    if isinstance(retPNames, list):
        # we only need to do removal if names were provided. If
        # they were extracted, they were only added if that row was
        # kept
        needsRemoval = isinstance(pointNames, list)
        retPNames = _adjustNamesGivenKeepList(
            retPNames, keepPoints, needsRemoval)

    if retData is None:
        retData = data

    return (retData, retPNames, retFNames, True)


def _adjustNamesGivenKeepList(retNames, keepList, needsRemoval):
    # In this case neither sorting or removal is necessary
    if keepList == 'all':
        return retNames

    # if we're already sorted and we don't need to do removal, we
    # can return.
    if sorted(keepList, key=Py2Key) == keepList and not needsRemoval:
        return retNames

    # if needed, resolve names to indices for easy indexing during
    # the sort
    for i, val in enumerate(keepList):
        if isinstance(val, six.string_types):
            keepList[i] = retNames.index(val)

    newRetFNames = []
    for val in keepList:
        newRetFNames.append(retNames[val])
    retNames = newRetFNames

    return retNames


def _removalCleanupAndSelectionOrdering(
        data, record, fullRemoveList, keepFeatures):
    """
    Adjust the given data so that the features to remove as contained in
    the dict record are appropriately removed from each row. Since
    removal is done only after first sighting of an unwanted value, then
    the rows prior to the first sighting still have that feature.
    Therefore, this function iterates the rows in the data, removing
    features until the point where they were discovered.

    Also: if keepFeatures defines an ordering other than the one present
    in the file, then we will adjust the order of the data in this
    helper. The actual selection has already occured during the csv
    reading loop.

    Because data shares references with retData in _loadcsvUsingPython,
    this does not change the contents of the parameter data, only the
    lists referenced by it.
    """
    # feature order adjustment will take place at the same time as unwanted
    # column removal. This just defines a triggering variable.
    adjustFeatureOrder = False
    if (keepFeatures != 'all'
            and keepFeatures != sorted(keepFeatures, key=Py2Key)):
        adjustFeatureOrder = True
        # maps the index of the column to the position that it should
        # be copied into.
        reverseKeepFeatures = {}
        # since we are doing this lookup after we have selected
        # some features, we have to reindex according to those
        # that are currently present. Since they are stored in the
        # file in lexigraphical order, we use the sorted selection
        # list to define the reindexing
        sortedKeepFeatures = sorted(keepFeatures, key=Py2Key)
        for i in range(len(sortedKeepFeatures)):
            reIndexed = sortedKeepFeatures[i]
            reverseKeepFeatures[i] = keepFeatures.index(reIndexed)

    # need to sort keep points. the index into the row maps into the
    # sorted list, which gives the key to reverseKeepFeatures

    # remaining features to be removed, indexed relative to all possible
    # features in the csv file
    absRemoveList = fullRemoveList
    absRemoveList.sort()
    # remaining features to be removed, reindexed given the knowledge of
    # which points have already been removed
    relRemoveList = copy.copy(absRemoveList)

    copySpace = [None] * len(data[len(data) - 1])

    for rowIndex in range(len(data)):
        # check if some feature was added at this row, and if so, delete
        # those indices from the removalList, adjusting feature IDs to be
        # relative the new length as you go
        if rowIndex in record:
            # ASSUMPTION: the lists of added indices in the record are
            # sorted
            addedIndex = 0  # index into the list held in record[rowIndex]
            shift = 0  # the amount we have to shift each index downward
            copyIndex = 0
            for i in range(len(absRemoveList)):
                if (addedIndex < len(record[rowIndex])
                        and absRemoveList[i] == record[rowIndex][addedIndex]):
                    shift += 1
                    addedIndex += 1
                else:
                    absRemoveList[copyIndex] = absRemoveList[i]
                    relRemoveList[copyIndex] = relRemoveList[i] - shift
                    copyIndex += 1
            absRemoveList = absRemoveList[:copyIndex]
            relRemoveList = relRemoveList[:copyIndex]

        # The following loop will be copying inplace. Note though, that
        # since numCopied will then be used as the index to copy into, and
        # it will always be less than or equal to i, so we never corrupt
        # the values we iterate over.
        remIndex = 0
        # If no feature reordering will take place, this serves as the index
        # to copy into. If feature reordering will take place, this is used
        # as the index of the feature, to do a lookup for the copy index.
        numCopied = 0

        for i in range(len(data[rowIndex])):
            if remIndex < len(relRemoveList) and i == relRemoveList[remIndex]:
                remIndex += 1
            else:
                # the index into data[rowIndex] where you will be copying
                # this particular value
                featureIndex = numCopied
                if adjustFeatureOrder:
                    featureIndex = reverseKeepFeatures[numCopied]

                copySpace[featureIndex] = data[rowIndex][i]
                numCopied += 1

        # copy the finalized point back into the list referenced by data
        for i in range(len(copySpace)):
            data[rowIndex][i] = copySpace[i]

        # TODO: run time trials to compare pop vs copying into new list
        needToPop = len(data[rowIndex]) - numCopied
        for i in range(needToPop):
            data[rowIndex].pop()


def convertAndFilterRow(row, pointIndex, record, toRemoveSet,
                        ignoreNonNumericalFeatures):
    """
    Process a row as read by a python csv reader such that the values
    are converted to numeric types if possible, and the unwanted
    features are filtered (with the appropriate book keeping operations
    performed).

    Parameters
    ----------
    row : list
        A python list of string values
    pointIndex : int
        The index of this row, as counted by the number of rows returned
        by the csv reader, excluding a row if it was used as the
        pointNames. Equivalent to the index of the point matching this
        row in the returned data.
    record : dict
        Maps row indices to those features discovered to be undesirable
        at that row index.
    toRemoveSet : set
        Contains all of the features to ignore, that are known up to
        this row. Any features we discover we want to ignore at this row
        are added to this set in this function.
    ignoreNonNumericalFeatures : bool
        Flag indicating whether features containing non numerical values
        will be removed from the data.
    """
    # We use copying of values and then returning the appropriate range
    # to simulate removal of unwanted features
    copyIndex = 0
    for i in range(len(row)):
        value = row[i]
        processed = _intFloatOrString(value)

        # A known feature to ignore
        if i in toRemoveSet:
            pass
        # A new feature to ignore, have to do book keeping
        elif (isinstance(processed, six.string_types)
              and ignoreNonNumericalFeatures):
            if pointIndex in record:
                record[pointIndex].append(i)
            else:
                record[pointIndex] = [i]

            toRemoveSet.add(i)
        else:
            row[copyIndex] = processed
            copyIndex += 1

    row = row[:copyIndex]
    return row


# Register how you want all the various input output combinations
# to be called; those combinations which are ommited will be loaded
# and then converted using some best guesses.
_loadcsvForList = _loadcsvUsingPython
_loadcsvForMatrix = _loadcsvUsingPython
_loadcsvForSparse = _loadcsvUsingPython
_loadcsvForDataFrame = _loadcsvUsingPython
_loadmtxForList = _loadmtxForAuto
_loadmtxForMatrix = _loadmtxForAuto
_loadmtxForSparse = _loadmtxForAuto
_loadmtxForDataFrame = _loadmtxForAuto


def autoRegisterFromSettings():
    """
    Helper which looks at the learners listed in UML.settings under
    the 'RegisteredLearners' section and makes sure they are registered.
    """
    # query for all entries in 'RegisteredLearners' section
    toRegister = UML.settings.get('RegisteredLearners', None)
    # call register custom learner on them
    for key in toRegister:
        try:
            (packName, _) = key.split('.')
            (modPath, attrName) = toRegister[key].rsplit('.', 1)
        except Exception:
            continue
        try:
            module = importlib.import_module(modPath)
            learnerClass = getattr(module, attrName)
            UML.registerCustomLearner(packName, learnerClass)
        except ImportError:
            msg = "When trying to automatically register a custom "
            msg += "learner at " + key + " we were unable to import "
            msg += "the learner object from the location " + toRegister[key]
            msg += " and have therefore ignored that configuration "
            msg += "entry"
            print(msg, file=sys.stderr)


def registerCustomLearnerBackend(customPackageName, learnerClassObject, save):
    """
    Backend for registering custom Learners in UML.

    A save value of true will run saveChanges(), modifying the config
    file. When save is False the changes will exist only for that
    session, unless saveChanges() is called later in the session.
    """
    # detect name collision
    for currInterface in UML.interfaces.available:
        if not isinstance(currInterface,
                          UML.interfaces.CustomLearnerInterface):
            if currInterface.isAlias(customPackageName):
                msg = "The customPackageName '" + customPackageName
                msg += "' cannot be used: it is an accepted alias of a "
                msg += "non-custom package"
                raise ArgumentException(msg)

    # do validation before we potentially construct an interface to a
    # custom package
    UML.customLearners.CustomLearner.validateSubclass(learnerClassObject)

    try:
        currInterface = findBestInterface(customPackageName)
    except ArgumentException:
        currInterface = UML.interfaces.CustomLearnerInterface(
            customPackageName)
        UML.interfaces.available.append(currInterface)

    currInterface.registerLearnerClass(learnerClassObject)

    opName = customPackageName + "." + learnerClassObject.__name__
    opValue = learnerClassObject.__module__ + '.' + learnerClassObject.__name__

    UML.settings.set('RegisteredLearners', opName, opValue)
    if save:
        UML.settings.saveChanges('RegisteredLearners', opName)

    # check if new option names introduced, call sync if needed
    if learnerClassObject.options() != []:
        UML.configuration.syncWithInterfaces(UML.settings)


def deregisterCustomLearnerBackend(customPackageName, learnerName, save):
    """
    Backend for deregistering custom Learners in UML.

    A save value of true will run saveChanges(), modifying the config
    file. When save is False the changes will exist only for that
    session, unless saveChanges() is called later in the session.
    """
    currInterface = findBestInterface(customPackageName)
    if not isinstance(currInterface, UML.interfaces.CustomLearnerInterface):
        msg = "May only attempt to deregister learners from the interfaces of "
        msg += "custom packages. '" + customPackageName
        msg += "' is not a custom package"
        raise ArgumentException(msg)
    origOptions = currInterface.optionNames
    empty = currInterface.deregisterLearner(learnerName)
    newOptions = currInterface.optionNames

    # remove options
    for optName in origOptions:
        if optName not in newOptions:
            UML.settings.delete(customPackageName, optName)
            if save:
                UML.settings.saveChanges(customPackageName, optName)

    if empty:
        UML.interfaces.available.remove(currInterface)
        #remove section
        UML.settings.delete(customPackageName, None)
        if save:
            UML.settings.saveChanges(customPackageName)

    regOptName = customPackageName + '.' + learnerName
    # delete from registered learner list
    UML.settings.delete('RegisteredLearners', regOptName)
    if save:
        UML.settings.saveChanges('RegisteredLearners', regOptName)


def countWins(predictions):
    """
    Count how many contests were won by each label in the set.  If a
    class label doesn't win any predictions, it will not be included in
    the results.  Return a dictionary: {classLabel: # of contests won}.
    """
    predictionCounts = {}
    for prediction in predictions:
        if prediction in predictionCounts:
            predictionCounts[prediction] += 1
        else:
            predictionCounts[prediction] = 1

    return predictionCounts


def extractWinningPredictionLabel(predictions):
    """
    Provided a list of tournament winners (class labels) for one
    point/row in a test set, choose the label that wins the most
    tournaments.  Returns the winning label.
    """
    #Count how many times each class won
    predictionCounts = countWins(predictions)

    #get the class that won the most tournaments
    #TODO: what if there are ties?
    return max(six.iterkeys(predictionCounts),
               key=(lambda key: predictionCounts[key]))


def extractWinningPredictionIndex(predictionScores):
    """
    Provided a list of confidence scores for one point/row in a test
    set, return the index of the column (i.e. label) of the highest
    score.  If no score in the list of predictionScores is a number
    greater than negative infinity, returns None.
    """
    maxScore = float("-inf")
    maxScoreIndex = -1
    for i in range(len(predictionScores)):
        score = predictionScores[i]
        if score > maxScore:
            maxScore = score
            maxScoreIndex = i

    if maxScoreIndex == -1:
        return None
    else:
        return maxScoreIndex


def extractWinningPredictionIndexAndScore(predictionScores, featureNamesItoN):
    """
    Provided a list of confidence scores for one point/row in a test
    set, return the index of the column (i.e. label) of the highest
    score.  If no score in the list of predictionScores is a number
    greater than negative infinity, returns None.
    """
    allScores = extractConfidenceScores(predictionScores, featureNamesItoN)

    if allScores is None:
        return None
    else:
        bestScore = float("-inf")
        bestLabel = None
        for key in allScores:
            value = allScores[key]
            if value > bestScore:
                bestScore = value
                bestLabel = key
        return (bestLabel, bestScore)


def extractConfidenceScores(predictionScores, featureNamesItoN):
    """
    Provided a list of confidence scores for one point/row in a test
    set, and a dict mapping indices to featureNames, return a dict
    mapping featureNames to scores.
    """
    if predictionScores is None or len(predictionScores) == 0:
        return None

    scoreMap = {}
    for i in range(len(predictionScores)):
        score = predictionScores[i]
        label = featureNamesItoN[i]
        scoreMap[label] = score

    return scoreMap


def copyLabels(dataSet, dependentVar):
    """
    A helper function to simplify the process of obtaining a
    1-dimensional matrix of class labels from a data matrix.  Useful in
    functions which have an argument that may be a column index or a
    1-dimensional matrix.  If 'dependentVar' is an index, this function
    will return a copy of the column in 'dataSet' indexed by
    'dependentVar'.  If 'dependentVar' is itself a column (1-dimensional
    matrix w/shape (nx1)), dependentVar will be returned.

    Parameters
    ----------
    dataSet : matrix
        Contains labels and, possibly, features.  May be empty if
        'dependentVar' is a 1-column matrix containing labels.
    dependentVar: int, matrix
        Either a column index indicating which column in dataSet
        contains class labels, or a matrix containing 1 column of class
        labels.

    Returns
    -------
    matrix
        A 1-column matrix of class labels.
    """
    if isinstance(dependentVar, Base):
        #The known Indicator argument already contains all known
        #labels, so we do not need to do any further processing
        labels = dependentVar
    elif isinstance(dependentVar, (str, six.text_type, int)):
        #known Indicator is an index; we extract the column it indicates
        #from knownValues
        labels = dataSet.features.copy([dependentVar])
    else:
        msg = "Missing or improperly formatted indicator for known labels in "
        msg += "computeMetrics"
        raise ArgumentException(msg)

    return labels


def applyCodeVersions(functionTextList, inputHash):
    """
    Applies all the different various versions of code that can be
    generated from functionText to each of the variables specified in
    inputHash, where data is plugged into the variable with name
    inputVariableName. Returns the result of each application as a list.
    functionTextList is a list of text objects, each of which defines a
    python function inputHash is of the form:
    {variable1Name:variable1Value, variable2Name:variable2Value, ...}.
    """
    results = []
    for codeText in functionTextList:
        results.append(executeCode(codeText, inputHash))
    return results


def executeCode(code, inputHash):
    """
    Execute the given code stored as text in codeText, starting with the
    variable values specified in inputHash. This function assumes the
    code consists of EITHER an entire function definition OR a single
    line of code with statements seperated by semi-colons OR as a python
    function object.
    """
    #make a copy so we don't modify it... but it doesn't seem necessary
    #inputHash = inputHash.copy()
    if isSingleLineOfCode(code):
        #it's one line of text (with ;'s to separate statements)
        return executeOneLinerCode(code, inputHash)
    elif isinstance(code, (str, six.text_type)):
        #it's the text of a function definition
        return executeFunctionCode(code, inputHash)
    else:
        # assume it's a function itself
        return code(**inputHash)


def executeOneLinerCode(codeText, inputHash):
    """
    Execute the given code stored as text in codeText, starting with the
    variable values specified in inputHash. This function assumes the
    code consists of just one line (with multiple statements seperated
    by semi-colons.
    Note: if the last statement in the line starts X=... then the X=
    gets stripped off (to prevent it from getting broken by A=(X=...)).
    """
    if not isSingleLineOfCode(codeText):
        msg = "The code text was not just one line of code."
        raise ArgumentException(msg)
    codeText = codeText.strip()
    localVariables = inputHash.copy()
    pieces = codeText.split(";")
    lastPiece = pieces[-1].strip()
    # remove 'X =' if the last statement begins with something like X = ...
    lastPiece = re.sub(r"\A([\w])+[\s]*=", "", lastPiece)
    lastPiece = lastPiece.strip()
    pieces[-1] = "RESULTING_VALUE_ZX7_ = (" + lastPiece + ")"
    codeText = ";".join(pieces)
    #oneLiner = True

    #	print "Code text: "+str(codeText)
    exec(codeText, globals(), localVariables)    #apply the code
    return localVariables["RESULTING_VALUE_ZX7_"]


def executeFunctionCode(codeText, inputHash):
    """
    Execute the given code stored as text in codeText, starting with the
    variable values specified in inputHash. This function assumes the
    code consists of an entire function definition.
    """
    if not "def" in codeText:
        msg = "No function definition was found in this code!"
        raise ArgumentException(msg)
    localVariables = {}
    # apply the code, which declares the function definition
    exec(codeText, globals(), localVariables)
    #foundFunc = False
    #result = None
    for varValue in six.itervalues(localVariables):
        if "function" in str(type(varValue)):
            return varValue(**inputHash)
    return None


def isSingleLineOfCode(codeText):
    """
    Determine if a code string is a single line.
    """
    if not isinstance(codeText, (str, six.text_type)):
        return False
    codeText = codeText.strip()
    try:
        codeText.strip().index("\n")
        return False
    except ValueError:
        return True


def _incrementTrialWindows(allData, orderedFeature, currEndTrain, minTrainSize,
                           maxTrainSize, stepSize, gap, minTestSize,
                           maxTestSize):
    """
    Helper which will calculate the start and end of the training and
    testing sizes given the current position in the full data set.
    """
    #	set_trace()
    # determine the location of endTrain.
    if currEndTrain is None:
    # points are zero indexed, thus -1 for the num of points case
    #		set_trace()
        endTrain = _jumpForward(allData, orderedFeature, 0, minTrainSize, -1)
    else:
        endTrain = _jumpForward(allData, orderedFeature, currEndTrain,
                                stepSize)

    # the value we don't want to split from the training set
    nonSplit = allData[endTrain, orderedFeature]
    # we're doing a lookahead here, thus -1 from the last possible index,
    # and  +1 to our lookup
    while (endTrain < len(allData.points) - 1
           and allData[endTrain + 1, orderedFeature] == nonSplit):
        endTrain += 1

    if endTrain == len(allData.points) - 1:
        return None

    # we get the start for training by counting back from endTrain
    startTrain = _jumpBack(allData, orderedFeature, endTrain, maxTrainSize, -1)
    if startTrain < 0:
        startTrain = 0

    # we get the start and end of the test set by counting forward from
    # endTrain speciffically, we go forward by one, and as much more forward
    # as specified by gap
    startTest = _jumpForward(allData, orderedFeature, endTrain + 1, gap)
    if startTest >= len(allData.points):
        return None

    endTest = _jumpForward(allData, orderedFeature, startTest, maxTestSize, -1)
    if endTest >= len(allData.points):
        endTest = len(allData.points) - 1
    if _diffLessThan(allData, orderedFeature, startTest, endTest, minTestSize):
        return None

    return (startTrain, endTrain, startTest, endTest)


def _jumpBack(allData, orderedFeature, start, delta, intCaseOffset=0):
    if isinstance(delta, datetime.timedelta):
        endPoint = start
        startVal = datetime.timedelta(float(allData[start, orderedFeature]))
        # loop as long as we don't run off the end of the data
        while endPoint > 0:
            prevVal = float(allData[endPoint - 1, orderedFeature])
            if (startVal - datetime.timedelta(prevVal)) > delta:
                break
            endPoint = endPoint - 1
    else:
        endPoint = start - (delta + intCaseOffset)

    return endPoint


def _jumpForward(allData, orderedFeature, start, delta, intCaseOffset=0):
    if isinstance(delta, datetime.timedelta):
        endPoint = start
        startVal = datetime.timedelta(float(allData[start, orderedFeature]))
        # loop as long as we don't run off the end of the data
        while endPoint < (len(allData.points) - 1):
            nextVal = float(allData[endPoint + 1, orderedFeature])
            if (datetime.timedelta(nextVal) - startVal) > delta:
                break
            endPoint = endPoint + 1
    else:
        endPoint = start + (delta + intCaseOffset)

    return endPoint


def _diffLessThan(allData, orderedFeature, startPoint, endPoint, delta):
    if isinstance(delta, datetime.timedelta):
        startFloat = float(allData[startPoint, orderedFeature])
        startVal = datetime.timedelta(startFloat)
        endFloat = float(allData[endPoint, orderedFeature])
        endVal = datetime.timedelta(endFloat)
        return (endVal - startVal) < delta
    else:
        return (endPoint - startPoint + 1) < delta


#def evaluate(metric, knownData, knownLabels, predictedLabels)

def computeMetrics(dependentVar, knownData, predictedData,
                   performanceFunction):
    """
    Calculate the performance of the learner.

    Using the provided metric, compare the known data or labels to the
    predicted data or labels and calculate the performance of the
    learner which produced the predicted data.

    Parameters
    ----------
    dependentVar : indentifier, list, UML Base object
        Indicate the feature names or indices in knownData containing
        the known labels, or a data object that contains the known
        labels.
    knownData : UML Base object
        Data object containing the known labels of the training set, as
        well as the features of the training set. Can be None if
        'dependentVar' is an object containing the labels.
    predictedData : UML Base object
        Data object containing predicted labels/data. Assumes that the
        predicted label (or labels) in the nth row of predictedLabels
        is associated with the same data point/instance as the label in
        the nth row of knownLabels.
    performanceFunction : function
        A python function that returns a single numeric value evaluating
        performance. The function must take either two or three args.
        In the two arg case, they must be two sets of data or labels to
        be compared. In the three arg case, the first two args are the
        same as in the two arg case, and the third arg must take the
        value of what is to be considered the negative label in this
        binary classification problem. See UML.calculate for a number of
        built in examples.

    Returns
    -------
    Value
        Measurement of the performance of the learner that produced the
        given data.
    """
    if dependentVar is None or isinstance(dependentVar, Base):
        #The known Indicator argument already contains all known
        #labels, so we do not need to do any further processing
        knownLabels = dependentVar
    else:
        #known Indicator is a feature ID or group of IDs; we extract the
        # columns it indicates from knownValues
        knownLabels = knownData.features.copy(dependentVar)

    result = performanceFunction(knownLabels, predictedData)

    return result


def confusion_matrix_generator(knownY, predictedY):
    """
    Given two vectors, one of known class labels (as strings) and one of
    predicted labels, compute the confusion matrix.  Returns a
    2-dimensional dictionary in which outer label is keyed by known
    label, inner label is keyed by predicted label, and the value stored
    is the count of instances for each combination.  Works for an
    indefinite number of class labels.
    """
    confusionCounts = {}
    for known, predicted in zip(knownY, predictedY):
        if confusionCounts[known] is None:
            confusionCounts[known] = {predicted: 1}
        elif confusionCounts[known][predicted] is None:
            confusionCounts[known][predicted] = 1
        else:
            confusionCounts[known][predicted] += 1

    #if there are any entries in the square matrix confusionCounts,
    #then there value must be 0.  Go through and fill them in.
    for knownY in confusionCounts:
        if confusionCounts[knownY][knownY] is None:
            confusionCounts[knownY][knownY] = 0

    return confusionCounts


def print_confusion_matrix(confusionMatrix):
    """
    Print a confusion matrix in human readable form, with rows indexed
    by known labels, and columns indexed by predictedlabels.
    confusionMatrix is a 2-dimensional dictionary, that is also
    primarily indexed by known labels, and secondarily indexed by
    predicted labels, with the value at
    confusionMatrix[knownLabel][predictedLabel] being the count of posts
    that fell into that slot.  Does not need to be sorted.
    """
    #print heading
    print("*" * 30 + "Confusion Matrix" + "*" * 30)
    print("\n\n")

    #print top line - just the column headings for
    #predicted labels
    spacer = " " * 15
    sortedLabels = sorted(confusionMatrix.iterKeys())
    for knownLabel in sortedLabels:
        spacer += " " * (6 - len(knownLabel)) + knownLabel

    print(spacer)
    totalPostCount = 0
    for knownLabel in sortedLabels:
        outputBuffer = knownLabel + " " * (15 - len(knownLabel))
        for predictedLabel in sortedLabels:
            count = confusionMatrix[knownLabel][predictedLabel]
            totalPostCount += count
            outputBuffer += " " * (6 - len(count)) + count
        print(outputBuffer)

    print("Total post count: " + totalPostCount)


def checkPrintConfusionMatrix():
    """
    Check print ouptut of confusion matrix.
    """
    X = {"classLabel": ["A", "B", "C", "C", "B", "C", "A", "B", "C", "C",
                        "B", "C", "A", "B", "C", "C", "B", "C"]}
    Y = ["A", "C", "C", "A", "B", "C", "A", "C", "C", "A", "B", "C", "A",
         "C", "C", "A", "B", "C"]
    functions = [confusion_matrix_generator]
    classLabelIndex = "classLabel"
    confusionMatrixResults = computeMetrics(classLabelIndex, X, Y, functions)
    confusionMatrix = confusionMatrixResults["confusion_matrix_generator"]
    print_confusion_matrix(confusionMatrix)


def generateAllPairs(items):
    """
    Given a list of items, generate a list of all possible pairs
    (2-combinations) of items from the list, and return as a list
    of tuples.  Assumes that no two items in the list refer to the same
    object or number.  If there are duplicates in the input list, there
    will be duplicates in the output list.
    """
    if items is None or len(items) == 0:
        return None

    pairs = []
    for i in range(len(items)):
        firstItem = items[i]
        for j in range(i + 1, len(items)):
            secondItem = items[j]
            pair = (firstItem, secondItem)
            pairs.append(pair)

    return pairs

<<<<<<< HEAD

def crossValidateBackend(learnerName, X, Y, performanceFunction,
                         arguments=None, folds=10, scoreMode='label',
                         useLog=None, **kwarguments):
=======
def crossValidateBackend(learnerName, X, Y, performanceFunction, arguments={}, folds=10, scoreMode='label', useLog=None,
                         **kwarguments):
>>>>>>> 2ce5094b
    """
    Same signature as UML.crossValidate, except that the argument
    'numFolds' is replaced with 'folds' which is allowed to be either an
    int indicating the number of folds to use, or a foldIterator object
    to use explicitly.
    """
    if enableLogging(useLog):
        wrapped = logCapture(crossValidateBackend)
        return wrapped(learnerName, X, Y, performanceFunction, arguments,
                       folds, scoreMode, useLog=False, **kwarguments)

    if not isinstance(X, Base):
        raise ArgumentException("X must be a Base object")
    if Y is not None:
        if not isinstance(Y, (Base, int, six.string_types, list)):
            msg = "Y must be a Base object or an index (int) from X where Y's "
            msg += "data can be found"
            raise ArgumentException(msg)
        if isinstance(Y, (int, six.string_types, list)):
            X = X.copy()
            Y = X.features.extract(Y)

        if len(Y.features) > 1 and scoreMode != 'label':
            msg = "When dealing with multi dimentional outputs / predictions, "
            msg += "then the scoreMode flag is required to be set to 'label'"
            raise ArgumentException(msg)

        if not len(X.points) == len(Y.points):
            #todo support indexing if Y is an index for X instead
            msg = "X and Y must contain the same number of points."
            raise ArgumentException(msg)

    if folds == 0:
        raise ArgumentException("Tried to cross validate over 0 folds")

<<<<<<< HEAD
    if useLog is None:
        useLog = UML.settings.get("logger", "enabledByDefault")
        useLog = useLog.lower() == 'true'
    deepLog = False
    if useLog:
        deepLog = UML.settings.get('logger',
                                   'enableCrossValidationDeepLogging')
        deepLog = deepLog.lower() == 'true'

=======
>>>>>>> 2ce5094b
    merged = _mergeArguments(arguments, kwarguments)

    #get an iterator for the argument combinations- iterator
    #handles case of merged arguments being {}
    argumentCombinationIterator = ArgumentIterator(merged)

    # we want the folds for each argument combination to be the same
    foldIter = makeFoldIterator([X, Y], folds)

    # setup container for outputs, a tuple entry for each arg set, containing
    # a list for the results of those args on each fold
    numArgSets = argumentCombinationIterator.numPermutations
    performanceOfEachCombination = []
    for i in range(numArgSets):
        performanceOfEachCombination.append([None, []])

    # control variables determining if we save all results before calculating
    # performance or if we can calculate for each fold and then avg the results
    perfNone = performanceFunction is None
    if not perfNone:
        canAvgFolds = (hasattr(performanceFunction, 'avgFolds')
                       and performanceFunction.avgFolds)
    else:
        canAvgFolds = False

    # folditerator randomized the point order, so if we are collecting all the
    # results, we also have to collect the correct order of the known values
    if not canAvgFolds:
        collectedY = None

    # Folding should be the same for each argset (and is expensive) so
    # iterate over folds first
    for fold in foldIter:
        [(curTrainX, curTestingX), (curTrainY, curTestingY)] = fold
        argSetIndex = 0

        # given this fold, do a run for each argument combination
        for curArgumentCombination in argumentCombinationIterator:
            #run algorithm on the folds' training and testing sets
<<<<<<< HEAD
            curRunResult = UML.trainAndApply(
                learnerName=learnerName, trainX=curTrainX, trainY=curTrainY,
                testX=curTestingX, arguments=curArgumentCombination,
                scoreMode=scoreMode, useLog=deepLog)
=======
            curRunResult = UML.trainAndApply(learnerName=learnerName, trainX=curTrainX, trainY=curTrainY,
                                             testX=curTestingX, arguments=curArgumentCombination, scoreMode=scoreMode,
                                             useLog=useLog)
>>>>>>> 2ce5094b

            performanceOfEachCombination[argSetIndex][0] = (
                curArgumentCombination)

            if canAvgFolds:
                # calculate error of prediction, using performanceFunction
                curPerformance = computeMetrics(curTestingY, None,
                                                curRunResult,
                                                performanceFunction)

                performanceOfEachCombination[argSetIndex][1].append(
                    curPerformance)
            else:
                performanceOfEachCombination[argSetIndex][1].append(
                    curRunResult)

            argSetIndex += 1

        if not canAvgFolds:
            if collectedY is None:
                collectedY = curTestingY
            else:
                collectedY.points.add(curTestingY)

        # setup for next iteration
        argumentCombinationIterator.reset()

    # We consume the saved results, either by averaging the individual results
    # calculations for each fold, or combining the saved predictions and
    # calculating performance of the entire set.
    for i, (curArgSet, results) in enumerate(performanceOfEachCombination):
        # average score from each fold (works for one fold as well)
        if canAvgFolds:
            finalPerformance = sum(results) / float(len(results))
        # we combine the results objects into one, and then calc performance
        else:
            for resultIndex in range(1, len(results)):
                results[0].points.add(results[resultIndex])

            # TODO raise RuntimeError(
            #     "How do we guarantee Y and results are in same order?")
            finalPerformance = computeMetrics(collectedY, None, results[0],
                                              performanceFunction)

        # we use the current results container to be the return value
        performanceOfEachCombination[i] = (curArgSet, finalPerformance)

<<<<<<< HEAD
    # log results of this cross validation
    if useLog:
        # TODO: should we have an actual timer here? if we do should we remove
        # the CV timing from logRun?
        timer = None

        # (self, trainData, trainLabels, learnerName, metric, performance,
        #  timer, learnerArgs, folds)
        UML.logger.active.logCrossValidation(X, Y, learnerName,
                                             performanceFunction,
                                             performanceOfEachCombination,
                                             timer, merged, folds)

=======
    UML.logger.active.logCrossValidation(X, Y, learnerName, merged, performanceFunction,
                                         performanceOfEachCombination, folds)
>>>>>>> 2ce5094b
    #return the list of tuples - tracking the performance of each argument
    return performanceOfEachCombination


def makeFoldIterator(dataList, folds):
    """
    Takes a list of data objects and a number of folds, returns an
    iterator which will return a list containing the folds for each
    object, where the list has as many (training, testing) tuples as the
    length of the input list.
    """
    if dataList is None or len(dataList) == 0:
        raise ArgumentException("dataList may not be None, or empty")

    points = len(dataList[0].points)
    for data in dataList:
        if data is not None:
            if len(data.points) == 0:
                msg = "One of the objects has 0 points, it is impossible to "
                msg += "specify a valid number of folds"
                raise ArgumentException(msg)
            if len(data.points) != len(dataList[0].points):
                msg = "All data objects in the list must have the same number "
                msg += "of points and features"
                raise ArgumentException(msg)

    # note: we want truncation here
    numInFold = int(points / folds)
    if numInFold == 0:
        msg = "Must specify few enough folds so there is a point in each"
        raise ArgumentException(msg)

    # randomly select the folded portions
    indices = list(range(points))
    pythonRandom.shuffle(indices)
    foldList = []
    for fold in range(folds):
        start = fold * numInFold
        if fold == folds - 1:
            end = points
        else:
            end = (fold + 1) * numInFold
        foldList.append(indices[start:end])

    # return that lists iterator as the fold iterator
    return _foldIteratorClass(dataList, foldList, )


class _foldIteratorClass():
    def __init__(self, dataList, foldList):
        self.foldList = foldList
        self.index = 0
        self.dataList = dataList
        for dat in self.dataList:
            if dat is not None and dat.getTypeString() == 'Sparse':
                dat._sortInternal('point')

    def __iter__(self):
        return self

    def next(self):
        """
        Get next item.
        """
        if self.index >= len(self.foldList):
            raise StopIteration
        # we're going to be separating training and testing sets through
        # extraction, so we have to copy the data in order not to destroy the
        # original sets across multiple folds
        copiedList = []
        for data in self.dataList:
            if data is None:
                copiedList.append(None)
            else:
                copiedList.append(data.copy())

            # we want each training set to be permuted wrt its ordering in the
            # original data. This is setting up a permutation to be applied to
            # each object
            #		indices = range(0, len(copiedList[0].points)
            #                              - len(self.foldList[self.index])))
            #		pythonRandom.shuffle(indices)
        indices = numpy.arange(0, (len(copiedList[0].points)
                                   - len(self.foldList[self.index])))
        numpyRandom.shuffle(indices)

        resultsList = []
        for copied in copiedList:
            if copied is None:
                resultsList.append((None, None))
            else:
                currTest = copied.points.extract(self.foldList[self.index])
                currTrain = copied
                currTrain.points.sort(sortHelper=indices)
                resultsList.append((currTrain, currTest))
        self.index = self.index + 1
        return resultsList

    def __next__(self):
        return self.next()

class ArgumentIterator:
    """
    Constructor takes a dict mapping strings to tuples.
    e.g. {'a':(1,2,3), 'b':(4,5)}

    ArgumentBuilder generates permutations of dict in the format:
    {'a':1, 'b':4}, {'a':2, 'b':4}, {'a':3, 'b':4}, {'a':1, 'b':5},
    {'a':2, 'b':5}, {'a':3, 'b':5}
    and supports popping one such permutation at a time via pop().

    Convenience methods:
    hasNext() - Boolean check if all permutations have been popped.
    reset() - reset object so pop() again returns first permutation.
    """

    def __init__(self, rawArgumentInput):
        self.rawArgumentInput = rawArgumentInput
        self.index = 0
        if not isinstance(rawArgumentInput, dict):
            msg = "ArgumentIterator objects require dictionary's to "
            msg += "initialize  - e.g. {'a':(1,2,3), 'b':(4,5)} This is the "
            msg += "form default generated by **args in a function argument."
            raise ArgumentException(msg)

        # i.e. if rawArgumentInput == {}
        if len(rawArgumentInput) == 0:
            self.numPermutations = 1
            self.permutationsList = [{}]
        else:
            self.numPermutations = 1
            for key in rawArgumentInput.keys():
                try:
                    if isinstance(rawArgumentInput[key], tuple):
                        self.numPermutations *= len(rawArgumentInput[key])
                except TypeError: # taking len of non tuple
                    pass #numPermutations not increased
            self.permutationsList = _buildArgPermutationsList([], {}, 0,
                                                              rawArgumentInput)

            assert len(self.permutationsList) == self.numPermutations

    def __iter__(self):
        return self

    def next(self):
        """
        Get next item.
        """
        if self.index >= self.numPermutations:
            self.index = 0
            raise StopIteration
        else:
            permutation = self.permutationsList[self.index]
            self.index += 1
            return permutation

    def __next__(self):
        return self.next()

    def reset(self):
        """
        Reset index to 0.
        """
        self.index = 0

#example call: _buildArgPermutationsList([],{},0,arg)
def _buildArgPermutationsList(listOfDicts, curCompoundArg, curKeyIndex,
                              rawArgInput):
    """
    Recursive function that generates a list of dicts, where each dict
    is a permutation of rawArgInput's values.

    Should be called externally with:
    listOfDicts = []
    curCompoundArg = {}
    curKeyIndex = 0

    and rawArgInput as a dict mapping variables to tuples.

    example:
    if rawArgInput is {'a':(1,2,3), 'b':(4,5)}
    then _buildArgPermutationsList([],{},0,rawArgInput)
    returns [{'a':1, 'b':4}, {'a':2, 'b':4}, {'a':3, 'b':4},
             {'a':1, 'b':5}, {'a':2, 'b':5}, {'a':3, 'b':5},]
    """

    # stop condition: if current dict has a value for every key
    # append a DEEP COPY of the dict to the listOfDicts. Copy is deep
    # because dict entries will be changed when recursive stack is popped.
    # Only complete, and distict dicts are appended to listOfDicts
    if curKeyIndex >= len(list(rawArgInput.keys())):
        listOfDicts.append(copy.deepcopy(curCompoundArg))
        return listOfDicts

    else:
        # retrieve all values for the current key being populated
        curKey = list(rawArgInput.keys())[curKeyIndex]
        curValues = rawArgInput[curKey]

        try:
            if not isinstance(curValues, tuple):
                raise TypeError()
            # if there are multiple values, add one key-value pair to the
            # the current dict, make recursive call to build the rest of the
            # dict then after it returns, remove current key-value pair and add
            # the next pair.
            valueIterator = iter(curValues)
            for value in valueIterator:
                curCompoundArg[curKey] = value
                listOfDicts = _buildArgPermutationsList(
                    listOfDicts, curCompoundArg, curKeyIndex + 1, rawArgInput)
                del curCompoundArg[curKey]
        #if there is only one value, curValues is not iterable, so add
        #curKey[value] to the dict and make recursive call.
        except TypeError:
            value = curValues
            curCompoundArg[curKey] = value
            listOfDicts = _buildArgPermutationsList(
                listOfDicts, curCompoundArg, curKeyIndex + 1, rawArgInput)
            del curCompoundArg[curKey]

        return listOfDicts


def generateClassificationData(labels, pointsPer, featuresPer):
    """
    Randomly generate sensible data for a classification problem.
    Returns a tuple of tuples, where the first value is a tuple
    containing (trainX, trainY) and the second value is a tuple
    containing (testX ,testY).
    """
    #add noise to the features only
    trainData, _, noiselessTrainLabels = generateClusteredPoints(
        labels, pointsPer, featuresPer, addFeatureNoise=True,
        addLabelNoise=False, addLabelColumn=False)
    testData, _, noiselessTestLabels = generateClusteredPoints(
        labels, 1, featuresPer, addFeatureNoise=True, addLabelNoise=False,
        addLabelColumn=False)

    return ((trainData, noiselessTrainLabels), (testData, noiselessTestLabels))


def generateRegressionData(labels, pointsPer, featuresPer):
    """
    Randomly generate sensible data for a regression problem. Returns a
    tuple of tuples, where the first value is a tuple containing
    (trainX, trainY) and the second value is a tuple containing
    (testX ,testY).
    """
    #add noise to both the features and the labels
    regressorTrainData, trainLabels, _ = generateClusteredPoints(
        labels, pointsPer, featuresPer, addFeatureNoise=True,
        addLabelNoise=True, addLabelColumn=False)
    regressorTestData, testLabels, _ = generateClusteredPoints(
        labels, 1, featuresPer, addFeatureNoise=True, addLabelNoise=True,
        addLabelColumn=False)

    return ((regressorTrainData, trainLabels), (regressorTestData, testLabels))

# with class-based refactor:
# todo add scale control as paramater for generateClusteredPoints
#  - remember to scale noise term accordingly
def generateClusteredPoints(numClusters, numPointsPerCluster,
                            numFeaturesPerPoint, addFeatureNoise=True,
                            addLabelNoise=True, addLabelColumn=False,
                            returnType='Matrix'):
    """
    Function to generate Data object with arbitrary number of points,
    number of clusters, and number of features.

    The function returns the dataset in an object, 'labels' for each
    point in the dataset (noise optional), and the 'noiseless' labels
    for the points, which is the central value used to define the
    feature values for each point.

    generateClusteredPoints() outputs a dataset of the following format:
    each point associated with a cluster has numFeaturesPerPoint
    features. The value of each entry in the feature vector is
    clusterNumber+noise. Each point in the cluster has the same feature
    vector, with different noise.

    NOTE: if addFeatureNoise and addLabelNoise are false, then the
    'clusters' are actually all contain just repeated points, where each
    point in the cluster has the same features and the same labels.

    Returns
    -------
    tuple of UML.Base objects:
    (pointsObj, labelsObj, noiselessLabelsObj)
    """

    pointsList = []
    labelsList = []
    clusterNoiselessLabelList = []

    def _noiseTerm():
        return pythonRandom.random() * 0.0001 - 0.00005

    for curCluster in range(numClusters):
        for _ in range(numPointsPerCluster):
            curFeatureVector = [float(curCluster) for x
                                in range(numFeaturesPerPoint)]

            if addFeatureNoise:
                curFeatureVector = [_noiseTerm() + entry for entry
                                    in curFeatureVector]

            if addLabelNoise:
                curLabel = _noiseTerm() + curCluster
            else:
                curLabel = curCluster

            if addLabelColumn:
                curFeatureVector.append(curLabel)

            #append curLabel as a list to maintain dimensionality
            labelsList.append([curLabel])

            pointsList.append(curFeatureVector)
            clusterNoiselessLabelList.append([float(curCluster)])


<<<<<<< HEAD
    # todo verify that your list of lists is valid initializer for all
    # datatypes, not just matrix
    # then convert
    # finally make matrix object out of the list of points w/ labels in last
    # column of each vector/entry:
    pointsObj = UML.createData('Matrix', pointsList)
=======
    #todo verify that your list of lists is valid initializer for all datatypes, not just matrix
    #then convert
    #finally make matrix object out of the list of points w/ labels in last column of each vector/entry:
    pointsObj = UML.createData('Matrix', pointsList, useLog=False)
>>>>>>> 2ce5094b

    labelsObj = UML.createData('Matrix', labelsList, useLog=False)

<<<<<<< HEAD
    # todo change actuallavels to something like associatedClusterCentroid
    noiselessLabelsObj = UML.createData('Matrix', clusterNoiselessLabelList)
=======
    #todo change actuallavels to something like associatedClusterCentroid
    noiselessLabelsObj = UML.createData('Matrix', clusterNoiselessLabelList, useLog=False)
>>>>>>> 2ce5094b

    # convert datatype if not matrix
    if returnType.lower() != 'matrix':
        pointsObj = pointsObj.copyAs(returnType)
        labelsObj = labelsObj.copyAs(returnType)
        noiselessLabelsObj = noiselessLabelsObj.copyAs(returnType)

    return (pointsObj, labelsObj, noiselessLabelsObj)


def sumAbsoluteDifference(dataOne, dataTwo):
    """
    Aggregates absolute difference between corresponding entries in base
    objects dataOne and dataTwo.

    Checks to see that the vectors (which must be base objects) are of
    the same shape, first. Next it iterates through the corresponding
    points in each vector/matrix and appends the absolute difference
    between corresponding points to a list.

    Finally, the function returns the sum of the absolute differences.
    """

    #compare shapes of data to make sure a comparison is sensible.
    if len(dataOne.features) != len(dataTwo.features):
        msg = "Can't calculate difference between corresponding entries in "
        msg += "dataOne and dataTwo, the underlying data has different "
        msg += "numbers of features."
        raise ArgumentException(msg)
    if len(dataOne.points) != len(dataTwo.points):
        msg = "Can't calculate difference between corresponding entries in "
        msg += "dataOne and dataTwo, the underlying data has different "
        msg += "numbers of points."
        raise ArgumentException(msg)

    numpyOne = dataOne.copyAs('numpyarray')
    numpyTwo = dataTwo.copyAs('numpyarray')

    differences = numpyOne - numpyTwo

    absoluteDifferences = numpy.abs(differences)

    sumAbsoluteDifferences = numpy.sum(absoluteDifferences)

    return sumAbsoluteDifferences


class LearnerInspector:
    """
    Class using heirustics to classify the 'type' of problem an
    algorithm is meant to work on.
    e.g. classification, regression, dimensionality reduction, etc.

    Use:
    A LearnerInspector object generates private datasets that are
    intentionally constructed to invite particular results when an
    algorithm is run on them. Once a user has a LearnerInspector object,
    she can call learnerType(algorithmName) and get the 'best guess'
    type for that algorithm.

    Note:
    If characterizing multiple algorithms, use the SAME LearnerInspector
    object, and call learnerType() once for each algorithm you are
    trying to classify.
    """

    def __init__(self):
        """
        Caches the regressor and classifier datasets, to speed up
        learnerType() calls for multiple learners.
        """
        # TODO why is it this value??? should see how it is used and revise
        self.NEAR_THRESHHOLD = .1
        self.EXACT_THRESHHOLD = .00000001

        #initialize datasets for tests
        self.regressorDataTrain, self.regressorDataTest = (
            self._regressorDataset())
        #todo use classifier
        self.classifierDataTrain, self.classifierDataTest = (
            self._classifierDataset())

    def learnerType(self, learnerName):
        """
        Returns, as a string, the heuristically determined best guess
        for the type of problem the learnerName learner is designed to
        run on.
        Example output: 'classification', 'regression', 'other'
        """
        if not isinstance(learnerName, six.string_types):
            raise ArgumentException("learnerName must be a string")
        return self._classifyAlgorithmDecisionTree(learnerName)

    # todo pull from each 'trail' function to find out what possible results
    # it can have then make sure that you've covered all possible combinations
    def _classifyAlgorithmDecisionTree(self, learnerName):
        """
        Implements a decision tree based off of the predicted labels
        returned from the datasets.

        Fundamentally, if the classifier dataset has no error, that
        means the algorithm is likely a classifier, but it could be a
        regressor, if its error is low, however, the algorithm is likely
        a regressor, and if its error is high, or the algorithm crashes
        with the dataset, then the algorithm is likely neither
        classifier nor regressor.

        Next, if the classifier dataset had no error, we want to see if
        the error on the regressor dataset is low. Also, we want to see
        if the algorithm is capable of generating labels that it hasn't
        seen (interpolating a la a regressor).

        If the algorithm doesn't produce any new labels, despite no
        repeated labels, then we assume it is a classifier. If the error
        on the classifier dataset is low, however, and the algorithm
        interpolates labels, then we assume it is a regressor.
        """

        regressorTrialResult = self._regressorTrial(learnerName)
        classifierTrialResult = self._classifierTrial(learnerName)

        # decision tree:
        # if classifier tests gives exact results
        if classifierTrialResult == 'exact':
            # could be classifier or regressor at this point
            # if when given unrepeating labels, algorithm generates duplicate
            # of already seen labels, it is classifer
            if regressorTrialResult == 'repeated_labels':
                return 'classification'
            if regressorTrialResult == 'near':
                return 'regression'
            if regressorTrialResult == 'other':
                return 'classification'
            #should be covered by all cases, raise exception
            msg = 'Decision tree needs to be updated to account for other '
            msg += 'results from regressorTrialResult'
            raise AttributeError(msg)

        # if the classifer data set genereated a low error, but not exact,
        # it is regressor
        elif classifierTrialResult == 'near':
            return 'regression'

        # if the classifier dataset doesn't see classifier or regressor
        # behavior, return other
        # todo this is where to insert future sensors for other types of
        # algorithms, but currently we can only resolve classifiers,
        # regressors, and other.
        else:
            return 'other'

    def _regressorDataset(self):
        """
        Generates clustered points, where the labels of the points
        within a single cluster are all very similar, but non-identical.
        """

        clusterCount = 3
        pointsPer = 10
        featuresPer = 5

        #add noise to both the features and the labels
        regressorTrainData, trainLabels, noiselessTrainLabels = (
            generateClusteredPoints(clusterCount, pointsPer, featuresPer,
                                    addFeatureNoise=True, addLabelNoise=True,
                                    addLabelColumn=False))
        regressorTestData, testLabels, noiselessTestLabels = (
            generateClusteredPoints(clusterCount, 1, featuresPer,
                                    addFeatureNoise=True, addLabelNoise=True,
                                    addLabelColumn=False))

        return ((regressorTrainData, trainLabels, noiselessTrainLabels),
                (regressorTestData, testLabels, noiselessTestLabels))

    def _classifierDataset(self):
        """
        Generates clustered points, hwere the labels of the points
        within each cluster are all identical.
        """

        clusterCount = 3
        pointsPer = 10
        featuresPer = 5

        #add noise to the features only
        trainData, trainLabels, noiselessTrainLabels = (
            generateClusteredPoints(clusterCount, pointsPer, featuresPer,
                                    addFeatureNoise=True, addLabelNoise=False,
                                    addLabelColumn=False))
        testData, testLabels, noiselessTestLabels = (
            generateClusteredPoints(clusterCount, 1, featuresPer,
                                    addFeatureNoise=True, addLabelNoise=False,
                                    addLabelColumn=False))

        return ((trainData, trainLabels, noiselessTrainLabels),
                (testData, testLabels, noiselessTestLabels))

    def _regressorTrial(self, learnerName):
        """
        Run trainAndApply on the regressor dataset and make judgments
        about the learner based on the results of trainAndApply.
        """
        #unpack already-initialized datasets
        regressorTrainData, trainLabels, _ = self.regressorDataTrain
        regressorTestData, _, noiselessTestLabels = self.regressorDataTest

        try:
            runResults = UML.trainAndApply(
                learnerName, trainX=regressorTrainData, trainY=trainLabels,
                testX=regressorTestData)
        except Exception:
            return 'other'

        try:
            sumError = sumAbsoluteDifference(runResults, noiselessTestLabels)
        except ArgumentException:
            return 'other'

        # if the labels are repeated from those that were trained on, then
        # it is a classifier so pass back that labels are repeated
        # if runResults are all in trainLabels, then it's repeating:
        alreadySeenLabelsList = []
        for curPointIndex in range(len(trainLabels.points)):
            alreadySeenLabelsList.append(trainLabels[curPointIndex, 0])

        # check if the learner generated any new label
        # (one it hadn't seen in training)
        unseenLabelFound = False
        for curResultPointIndex in range(len(runResults.points)):
            if runResults[curResultPointIndex, 0] not in alreadySeenLabelsList:
                unseenLabelFound = True
                break

        if not unseenLabelFound:
            return 'repeated_labels'

        if sumError > self.NEAR_THRESHHOLD:
            return 'other'
        else:
            return 'near'


    def _classifierTrial(self, learnerName):
        """
        Run trainAndApply on the classifer dataset and make judgments
        about the learner based on the results of trainAndApply.
        """
        #unpack initialized datasets
        trainData, trainLabels, _ = self.classifierDataTrain
        testData, testLabels, _ = self.classifierDataTest

        try:
            runResults = UML.trainAndApply(learnerName, trainX=trainData,
                                           trainY=trainLabels, testX=testData)
        except Exception:
            return 'other'

        try:
            # should be identical to noiselessTestLabels
            sumError = sumAbsoluteDifference(runResults, testLabels)
        except ArgumentException:
            return 'other'

        if sumError > self.NEAR_THRESHHOLD:
            return 'other'
        elif sumError > self.EXACT_THRESHHOLD:
            return 'near'
        else:
            return 'exact'


def _validScoreMode(scoreMode):
    """
    Check that a scoreMode flag to train() trainAndApply(), etc. is an
    accepted value.
    """
    scoreMode = scoreMode.lower()
    if (scoreMode != 'label'
            and scoreMode != 'bestscore'
            and scoreMode != 'allscores'):
        msg = "scoreMode may only be 'label' 'bestScore' or 'allScores'"
        raise ArgumentException(msg)


def _validMultiClassStrategy(multiClassStrategy):
    """
    Check that a multiClassStrategy flag to train() trainAndApply(),
    etc. is an accepted value.
    """
    multiClassStrategy = multiClassStrategy.lower()
    if (multiClassStrategy != 'default'
            and multiClassStrategy != 'OneVsAll'.lower()
            and multiClassStrategy != 'OneVsOne'.lower()):
        msg = "multiClassStrategy may only be 'default' 'OneVsAll' "
        msg += "or 'OneVsOne'"
        raise ArgumentException(msg)


def _unpackLearnerName(learnerName):
    """
    Split a learnerName parameter into the portion defining the package,
    and the portion defining the learner.
    """
    splitList = learnerName.split('.', 1)
    if len(splitList) < 2:
        msg = "Recieved the ill formed learner name '" + learnerName + "'. "
        msg += "The learner name must identify both the desired package and "
        msg += "learner, separated by a dot. Example:'mlpy.KNN'"
        raise ArgumentException(msg)
    package = splitList[0]
    learnerName = splitList[1]
    return (package, learnerName)


def _validArguments(arguments):
    """
    Check that an arguments parmeter to train() trainAndApply(), etc. is
    an accepted format.
    """
    if not isinstance(arguments, dict) and arguments is not None:
        msg = "The 'arguments' parameter must be a dictionary or None"
        raise ArgumentException(msg)


def _mergeArguments(argumentsParam, kwargsParam):
    """
    Takes two dicts and returns a new dict of them merged together. Will
    throw an exception if the two inputs have contradictory values for
    the same key.
    """
    ret = {}
    if argumentsParam is None:
        argumentsParam = {}
    # UniversalInterface uses this helper to merge params a little differently,
    # arguments (which might be None) is passed as kwargsParam so in that case
    # we need to set kwargsParam to {}.
    if kwargsParam is None:
        kwargsParam = {}
    if len(argumentsParam) < len(kwargsParam):
        smaller = argumentsParam
        larger = kwargsParam
    else:
        smaller = kwargsParam
        larger = argumentsParam

    for k in larger:
        ret[k] = larger[k]
    for k in smaller:
        val = smaller[k]
        if k in ret and ret[k] != val:
            msg = "The two dicts disagree. key= " + str(k)
            msg += " | arguments value= " + str(argumentsParam[k])
            msg += " | **kwargs value= " + str(kwargsParam[k])
            raise ArgumentException(msg)
        ret[k] = val

    return ret


def _validData(trainX, trainY, testX, testY, testRequired):
    """
    Check that the data parameters to train() trainAndApply(), etc. are
    in accepted formats.
    """
    if not isinstance(trainX, Base):
        msg = "trainX may only be an object derived from Base"
        raise ArgumentException(msg)

    if trainY is not None:
        if not isinstance(trainY, (Base, six.string_types, int, numpy.int64)):
            msg = "trainY may only be an object derived from Base, or an "
            msg += "ID of the feature containing labels in testX"
            raise ArgumentException(msg)
        if isinstance(trainY, Base):
        #			if not len(trainY.features) == 1:
        #               msg = "If trainY is a Data object, then it may only "
        #               msg += "have one feature"
        #				raise ArgumentException(msg)
            if not len(trainY.points) == len(trainX.points):
                msg = "If trainY is a Data object, then it must have the same "
                msg += "number of points as trainX"
                raise ArgumentException(msg)

    # testX is allowed to be None, sometimes it is appropriate to have it be
    # filled using the trainX argument (ie things which transform data, or
    # learn internal structure)
    if testRequired[0] and testX is None:
        raise ArgumentException("testX must be provided")
    if testX is not None:
        if not isinstance(testX, Base):
            msg = "testX may only be an object derived from Base"
            raise ArgumentException(msg)

    if testRequired[1] and testY is None:
        raise ArgumentException("testY must be provided")
    if testY is not None:
        if not isinstance(testY, (Base, six.string_types, int, int)):
            msg = "testY may only be an object derived from Base, or an ID "
            msg += "of the feature containing labels in testX"
            raise ArgumentException(msg)
        if isinstance(trainY, Base):
        #			if not len(trainY.features) == 1:
        #               msg = "If trainY is a Data object, then it may only "
        #               msg += "have one feature"
        #				raise ArgumentException(msg)
            if not len(trainY.points) == len(trainX.points):
                msg = "If trainY is a Data object, then it must have the same "
                msg += "number of points as trainX"
                raise ArgumentException(msg)


def _2dOutputFlagCheck(X, Y, scoreMode, multiClassStrategy):
    outputData = X if Y is None else Y
    if isinstance(outputData, Base):
        needToCheck = len(outputData.features) > 1
    elif isinstance(outputData, (list, tuple)):
        needToCheck = len(outputData) > 1
    elif isinstance(outputData, bool):
        needToCheck = outputData
    else:
        needToCheck = False

    if needToCheck:
        if scoreMode is not None and scoreMode != 'label':
            msg = "When dealing with multi dimentional outputs / predictions, "
            msg += "the scoreMode flag is required to be set to 'label'"
            raise ArgumentException(msg)
        if multiClassStrategy is not None and multiClassStrategy != 'default':
            msg = "When dealing with multi dimentional outputs / predictions, "
            msg += "the multiClassStrategy flag is required to be set to "
            msg += "'default'"
            raise ArgumentException(msg)


<<<<<<< HEAD
def trainAndApplyOneVsOne(learnerName, trainX, trainY, testX, arguments=None,
                          scoreMode='label', useLog=None, timer=None,
=======
def trainAndApplyOneVsOne(learnerName, trainX, trainY, testX, arguments={}, scoreMode='label', useLog=None,
>>>>>>> 2ce5094b
                          **kwarguments):
    """
    Calls on trainAndApply() to train and evaluate the learner defined
    by 'learnerName.'  Assumes there are multiple (>2) class labels, and
    uses the one vs. one method of splitting the training set into
    2-label subsets. Tests performance using the metric function(s)
    found in performanceMetricFunctions.

    Parameters
    ----------
    trainX: UML Base object
        Data to be used for training.
    trainY: identifier, UML Base object
        A name or index of the feature in ``trainX`` containing the
        labels or another UML Base object containing the labels that
        correspond to ``trainX``.
    testX : UML Base object
        data set on which the trained learner will be applied (i.e.
        performing prediction, transformation, etc. as appropriate to
        the learner).
    arguments : dict
        Mapping argument names (strings) to their values, to be used
        during training and application. eg. {'dimensions':5, 'k':5}
        To make use of multiple permutations, specify different values
        for a parameter as a tuple. eg. {'k': (1,3,5)} will generate an
        error score for  the learner when the learner was passed all
        three values of ``k``, separately. These will be merged with
        kwarguments for the learner.
    scoreMode : str
        In the case of a classifying learner, this specifies the type of
        output wanted: 'label' if we class labels are desired,
        'bestScore' if both the class label and the score associated
        with that class are desired, or 'allScores' if a matrix
        containing the scores for every class label are desired.
    useLog : bool, None
        Local control for whether to send results/timing to the logger.
        If None (default), use the value as specified in the "logger"
<<<<<<< HEAD
        "enabledByDefault" configuration option. If True, send to the
        logger regardless of the global option. If False, do **NOT**
        send to the logger, regardless of the global option.
    timer : UML.logger.Stopwatch
        If logging was initiated in a call higher in the stack, then the
        timing object constructed there will be passed down through this
        parameter.
    kwarguments
        Keyword arguments specified variables that are passed to the
        learner. To make use of multiple permutations, specify different
        values for parameters as a tuple. eg. arg1=(1,2,3), arg2=(4,5,6)
        which correspond to permutations/argument states with one
        element from arg1 and one element from arg2, such that an
        example generated permutation/argument state would be
        ``arg1=2, arg2=4``. Will be merged with arguments.
=======
        "enabledByDefault" configuration option. If True, send to the logger
        regardless of the global option. If False, do NOT send to the logger,
        regardless of the global option.

        kwarguments: optional arguments collected using python's **kwargs syntax, to be passed to
        the learner specified by 'learnerName'. To be merged with arguments before being passed

>>>>>>> 2ce5094b
    """
    _validData(trainX, trainY, testX, None, [True, False])
    _validArguments(arguments)
    _validArguments(kwarguments)
    merged = _mergeArguments(arguments, kwarguments)

    # we want the data and the labels together in one object or this method
    if isinstance(trainY, Base):
        trainX = trainX.copy()
        trainX.features.add(trainY)
        trainY = len(trainX.features) - 1

    # Get set of unique class labels, then generate list of all 2-combinations
    # of class labels
    labelVector = trainX.features.copy([trainY])
    labelVector.transpose()
    labelSet = list(set(labelVector.copyAs(format="python list")[0]))
    labelPairs = generateAllPairs(labelSet)

<<<<<<< HEAD
    if useLog is None:
        useLog = UML.settings.get("logger", "enabledByDefault")
        useLog = useLog.lower() == 'true'
    deepLog = False
    if useLog:
        deepLog = UML.settings.get('logger',
                                   'enableMultiClassStrategyDeepLogging')
        deepLog = deepLog.lower() == 'true'

    #if we are logging this run, we need to start the timer
    if useLog:
        if timer is None:
            timer = Stopwatch()

        timer.start('train')

    # For each pair of class labels: remove all points with one of those
    # labels, train a classifier on those points, get predictions based on
    # that model, and put the points back into the data object
=======
    # For each pair of class labels: remove all points with one of those labels,
    # train a classifier on those points, get predictions based on that model,
    # and put the points back into the data object
>>>>>>> 2ce5094b
    rawPredictions = None
    predictionFeatureID = 0
    for pair in labelPairs:
        #get all points that have one of the labels in pair
        pairData = trainX.points.extract(
            lambda point: ((point[trainY] == pair[0])
                           or (point[trainY] == pair[1])))
        pairTrueLabels = pairData.features.extract(trainY)
        #train classifier on that data; apply it to the test set
<<<<<<< HEAD
        partialResults = UML.trainAndApply(learnerName, pairData,
                                           pairTrueLabels, testX, output=None,
                                           arguments=merged, useLog=deepLog)
=======
        partialResults = UML.trainAndApply(learnerName, pairData, pairTrueLabels, testX, output=None, arguments=merged,
                                           useLog=useLog)
>>>>>>> 2ce5094b
        #put predictions into table of predictions
        if rawPredictions is None:
            rawPredictions = partialResults.copyAs(format="List")
        else:
            predName = 'predictions-' + str(predictionFeatureID)
            partialResults.features.setName(0, predName)
            rawPredictions.features.add(partialResults.copyAs(format="List"))
        pairData.features.add(pairTrueLabels)
        trainX.points.add(pairData)
        predictionFeatureID += 1

    #set up the return data based on which format has been requested
    if scoreMode.lower() == 'label'.lower():
        ret = rawPredictions.points.calculate(extractWinningPredictionLabel)
        ret.features.setName(0, "winningLabel")
        return ret
    elif scoreMode.lower() == 'bestScore'.lower():
        # construct a list of lists, with each row in the list containing the
        # predicted label and score of that label for the corresponding row in
        # rawPredictions
        predictionMatrix = rawPredictions.copyAs(format="python list")
        tempResultsList = []
        for row in predictionMatrix:
            scores = countWins(row)
            sortedScores = sorted(scores, key=scores.get, reverse=True)
            bestLabel = sortedScores[0]
            tempResultsList.append([bestLabel, scores[bestLabel]])

        #wrap the results data in a List container
        featureNames = ['PredictedClassLabel', 'LabelScore']
        resultsContainer = UML.createData("List", tempResultsList,
                                          featureNames=featureNames)
        return resultsContainer
    elif scoreMode.lower() == 'allScores'.lower():
        columnHeaders = sorted([str(i) for i in labelSet])
        zipIndexLabel = zip(list(range(len(columnHeaders))), columnHeaders)
        labelIndexDict = {str(v): k for k, v in zipIndexLabel}
        predictionMatrix = rawPredictions.copyAs(format="python list")
        resultsContainer = []
        for row in predictionMatrix:
            finalRow = [0] * len(columnHeaders)
            scores = countWins(row)
            for label, score in scores.items():
                finalIndex = labelIndexDict[str(label)]
                finalRow[finalIndex] = score
            resultsContainer.append(finalRow)

        return UML.createData(rawPredictions.getTypeString(), resultsContainer,
                              featureNames=columnHeaders)
    else:
        msg = 'Unknown score mode in trainAndApplyOneVsOne: ' + str(scoreMode)
        raise ArgumentException(msg)


<<<<<<< HEAD
def trainAndApplyOneVsAll(learnerName, trainX, trainY, testX, arguments=None,
                          scoreMode='label', useLog=None, timer=None,
=======
def trainAndApplyOneVsAll(learnerName, trainX, trainY, testX, arguments={}, scoreMode='label', useLog=None,
>>>>>>> 2ce5094b
                          **kwarguments):
    """
    Calls on trainAndApply() to train and evaluate the learner defined
    by 'learnerName.'  Assumes there are multiple (>2) class labels, and
    uses the one vs. all method of splitting the training set into
    2-label subsets. Tests performance using the metric function(s)
    found in performanceMetricFunctions.

    Parameters
    ----------
    trainX: UML Base object
        Data to be used for training.
    trainY: identifier, UML Base object
        A name or index of the feature in ``trainX`` containing the
        labels or another UML Base object containing the labels that
        correspond to ``trainX``.
    testX : UML Base object
        data set on which the trained learner will be applied (i.e.
        performing prediction, transformation, etc. as appropriate to
        the learner).
    arguments : dict
        Mapping argument names (strings) to their values, to be used
        during training and application. eg. {'dimensions':5, 'k':5}
        To make use of multiple permutations, specify different values
        for a parameter as a tuple. eg. {'k': (1,3,5)} will generate an
        error score for  the learner when the learner was passed all
        three values of ``k``, separately. These will be merged with
        kwarguments for the learner.
    scoreMode : str
        In the case of a classifying learner, this specifies the type of
        output wanted: 'label' if we class labels are desired,
        'bestScore' if both the class label and the score associated
        with that class are desired, or 'allScores' if a matrix
        containing the scores for every class label are desired.
    useLog : bool, None
        Local control for whether to send results/timing to the logger.
        If None (default), use the value as specified in the "logger"
<<<<<<< HEAD
        "enabledByDefault" configuration option. If True, send to the
        logger regardless of the global option. If False, do **NOT**
        send to the logger, regardless of the global option.
    timer : UML.logger.Stopwatch
        If logging was initiated in a call higher in the stack, then the
        timing object constructed there will be passed down through this
        parameter.
    kwarguments
        Keyword arguments specified variables that are passed to the
        learner. To make use of multiple permutations, specify different
        values for parameters as a tuple. eg. arg1=(1,2,3), arg2=(4,5,6)
        which correspond to permutations/argument states with one
        element from arg1 and one element from arg2, such that an
        example generated permutation/argument state would be
        ``arg1=2, arg2=4``. Will be merged with arguments.
=======
        "enabledByDefault" configuration option. If True, send to the logger
        regardless of the global option. If False, do NOT send to the logger,
        regardless of the global option.

        kwarguments: optional arguments collected using python's **kwargs syntax, to be passed to
        the learner specified by 'learnerName'. To be merged with arguments before being passed
>>>>>>> 2ce5094b
    """
    _validData(trainX, trainY, testX, None, [True, False])
    _validArguments(arguments)
    _validArguments(kwarguments)
    merged = _mergeArguments(arguments, kwarguments)

    #Remove true labels from from training set, if not already separated
    if isinstance(trainY, (str, int, int)):
        trainX = trainX.copy()
        trainY = trainX.features.extract(trainY)

    # Get set of unique class labels
    labelVector = trainY.copy()
    labelVector.transpose()
    labelSet = list(set(labelVector.copyAs(format="python list")[0]))

<<<<<<< HEAD
    if useLog is None:
        useLog = UML.settings.get("logger", "enabledByDefault")
        useLog = useLog.lower() == 'true'
    deepLog = False
    if useLog:
        deepLog = UML.settings.get('logger',
                                   'enableMultiClassStrategyDeepLogging')
        deepLog = deepLog.lower() == 'true'

    #if we are logging this run, we need to start the timer
    if useLog:
        if timer is None:
            timer = Stopwatch()

        timer.start('train')

=======
>>>>>>> 2ce5094b
    # For each class label in the set of labels:  convert the true
    # labels in trainY into boolean labels (1 if the point
    # has 'label', 0 otherwise.)  Train a classifier with the processed
    # labels and get predictions on the test set.
    rawPredictions = None

    def relabeler(point, label=None):
        if point[0] != label:
            return 0
        else:
            return 1

    for label in labelSet:
        relabeler.__defaults__ = (label,)
        trainLabels = trainY.points.calculate(relabeler)
<<<<<<< HEAD
        oneLabelResults = UML.trainAndApply(learnerName, trainX, trainLabels,
                                            testX, output=None,
                                            arguments=merged, useLog=deepLog)
        # put all results into one Base container, of the same type as trainX
=======
        oneLabelResults = UML.trainAndApply(learnerName, trainX, trainLabels, testX, output=None, arguments=merged,
                                            useLog=useLog)
        #put all results into one Base container, of the same type as trainX
>>>>>>> 2ce5094b
        if rawPredictions is None:
            rawPredictions = oneLabelResults
            # as it's added to results object, rename each column with its
            # corresponding class label
            rawPredictions.features.setName(0, str(label))
        else:
            # as it's added to results object, rename each column with its
            # corresponding class label
            oneLabelResults.features.setName(0, str(label))
            rawPredictions.features.add(oneLabelResults)

    if scoreMode.lower() == 'label'.lower():
        winningPredictionIndices = rawPredictions.points.calculate(
            extractWinningPredictionIndex).copyAs(format="python list")
        winningLabels = []
        for [winningIndex] in winningPredictionIndices:
            winningLabels.append([labelSet[int(winningIndex)]])
        return UML.createData(rawPredictions.getTypeString(), winningLabels,
                              featureNames=['winningLabel'])

    elif scoreMode.lower() == 'bestScore'.lower():
        # construct a list of lists, with each row in the list containing the
        # predicted label and score of that label for the corresponding row in
        # rawPredictions
        predictionMatrix = rawPredictions.copyAs(format="python list")
        indexToLabel = rawPredictions.features.getNames()
        tempResultsList = []
        for row in predictionMatrix:
            bestLabelAndScore = extractWinningPredictionIndexAndScore(
                row, indexToLabel)
            tempResultsList.append([bestLabelAndScore[0],
                                    bestLabelAndScore[1]])
        #wrap the results data in a List container
        featureNames = ['PredictedClassLabel', 'LabelScore']
        resultsContainer = UML.createData("List", tempResultsList,
                                          featureNames=featureNames)
        return resultsContainer

    elif scoreMode.lower() == 'allScores'.lower():
        #create list of Feature Names/Column Headers for final return object
        columnHeaders = sorted([str(i) for i in labelSet])
        #create map between label and index in list, so we know where to put
        # each value
        zipIndexLabel = zip(list(range(len(columnHeaders))), columnHeaders)
        labelIndexDict = {v: k for k, v in zipIndexLabel}
        featureNamesItoN = rawPredictions.features.getNames()
        predictionMatrix = rawPredictions.copyAs(format="python list")
        resultsContainer = []
        for row in predictionMatrix:
            finalRow = [0] * len(columnHeaders)
            scores = extractConfidenceScores(row, featureNamesItoN)
            for label, score in scores.items():
                #get numerical index of label in return object
                finalIndex = labelIndexDict[label]
                #put score into proper place in its row
                finalRow[finalIndex] = score
            resultsContainer.append(finalRow)
        #wrap data in Base container
        return UML.createData(rawPredictions.getTypeString(), resultsContainer,
                              featureNames=columnHeaders)
    else:
        msg = 'Unknown score mode in trainAndApplyOneVsAll: ' + str(scoreMode)
        raise ArgumentException(msg)


def trainAndTestOneVsAny(learnerName, f, trainX, trainY, testX, testY,
                         arguments=None, performanceFunction=None, useLog=None,
                         **kwarguments):
    """
    This function is the base model of function trainAndTestOneVsOne and
    trainAndTestOneVsAll.
    """
    _validData(trainX, trainY, testX, testY, [True, True])
    _validArguments(arguments)
    _validArguments(kwarguments)
    merged = _mergeArguments(arguments, kwarguments)

<<<<<<< HEAD
    if useLog is None:
        useLog = UML.settings.get("logger", "enabledByDefault")
        useLog = useLog.lower() == 'true'

    timer = Stopwatch() if useLog else None
=======
    # timer = Stopwatch() if useLog else None
>>>>>>> 2ce5094b

    # if testY is in testX, we need to extract it before we call a
    # trainAndApply type function
    if isinstance(testY, (six.string_types, int, int)):
        testX = testX.copy()
        testY = testX.features.extract([testY])

<<<<<<< HEAD
    predictions = f(learnerName, trainX, trainY, testX, merged,
                    scoreMode='label', useLog=useLog, timer=timer)
=======
    predictions = f(learnerName, trainX, trainY, testX, merged, scoreMode='label', useLog=False)
>>>>>>> 2ce5094b

    # now compute performance metric(s) for the set of winning predictions
    results = computeMetrics(testY, None, predictions, performanceFunction)

    metrics = {}
    for key, value in zip([performanceFunction], [results]):
        metrics[key.__name__] = value

    # Send this run to the log, if desired
<<<<<<< HEAD
    if useLog:
        if not isinstance(performanceFunction, list):
            performanceFunction = [performanceFunction]
            results = [results]
        UML.logger.active.logRun(trainX, trainY, testX, testY, learnerName,
                                 performanceFunction, predictions, results,
                                 timer, extraInfo=merged)
=======
    # if useLog:
    #     if not isinstance(performanceFunction, list):
    #         performanceFunction = [performanceFunction]
    #         results = [results]
    #     UML.logger.active.logRun(f.__name__, trainX, trainY, testX, testY, learnerName,
    #                              merged, metrics, timer)
>>>>>>> 2ce5094b

    return results

def trainAndTestOneVsAll(learnerName, trainX, trainY, testX, testY,
                         arguments=None, performanceFunction=None, useLog=None,
                         **kwarguments):
    """
    Calls on trainAndApply() to train and evaluate the learner defined
    by 'learnerName.'  Assumes there are multiple (>2) class labels, and
    uses the one vs. all method of splitting the training set into
    2-label subsets. Tests performance using the metric function(s)
    found in performanceMetricFunctions.

    Parameters
    ----------
    learnerName : str
        Name of the learner to be called, in the form 'package.learner'
    trainX: UML Base object
        Data to be used for training.
    trainY: identifier, UML Base object
        A name or index of the feature in ``trainX`` containing the
        labels or another UML Base object containing the labels that
        correspond to ``trainX``.
    testX: UML Base object
        Data to be used for testing.
    testY : identifier, UML Base object
        A name or index of the feature in ``testX`` containing the
        labels or another UML Base object containing the labels that
        correspond to ``testX``.
    arguments : dict
        Mapping argument names (strings) to their values, to be used
        during training and application. eg. {'dimensions':5, 'k':5}
        To make use of multiple permutations, specify different values
        for a parameter as a tuple. eg. {'k': (1,3,5)} will generate an
        error score for  the learner when the learner was passed all
        three values of ``k``, separately. These will be merged with
        kwarguments for the learner.
    performanceFunction : function
        If cross validation is triggered to select from the given
        argument set, then this function will be used to generate a
        performance score for the run. Function is of the form:
        def func(knownValues, predictedValues).
        Look in UML.calculate for pre-made options. Default is None,
        since if there is no parameter selection to be done, it is not
        used.
    useLog : bool, None
        Local control for whether to send results/timing to the logger.
        If None (default), use the value as specified in the "logger"
        "enabledByDefault" configuration option. If True, send to the
        logger regardless of the global option. If False, do **NOT**
        send to the logger, regardless of the global option.
    kwarguments
        Keyword arguments specified variables that are passed to the
        learner. To make use of multiple permutations, specify different
        values for parameters as a tuple. eg. arg1=(1,2,3), arg2=(4,5,6)
        which correspond to permutations/argument states with one
        element from arg1 and one element from arg2, such that an
        example generated permutation/argument state would be
        ``arg1=2, arg2=4``. Will be merged with arguments.
    """
    return trainAndTestOneVsAny(learnerName=learnerName, trainX=trainX,
                                trainY=trainY, testX=testX, testY=testY,
                                f=trainAndApplyOneVsAll, arguments=arguments,
                                performanceFunction=performanceFunction,
                                useLog=useLog, **kwarguments)

def trainAndTestOneVsOne(learnerName, trainX, trainY, testX, testY,
                         arguments=None, performanceFunction=None, useLog=None,
                         **kwarguments):
    """
    Wrapper class for trainAndApplyOneVsOne.  Useful if you want the
    entire process of training, testing, and computing performance
    measures to be handled.  Takes in a learner's name and training and
    testing data sets, trains a learner, passes the test data to the
    computed model, gets results, and calculates performance based on
    those results.

    Parameters
    ----------
    learnerName : str
        Name of the learner to be called, in the form 'package.learner'
    trainX: UML Base object
        Data to be used for training.
    trainY: identifier, UML Base object
        A name or index of the feature in ``trainX`` containing the
        labels or another UML Base object containing the labels that
        correspond to ``trainX``.
    testX: UML Base object
        Data to be used for testing.
    testY : identifier, UML Base object
        A name or index of the feature in ``testX`` containing the
        labels or another UML Base object containing the labels that
        correspond to ``testX``.
    arguments : dict
        Mapping argument names (strings) to their values, to be used
        during training and application. eg. {'dimensions':5, 'k':5}
        To make use of multiple permutations, specify different values
        for a parameter as a tuple. eg. {'k': (1,3,5)} will generate an
        error score for  the learner when the learner was passed all
        three values of ``k``, separately. These will be merged with
        kwarguments for the learner.
    performanceFunction : function
        If cross validation is triggered to select from the given
        argument set, then this function will be used to generate a
        performance score for the run. Function is of the form:
        def func(knownValues, predictedValues).
        Look in UML.calculate for pre-made options. Default is None,
        since if there is no parameter selection to be done, it is not
        used.
    useLog : bool, None
        Local control for whether to send results/timing to the logger.
        If None (default), use the value as specified in the "logger"
        "enabledByDefault" configuration option. If True, send to the
        logger regardless of the global option. If False, do **NOT**
        send to the logger, regardless of the global option.
    kwarguments
        Keyword arguments specified variables that are passed to the
        learner. To make use of multiple permutations, specify different
        values for parameters as a tuple. eg. arg1=(1,2,3), arg2=(4,5,6)
        which correspond to permutations/argument states with one
        element from arg1 and one element from arg2, such that an
        example generated permutation/argument state would be
        ``arg1=2, arg2=4``. Will be merged with arguments.

    Returns
    -------
    dict
        A dictionary associating the name or code of performance metrics
        with the results of those metrics, computed using the
        predictions of 'learnerName' on testX.
        Example: { 'fractionIncorrect': 0.21, 'numCorrect': 1020 }
    """
    return trainAndTestOneVsAny(learnerName=learnerName, trainX=trainX,
                                trainY=trainY, testX=testX, testY=testY,
                                f=trainAndApplyOneVsOne,
                                arguments=arguments,
                                performanceFunction=performanceFunction,
                                useLog=useLog, **kwarguments)


def inspectArguments(func):
    """
    To be used in place of inspect.getargspec for Python3 compatibility.
    Return is the tuple (args, varargs, keywords, defaults)
    """
    try:
        argspec = inspect.getfullargspec(func)[:4] #py3
    except AttributeError:
        argspec = inspect.getargspec(func) #py2
    return argspec<|MERGE_RESOLUTION|>--- conflicted
+++ resolved
@@ -25,15 +25,9 @@
 from six.moves import range
 from six.moves import zip
 
-<<<<<<< HEAD
 import UML
-from UML.logger import Stopwatch
+from UML.logger import enableLogging, logCapture
 from UML.exceptions import ArgumentException
-=======
-from UML.logger import enableLogging, logCapture
-
-from UML.exceptions import ArgumentException, ImproperActionException
->>>>>>> 2ce5094b
 from UML.exceptions import PackageException
 from UML.exceptions import FileFormatException
 from UML.data import Base
@@ -2687,15 +2681,10 @@
 
     return pairs
 
-<<<<<<< HEAD
 
 def crossValidateBackend(learnerName, X, Y, performanceFunction,
                          arguments=None, folds=10, scoreMode='label',
                          useLog=None, **kwarguments):
-=======
-def crossValidateBackend(learnerName, X, Y, performanceFunction, arguments={}, folds=10, scoreMode='label', useLog=None,
-                         **kwarguments):
->>>>>>> 2ce5094b
     """
     Same signature as UML.crossValidate, except that the argument
     'numFolds' is replaced with 'folds' which is allowed to be either an
@@ -2731,18 +2720,6 @@
     if folds == 0:
         raise ArgumentException("Tried to cross validate over 0 folds")
 
-<<<<<<< HEAD
-    if useLog is None:
-        useLog = UML.settings.get("logger", "enabledByDefault")
-        useLog = useLog.lower() == 'true'
-    deepLog = False
-    if useLog:
-        deepLog = UML.settings.get('logger',
-                                   'enableCrossValidationDeepLogging')
-        deepLog = deepLog.lower() == 'true'
-
-=======
->>>>>>> 2ce5094b
     merged = _mergeArguments(arguments, kwarguments)
 
     #get an iterator for the argument combinations- iterator
@@ -2782,16 +2759,10 @@
         # given this fold, do a run for each argument combination
         for curArgumentCombination in argumentCombinationIterator:
             #run algorithm on the folds' training and testing sets
-<<<<<<< HEAD
             curRunResult = UML.trainAndApply(
                 learnerName=learnerName, trainX=curTrainX, trainY=curTrainY,
                 testX=curTestingX, arguments=curArgumentCombination,
-                scoreMode=scoreMode, useLog=deepLog)
-=======
-            curRunResult = UML.trainAndApply(learnerName=learnerName, trainX=curTrainX, trainY=curTrainY,
-                                             testX=curTestingX, arguments=curArgumentCombination, scoreMode=scoreMode,
-                                             useLog=useLog)
->>>>>>> 2ce5094b
+                scoreMode=scoreMode, useLog=useLog)
 
             performanceOfEachCombination[argSetIndex][0] = (
                 curArgumentCombination)
@@ -2839,24 +2810,9 @@
         # we use the current results container to be the return value
         performanceOfEachCombination[i] = (curArgSet, finalPerformance)
 
-<<<<<<< HEAD
-    # log results of this cross validation
-    if useLog:
-        # TODO: should we have an actual timer here? if we do should we remove
-        # the CV timing from logRun?
-        timer = None
-
-        # (self, trainData, trainLabels, learnerName, metric, performance,
-        #  timer, learnerArgs, folds)
-        UML.logger.active.logCrossValidation(X, Y, learnerName,
-                                             performanceFunction,
-                                             performanceOfEachCombination,
-                                             timer, merged, folds)
-
-=======
-    UML.logger.active.logCrossValidation(X, Y, learnerName, merged, performanceFunction,
+    UML.logger.active.logCrossValidation(X, Y, learnerName, merged,
+                                         performanceFunction,
                                          performanceOfEachCombination, folds)
->>>>>>> 2ce5094b
     #return the list of tuples - tracking the performance of each argument
     return performanceOfEachCombination
 
@@ -3180,29 +3136,18 @@
             clusterNoiselessLabelList.append([float(curCluster)])
 
 
-<<<<<<< HEAD
     # todo verify that your list of lists is valid initializer for all
     # datatypes, not just matrix
     # then convert
     # finally make matrix object out of the list of points w/ labels in last
     # column of each vector/entry:
-    pointsObj = UML.createData('Matrix', pointsList)
-=======
-    #todo verify that your list of lists is valid initializer for all datatypes, not just matrix
-    #then convert
-    #finally make matrix object out of the list of points w/ labels in last column of each vector/entry:
     pointsObj = UML.createData('Matrix', pointsList, useLog=False)
->>>>>>> 2ce5094b
 
     labelsObj = UML.createData('Matrix', labelsList, useLog=False)
 
-<<<<<<< HEAD
     # todo change actuallavels to something like associatedClusterCentroid
-    noiselessLabelsObj = UML.createData('Matrix', clusterNoiselessLabelList)
-=======
-    #todo change actuallavels to something like associatedClusterCentroid
-    noiselessLabelsObj = UML.createData('Matrix', clusterNoiselessLabelList, useLog=False)
->>>>>>> 2ce5094b
+    noiselessLabelsObj = UML.createData('Matrix', clusterNoiselessLabelList,
+                                        useLog=False)
 
     # convert datatype if not matrix
     if returnType.lower() != 'matrix':
@@ -3637,13 +3582,8 @@
             raise ArgumentException(msg)
 
 
-<<<<<<< HEAD
 def trainAndApplyOneVsOne(learnerName, trainX, trainY, testX, arguments=None,
-                          scoreMode='label', useLog=None, timer=None,
-=======
-def trainAndApplyOneVsOne(learnerName, trainX, trainY, testX, arguments={}, scoreMode='label', useLog=None,
->>>>>>> 2ce5094b
-                          **kwarguments):
+                          scoreMode='label', useLog=None, **kwarguments):
     """
     Calls on trainAndApply() to train and evaluate the learner defined
     by 'learnerName.'  Assumes there are multiple (>2) class labels, and
@@ -3680,14 +3620,9 @@
     useLog : bool, None
         Local control for whether to send results/timing to the logger.
         If None (default), use the value as specified in the "logger"
-<<<<<<< HEAD
         "enabledByDefault" configuration option. If True, send to the
         logger regardless of the global option. If False, do **NOT**
         send to the logger, regardless of the global option.
-    timer : UML.logger.Stopwatch
-        If logging was initiated in a call higher in the stack, then the
-        timing object constructed there will be passed down through this
-        parameter.
     kwarguments
         Keyword arguments specified variables that are passed to the
         learner. To make use of multiple permutations, specify different
@@ -3696,15 +3631,6 @@
         element from arg1 and one element from arg2, such that an
         example generated permutation/argument state would be
         ``arg1=2, arg2=4``. Will be merged with arguments.
-=======
-        "enabledByDefault" configuration option. If True, send to the logger
-        regardless of the global option. If False, do NOT send to the logger,
-        regardless of the global option.
-
-        kwarguments: optional arguments collected using python's **kwargs syntax, to be passed to
-        the learner specified by 'learnerName'. To be merged with arguments before being passed
-
->>>>>>> 2ce5094b
     """
     _validData(trainX, trainY, testX, None, [True, False])
     _validArguments(arguments)
@@ -3724,31 +3650,9 @@
     labelSet = list(set(labelVector.copyAs(format="python list")[0]))
     labelPairs = generateAllPairs(labelSet)
 
-<<<<<<< HEAD
-    if useLog is None:
-        useLog = UML.settings.get("logger", "enabledByDefault")
-        useLog = useLog.lower() == 'true'
-    deepLog = False
-    if useLog:
-        deepLog = UML.settings.get('logger',
-                                   'enableMultiClassStrategyDeepLogging')
-        deepLog = deepLog.lower() == 'true'
-
-    #if we are logging this run, we need to start the timer
-    if useLog:
-        if timer is None:
-            timer = Stopwatch()
-
-        timer.start('train')
-
-    # For each pair of class labels: remove all points with one of those
-    # labels, train a classifier on those points, get predictions based on
-    # that model, and put the points back into the data object
-=======
     # For each pair of class labels: remove all points with one of those labels,
     # train a classifier on those points, get predictions based on that model,
     # and put the points back into the data object
->>>>>>> 2ce5094b
     rawPredictions = None
     predictionFeatureID = 0
     for pair in labelPairs:
@@ -3758,14 +3662,9 @@
                            or (point[trainY] == pair[1])))
         pairTrueLabels = pairData.features.extract(trainY)
         #train classifier on that data; apply it to the test set
-<<<<<<< HEAD
         partialResults = UML.trainAndApply(learnerName, pairData,
                                            pairTrueLabels, testX, output=None,
-                                           arguments=merged, useLog=deepLog)
-=======
-        partialResults = UML.trainAndApply(learnerName, pairData, pairTrueLabels, testX, output=None, arguments=merged,
-                                           useLog=useLog)
->>>>>>> 2ce5094b
+                                           arguments=merged, useLog=useLog)
         #put predictions into table of predictions
         if rawPredictions is None:
             rawPredictions = partialResults.copyAs(format="List")
@@ -3820,13 +3719,8 @@
         raise ArgumentException(msg)
 
 
-<<<<<<< HEAD
 def trainAndApplyOneVsAll(learnerName, trainX, trainY, testX, arguments=None,
-                          scoreMode='label', useLog=None, timer=None,
-=======
-def trainAndApplyOneVsAll(learnerName, trainX, trainY, testX, arguments={}, scoreMode='label', useLog=None,
->>>>>>> 2ce5094b
-                          **kwarguments):
+                          scoreMode='label', useLog=None, **kwarguments):
     """
     Calls on trainAndApply() to train and evaluate the learner defined
     by 'learnerName.'  Assumes there are multiple (>2) class labels, and
@@ -3863,14 +3757,9 @@
     useLog : bool, None
         Local control for whether to send results/timing to the logger.
         If None (default), use the value as specified in the "logger"
-<<<<<<< HEAD
         "enabledByDefault" configuration option. If True, send to the
         logger regardless of the global option. If False, do **NOT**
         send to the logger, regardless of the global option.
-    timer : UML.logger.Stopwatch
-        If logging was initiated in a call higher in the stack, then the
-        timing object constructed there will be passed down through this
-        parameter.
     kwarguments
         Keyword arguments specified variables that are passed to the
         learner. To make use of multiple permutations, specify different
@@ -3879,14 +3768,6 @@
         element from arg1 and one element from arg2, such that an
         example generated permutation/argument state would be
         ``arg1=2, arg2=4``. Will be merged with arguments.
-=======
-        "enabledByDefault" configuration option. If True, send to the logger
-        regardless of the global option. If False, do NOT send to the logger,
-        regardless of the global option.
-
-        kwarguments: optional arguments collected using python's **kwargs syntax, to be passed to
-        the learner specified by 'learnerName'. To be merged with arguments before being passed
->>>>>>> 2ce5094b
     """
     _validData(trainX, trainY, testX, None, [True, False])
     _validArguments(arguments)
@@ -3903,25 +3784,6 @@
     labelVector.transpose()
     labelSet = list(set(labelVector.copyAs(format="python list")[0]))
 
-<<<<<<< HEAD
-    if useLog is None:
-        useLog = UML.settings.get("logger", "enabledByDefault")
-        useLog = useLog.lower() == 'true'
-    deepLog = False
-    if useLog:
-        deepLog = UML.settings.get('logger',
-                                   'enableMultiClassStrategyDeepLogging')
-        deepLog = deepLog.lower() == 'true'
-
-    #if we are logging this run, we need to start the timer
-    if useLog:
-        if timer is None:
-            timer = Stopwatch()
-
-        timer.start('train')
-
-=======
->>>>>>> 2ce5094b
     # For each class label in the set of labels:  convert the true
     # labels in trainY into boolean labels (1 if the point
     # has 'label', 0 otherwise.)  Train a classifier with the processed
@@ -3937,16 +3799,10 @@
     for label in labelSet:
         relabeler.__defaults__ = (label,)
         trainLabels = trainY.points.calculate(relabeler)
-<<<<<<< HEAD
         oneLabelResults = UML.trainAndApply(learnerName, trainX, trainLabels,
                                             testX, output=None,
-                                            arguments=merged, useLog=deepLog)
+                                            arguments=merged, useLog=useLog)
         # put all results into one Base container, of the same type as trainX
-=======
-        oneLabelResults = UML.trainAndApply(learnerName, trainX, trainLabels, testX, output=None, arguments=merged,
-                                            useLog=useLog)
-        #put all results into one Base container, of the same type as trainX
->>>>>>> 2ce5094b
         if rawPredictions is None:
             rawPredictions = oneLabelResults
             # as it's added to results object, rename each column with its
@@ -4024,15 +3880,7 @@
     _validArguments(kwarguments)
     merged = _mergeArguments(arguments, kwarguments)
 
-<<<<<<< HEAD
-    if useLog is None:
-        useLog = UML.settings.get("logger", "enabledByDefault")
-        useLog = useLog.lower() == 'true'
-
-    timer = Stopwatch() if useLog else None
-=======
     # timer = Stopwatch() if useLog else None
->>>>>>> 2ce5094b
 
     # if testY is in testX, we need to extract it before we call a
     # trainAndApply type function
@@ -4040,12 +3888,8 @@
         testX = testX.copy()
         testY = testX.features.extract([testY])
 
-<<<<<<< HEAD
     predictions = f(learnerName, trainX, trainY, testX, merged,
-                    scoreMode='label', useLog=useLog, timer=timer)
-=======
-    predictions = f(learnerName, trainX, trainY, testX, merged, scoreMode='label', useLog=False)
->>>>>>> 2ce5094b
+                    scoreMode='label', useLog=False)
 
     # now compute performance metric(s) for the set of winning predictions
     results = computeMetrics(testY, None, predictions, performanceFunction)
@@ -4055,22 +3899,12 @@
         metrics[key.__name__] = value
 
     # Send this run to the log, if desired
-<<<<<<< HEAD
-    if useLog:
-        if not isinstance(performanceFunction, list):
-            performanceFunction = [performanceFunction]
-            results = [results]
-        UML.logger.active.logRun(trainX, trainY, testX, testY, learnerName,
-                                 performanceFunction, predictions, results,
-                                 timer, extraInfo=merged)
-=======
     # if useLog:
     #     if not isinstance(performanceFunction, list):
     #         performanceFunction = [performanceFunction]
     #         results = [results]
     #     UML.logger.active.logRun(f.__name__, trainX, trainY, testX, testY, learnerName,
     #                              merged, metrics, timer)
->>>>>>> 2ce5094b
 
     return results
 
