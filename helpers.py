--- conflicted
+++ resolved
@@ -138,18 +138,7 @@
 		msg += "numFeatures (" + str(numFeatures) + ") must be non-zero."
 		raise ArgumentException(msg)
 
-<<<<<<< HEAD
-	if returnType == 'List':
-		toConv = createConstantHelper(numpyMaker, "Matrix", numPoints, numFeatures, pointNames, featureNames, name)
-		return toConv.copyAs("List")
-	elif returnType == 'Matrix' or returnType == 'Dataframe':
-		raw = numpyMaker((numPoints,numFeatures))
-		return UML.createData(returnType, raw, pointNames=pointNames, featureNames=featureNames, name=name)
-	else:  # returnType == 'Sparse'
-		assert returnType == 'Sparse'
-=======
 	if returnType == 'Sparse':
->>>>>>> b98af331
 		if numpyMaker == numpy.ones:
 			rawDense = numpyMaker((numPoints,numFeatures))
 			rawSparse = scipy.sparse.coo_matrix(rawDense)
